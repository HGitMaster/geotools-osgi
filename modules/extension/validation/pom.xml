--- conflicted
+++ resolved
@@ -1,297 +1,147 @@
-<<<<<<< HEAD
-<?xml version="1.0" encoding="UTF-8"?>
-<!-- =======================================================================    
-        Maven Project Configuration File                                        
-                                                                                
-        The Geotools Project                                                    
-            http://www.geotools.org/                                            
-                                                                                
-        Version: $Id: pom.xml 37561 2011-07-04 16:11:41Z jive $              
-     ======================================================================= -->
-  <project xmlns="http://maven.apache.org/POM/4.0.0" 
-           xmlns:xsi="http://www.w3.org/2001/XMLSchema-instance" 
-           xsi:schemaLocation="http://maven.apache.org/POM/4.0.0 
-                               http://maven.apache.org/maven-v4_0_0.xsd">
-  <modelVersion>4.0.0</modelVersion>
-
-  <parent>
-    <groupId>org.geotools</groupId>
-    <artifactId>extension</artifactId>
-    <version>8.0-M1</version>
-  </parent>
-  
-
-  <!-- =========================================================== -->
-  <!--     Module Description                                      -->
-  <!-- =========================================================== -->
-  <groupId>org.geotools</groupId>
-  <artifactId>gt-validation</artifactId>
-  <packaging>jar</packaging>
-  <name>Validation Processor and Framework</name>
-  
-
-  <scm>
-    <connection>
-      scm:svn:http://svn.osgeo.org/geotools/trunk/modules/extension/validation/
-    </connection>
-    <url>http://svn.osgeo.org/geotools/trunk/modules/extension/validation/</url>
-  </scm>
-
-  <description>
-    Validation module (and validator batch tool) for use with geotools2.
-    This library has been ported to geotools2 as part of the VWFS project
-    sponcered by Geo Innovations.
-  </description>
-
-  <licenses>
-    <license>
-      <name>Lesser General Public License (LGPL)</name>
-      <url>http://www.gnu.org/copyleft/lesser.txt</url>
-      <distribution>repo</distribution>
-    </license>
-  </licenses>
-
-
-  <!-- =========================================================== -->
-  <!--     Developers and Contributors                             -->
-  <!-- =========================================================== -->
-  <developers>
-    <developer>
-      <name>Jody Garnett</name>
-      <id>jive</id>
-      <email>jive@users.sourceforge.net</email>
-      <organization>Refractions Research</organization>
-      <roles>
-        <role>Java Developer</role>
-        <role>Module Maintainer</role>
-      </roles>
-    </developer>
-    <developer>
-      <name>David Zwiers</name>
-      <id>dmzwiers</id>
-      <email>dzwiers@refractions.net</email>
-      <organization>Refractions Research Inc.</organization>
-      <roles>
-        <role>Java Developer</role>
-      </roles>
-    </developer>
-    <developer>
-      <name>Brent Owens</name>
-      <id>sploreg</id>
-      <email>sploreg@users.sourceforge.net</email>
-      <organization>Refractions Research</organization>
-      <roles>
-        <role>Java Developer</role>
-        <role>Module Maintainer</role>
-      </roles>
-    </developer>    
-  </developers>
-
-
-  <!-- =========================================================== -->
-  <!--     Dependency Management                                   -->
-  <!-- =========================================================== -->
-  <dependencies>
-    <dependency>
-      <groupId>org.geotools</groupId>
-      <artifactId>gt-graph</artifactId>
-      <version>${project.version}</version>
-    </dependency>
-    <dependency>
-      <groupId>org.geotools.jdbc</groupId>
-      <artifactId>gt-jdbc-postgis</artifactId>
-      <version>${project.version}</version>
-      <scope>test</scope>
-    </dependency>
-    <dependency>
-      <groupId>org.geotools</groupId>
-      <artifactId>gt-shapefile</artifactId>
-      <version>${project.version}</version>
-      <scope>test</scope>
-    </dependency>
-    <dependency>
-      <groupId>org.geotools</groupId>
-      <artifactId>gt-sample-data</artifactId>
-      <version>${project.version}</version>
-      <scope>provided</scope> <!-- Should be "test", but this dependencies appears in the main directory! -->
-    </dependency>
-
-    <!-- Adding J-Unit back in due to conflict-->
-    <dependency>
-      <groupId>junit</groupId>
-      <artifactId>junit</artifactId>
-      <scope>provided</scope>
-    </dependency>
-  </dependencies>
-
-  <!-- =========================================================== -->
-  <!--     Build Configuration                                     -->
-  <!-- =========================================================== -->
-  <build>
-    <plugins>
-      <plugin>
-        <groupId>org.apache.maven.plugins</groupId>
-        <artifactId>maven-surefire-plugin</artifactId>
-        <configuration>
-          <excludes>
-            <!-- The following tests fail with the following exception:
-                 org.geotools.data.DataSourceException: Connection failed -->
-            <exclude>**/MemoryLeakOnlineTest.java</exclude>
-            <exclude>**/GazetteerNameValidationOnlineTest.java</exclude>
-          </excludes>          
-        </configuration>
-      </plugin>
-    </plugins>
-  </build>
-
-
-</project>
-=======
-<?xml version="1.0" encoding="UTF-8"?>
-<!-- =======================================================================    
-        Maven Project Configuration File                                        
-                                                                                
-        The Geotools Project                                                    
-            http://www.geotools.org/                                            
-                                                                                
-        Version: $Id: pom.xml 36008 2010-08-08 09:21:03Z jive $              
-     ======================================================================= -->
-  <project xmlns="http://maven.apache.org/POM/4.0.0" 
-           xmlns:xsi="http://www.w3.org/2001/XMLSchema-instance" 
-           xsi:schemaLocation="http://maven.apache.org/POM/4.0.0 
-                               http://maven.apache.org/maven-v4_0_0.xsd">
-  <modelVersion>4.0.0</modelVersion>
-
-  <parent>
-    <groupId>org.geotools</groupId>
-    <artifactId>extension</artifactId>
-    <version>2.6.5.osgi2</version>
-  </parent>
-  
-
-  <!-- =========================================================== -->
-  <!--     Module Description                                      -->
-  <!-- =========================================================== -->
-  <groupId>org.geotools</groupId>
-  <artifactId>gt-validation</artifactId>
-  <packaging>jar</packaging>
-  <name>Validation Processor and Framework</name>
-  
-
-  <scm>
-    <connection>
-      scm:svn:http://svn.osgeo.org/geotools/trunk/modules/extension/validation/
-    </connection>
-    <url>http://svn.osgeo.org/geotools/trunk/modules/extension/validation/</url>
-  </scm>
-
-  <description>
-    Validation module (and validator batch tool) for use with geotools2.
-    This library has been ported to geotools2 as part of the VWFS project
-    sponcered by Geo Innovations.
-  </description>
-
-  <licenses>
-    <license>
-      <name>Lesser General Public License (LGPL)</name>
-      <url>http://www.gnu.org/copyleft/lesser.txt</url>
-      <distribution>repo</distribution>
-    </license>
-  </licenses>
-
-
-  <!-- =========================================================== -->
-  <!--     Developers and Contributors                             -->
-  <!-- =========================================================== -->
-  <developers>
-    <developer>
-      <name>Jody Garnett</name>
-      <id>jive</id>
-      <email>jive@users.sourceforge.net</email>
-      <organization>Refractions Research</organization>
-      <roles>
-        <role>Java Developer</role>
-        <role>Module Maintainer</role>
-      </roles>
-    </developer>
-    <developer>
-      <name>David Zwiers</name>
-      <id>dmzwiers</id>
-      <email>dzwiers@refractions.net</email>
-      <organization>Refractions Research Inc.</organization>
-      <roles>
-        <role>Java Developer</role>
-      </roles>
-    </developer>
-    <developer>
-      <name>Brent Owens</name>
-      <id>sploreg</id>
-      <email>sploreg@users.sourceforge.net</email>
-      <organization>Refractions Research</organization>
-      <roles>
-        <role>Java Developer</role>
-        <role>Module Maintainer</role>
-      </roles>
-    </developer>    
-  </developers>
-
-
-  <!-- =========================================================== -->
-  <!--     Dependency Management                                   -->
-  <!-- =========================================================== -->
-  <dependencies>
-    <dependency>
-      <groupId>org.geotools</groupId>
-      <artifactId>gt-graph</artifactId>
-      <version>${project.version}</version>
-    </dependency>
-    <dependency>
-      <groupId>org.geotools</groupId>
-      <artifactId>gt-postgis</artifactId>
-      <version>${project.version}</version>
-      <scope>test</scope>
-    </dependency>
-    <dependency>
-      <groupId>org.geotools</groupId>
-      <artifactId>gt-shapefile</artifactId>
-      <version>${project.version}</version>
-      <scope>test</scope>
-    </dependency>
-    <dependency>
-      <groupId>org.geotools</groupId>
-      <artifactId>gt-sample-data</artifactId>
-      <version>${project.version}</version>
-      <scope>provided</scope> <!-- Should be "test", but this dependencies appears in the main directory! -->
-    </dependency>
-
-    <!-- Adding J-Unit back in due to conflict-->
-    <dependency>
-      <groupId>junit</groupId>
-      <artifactId>junit</artifactId>
-      <scope>provided</scope>
-    </dependency>
-  </dependencies>
-
-  <!-- =========================================================== -->
-  <!--     Build Configuration                                     -->
-  <!-- =========================================================== -->
-  <build>
-    <plugins>
-      <plugin>
-        <groupId>org.apache.maven.plugins</groupId>
-        <artifactId>maven-surefire-plugin</artifactId>
-        <configuration>
-          <excludes>
-            <!-- The following tests fail with the following exception:
-                 org.geotools.data.DataSourceException: Connection failed -->
-            <exclude>**/MemoryLeakOnlineTest.java</exclude>
-            <exclude>**/GazetteerNameValidationOnlineTest.java</exclude>
-          </excludes>          
-        </configuration>
-      </plugin>
-    </plugins>
-  </build>
-
-
-</project>
->>>>>>> 91f41456
+<?xml version="1.0" encoding="UTF-8"?>
+<!-- =======================================================================    
+        Maven Project Configuration File                                        
+                                                                                
+        The Geotools Project                                                    
+            http://www.geotools.org/                                            
+                                                                                
+        Version: $Id: pom.xml 37561 2011-07-04 16:11:41Z jive $              
+     ======================================================================= -->
+  <project xmlns="http://maven.apache.org/POM/4.0.0" 
+           xmlns:xsi="http://www.w3.org/2001/XMLSchema-instance" 
+           xsi:schemaLocation="http://maven.apache.org/POM/4.0.0 
+                               http://maven.apache.org/maven-v4_0_0.xsd">
+  <modelVersion>4.0.0</modelVersion>
+
+  <parent>
+    <groupId>org.geotools</groupId>
+    <artifactId>extension</artifactId>
+    <version>8.0.0.M1osgi1</version>
+  </parent>
+  
+
+  <!-- =========================================================== -->
+  <!--     Module Description                                      -->
+  <!-- =========================================================== -->
+  <groupId>org.geotools</groupId>
+  <artifactId>gt-validation</artifactId>
+  <packaging>jar</packaging>
+  <name>Validation Processor and Framework</name>
+  
+
+  <scm>
+    <connection>
+      scm:svn:http://svn.osgeo.org/geotools/trunk/modules/extension/validation/
+    </connection>
+    <url>http://svn.osgeo.org/geotools/trunk/modules/extension/validation/</url>
+  </scm>
+
+  <description>
+    Validation module (and validator batch tool) for use with geotools2.
+    This library has been ported to geotools2 as part of the VWFS project
+    sponcered by Geo Innovations.
+  </description>
+
+  <licenses>
+    <license>
+      <name>Lesser General Public License (LGPL)</name>
+      <url>http://www.gnu.org/copyleft/lesser.txt</url>
+      <distribution>repo</distribution>
+    </license>
+  </licenses>
+
+
+  <!-- =========================================================== -->
+  <!--     Developers and Contributors                             -->
+  <!-- =========================================================== -->
+  <developers>
+    <developer>
+      <name>Jody Garnett</name>
+      <id>jive</id>
+      <email>jive@users.sourceforge.net</email>
+      <organization>Refractions Research</organization>
+      <roles>
+        <role>Java Developer</role>
+        <role>Module Maintainer</role>
+      </roles>
+    </developer>
+    <developer>
+      <name>David Zwiers</name>
+      <id>dmzwiers</id>
+      <email>dzwiers@refractions.net</email>
+      <organization>Refractions Research Inc.</organization>
+      <roles>
+        <role>Java Developer</role>
+      </roles>
+    </developer>
+    <developer>
+      <name>Brent Owens</name>
+      <id>sploreg</id>
+      <email>sploreg@users.sourceforge.net</email>
+      <organization>Refractions Research</organization>
+      <roles>
+        <role>Java Developer</role>
+        <role>Module Maintainer</role>
+      </roles>
+    </developer>    
+  </developers>
+
+
+  <!-- =========================================================== -->
+  <!--     Dependency Management                                   -->
+  <!-- =========================================================== -->
+  <dependencies>
+    <dependency>
+      <groupId>org.geotools</groupId>
+      <artifactId>gt-graph</artifactId>
+      <version>${project.version}</version>
+    </dependency>
+    <dependency>
+      <groupId>org.geotools.jdbc</groupId>
+      <artifactId>gt-jdbc-postgis</artifactId>
+      <version>${project.version}</version>
+      <scope>test</scope>
+    </dependency>
+    <dependency>
+      <groupId>org.geotools</groupId>
+      <artifactId>gt-shapefile</artifactId>
+      <version>${project.version}</version>
+      <scope>test</scope>
+    </dependency>
+    <dependency>
+      <groupId>org.geotools</groupId>
+      <artifactId>gt-sample-data</artifactId>
+      <version>${project.version}</version>
+      <scope>provided</scope> <!-- Should be "test", but this dependencies appears in the main directory! -->
+    </dependency>
+
+    <!-- Adding J-Unit back in due to conflict-->
+    <dependency>
+      <groupId>junit</groupId>
+      <artifactId>junit</artifactId>
+      <scope>provided</scope>
+    </dependency>
+  </dependencies>
+
+  <!-- =========================================================== -->
+  <!--     Build Configuration                                     -->
+  <!-- =========================================================== -->
+  <build>
+    <plugins>
+      <plugin>
+        <groupId>org.apache.maven.plugins</groupId>
+        <artifactId>maven-surefire-plugin</artifactId>
+        <configuration>
+          <excludes>
+            <!-- The following tests fail with the following exception:
+                 org.geotools.data.DataSourceException: Connection failed -->
+            <exclude>**/MemoryLeakOnlineTest.java</exclude>
+            <exclude>**/GazetteerNameValidationOnlineTest.java</exclude>
+          </excludes>          
+        </configuration>
+      </plugin>
+    </plugins>
+  </build>
+
+
+</project>