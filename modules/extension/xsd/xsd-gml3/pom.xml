<<<<<<< HEAD
<?xml version="1.0" encoding="UTF-8"?>
<!-- =======================================================================    
        Maven Project Configuration File                                        
                                                                                
        The Geotools Project                                                    
            http://www.geotools.org/                                            
                                                                                
        Version: $Id: pom.xml 37561 2011-07-04 16:11:41Z jive $              
     ======================================================================= -->
  <project xmlns="http://maven.apache.org/POM/4.0.0" 
           xmlns:xsi="http://www.w3.org/2001/XMLSchema-instance" 
           xsi:schemaLocation="http://maven.apache.org/POM/4.0.0 
                               http://maven.apache.org/maven-v4_0_0.xsd">
  <modelVersion>4.0.0</modelVersion>

  <parent>
    <groupId>org.geotools.xsd</groupId>
    <artifactId>xsd</artifactId>
    <version>8.0-M1</version>
  </parent>


  <!-- =========================================================== -->
  <!--     Module Description                                      -->
  <!-- =========================================================== -->
  <groupId>org.geotools.xsd</groupId>
  <artifactId>gt-xsd-gml3</artifactId>
  <packaging>jar</packaging>
  <name>GML3 XML Support</name>
  

  <scm>
    <connection>
      scm:svn:http://svn.osgeo.org/geotools/trunk/modules/extension/xsd/xsd-gml3/
    </connection>
    <url>http://svn.osgeo.org/geotools/trunk/modules/extension/xsd/xsd-gml3/</url>
  </scm>

  <description>
    GML3 XML support for Geotools.
  </description>

  <licenses>
    <license>
      <name>Lesser General Public License (LGPL)</name>
      <url>http://www.gnu.org/copyleft/lesser.txt</url>
      <distribution>repo</distribution>
    </license>
  </licenses>


  <!-- =========================================================== -->
  <!--     Developers and Contributors                             -->
  <!-- =========================================================== -->
  <developers>
    <developer>
      <name>Justin Deoliveira</name>
      <id>jdeolive</id>
      <email>jdeolive@openplans.org</email>
      <organization>The Open Planning Project</organization>
      <roles>
        <role>Java Developer</role>
      </roles>
    </developer>
  </developers>

  <!-- =========================================================== -->
  <!--     Dependency Management                                   -->
  <!-- =========================================================== -->
  <dependencies>
    <dependency>
      <groupId>org.geotools</groupId>
      <artifactId>gt-api</artifactId>
      <version>${project.version}</version>
    </dependency>
    <dependency>
      <groupId>org.geotools</groupId>
      <artifactId>gt-referencing</artifactId>
      <version>${project.version}</version>
    </dependency>
    <dependency>
      <groupId>org.geotools</groupId>
      <artifactId>gt-coverage</artifactId>
      <version>${project.version}</version>
    </dependency>
    <dependency>
      <groupId>org.geotools</groupId>
      <artifactId>gt-main</artifactId>
      <version>${project.version}</version>
    </dependency>    
    <dependency>
      <groupId>org.geotools.xsd</groupId>
      <artifactId>gt-xsd-core</artifactId>
      <version>${project.version}</version>
    </dependency>   
    <dependency>
      <groupId>org.geotools.xsd</groupId>
      <artifactId>gt-xsd-gml2</artifactId>
      <version>${project.version}</version>
    </dependency>    
    <dependency>
      <groupId>org.geotools</groupId>
      <artifactId>gt-epsg-hsql</artifactId>
      <version>${project.version}</version>
      <scope>test</scope>
    </dependency>    
    <dependency>
      <groupId>commons-io</groupId>
      <artifactId>commons-io</artifactId>
      <scope>test</scope>
    </dependency>    
    <dependency>
      <groupId>xmlunit</groupId>
      <artifactId>xmlunit</artifactId>
      <scope>test</scope>
    </dependency>    
  </dependencies>


  <!-- =========================================================== -->
  <!--     Build Configuration                                     -->
  <!-- =========================================================== -->
  <build>
    <plugins>
      <plugin>
        <groupId>org.geotools.maven</groupId>
        <artifactId>xmlcodegen</artifactId>
        <configuration>
          <schemaLocation>gml.xsd</schemaLocation>
	      <schemaSourceDirectory>${basedir}/src/main/resources/org/geotools/gml3/v3_2</schemaSourceDirectory>
          <schemaLookupDirectories>
            <schemaLookupDirectory>${basedir}/../xsd-core/src/main/resources/org/geotools/xlink</schemaLookupDirectory>
            <!--schemaLookupDirectory>${basedir}/src/main/resources/org/geotools/gml3/</schemaLookupDirectory>
            <schemaLookupDirectory>${basedir}/src/main/resources/org/geotools/gml3/smil</schemaLookupDirectory-->
            <schemaLookupDirectory>${basedir}/src/main/resources/org/geotools/gml3/v3_2</schemaLookupDirectory>
            <schemaLookupDirectory>${basedir}/src/main/resources/org/geotools/gml3/v3_2/gmd</schemaLookupDirectory>
            <schemaLookupDirectory>${basedir}/src/main/resources/org/geotools/gml3/v3_2/gts</schemaLookupDirectory>
            <schemaLookupDirectory>${basedir}/src/main/resources/org/geotools/gml3/v3_2/gco</schemaLookupDirectory>
            <schemaLookupDirectory>${basedir}/src/main/resources/org/geotools/gml3/v3_2/gsr</schemaLookupDirectory>
            <schemaLookupDirectory>${basedir}/src/main/resources/org/geotools/gml3/v3_2/gss</schemaLookupDirectory>
            <schemaLookupDirectory>${basedir}/src/main/resources/org/geotools/gml3/v3_2/gmx</schemaLookupDirectory>
          </schemaLookupDirectories>
          <generateConfiguration>false</generateConfiguration>
          <generateBindingConfiguration>false</generateBindingConfiguration>
          <generateBindingInterface>false</generateBindingInterface>
          <generateSchemaLocationResolver>false</generateSchemaLocationResolver>
          <generateElementBindings>false</generateElementBindings>
          <generateTypeBindings>false</generateTypeBindings>
          <generateXsd>false</generateXsd>
          <imports>
            <import>org.geotools.xs.XSSchema</import>
            <import>org.geotools.xlink.XLINKSchema</import>
            <import>org.geotools.gml3.v3_2.gco.GCOSchema</import>
            <import>org.geotools.gml3.v3_2.gsr.GSRSchema</import>
            <import>org.geotools.gml3.v3_2.gts.GTSSchema</import>
            <import>org.geotools.gml3.v3_2.gmd.GMDSchema</import>
            <!--import>org.geotools.gml3.v3_2.GMLSchema</import-->
            <!--import>org.geotools.gml3.smil.SMIL20Schema</import>
            <import>org.geotools.gml3.smil.SMIL20LANGSchema</import-->
          </imports>
          <followComplexTypes>true</followComplexTypes>
          <includeGML>false</includeGML>
          <!--includes>
	      <include>AbstractFeatureType</include>
	      <include>AbstractFeatureCollectionType</include>
          </includes-->
            <typeBindings>
                <typeBinding>
                    <name>AbstractGeometryType</name>
                    <binding>com.vividsolutions.jts.geom.Geometry</binding>
                </typeBinding>
                <typeBinding>
                    <name>CurvePropertyType</name>
                    <binding>com.vividsolutions.jts.geom.MultiLineString</binding>
                </typeBinding>
                <typeBinding>
                    <name>CurveType</name>
                    <binding>com.vividsolutions.jts.geom.MultiLineString</binding>
                </typeBinding>
                <typeBinding>
                    <name>GeometryPropertyType</name>
                    <binding>com.vividsolutions.jts.geom.Geometry</binding>
                </typeBinding>
                <typeBinding>
                    <name>LineStringPropertyType</name>
                    <binding>com.vividsolutions.jts.geom.LineString</binding>
                </typeBinding>
                <typeBinding>
                    <name>LineStringType</name>
                    <binding>com.vividsolutions.jts.geom.LineString</binding>
                </typeBinding>
                <typeBinding>
                    <name>LinearRingPropertyType</name>
                    <binding>com.vividsolutions.jts.geom.LinearRing</binding>
                </typeBinding>
                <typeBinding>
                    <name>LinearRingType</name>
                    <binding>com.vividsolutions.jts.geom.LinearRing</binding>
                </typeBinding>
                <typeBinding>
                    <name>MultiCurvePropertyType</name>
                    <binding>com.vividsolutions.jts.geom.MultiLineString[]</binding>
                </typeBinding>
                <typeBinding>
                    <name>MultiCurveType</name>
                    <binding>com.vividsolutions.jts.geom.MultiLineString[]</binding>
                </typeBinding>
                <typeBinding>
                    <name>MultiGeometryPropertyType</name>
                    <binding>com.vividsolutions.jts.geom.GeometryCollection</binding>
                </typeBinding>
                <typeBinding>
                    <name>MultiGeometryType</name>
                    <binding>com.vividsolutions.jts.geom.GeometryCollection</binding>
                </typeBinding>
                <typeBinding>
                    <name>MultiLineStringPropertyType</name>
                    <binding>com.vividsolutions.jts.geom.MultiLineString</binding>
                </typeBinding>
                <typeBinding>
                    <name>MultiLineStringType</name>
                    <binding>com.vividsolutions.jts.geom.MultiLineString</binding>
                </typeBinding>
                <typeBinding>
                    <name>MultiPointPropertyType</name>
                    <binding>com.vividsolutions.jts.geom.MultiPoint</binding>
                </typeBinding>
                <typeBinding>
                    <name>MultiPointType</name>
                    <binding>com.vividsolutions.jts.geom.MultiPoint</binding>
                </typeBinding>
                <typeBinding>
                    <name>MultiPolygonPropertyType</name>
                    <binding>com.vividsolutions.jts.geom.MultiPolygon</binding>
                </typeBinding>
                <typeBinding>
                    <name>MultiPolygonType</name>
                    <binding>com.vividsolutions.jts.geom.MultiPolygon</binding>
                </typeBinding>
                <typeBinding>
                    <name>MultiSurfacePropertyType</name>
                    <binding>com.vividsolutions.jts.geom.MultiPolygon</binding>
                </typeBinding>
                <typeBinding>
                    <name>MultiSurfaceType</name>
                    <binding>com.vividsolutions.jts.geom.MultiPolygon</binding>
                </typeBinding>
                <typeBinding>
                    <name>PointPropertyType</name>
                    <binding>com.vividsolutions.jts.geom.Point</binding>
                </typeBinding>
                <typeBinding>
                    <name>PointType</name>
                    <binding>com.vividsolutions.jts.geom.Point</binding>
                </typeBinding>
                <typeBinding>
                    <name>PolygonPropertyType</name>
                    <binding>com.vividsolutions.jts.geom.Polygon</binding>
                </typeBinding>
                <typeBinding>
                    <name>PolygonType</name>
                    <binding>com.vividsolutions.jts.geom.Polygon</binding>
                </typeBinding>
                <typeBinding>
                    <name>SurfacePropertyType</name>
                    <binding>com.vividsolutions.jts.geom.Polygon</binding>
                </typeBinding>
                <typeBinding>
                    <name>SurfaceType</name>
                    <binding>com.vividsolutions.jts.geom.Polygon</binding>
                </typeBinding>
            </typeBindings>
            <printRecursionPaths>true</printRecursionPaths>
        </configuration>
      </plugin>

    </plugins>
  </build>


</project>

=======
<?xml version="1.0" encoding="UTF-8"?>
<!-- =======================================================================    
        Maven Project Configuration File                                        
                                                                                
        The Geotools Project                                                    
            http://www.geotools.org/                                            
                                                                                
        Version: $Id: pom.xml 36008 2010-08-08 09:21:03Z jive $              
     ======================================================================= -->
  <project xmlns="http://maven.apache.org/POM/4.0.0" 
           xmlns:xsi="http://www.w3.org/2001/XMLSchema-instance" 
           xsi:schemaLocation="http://maven.apache.org/POM/4.0.0 
                               http://maven.apache.org/maven-v4_0_0.xsd">
  <modelVersion>4.0.0</modelVersion>

  <parent>
    <groupId>org.geotools.xsd</groupId>
    <artifactId>xsd</artifactId>
    <version>2.6.5.osgi2</version>
  </parent>


  <!-- =========================================================== -->
  <!--     Module Description                                      -->
  <!-- =========================================================== -->
  <groupId>org.geotools.xsd</groupId>
  <artifactId>gt-xsd-gml3</artifactId>
  <packaging>jar</packaging>
  <name>GML3 XML Support</name>
  

  <scm>
    <connection>
      scm:svn:http://svn.osgeo.org/geotools/trunk/modules/extension/xsd/xsd-gml3/
    </connection>
    <url>http://svn.osgeo.org/geotools/trunk/modules/extension/xsd/xsd-gml3/</url>
  </scm>

  <description>
    GML3 XML support for Geotools.
  </description>

  <licenses>
    <license>
      <name>Lesser General Public License (LGPL)</name>
      <url>http://www.gnu.org/copyleft/lesser.txt</url>
      <distribution>repo</distribution>
    </license>
  </licenses>


  <!-- =========================================================== -->
  <!--     Developers and Contributors                             -->
  <!-- =========================================================== -->
  <developers>
    <developer>
      <name>Justin Deoliveira</name>
      <id>jdeolive</id>
      <email>jdeolive@openplans.org</email>
      <organization>The Open Planning Project</organization>
      <roles>
        <role>Java Developer</role>
      </roles>
    </developer>
  </developers>

  <!-- =========================================================== -->
  <!--     Dependency Management                                   -->
  <!-- =========================================================== -->
  <dependencies>
    <dependency>
      <groupId>org.geotools</groupId>
      <artifactId>gt-api</artifactId>
      <version>${project.version}</version>
    </dependency>
    <dependency>
      <groupId>org.geotools</groupId>
      <artifactId>gt-referencing</artifactId>
      <version>${project.version}</version>
    </dependency>
    <dependency>
      <groupId>org.geotools</groupId>
      <artifactId>gt-coverage</artifactId>
      <version>${project.version}</version>
    </dependency>
    <dependency>
      <groupId>org.geotools</groupId>
      <artifactId>gt-main</artifactId>
      <version>${project.version}</version>
    </dependency>    
    <dependency>
      <groupId>org.geotools.xsd</groupId>
      <artifactId>gt-xsd-core</artifactId>
      <version>${project.version}</version>
    </dependency>   
    <dependency>
      <groupId>org.geotools.xsd</groupId>
      <artifactId>gt-xsd-gml2</artifactId>
      <version>${project.version}</version>
    </dependency>    
    <dependency>
      <groupId>org.geotools</groupId>
      <artifactId>gt-epsg-hsql</artifactId>
      <version>${project.version}</version>
      <scope>test</scope>
    </dependency>    
    <dependency>
      <groupId>org.apache.commons</groupId>
      <artifactId>com.springsource.org.apache.commons.io</artifactId>
      <scope>test</scope>
    </dependency>    
  </dependencies>


  <!-- =========================================================== -->
  <!--     Build Configuration                                     -->
  <!-- =========================================================== -->
  <build>
    <plugins>
      <plugin>
        <groupId>org.geotools.maven</groupId>
        <artifactId>xmlcodegen</artifactId>
        <configuration>
          <schemaLocation>gml.xsd</schemaLocation>
	      <schemaSourceDirectory>${basedir}/src/main/resources/org/geotools/gml3</schemaSourceDirectory>
          <schemaLookupDirectories>
            <schemaLookupDirectory>${basedir}/../xsd-core/src/main/resources/org/geotools/xlink</schemaLookupDirectory>
            <schemaLookupDirectory>${basedir}/src/main/resources/org/geotools/gml3/</schemaLookupDirectory>
            <schemaLookupDirectory>${basedir}/src/main/resources/org/geotools/gml3/smil</schemaLookupDirectory>
            <!--schemaLookupDirectory>${basedir}/src/main/resources/org/geotools/gml3/v3_2/gmd</schemaLookupDirectory>
            <schemaLookupDirectory>${basedir}/src/main/resources/org/geotools/gml3/v3_2/gts</schemaLookupDirectory>
            <schemaLookupDirectory>${basedir}/src/main/resources/org/geotools/gml3/v3_2/gco</schemaLookupDirectory>
            <schemaLookupDirectory>${basedir}/src/main/resources/org/geotools/gml3/v3_2/gsr</schemaLookupDirectory>
            <schemaLookupDirectory>${basedir}/src/main/resources/org/geotools/gml3/v3_2/gss</schemaLookupDirectory>
            <schemaLookupDirectory>${basedir}/src/main/resources/org/geotools/gml3/v3_2/gmx</schemaLookupDirectory-->
          </schemaLookupDirectories>
          <generateConfiguration>false</generateConfiguration>
          <generateBindingConfiguration>false</generateBindingConfiguration>
          <generateBindingInterface>false</generateBindingInterface>
          <generateSchemaLocationResolver>false</generateSchemaLocationResolver>
          <generateElementBindings>false</generateElementBindings>
          <generateTypeBindings>false</generateTypeBindings>
          <generateXsd>false</generateXsd>
          <imports>
            <import>org.geotools.xs.XSSchema</import>
            <import>org.geotools.xlink.XLINKSchema</import>
            <import>org.geotools.gml3.smil.SMIL20Schema</import>
            <import>org.geotools.gml3.smil.SMIL20LANGSchema</import>
          </imports>
          <followComplexTypes>true</followComplexTypes>
          <includeGML>false</includeGML>
          <!--includes>
	      <include>AbstractFeatureType</include>
	      <include>AbstractFeatureCollectionType</include>
          </includes-->
            <typeBindings>
                <typeBinding>
                    <name>AbstractGeometryType</name>
                    <binding>com.vividsolutions.jts.geom.Geometry</binding>
                </typeBinding>
                <typeBinding>
                    <name>CurvePropertyType</name>
                    <binding>com.vividsolutions.jts.geom.MultiLineString</binding>
                </typeBinding>
                <typeBinding>
                    <name>CurveType</name>
                    <binding>com.vividsolutions.jts.geom.MultiLineString</binding>
                </typeBinding>
                <typeBinding>
                    <name>GeometryPropertyType</name>
                    <binding>com.vividsolutions.jts.geom.Geometry</binding>
                </typeBinding>
                <typeBinding>
                    <name>LineStringPropertyType</name>
                    <binding>com.vividsolutions.jts.geom.LineString</binding>
                </typeBinding>
                <typeBinding>
                    <name>LineStringType</name>
                    <binding>com.vividsolutions.jts.geom.LineString</binding>
                </typeBinding>
                <typeBinding>
                    <name>LinearRingPropertyType</name>
                    <binding>com.vividsolutions.jts.geom.LinearRing</binding>
                </typeBinding>
                <typeBinding>
                    <name>LinearRingType</name>
                    <binding>com.vividsolutions.jts.geom.LinearRing</binding>
                </typeBinding>
                <typeBinding>
                    <name>MultiCurvePropertyType</name>
                    <binding>com.vividsolutions.jts.geom.MultiLineString[]</binding>
                </typeBinding>
                <typeBinding>
                    <name>MultiCurveType</name>
                    <binding>com.vividsolutions.jts.geom.MultiLineString[]</binding>
                </typeBinding>
                <typeBinding>
                    <name>MultiGeometryPropertyType</name>
                    <binding>com.vividsolutions.jts.geom.GeometryCollection</binding>
                </typeBinding>
                <typeBinding>
                    <name>MultiGeometryType</name>
                    <binding>com.vividsolutions.jts.geom.GeometryCollection</binding>
                </typeBinding>
                <typeBinding>
                    <name>MultiLineStringPropertyType</name>
                    <binding>com.vividsolutions.jts.geom.MultiLineString</binding>
                </typeBinding>
                <typeBinding>
                    <name>MultiLineStringType</name>
                    <binding>com.vividsolutions.jts.geom.MultiLineString</binding>
                </typeBinding>
                <typeBinding>
                    <name>MultiPointPropertyType</name>
                    <binding>com.vividsolutions.jts.geom.MultiPoint</binding>
                </typeBinding>
                <typeBinding>
                    <name>MultiPointType</name>
                    <binding>com.vividsolutions.jts.geom.MultiPoint</binding>
                </typeBinding>
                <typeBinding>
                    <name>MultiPolygonPropertyType</name>
                    <binding>com.vividsolutions.jts.geom.MultiPolygon</binding>
                </typeBinding>
                <typeBinding>
                    <name>MultiPolygonType</name>
                    <binding>com.vividsolutions.jts.geom.MultiPolygon</binding>
                </typeBinding>
                <typeBinding>
                    <name>MultiSurfacePropertyType</name>
                    <binding>com.vividsolutions.jts.geom.MultiPolygon</binding>
                </typeBinding>
                <typeBinding>
                    <name>MultiSurfaceType</name>
                    <binding>com.vividsolutions.jts.geom.MultiPolygon</binding>
                </typeBinding>
                <typeBinding>
                    <name>PointPropertyType</name>
                    <binding>com.vividsolutions.jts.geom.Point</binding>
                </typeBinding>
                <typeBinding>
                    <name>PointType</name>
                    <binding>com.vividsolutions.jts.geom.Point</binding>
                </typeBinding>
                <typeBinding>
                    <name>PolygonPropertyType</name>
                    <binding>com.vividsolutions.jts.geom.Polygon</binding>
                </typeBinding>
                <typeBinding>
                    <name>PolygonType</name>
                    <binding>com.vividsolutions.jts.geom.Polygon</binding>
                </typeBinding>
                <typeBinding>
                    <name>SurfacePropertyType</name>
                    <binding>com.vividsolutions.jts.geom.Polygon</binding>
                </typeBinding>
                <typeBinding>
                    <name>SurfaceType</name>
                    <binding>com.vividsolutions.jts.geom.Polygon</binding>
                </typeBinding>
            </typeBindings>
        </configuration>
      </plugin>
    </plugins>
  </build>


</project>
>>>>>>> 91f41456
<|MERGE_RESOLUTION|>--- conflicted
+++ resolved
@@ -1,553 +1,281 @@
-<<<<<<< HEAD
-<?xml version="1.0" encoding="UTF-8"?>
-<!-- =======================================================================    
-        Maven Project Configuration File                                        
-                                                                                
-        The Geotools Project                                                    
-            http://www.geotools.org/                                            
-                                                                                
-        Version: $Id: pom.xml 37561 2011-07-04 16:11:41Z jive $              
-     ======================================================================= -->
-  <project xmlns="http://maven.apache.org/POM/4.0.0" 
-           xmlns:xsi="http://www.w3.org/2001/XMLSchema-instance" 
-           xsi:schemaLocation="http://maven.apache.org/POM/4.0.0 
-                               http://maven.apache.org/maven-v4_0_0.xsd">
-  <modelVersion>4.0.0</modelVersion>
-
-  <parent>
-    <groupId>org.geotools.xsd</groupId>
-    <artifactId>xsd</artifactId>
-    <version>8.0-M1</version>
-  </parent>
-
-
-  <!-- =========================================================== -->
-  <!--     Module Description                                      -->
-  <!-- =========================================================== -->
-  <groupId>org.geotools.xsd</groupId>
-  <artifactId>gt-xsd-gml3</artifactId>
-  <packaging>jar</packaging>
-  <name>GML3 XML Support</name>
-  
-
-  <scm>
-    <connection>
-      scm:svn:http://svn.osgeo.org/geotools/trunk/modules/extension/xsd/xsd-gml3/
-    </connection>
-    <url>http://svn.osgeo.org/geotools/trunk/modules/extension/xsd/xsd-gml3/</url>
-  </scm>
-
-  <description>
-    GML3 XML support for Geotools.
-  </description>
-
-  <licenses>
-    <license>
-      <name>Lesser General Public License (LGPL)</name>
-      <url>http://www.gnu.org/copyleft/lesser.txt</url>
-      <distribution>repo</distribution>
-    </license>
-  </licenses>
-
-
-  <!-- =========================================================== -->
-  <!--     Developers and Contributors                             -->
-  <!-- =========================================================== -->
-  <developers>
-    <developer>
-      <name>Justin Deoliveira</name>
-      <id>jdeolive</id>
-      <email>jdeolive@openplans.org</email>
-      <organization>The Open Planning Project</organization>
-      <roles>
-        <role>Java Developer</role>
-      </roles>
-    </developer>
-  </developers>
-
-  <!-- =========================================================== -->
-  <!--     Dependency Management                                   -->
-  <!-- =========================================================== -->
-  <dependencies>
-    <dependency>
-      <groupId>org.geotools</groupId>
-      <artifactId>gt-api</artifactId>
-      <version>${project.version}</version>
-    </dependency>
-    <dependency>
-      <groupId>org.geotools</groupId>
-      <artifactId>gt-referencing</artifactId>
-      <version>${project.version}</version>
-    </dependency>
-    <dependency>
-      <groupId>org.geotools</groupId>
-      <artifactId>gt-coverage</artifactId>
-      <version>${project.version}</version>
-    </dependency>
-    <dependency>
-      <groupId>org.geotools</groupId>
-      <artifactId>gt-main</artifactId>
-      <version>${project.version}</version>
-    </dependency>    
-    <dependency>
-      <groupId>org.geotools.xsd</groupId>
-      <artifactId>gt-xsd-core</artifactId>
-      <version>${project.version}</version>
-    </dependency>   
-    <dependency>
-      <groupId>org.geotools.xsd</groupId>
-      <artifactId>gt-xsd-gml2</artifactId>
-      <version>${project.version}</version>
-    </dependency>    
-    <dependency>
-      <groupId>org.geotools</groupId>
-      <artifactId>gt-epsg-hsql</artifactId>
-      <version>${project.version}</version>
-      <scope>test</scope>
-    </dependency>    
-    <dependency>
-      <groupId>commons-io</groupId>
-      <artifactId>commons-io</artifactId>
-      <scope>test</scope>
-    </dependency>    
-    <dependency>
-      <groupId>xmlunit</groupId>
-      <artifactId>xmlunit</artifactId>
-      <scope>test</scope>
-    </dependency>    
-  </dependencies>
-
-
-  <!-- =========================================================== -->
-  <!--     Build Configuration                                     -->
-  <!-- =========================================================== -->
-  <build>
-    <plugins>
-      <plugin>
-        <groupId>org.geotools.maven</groupId>
-        <artifactId>xmlcodegen</artifactId>
-        <configuration>
-          <schemaLocation>gml.xsd</schemaLocation>
-	      <schemaSourceDirectory>${basedir}/src/main/resources/org/geotools/gml3/v3_2</schemaSourceDirectory>
-          <schemaLookupDirectories>
-            <schemaLookupDirectory>${basedir}/../xsd-core/src/main/resources/org/geotools/xlink</schemaLookupDirectory>
-            <!--schemaLookupDirectory>${basedir}/src/main/resources/org/geotools/gml3/</schemaLookupDirectory>
-            <schemaLookupDirectory>${basedir}/src/main/resources/org/geotools/gml3/smil</schemaLookupDirectory-->
-            <schemaLookupDirectory>${basedir}/src/main/resources/org/geotools/gml3/v3_2</schemaLookupDirectory>
-            <schemaLookupDirectory>${basedir}/src/main/resources/org/geotools/gml3/v3_2/gmd</schemaLookupDirectory>
-            <schemaLookupDirectory>${basedir}/src/main/resources/org/geotools/gml3/v3_2/gts</schemaLookupDirectory>
-            <schemaLookupDirectory>${basedir}/src/main/resources/org/geotools/gml3/v3_2/gco</schemaLookupDirectory>
-            <schemaLookupDirectory>${basedir}/src/main/resources/org/geotools/gml3/v3_2/gsr</schemaLookupDirectory>
-            <schemaLookupDirectory>${basedir}/src/main/resources/org/geotools/gml3/v3_2/gss</schemaLookupDirectory>
-            <schemaLookupDirectory>${basedir}/src/main/resources/org/geotools/gml3/v3_2/gmx</schemaLookupDirectory>
-          </schemaLookupDirectories>
-          <generateConfiguration>false</generateConfiguration>
-          <generateBindingConfiguration>false</generateBindingConfiguration>
-          <generateBindingInterface>false</generateBindingInterface>
-          <generateSchemaLocationResolver>false</generateSchemaLocationResolver>
-          <generateElementBindings>false</generateElementBindings>
-          <generateTypeBindings>false</generateTypeBindings>
-          <generateXsd>false</generateXsd>
-          <imports>
-            <import>org.geotools.xs.XSSchema</import>
-            <import>org.geotools.xlink.XLINKSchema</import>
-            <import>org.geotools.gml3.v3_2.gco.GCOSchema</import>
-            <import>org.geotools.gml3.v3_2.gsr.GSRSchema</import>
-            <import>org.geotools.gml3.v3_2.gts.GTSSchema</import>
-            <import>org.geotools.gml3.v3_2.gmd.GMDSchema</import>
-            <!--import>org.geotools.gml3.v3_2.GMLSchema</import-->
-            <!--import>org.geotools.gml3.smil.SMIL20Schema</import>
-            <import>org.geotools.gml3.smil.SMIL20LANGSchema</import-->
-          </imports>
-          <followComplexTypes>true</followComplexTypes>
-          <includeGML>false</includeGML>
-          <!--includes>
-	      <include>AbstractFeatureType</include>
-	      <include>AbstractFeatureCollectionType</include>
-          </includes-->
-            <typeBindings>
-                <typeBinding>
-                    <name>AbstractGeometryType</name>
-                    <binding>com.vividsolutions.jts.geom.Geometry</binding>
-                </typeBinding>
-                <typeBinding>
-                    <name>CurvePropertyType</name>
-                    <binding>com.vividsolutions.jts.geom.MultiLineString</binding>
-                </typeBinding>
-                <typeBinding>
-                    <name>CurveType</name>
-                    <binding>com.vividsolutions.jts.geom.MultiLineString</binding>
-                </typeBinding>
-                <typeBinding>
-                    <name>GeometryPropertyType</name>
-                    <binding>com.vividsolutions.jts.geom.Geometry</binding>
-                </typeBinding>
-                <typeBinding>
-                    <name>LineStringPropertyType</name>
-                    <binding>com.vividsolutions.jts.geom.LineString</binding>
-                </typeBinding>
-                <typeBinding>
-                    <name>LineStringType</name>
-                    <binding>com.vividsolutions.jts.geom.LineString</binding>
-                </typeBinding>
-                <typeBinding>
-                    <name>LinearRingPropertyType</name>
-                    <binding>com.vividsolutions.jts.geom.LinearRing</binding>
-                </typeBinding>
-                <typeBinding>
-                    <name>LinearRingType</name>
-                    <binding>com.vividsolutions.jts.geom.LinearRing</binding>
-                </typeBinding>
-                <typeBinding>
-                    <name>MultiCurvePropertyType</name>
-                    <binding>com.vividsolutions.jts.geom.MultiLineString[]</binding>
-                </typeBinding>
-                <typeBinding>
-                    <name>MultiCurveType</name>
-                    <binding>com.vividsolutions.jts.geom.MultiLineString[]</binding>
-                </typeBinding>
-                <typeBinding>
-                    <name>MultiGeometryPropertyType</name>
-                    <binding>com.vividsolutions.jts.geom.GeometryCollection</binding>
-                </typeBinding>
-                <typeBinding>
-                    <name>MultiGeometryType</name>
-                    <binding>com.vividsolutions.jts.geom.GeometryCollection</binding>
-                </typeBinding>
-                <typeBinding>
-                    <name>MultiLineStringPropertyType</name>
-                    <binding>com.vividsolutions.jts.geom.MultiLineString</binding>
-                </typeBinding>
-                <typeBinding>
-                    <name>MultiLineStringType</name>
-                    <binding>com.vividsolutions.jts.geom.MultiLineString</binding>
-                </typeBinding>
-                <typeBinding>
-                    <name>MultiPointPropertyType</name>
-                    <binding>com.vividsolutions.jts.geom.MultiPoint</binding>
-                </typeBinding>
-                <typeBinding>
-                    <name>MultiPointType</name>
-                    <binding>com.vividsolutions.jts.geom.MultiPoint</binding>
-                </typeBinding>
-                <typeBinding>
-                    <name>MultiPolygonPropertyType</name>
-                    <binding>com.vividsolutions.jts.geom.MultiPolygon</binding>
-                </typeBinding>
-                <typeBinding>
-                    <name>MultiPolygonType</name>
-                    <binding>com.vividsolutions.jts.geom.MultiPolygon</binding>
-                </typeBinding>
-                <typeBinding>
-                    <name>MultiSurfacePropertyType</name>
-                    <binding>com.vividsolutions.jts.geom.MultiPolygon</binding>
-                </typeBinding>
-                <typeBinding>
-                    <name>MultiSurfaceType</name>
-                    <binding>com.vividsolutions.jts.geom.MultiPolygon</binding>
-                </typeBinding>
-                <typeBinding>
-                    <name>PointPropertyType</name>
-                    <binding>com.vividsolutions.jts.geom.Point</binding>
-                </typeBinding>
-                <typeBinding>
-                    <name>PointType</name>
-                    <binding>com.vividsolutions.jts.geom.Point</binding>
-                </typeBinding>
-                <typeBinding>
-                    <name>PolygonPropertyType</name>
-                    <binding>com.vividsolutions.jts.geom.Polygon</binding>
-                </typeBinding>
-                <typeBinding>
-                    <name>PolygonType</name>
-                    <binding>com.vividsolutions.jts.geom.Polygon</binding>
-                </typeBinding>
-                <typeBinding>
-                    <name>SurfacePropertyType</name>
-                    <binding>com.vividsolutions.jts.geom.Polygon</binding>
-                </typeBinding>
-                <typeBinding>
-                    <name>SurfaceType</name>
-                    <binding>com.vividsolutions.jts.geom.Polygon</binding>
-                </typeBinding>
-            </typeBindings>
-            <printRecursionPaths>true</printRecursionPaths>
-        </configuration>
-      </plugin>
-
-    </plugins>
-  </build>
-
-
-</project>
-
-=======
-<?xml version="1.0" encoding="UTF-8"?>
-<!-- =======================================================================    
-        Maven Project Configuration File                                        
-                                                                                
-        The Geotools Project                                                    
-            http://www.geotools.org/                                            
-                                                                                
-        Version: $Id: pom.xml 36008 2010-08-08 09:21:03Z jive $              
-     ======================================================================= -->
-  <project xmlns="http://maven.apache.org/POM/4.0.0" 
-           xmlns:xsi="http://www.w3.org/2001/XMLSchema-instance" 
-           xsi:schemaLocation="http://maven.apache.org/POM/4.0.0 
-                               http://maven.apache.org/maven-v4_0_0.xsd">
-  <modelVersion>4.0.0</modelVersion>
-
-  <parent>
-    <groupId>org.geotools.xsd</groupId>
-    <artifactId>xsd</artifactId>
-    <version>2.6.5.osgi2</version>
-  </parent>
-
-
-  <!-- =========================================================== -->
-  <!--     Module Description                                      -->
-  <!-- =========================================================== -->
-  <groupId>org.geotools.xsd</groupId>
-  <artifactId>gt-xsd-gml3</artifactId>
-  <packaging>jar</packaging>
-  <name>GML3 XML Support</name>
-  
-
-  <scm>
-    <connection>
-      scm:svn:http://svn.osgeo.org/geotools/trunk/modules/extension/xsd/xsd-gml3/
-    </connection>
-    <url>http://svn.osgeo.org/geotools/trunk/modules/extension/xsd/xsd-gml3/</url>
-  </scm>
-
-  <description>
-    GML3 XML support for Geotools.
-  </description>
-
-  <licenses>
-    <license>
-      <name>Lesser General Public License (LGPL)</name>
-      <url>http://www.gnu.org/copyleft/lesser.txt</url>
-      <distribution>repo</distribution>
-    </license>
-  </licenses>
-
-
-  <!-- =========================================================== -->
-  <!--     Developers and Contributors                             -->
-  <!-- =========================================================== -->
-  <developers>
-    <developer>
-      <name>Justin Deoliveira</name>
-      <id>jdeolive</id>
-      <email>jdeolive@openplans.org</email>
-      <organization>The Open Planning Project</organization>
-      <roles>
-        <role>Java Developer</role>
-      </roles>
-    </developer>
-  </developers>
-
-  <!-- =========================================================== -->
-  <!--     Dependency Management                                   -->
-  <!-- =========================================================== -->
-  <dependencies>
-    <dependency>
-      <groupId>org.geotools</groupId>
-      <artifactId>gt-api</artifactId>
-      <version>${project.version}</version>
-    </dependency>
-    <dependency>
-      <groupId>org.geotools</groupId>
-      <artifactId>gt-referencing</artifactId>
-      <version>${project.version}</version>
-    </dependency>
-    <dependency>
-      <groupId>org.geotools</groupId>
-      <artifactId>gt-coverage</artifactId>
-      <version>${project.version}</version>
-    </dependency>
-    <dependency>
-      <groupId>org.geotools</groupId>
-      <artifactId>gt-main</artifactId>
-      <version>${project.version}</version>
-    </dependency>    
-    <dependency>
-      <groupId>org.geotools.xsd</groupId>
-      <artifactId>gt-xsd-core</artifactId>
-      <version>${project.version}</version>
-    </dependency>   
-    <dependency>
-      <groupId>org.geotools.xsd</groupId>
-      <artifactId>gt-xsd-gml2</artifactId>
-      <version>${project.version}</version>
-    </dependency>    
-    <dependency>
-      <groupId>org.geotools</groupId>
-      <artifactId>gt-epsg-hsql</artifactId>
-      <version>${project.version}</version>
-      <scope>test</scope>
-    </dependency>    
-    <dependency>
-      <groupId>org.apache.commons</groupId>
-      <artifactId>com.springsource.org.apache.commons.io</artifactId>
-      <scope>test</scope>
-    </dependency>    
-  </dependencies>
-
-
-  <!-- =========================================================== -->
-  <!--     Build Configuration                                     -->
-  <!-- =========================================================== -->
-  <build>
-    <plugins>
-      <plugin>
-        <groupId>org.geotools.maven</groupId>
-        <artifactId>xmlcodegen</artifactId>
-        <configuration>
-          <schemaLocation>gml.xsd</schemaLocation>
-	      <schemaSourceDirectory>${basedir}/src/main/resources/org/geotools/gml3</schemaSourceDirectory>
-          <schemaLookupDirectories>
-            <schemaLookupDirectory>${basedir}/../xsd-core/src/main/resources/org/geotools/xlink</schemaLookupDirectory>
-            <schemaLookupDirectory>${basedir}/src/main/resources/org/geotools/gml3/</schemaLookupDirectory>
-            <schemaLookupDirectory>${basedir}/src/main/resources/org/geotools/gml3/smil</schemaLookupDirectory>
-            <!--schemaLookupDirectory>${basedir}/src/main/resources/org/geotools/gml3/v3_2/gmd</schemaLookupDirectory>
-            <schemaLookupDirectory>${basedir}/src/main/resources/org/geotools/gml3/v3_2/gts</schemaLookupDirectory>
-            <schemaLookupDirectory>${basedir}/src/main/resources/org/geotools/gml3/v3_2/gco</schemaLookupDirectory>
-            <schemaLookupDirectory>${basedir}/src/main/resources/org/geotools/gml3/v3_2/gsr</schemaLookupDirectory>
-            <schemaLookupDirectory>${basedir}/src/main/resources/org/geotools/gml3/v3_2/gss</schemaLookupDirectory>
-            <schemaLookupDirectory>${basedir}/src/main/resources/org/geotools/gml3/v3_2/gmx</schemaLookupDirectory-->
-          </schemaLookupDirectories>
-          <generateConfiguration>false</generateConfiguration>
-          <generateBindingConfiguration>false</generateBindingConfiguration>
-          <generateBindingInterface>false</generateBindingInterface>
-          <generateSchemaLocationResolver>false</generateSchemaLocationResolver>
-          <generateElementBindings>false</generateElementBindings>
-          <generateTypeBindings>false</generateTypeBindings>
-          <generateXsd>false</generateXsd>
-          <imports>
-            <import>org.geotools.xs.XSSchema</import>
-            <import>org.geotools.xlink.XLINKSchema</import>
-            <import>org.geotools.gml3.smil.SMIL20Schema</import>
-            <import>org.geotools.gml3.smil.SMIL20LANGSchema</import>
-          </imports>
-          <followComplexTypes>true</followComplexTypes>
-          <includeGML>false</includeGML>
-          <!--includes>
-	      <include>AbstractFeatureType</include>
-	      <include>AbstractFeatureCollectionType</include>
-          </includes-->
-            <typeBindings>
-                <typeBinding>
-                    <name>AbstractGeometryType</name>
-                    <binding>com.vividsolutions.jts.geom.Geometry</binding>
-                </typeBinding>
-                <typeBinding>
-                    <name>CurvePropertyType</name>
-                    <binding>com.vividsolutions.jts.geom.MultiLineString</binding>
-                </typeBinding>
-                <typeBinding>
-                    <name>CurveType</name>
-                    <binding>com.vividsolutions.jts.geom.MultiLineString</binding>
-                </typeBinding>
-                <typeBinding>
-                    <name>GeometryPropertyType</name>
-                    <binding>com.vividsolutions.jts.geom.Geometry</binding>
-                </typeBinding>
-                <typeBinding>
-                    <name>LineStringPropertyType</name>
-                    <binding>com.vividsolutions.jts.geom.LineString</binding>
-                </typeBinding>
-                <typeBinding>
-                    <name>LineStringType</name>
-                    <binding>com.vividsolutions.jts.geom.LineString</binding>
-                </typeBinding>
-                <typeBinding>
-                    <name>LinearRingPropertyType</name>
-                    <binding>com.vividsolutions.jts.geom.LinearRing</binding>
-                </typeBinding>
-                <typeBinding>
-                    <name>LinearRingType</name>
-                    <binding>com.vividsolutions.jts.geom.LinearRing</binding>
-                </typeBinding>
-                <typeBinding>
-                    <name>MultiCurvePropertyType</name>
-                    <binding>com.vividsolutions.jts.geom.MultiLineString[]</binding>
-                </typeBinding>
-                <typeBinding>
-                    <name>MultiCurveType</name>
-                    <binding>com.vividsolutions.jts.geom.MultiLineString[]</binding>
-                </typeBinding>
-                <typeBinding>
-                    <name>MultiGeometryPropertyType</name>
-                    <binding>com.vividsolutions.jts.geom.GeometryCollection</binding>
-                </typeBinding>
-                <typeBinding>
-                    <name>MultiGeometryType</name>
-                    <binding>com.vividsolutions.jts.geom.GeometryCollection</binding>
-                </typeBinding>
-                <typeBinding>
-                    <name>MultiLineStringPropertyType</name>
-                    <binding>com.vividsolutions.jts.geom.MultiLineString</binding>
-                </typeBinding>
-                <typeBinding>
-                    <name>MultiLineStringType</name>
-                    <binding>com.vividsolutions.jts.geom.MultiLineString</binding>
-                </typeBinding>
-                <typeBinding>
-                    <name>MultiPointPropertyType</name>
-                    <binding>com.vividsolutions.jts.geom.MultiPoint</binding>
-                </typeBinding>
-                <typeBinding>
-                    <name>MultiPointType</name>
-                    <binding>com.vividsolutions.jts.geom.MultiPoint</binding>
-                </typeBinding>
-                <typeBinding>
-                    <name>MultiPolygonPropertyType</name>
-                    <binding>com.vividsolutions.jts.geom.MultiPolygon</binding>
-                </typeBinding>
-                <typeBinding>
-                    <name>MultiPolygonType</name>
-                    <binding>com.vividsolutions.jts.geom.MultiPolygon</binding>
-                </typeBinding>
-                <typeBinding>
-                    <name>MultiSurfacePropertyType</name>
-                    <binding>com.vividsolutions.jts.geom.MultiPolygon</binding>
-                </typeBinding>
-                <typeBinding>
-                    <name>MultiSurfaceType</name>
-                    <binding>com.vividsolutions.jts.geom.MultiPolygon</binding>
-                </typeBinding>
-                <typeBinding>
-                    <name>PointPropertyType</name>
-                    <binding>com.vividsolutions.jts.geom.Point</binding>
-                </typeBinding>
-                <typeBinding>
-                    <name>PointType</name>
-                    <binding>com.vividsolutions.jts.geom.Point</binding>
-                </typeBinding>
-                <typeBinding>
-                    <name>PolygonPropertyType</name>
-                    <binding>com.vividsolutions.jts.geom.Polygon</binding>
-                </typeBinding>
-                <typeBinding>
-                    <name>PolygonType</name>
-                    <binding>com.vividsolutions.jts.geom.Polygon</binding>
-                </typeBinding>
-                <typeBinding>
-                    <name>SurfacePropertyType</name>
-                    <binding>com.vividsolutions.jts.geom.Polygon</binding>
-                </typeBinding>
-                <typeBinding>
-                    <name>SurfaceType</name>
-                    <binding>com.vividsolutions.jts.geom.Polygon</binding>
-                </typeBinding>
-            </typeBindings>
-        </configuration>
-      </plugin>
-    </plugins>
-  </build>
-
-
-</project>
->>>>>>> 91f41456
+<?xml version="1.0" encoding="UTF-8"?>
+<!-- =======================================================================    
+        Maven Project Configuration File                                        
+                                                                                
+        The Geotools Project                                                    
+            http://www.geotools.org/                                            
+                                                                                
+        Version: $Id: pom.xml 37561 2011-07-04 16:11:41Z jive $              
+     ======================================================================= -->
+  <project xmlns="http://maven.apache.org/POM/4.0.0" 
+           xmlns:xsi="http://www.w3.org/2001/XMLSchema-instance" 
+           xsi:schemaLocation="http://maven.apache.org/POM/4.0.0 
+                               http://maven.apache.org/maven-v4_0_0.xsd">
+  <modelVersion>4.0.0</modelVersion>
+
+  <parent>
+    <groupId>org.geotools.xsd</groupId>
+    <artifactId>xsd</artifactId>
+    <version>8.0.0.M1osgi1</version>
+  </parent>
+
+
+  <!-- =========================================================== -->
+  <!--     Module Description                                      -->
+  <!-- =========================================================== -->
+  <groupId>org.geotools.xsd</groupId>
+  <artifactId>gt-xsd-gml3</artifactId>
+  <packaging>jar</packaging>
+  <name>GML3 XML Support</name>
+  
+
+  <scm>
+    <connection>
+      scm:svn:http://svn.osgeo.org/geotools/trunk/modules/extension/xsd/xsd-gml3/
+    </connection>
+    <url>http://svn.osgeo.org/geotools/trunk/modules/extension/xsd/xsd-gml3/</url>
+  </scm>
+
+  <description>
+    GML3 XML support for Geotools.
+  </description>
+
+  <licenses>
+    <license>
+      <name>Lesser General Public License (LGPL)</name>
+      <url>http://www.gnu.org/copyleft/lesser.txt</url>
+      <distribution>repo</distribution>
+    </license>
+  </licenses>
+
+
+  <!-- =========================================================== -->
+  <!--     Developers and Contributors                             -->
+  <!-- =========================================================== -->
+  <developers>
+    <developer>
+      <name>Justin Deoliveira</name>
+      <id>jdeolive</id>
+      <email>jdeolive@openplans.org</email>
+      <organization>The Open Planning Project</organization>
+      <roles>
+        <role>Java Developer</role>
+      </roles>
+    </developer>
+  </developers>
+
+  <!-- =========================================================== -->
+  <!--     Dependency Management                                   -->
+  <!-- =========================================================== -->
+  <dependencies>
+    <dependency>
+      <groupId>org.geotools</groupId>
+      <artifactId>gt-api</artifactId>
+      <version>${project.version}</version>
+    </dependency>
+    <dependency>
+      <groupId>org.geotools</groupId>
+      <artifactId>gt-referencing</artifactId>
+      <version>${project.version}</version>
+    </dependency>
+    <dependency>
+      <groupId>org.geotools</groupId>
+      <artifactId>gt-coverage</artifactId>
+      <version>${project.version}</version>
+    </dependency>
+    <dependency>
+      <groupId>org.geotools</groupId>
+      <artifactId>gt-main</artifactId>
+      <version>${project.version}</version>
+    </dependency>    
+    <dependency>
+      <groupId>org.geotools.xsd</groupId>
+      <artifactId>gt-xsd-core</artifactId>
+      <version>${project.version}</version>
+    </dependency>   
+    <dependency>
+      <groupId>org.geotools.xsd</groupId>
+      <artifactId>gt-xsd-gml2</artifactId>
+      <version>${project.version}</version>
+    </dependency>    
+    <dependency>
+      <groupId>org.geotools</groupId>
+      <artifactId>gt-epsg-hsql</artifactId>
+      <version>${project.version}</version>
+      <scope>test</scope>
+    </dependency>    
+    <dependency>
+      <groupId>org.apache.commons</groupId>
+      <artifactId>com.springsource.org.apache.commons.io</artifactId>
+      <scope>test</scope>
+    </dependency>    
+    <dependency>
+      <groupId>org.custommonkey.xmlunit</groupId>
+      <artifactId>com.springsource.org.custommonkey.xmlunit</artifactId>
+      <scope>test</scope>
+    </dependency>    
+  </dependencies>
+
+
+  <!-- =========================================================== -->
+  <!--     Build Configuration                                     -->
+  <!-- =========================================================== -->
+  <build>
+    <plugins>
+      <plugin>
+        <groupId>org.geotools.maven</groupId>
+        <artifactId>xmlcodegen</artifactId>
+        <configuration>
+          <schemaLocation>gml.xsd</schemaLocation>
+	      <schemaSourceDirectory>${basedir}/src/main/resources/org/geotools/gml3/v3_2</schemaSourceDirectory>
+          <schemaLookupDirectories>
+            <schemaLookupDirectory>${basedir}/../xsd-core/src/main/resources/org/geotools/xlink</schemaLookupDirectory>
+            <!--schemaLookupDirectory>${basedir}/src/main/resources/org/geotools/gml3/</schemaLookupDirectory>
+            <schemaLookupDirectory>${basedir}/src/main/resources/org/geotools/gml3/smil</schemaLookupDirectory-->
+            <schemaLookupDirectory>${basedir}/src/main/resources/org/geotools/gml3/v3_2</schemaLookupDirectory>
+            <schemaLookupDirectory>${basedir}/src/main/resources/org/geotools/gml3/v3_2/gmd</schemaLookupDirectory>
+            <schemaLookupDirectory>${basedir}/src/main/resources/org/geotools/gml3/v3_2/gts</schemaLookupDirectory>
+            <schemaLookupDirectory>${basedir}/src/main/resources/org/geotools/gml3/v3_2/gco</schemaLookupDirectory>
+            <schemaLookupDirectory>${basedir}/src/main/resources/org/geotools/gml3/v3_2/gsr</schemaLookupDirectory>
+            <schemaLookupDirectory>${basedir}/src/main/resources/org/geotools/gml3/v3_2/gss</schemaLookupDirectory>
+            <schemaLookupDirectory>${basedir}/src/main/resources/org/geotools/gml3/v3_2/gmx</schemaLookupDirectory>
+          </schemaLookupDirectories>
+          <generateConfiguration>false</generateConfiguration>
+          <generateBindingConfiguration>false</generateBindingConfiguration>
+          <generateBindingInterface>false</generateBindingInterface>
+          <generateSchemaLocationResolver>false</generateSchemaLocationResolver>
+          <generateElementBindings>false</generateElementBindings>
+          <generateTypeBindings>false</generateTypeBindings>
+          <generateXsd>false</generateXsd>
+          <imports>
+            <import>org.geotools.xs.XSSchema</import>
+            <import>org.geotools.xlink.XLINKSchema</import>
+            <import>org.geotools.gml3.v3_2.gco.GCOSchema</import>
+            <import>org.geotools.gml3.v3_2.gsr.GSRSchema</import>
+            <import>org.geotools.gml3.v3_2.gts.GTSSchema</import>
+            <import>org.geotools.gml3.v3_2.gmd.GMDSchema</import>
+            <!--import>org.geotools.gml3.v3_2.GMLSchema</import-->
+            <!--import>org.geotools.gml3.smil.SMIL20Schema</import>
+            <import>org.geotools.gml3.smil.SMIL20LANGSchema</import-->
+          </imports>
+          <followComplexTypes>true</followComplexTypes>
+          <includeGML>false</includeGML>
+          <!--includes>
+	      <include>AbstractFeatureType</include>
+	      <include>AbstractFeatureCollectionType</include>
+          </includes-->
+            <typeBindings>
+                <typeBinding>
+                    <name>AbstractGeometryType</name>
+                    <binding>com.vividsolutions.jts.geom.Geometry</binding>
+                </typeBinding>
+                <typeBinding>
+                    <name>CurvePropertyType</name>
+                    <binding>com.vividsolutions.jts.geom.MultiLineString</binding>
+                </typeBinding>
+                <typeBinding>
+                    <name>CurveType</name>
+                    <binding>com.vividsolutions.jts.geom.MultiLineString</binding>
+                </typeBinding>
+                <typeBinding>
+                    <name>GeometryPropertyType</name>
+                    <binding>com.vividsolutions.jts.geom.Geometry</binding>
+                </typeBinding>
+                <typeBinding>
+                    <name>LineStringPropertyType</name>
+                    <binding>com.vividsolutions.jts.geom.LineString</binding>
+                </typeBinding>
+                <typeBinding>
+                    <name>LineStringType</name>
+                    <binding>com.vividsolutions.jts.geom.LineString</binding>
+                </typeBinding>
+                <typeBinding>
+                    <name>LinearRingPropertyType</name>
+                    <binding>com.vividsolutions.jts.geom.LinearRing</binding>
+                </typeBinding>
+                <typeBinding>
+                    <name>LinearRingType</name>
+                    <binding>com.vividsolutions.jts.geom.LinearRing</binding>
+                </typeBinding>
+                <typeBinding>
+                    <name>MultiCurvePropertyType</name>
+                    <binding>com.vividsolutions.jts.geom.MultiLineString[]</binding>
+                </typeBinding>
+                <typeBinding>
+                    <name>MultiCurveType</name>
+                    <binding>com.vividsolutions.jts.geom.MultiLineString[]</binding>
+                </typeBinding>
+                <typeBinding>
+                    <name>MultiGeometryPropertyType</name>
+                    <binding>com.vividsolutions.jts.geom.GeometryCollection</binding>
+                </typeBinding>
+                <typeBinding>
+                    <name>MultiGeometryType</name>
+                    <binding>com.vividsolutions.jts.geom.GeometryCollection</binding>
+                </typeBinding>
+                <typeBinding>
+                    <name>MultiLineStringPropertyType</name>
+                    <binding>com.vividsolutions.jts.geom.MultiLineString</binding>
+                </typeBinding>
+                <typeBinding>
+                    <name>MultiLineStringType</name>
+                    <binding>com.vividsolutions.jts.geom.MultiLineString</binding>
+                </typeBinding>
+                <typeBinding>
+                    <name>MultiPointPropertyType</name>
+                    <binding>com.vividsolutions.jts.geom.MultiPoint</binding>
+                </typeBinding>
+                <typeBinding>
+                    <name>MultiPointType</name>
+                    <binding>com.vividsolutions.jts.geom.MultiPoint</binding>
+                </typeBinding>
+                <typeBinding>
+                    <name>MultiPolygonPropertyType</name>
+                    <binding>com.vividsolutions.jts.geom.MultiPolygon</binding>
+                </typeBinding>
+                <typeBinding>
+                    <name>MultiPolygonType</name>
+                    <binding>com.vividsolutions.jts.geom.MultiPolygon</binding>
+                </typeBinding>
+                <typeBinding>
+                    <name>MultiSurfacePropertyType</name>
+                    <binding>com.vividsolutions.jts.geom.MultiPolygon</binding>
+                </typeBinding>
+                <typeBinding>
+                    <name>MultiSurfaceType</name>
+                    <binding>com.vividsolutions.jts.geom.MultiPolygon</binding>
+                </typeBinding>
+                <typeBinding>
+                    <name>PointPropertyType</name>
+                    <binding>com.vividsolutions.jts.geom.Point</binding>
+                </typeBinding>
+                <typeBinding>
+                    <name>PointType</name>
+                    <binding>com.vividsolutions.jts.geom.Point</binding>
+                </typeBinding>
+                <typeBinding>
+                    <name>PolygonPropertyType</name>
+                    <binding>com.vividsolutions.jts.geom.Polygon</binding>
+                </typeBinding>
+                <typeBinding>
+                    <name>PolygonType</name>
+                    <binding>com.vividsolutions.jts.geom.Polygon</binding>
+                </typeBinding>
+                <typeBinding>
+                    <name>SurfacePropertyType</name>
+                    <binding>com.vividsolutions.jts.geom.Polygon</binding>
+                </typeBinding>
+                <typeBinding>
+                    <name>SurfaceType</name>
+                    <binding>com.vividsolutions.jts.geom.Polygon</binding>
+                </typeBinding>
+            </typeBindings>
+            <printRecursionPaths>true</printRecursionPaths>
+        </configuration>
+      </plugin>
+    </plugins>
+  </build>
+
+
+</project>
+