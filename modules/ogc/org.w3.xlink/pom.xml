<<<<<<< HEAD
<project xmlns="http://maven.apache.org/POM/4.0.0" xmlns:xsi="http://www.w3.org/2001/XMLSchema-instance"
  xsi:schemaLocation="http://maven.apache.org/POM/4.0.0 http://maven.apache.org/maven-v4_0_0.xsd">
  <modelVersion>4.0.0</modelVersion>

  <parent>
    <groupId>org.geotools</groupId>
    <artifactId>ogc</artifactId>
    <version>8.0-M1</version>
  </parent>

  <groupId>org.geotools.ogc</groupId>
  <artifactId>org.w3.xlink</artifactId>
  <packaging>jar</packaging>

  <name>Xlink Model</name>
  

  <scm>
    <connection>
      scm:svn:http://svn.osgeo.org/geotools/trunk/modules/unsupported/ogc/org.w3.xlink
    </connection>
    <url>http://svn.osgeo.org/geotools/trunk/modules/unsupported/ogc/org.w3.xlink</url>
  </scm>

  <description>Xlink Schema EMF Model</description>

</project>
=======
<project xmlns="http://maven.apache.org/POM/4.0.0" xmlns:xsi="http://www.w3.org/2001/XMLSchema-instance"
  xsi:schemaLocation="http://maven.apache.org/POM/4.0.0 http://maven.apache.org/maven-v4_0_0.xsd">
  <modelVersion>4.0.0</modelVersion>

  <parent>
    <groupId>org.geotools</groupId>
    <artifactId>ogc</artifactId>
    <version>2.6.5.osgi2</version>
  </parent>

  <groupId>org.geotools.ogc</groupId>
  <artifactId>org.w3.xlink</artifactId>
  <packaging>jar</packaging>

  <name>Xlink Model</name>
  

  <scm>
    <connection>
      scm:svn:http://svn.osgeo.org/geotools/trunk/modules/unsupported/ogc/org.w3.xlink
    </connection>
    <url>http://svn.osgeo.org/geotools/trunk/modules/unsupported/ogc/org.w3.xlink</url>
  </scm>

  <description>Xlink Schema EMF Model</description>

</project>
>>>>>>> 91f41456
<|MERGE_RESOLUTION|>--- conflicted
+++ resolved
@@ -1,57 +1,27 @@
-<<<<<<< HEAD
-<project xmlns="http://maven.apache.org/POM/4.0.0" xmlns:xsi="http://www.w3.org/2001/XMLSchema-instance"
-  xsi:schemaLocation="http://maven.apache.org/POM/4.0.0 http://maven.apache.org/maven-v4_0_0.xsd">
-  <modelVersion>4.0.0</modelVersion>
-
-  <parent>
-    <groupId>org.geotools</groupId>
-    <artifactId>ogc</artifactId>
-    <version>8.0-M1</version>
-  </parent>
-
-  <groupId>org.geotools.ogc</groupId>
-  <artifactId>org.w3.xlink</artifactId>
-  <packaging>jar</packaging>
-
-  <name>Xlink Model</name>
-  
-
-  <scm>
-    <connection>
-      scm:svn:http://svn.osgeo.org/geotools/trunk/modules/unsupported/ogc/org.w3.xlink
-    </connection>
-    <url>http://svn.osgeo.org/geotools/trunk/modules/unsupported/ogc/org.w3.xlink</url>
-  </scm>
-
-  <description>Xlink Schema EMF Model</description>
-
-</project>
-=======
-<project xmlns="http://maven.apache.org/POM/4.0.0" xmlns:xsi="http://www.w3.org/2001/XMLSchema-instance"
-  xsi:schemaLocation="http://maven.apache.org/POM/4.0.0 http://maven.apache.org/maven-v4_0_0.xsd">
-  <modelVersion>4.0.0</modelVersion>
-
-  <parent>
-    <groupId>org.geotools</groupId>
-    <artifactId>ogc</artifactId>
-    <version>2.6.5.osgi2</version>
-  </parent>
-
-  <groupId>org.geotools.ogc</groupId>
-  <artifactId>org.w3.xlink</artifactId>
-  <packaging>jar</packaging>
-
-  <name>Xlink Model</name>
-  
-
-  <scm>
-    <connection>
-      scm:svn:http://svn.osgeo.org/geotools/trunk/modules/unsupported/ogc/org.w3.xlink
-    </connection>
-    <url>http://svn.osgeo.org/geotools/trunk/modules/unsupported/ogc/org.w3.xlink</url>
-  </scm>
-
-  <description>Xlink Schema EMF Model</description>
-
-</project>
->>>>>>> 91f41456
+<project xmlns="http://maven.apache.org/POM/4.0.0" xmlns:xsi="http://www.w3.org/2001/XMLSchema-instance"
+  xsi:schemaLocation="http://maven.apache.org/POM/4.0.0 http://maven.apache.org/maven-v4_0_0.xsd">
+  <modelVersion>4.0.0</modelVersion>
+
+  <parent>
+    <groupId>org.geotools</groupId>
+    <artifactId>ogc</artifactId>
+    <version>8.0.0.M1osgi1</version>
+  </parent>
+
+  <groupId>org.geotools.ogc</groupId>
+  <artifactId>org.w3.xlink</artifactId>
+  <packaging>jar</packaging>
+
+  <name>Xlink Model</name>
+  
+
+  <scm>
+    <connection>
+      scm:svn:http://svn.osgeo.org/geotools/trunk/modules/unsupported/ogc/org.w3.xlink
+    </connection>
+    <url>http://svn.osgeo.org/geotools/trunk/modules/unsupported/ogc/org.w3.xlink</url>
+  </scm>
+
+  <description>Xlink Schema EMF Model</description>
+
+</project>