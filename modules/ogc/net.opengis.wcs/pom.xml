<<<<<<< HEAD
<project xmlns="http://maven.apache.org/POM/4.0.0" xmlns:xsi="http://www.w3.org/2001/XMLSchema-instance"
  xsi:schemaLocation="http://maven.apache.org/POM/4.0.0 http://maven.apache.org/maven-v4_0_0.xsd">
  <modelVersion>4.0.0</modelVersion>

  <parent>
    <groupId>org.geotools</groupId>
    <artifactId>ogc</artifactId>
    <version>8.0-M1</version>
  </parent>

  <groupId>org.geotools.ogc</groupId>
  <artifactId>net.opengis.wcs</artifactId>
  <packaging>jar</packaging>

  <name>Web Coverage Service Model</name>
  

  <scm>
    <connection>
      scm:svn:http://svn.osgeo.org/geotools/trunk/modules/unsupported/ogc/net.opengis.wcs
    </connection>
    <url>http://svn.osgeo.org/geotools/trunk/modules/unsupported/ogc/net.opengis.wcs</url>
  </scm>

  <description>Web Coverage Service Schema EMF Model</description>

  <dependencies>
    <dependency>
      <groupId>org.geotools.ogc</groupId>
      <artifactId>net.opengis.ows</artifactId>
      <version>${project.version}</version>
    </dependency>
    <dependency>
      <groupId>org.geotools</groupId>
      <artifactId>gt-metadata</artifactId>
      <version>${project.version}</version>
    </dependency>
    <dependency>
      <groupId>org.geotools</groupId>
      <artifactId>gt-referencing</artifactId>
      <version>${project.version}</version>
    </dependency>
    <dependency>
      <groupId>com.vividsolutions</groupId>
      <artifactId>jts</artifactId>
      <!-- The version number is specified in the parent POM. -->
    </dependency>
  </dependencies>


</project>
=======
<project xmlns="http://maven.apache.org/POM/4.0.0" xmlns:xsi="http://www.w3.org/2001/XMLSchema-instance"
  xsi:schemaLocation="http://maven.apache.org/POM/4.0.0 http://maven.apache.org/maven-v4_0_0.xsd">
  <modelVersion>4.0.0</modelVersion>

  <parent>
    <groupId>org.geotools</groupId>
    <artifactId>ogc</artifactId>
    <version>2.6.5.osgi2</version>
  </parent>

  <groupId>org.geotools.ogc</groupId>
  <artifactId>net.opengis.wcs</artifactId>
  <packaging>jar</packaging>

  <name>Web Coverage Service Model</name>
  

  <scm>
    <connection>
      scm:svn:http://svn.osgeo.org/geotools/trunk/modules/unsupported/ogc/net.opengis.wcs
    </connection>
    <url>http://svn.osgeo.org/geotools/trunk/modules/unsupported/ogc/net.opengis.wcs</url>
  </scm>

  <description>Web Coverage Service Schema EMF Model</description>

  <dependencies>
    <dependency>
      <groupId>org.geotools.ogc</groupId>
      <artifactId>net.opengis.ows</artifactId>
      <version>2.6.5.osgi2</version>
    </dependency>
  </dependencies>


</project>
>>>>>>> 91f41456
<|MERGE_RESOLUTION|>--- conflicted
+++ resolved
@@ -1,90 +1,51 @@
-<<<<<<< HEAD
-<project xmlns="http://maven.apache.org/POM/4.0.0" xmlns:xsi="http://www.w3.org/2001/XMLSchema-instance"
-  xsi:schemaLocation="http://maven.apache.org/POM/4.0.0 http://maven.apache.org/maven-v4_0_0.xsd">
-  <modelVersion>4.0.0</modelVersion>
-
-  <parent>
-    <groupId>org.geotools</groupId>
-    <artifactId>ogc</artifactId>
-    <version>8.0-M1</version>
-  </parent>
-
-  <groupId>org.geotools.ogc</groupId>
-  <artifactId>net.opengis.wcs</artifactId>
-  <packaging>jar</packaging>
-
-  <name>Web Coverage Service Model</name>
-  
-
-  <scm>
-    <connection>
-      scm:svn:http://svn.osgeo.org/geotools/trunk/modules/unsupported/ogc/net.opengis.wcs
-    </connection>
-    <url>http://svn.osgeo.org/geotools/trunk/modules/unsupported/ogc/net.opengis.wcs</url>
-  </scm>
-
-  <description>Web Coverage Service Schema EMF Model</description>
-
-  <dependencies>
-    <dependency>
-      <groupId>org.geotools.ogc</groupId>
-      <artifactId>net.opengis.ows</artifactId>
-      <version>${project.version}</version>
-    </dependency>
-    <dependency>
-      <groupId>org.geotools</groupId>
-      <artifactId>gt-metadata</artifactId>
-      <version>${project.version}</version>
-    </dependency>
-    <dependency>
-      <groupId>org.geotools</groupId>
-      <artifactId>gt-referencing</artifactId>
-      <version>${project.version}</version>
-    </dependency>
-    <dependency>
-      <groupId>com.vividsolutions</groupId>
-      <artifactId>jts</artifactId>
-      <!-- The version number is specified in the parent POM. -->
-    </dependency>
-  </dependencies>
-
-
-</project>
-=======
-<project xmlns="http://maven.apache.org/POM/4.0.0" xmlns:xsi="http://www.w3.org/2001/XMLSchema-instance"
-  xsi:schemaLocation="http://maven.apache.org/POM/4.0.0 http://maven.apache.org/maven-v4_0_0.xsd">
-  <modelVersion>4.0.0</modelVersion>
-
-  <parent>
-    <groupId>org.geotools</groupId>
-    <artifactId>ogc</artifactId>
-    <version>2.6.5.osgi2</version>
-  </parent>
-
-  <groupId>org.geotools.ogc</groupId>
-  <artifactId>net.opengis.wcs</artifactId>
-  <packaging>jar</packaging>
-
-  <name>Web Coverage Service Model</name>
-  
-
-  <scm>
-    <connection>
-      scm:svn:http://svn.osgeo.org/geotools/trunk/modules/unsupported/ogc/net.opengis.wcs
-    </connection>
-    <url>http://svn.osgeo.org/geotools/trunk/modules/unsupported/ogc/net.opengis.wcs</url>
-  </scm>
-
-  <description>Web Coverage Service Schema EMF Model</description>
-
-  <dependencies>
-    <dependency>
-      <groupId>org.geotools.ogc</groupId>
-      <artifactId>net.opengis.ows</artifactId>
-      <version>2.6.5.osgi2</version>
-    </dependency>
-  </dependencies>
-
-
-</project>
->>>>>>> 91f41456
+<project xmlns="http://maven.apache.org/POM/4.0.0" xmlns:xsi="http://www.w3.org/2001/XMLSchema-instance"
+  xsi:schemaLocation="http://maven.apache.org/POM/4.0.0 http://maven.apache.org/maven-v4_0_0.xsd">
+  <modelVersion>4.0.0</modelVersion>
+
+  <parent>
+    <groupId>org.geotools</groupId>
+    <artifactId>ogc</artifactId>
+    <version>8.0.0.M1osgi1</version>
+  </parent>
+
+  <groupId>org.geotools.ogc</groupId>
+  <artifactId>net.opengis.wcs</artifactId>
+  <packaging>jar</packaging>
+
+  <name>Web Coverage Service Model</name>
+  
+
+  <scm>
+    <connection>
+      scm:svn:http://svn.osgeo.org/geotools/trunk/modules/unsupported/ogc/net.opengis.wcs
+    </connection>
+    <url>http://svn.osgeo.org/geotools/trunk/modules/unsupported/ogc/net.opengis.wcs</url>
+  </scm>
+
+  <description>Web Coverage Service Schema EMF Model</description>
+
+  <dependencies>
+    <dependency>
+      <groupId>org.geotools.ogc</groupId>
+      <artifactId>net.opengis.ows</artifactId>
+      <version>${project.version}</version>
+    </dependency>
+    <dependency>
+      <groupId>org.geotools</groupId>
+      <artifactId>gt-metadata</artifactId>
+      <version>${project.version}</version>
+    </dependency>
+    <dependency>
+      <groupId>org.geotools</groupId>
+      <artifactId>gt-referencing</artifactId>
+      <version>${project.version}</version>
+    </dependency>
+    <dependency>
+      <groupId>com.vividsolutions.osgi</groupId>
+      <artifactId>com.vividsolutions.osgi.jts</artifactId>
+      <!-- The version number is specified in the parent POM. -->
+    </dependency>
+  </dependencies>
+
+
+</project>