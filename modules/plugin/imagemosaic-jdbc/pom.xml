--- conflicted
+++ resolved
@@ -1,416 +1,206 @@
-<<<<<<< HEAD
-<?xml version="1.0" encoding="UTF-8"?>
-<!-- =======================================================================
-        Maven Project Configuration File
-
-        The Geotools Project
-            http://www.geotools.org/
-
-        Version: $Id: pom.xml 37561 2011-07-04 16:11:41Z jive $
-     ======================================================================= -->
-  <project xmlns="http://maven.apache.org/POM/4.0.0"
-           xmlns:xsi="http://www.w3.org/2001/XMLSchema-instance"
-           xsi:schemaLocation="http://maven.apache.org/POM/4.0.0
-                               http://maven.apache.org/maven-v4_0_0.xsd">
-  <modelVersion>4.0.0</modelVersion>
-
-  <parent>
-    <groupId>org.geotools</groupId>
-    <artifactId>plugin</artifactId>
-    <version>8.0-M1</version>
-  </parent>
-
-
-  <!-- =========================================================== -->
-  <!--     Module Description                                      -->
-  <!-- =========================================================== -->
-  <groupId>org.geotools</groupId>
-  <artifactId>gt-imagemosaic-jdbc</artifactId>
-  <packaging>jar</packaging>
-  <name>imagemosaic-jdbc module</name>
-  
-
-  <scm>
-    <connection>
-      scm:svn:http://svn.geotools.org/geotools/trunk/modules/plugin/imagemosaic-jdbc/
-    </connection>
-    <url>http://svn.geotools.org/geotools/trunk/modules/plugin/imagemosaic-jdbc/</url>
-  </scm>
-
-  <description>
-	Plugin for reading tiled images from a JDBC Data Source
-  </description>
-
-  <licenses>
-    <license>
-      <name>Lesser General Public License (LGPL)</name>
-      <url>http://www.gnu.org/copyleft/lesser.txt</url>
-      <distribution>repo</distribution>
-    </license>
-  </licenses>
-
-
-  <!-- =========================================================== -->
-  <!--     Developers and Contributors                             -->
-  <!-- =========================================================== -->
-  <developers>
-  <developer>
-   <name>Christian Mueller</name>
-   <id>mcr</id>
-   <email>christian.mueller@nvoe.at</email>
-   <roles>
-    <role>Java Developer</role>
-    <role>Module Maintainer</role>
-   </roles>
-  </developer>
- </developers>
-
-
-  <!-- =========================================================== -->
-  <!--     Dependency Management                                   -->
-  <!-- =========================================================== -->
-  <dependencies>
-    <dependency>
-      <groupId>org.geotools</groupId>
-      <artifactId>gt-coverage</artifactId>
-      <version>${project.version}</version>
-    </dependency>
-    <dependency>
-      <groupId>org.geotools</groupId>
-      <artifactId>gt-api</artifactId>
-      <version>${project.version}</version>
-    </dependency>
-    <dependency>
-      <groupId>org.geotools</groupId>
-      <artifactId>gt-main</artifactId>
-      <version>${project.version}</version>
-    </dependency>
-    <dependency>
-      <groupId>org.geotools</groupId>
-      <artifactId>gt-referencing</artifactId>
-      <version>${project.version}</version>
-    </dependency>
-    <dependency>
-      <groupId>org.geotools</groupId>
-      <artifactId>gt-coverage</artifactId>
-      <version>${project.version}</version>
-    </dependency>
-    <dependency>
-      <groupId>com.vividsolutions</groupId>
-      <artifactId>jts</artifactId>
-      <!-- The version number is specified in the parent POM. -->
-    </dependency>
-    <dependency>
-      <groupId>java3d</groupId>
-      <artifactId>vecmath</artifactId>
-      <!-- The version number is specified in the parent POM. -->
-    </dependency>
-    <dependency>
-      <groupId>org.geotools</groupId>
-      <artifactId>gt-epsg-hsql</artifactId>
-      <version>${project.version}</version>
-    </dependency>
-    <dependency>
-      <groupId>hsqldb</groupId>
-      <artifactId>hsqldb</artifactId>
-      <!-- The version number is specified in the parent POM. -->
-    </dependency>
-    <dependency>
-      <groupId>org.geotools</groupId>
-      <artifactId>gt-shapefile</artifactId>
-      <version>${project.version}</version>
-    </dependency>
-    <dependency>
-      <groupId>javax.media</groupId>
-      <artifactId>jai_codec</artifactId>
-      <!-- The version number is specified in the parent POM. -->
-    </dependency>
-    <dependency>
-      <groupId>javax.media</groupId>
-      <artifactId>jai_imageio</artifactId>
-      <!-- The version number is specified in the parent POM. -->
-    </dependency>
-    <dependency>
-      <groupId>org.geotools</groupId>
-      <artifactId>gt-jdbc</artifactId>
-      <version>${project.version}</version>
-    </dependency>
-    <dependency>
-      <groupId>org.geotools</groupId>
-      <artifactId>gt-metadata</artifactId>
-      <version>${project.version}</version>
-    </dependency> 	
-
-
-    <!-- Test dependencies -->
-    <dependency>
-      <groupId>postgresql</groupId>
-      <artifactId>postgresql</artifactId>
-      <!-- The version number is specified in the parent POM. -->
-      <scope>test</scope>      
-    </dependency>
-    
-    <dependency>
-      <groupId>com.h2database</groupId>
-      <artifactId>h2</artifactId>
-      <scope>test</scope>      
-    </dependency>
-    <dependency>
-      <groupId>mysql</groupId>
-      <artifactId>mysql-connector-java</artifactId>
-      <!-- The version number is specified in the parent POM. -->
-      <scope>test</scope>            
-    </dependency>
-    <!-- The IBM DB2 JDBC driver.                                  -->
-    <!--                                                           -->
-    <!--<dependency>
-      <groupId>com.ibm</groupId>
-      <artifactId>db2jcc</artifactId>
-      <version>9</version>
-      <scope>provided</scope>
-    </dependency>
-    <dependency>
-      <groupId>com.ibm</groupId>
-      <artifactId>db2jcc_license_cu</artifactId>
-      <version>9</version>
-      <scope>provided</scope>
-    </dependency>
-
-    <dependency>
-       <artifactId>ojdbc14</artifactId>
-       <groupId>com.oracle</groupId>
-       <scope>provided</scope>
-    </dependency>-->
-
-  </dependencies>  
-
-   <!-- =========================================================== -->
-  <!--     Build Configuration                                     -->
-  <!-- =========================================================== -->
-  <build>
-    <plugins>
-      <plugin>
-        <groupId>org.apache.maven.plugins</groupId>
-        <artifactId>maven-jar-plugin</artifactId>
-        <configuration>
-          <archive>
-            <manifest>
-              <mainClass>org.geotools.gce.imagemosaic.jdbc.Toolbox</mainClass>
-              <addClasspath>true</addClasspath>
-            </manifest>
-          </archive>
-        </configuration>
-      </plugin>
-    </plugins>
-  </build>
-
-</project>
-=======
-<?xml version="1.0" encoding="UTF-8"?>
-<!-- =======================================================================
-        Maven Project Configuration File
-
-        The Geotools Project
-            http://www.geotools.org/
-
-        Version: $Id: pom.xml 36008 2010-08-08 09:21:03Z jive $
-     ======================================================================= -->
-  <project xmlns="http://maven.apache.org/POM/4.0.0"
-           xmlns:xsi="http://www.w3.org/2001/XMLSchema-instance"
-           xsi:schemaLocation="http://maven.apache.org/POM/4.0.0
-                               http://maven.apache.org/maven-v4_0_0.xsd">
-  <modelVersion>4.0.0</modelVersion>
-
-  <parent>
-    <groupId>org.geotools</groupId>
-    <artifactId>plugin</artifactId>
-    <version>2.6.5.osgi2</version>
-  </parent>
-
-
-  <!-- =========================================================== -->
-  <!--     Module Description                                      -->
-  <!-- =========================================================== -->
-  <groupId>org.geotools</groupId>
-  <artifactId>gt-imagemosaic-jdbc</artifactId>
-  <packaging>jar</packaging>
-  <name>imagemosaic-jdbc module</name>
-  
-
-  <scm>
-    <connection>
-      scm:svn:http://svn.geotools.org/geotools/trunk/modules/plugin/imagemosaic-jdbc/
-    </connection>
-    <url>http://svn.geotools.org/geotools/trunk/modules/plugin/imagemosaic-jdbc/</url>
-  </scm>
-
-  <description>
-	Plugin for reading tiled images from a JDBC Data Source
-  </description>
-
-  <licenses>
-    <license>
-      <name>Lesser General Public License (LGPL)</name>
-      <url>http://www.gnu.org/copyleft/lesser.txt</url>
-      <distribution>repo</distribution>
-    </license>
-  </licenses>
-
-
-  <!-- =========================================================== -->
-  <!--     Developers and Contributors                             -->
-  <!-- =========================================================== -->
-  <developers>
-  <developer>
-   <name>Christian Mueller</name>
-   <id>mcr</id>
-   <email>christian.mueller@nvoe.at</email>
-   <roles>
-    <role>Java Developer</role>
-    <role>Module Maintainer</role>
-   </roles>
-  </developer>
- </developers>
-
-
-  <!-- =========================================================== -->
-  <!--     Dependency Management                                   -->
-  <!-- =========================================================== -->
-  <dependencies>
-    <dependency>
-      <groupId>org.geotools</groupId>
-      <artifactId>gt-coverage</artifactId>
-      <version>${project.version}</version>
-    </dependency>
-    <dependency>
-      <groupId>org.geotools</groupId>
-      <artifactId>gt-api</artifactId>
-      <version>${project.version}</version>
-    </dependency>
-    <dependency>
-      <groupId>org.geotools</groupId>
-      <artifactId>gt-main</artifactId>
-      <version>${project.version}</version>
-    </dependency>
-    <dependency>
-      <groupId>org.geotools</groupId>
-      <artifactId>gt-referencing</artifactId>
-      <version>${project.version}</version>
-    </dependency>
-    <dependency>
-      <groupId>org.geotools</groupId>
-      <artifactId>gt-coverage</artifactId>
-      <version>${project.version}</version>
-    </dependency>
-    <dependency>
-      <groupId>com.vividsolutions.osgi</groupId>
-      <artifactId>com.vividsolutions.osgi.jts</artifactId>
-      <!-- The version number is specified in the parent POM. -->
-    </dependency>
-    <dependency>
-      <groupId>java3d.osgi</groupId>
-      <artifactId>java3d.osgi.vecmath</artifactId>
-      <!-- The version number is specified in the parent POM. -->
-    </dependency>
-    <dependency>
-      <groupId>org.geotools</groupId>
-      <artifactId>gt-epsg-hsql</artifactId>
-      <version>${project.version}</version>
-    </dependency>
-    <dependency>
-      <groupId>org.hsqldb</groupId>
-      <artifactId>com.springsource.org.hsqldb</artifactId>
-      <!-- The version number is specified in the parent POM. -->
-    </dependency>
-    <dependency>
-      <groupId>org.geotools</groupId>
-      <artifactId>gt-shapefile</artifactId>
-      <version>${project.version}</version>
-    </dependency>
-    <dependency>
-      <groupId>javax.media</groupId>
-      <artifactId>javax.media.jai.osgi</artifactId>
-      <!-- The version number is specified in the parent POM. -->
-    </dependency>
-    <dependency>
-      <groupId>javax.media.jai.osgi</groupId>
-      <artifactId>javax.media.jai.osgi.jai_imageio</artifactId>
-      <!-- The version number is specified in the parent POM. -->
-    </dependency>
-    <dependency>
-      <groupId>org.geotools</groupId>
-      <artifactId>gt-jdbc</artifactId>
-      <version>${project.version}</version>
-    </dependency>
-    <dependency>
-      <groupId>org.geotools</groupId>
-      <artifactId>gt-metadata</artifactId>
-      <version>${project.version}</version>
-    </dependency> 	
-
-
-    <!-- Test dependencies -->
-    <dependency>
-      <groupId>postgresql</groupId>
-      <artifactId>postgresql</artifactId>
-      <!-- The version number is specified in the parent POM. -->
-      <scope>test</scope>      
-    </dependency>
-    
-    <dependency>
-      <groupId>org.h2database</groupId>
-      <artifactId>h2</artifactId>
-      <version>1.0-SNAPSHOT</version>
-      <scope>test</scope>      
-    </dependency>
-    <dependency>
-      <groupId>mysql</groupId>
-      <artifactId>mysql-connector-java</artifactId>
-      <!-- The version number is specified in the parent POM. -->
-      <scope>test</scope>            
-    </dependency>
-    <!-- The IBM DB2 JDBC driver.                                  -->
-    <!--                                                           -->
-    <!--<dependency>
-      <groupId>com.ibm</groupId>
-      <artifactId>db2jcc</artifactId>
-      <version>9</version>
-      <scope>provided</scope>
-    </dependency>
-    <dependency>
-      <groupId>com.ibm</groupId>
-      <artifactId>db2jcc_license_cu</artifactId>
-      <version>9</version>
-      <scope>provided</scope>
-    </dependency>
-
-    <dependency>
-       <artifactId>ojdbc14</artifactId>
-       <groupId>com.oracle</groupId>
-       <scope>provided</scope>
-    </dependency>-->
-
-  </dependencies>  
-
-   <!-- =========================================================== -->
-  <!--     Build Configuration                                     -->
-  <!-- =========================================================== -->
-  <build>
-    <plugins>
-      <plugin>
-        <groupId>org.apache.maven.plugins</groupId>
-        <artifactId>maven-jar-plugin</artifactId>
-        <configuration>
-          <archive>
-            <manifestFile>META-INF/MANIFEST.MF</manifestFile>
-            <manifest>
-              <mainClass>org.geotools.gce.imagemosaic.jdbc.Toolbox</mainClass>
-              <addClasspath>true</addClasspath>
-            </manifest>
-          </archive>
-        </configuration>
-      </plugin>
-    </plugins>
-  </build>
-</project>
->>>>>>> 91f41456
+<?xml version="1.0" encoding="UTF-8"?>
+<!-- =======================================================================
+        Maven Project Configuration File
+
+        The Geotools Project
+            http://www.geotools.org/
+
+        Version: $Id: pom.xml 37561 2011-07-04 16:11:41Z jive $
+     ======================================================================= -->
+  <project xmlns="http://maven.apache.org/POM/4.0.0"
+           xmlns:xsi="http://www.w3.org/2001/XMLSchema-instance"
+           xsi:schemaLocation="http://maven.apache.org/POM/4.0.0
+                               http://maven.apache.org/maven-v4_0_0.xsd">
+  <modelVersion>4.0.0</modelVersion>
+
+  <parent>
+    <groupId>org.geotools</groupId>
+    <artifactId>plugin</artifactId>
+    <version>8.0.0.M1osgi1</version>
+  </parent>
+
+
+  <!-- =========================================================== -->
+  <!--     Module Description                                      -->
+  <!-- =========================================================== -->
+  <groupId>org.geotools</groupId>
+  <artifactId>gt-imagemosaic-jdbc</artifactId>
+  <packaging>jar</packaging>
+  <name>imagemosaic-jdbc module</name>
+  
+
+  <scm>
+    <connection>
+      scm:svn:http://svn.geotools.org/geotools/trunk/modules/plugin/imagemosaic-jdbc/
+    </connection>
+    <url>http://svn.geotools.org/geotools/trunk/modules/plugin/imagemosaic-jdbc/</url>
+  </scm>
+
+  <description>
+	Plugin for reading tiled images from a JDBC Data Source
+  </description>
+
+  <licenses>
+    <license>
+      <name>Lesser General Public License (LGPL)</name>
+      <url>http://www.gnu.org/copyleft/lesser.txt</url>
+      <distribution>repo</distribution>
+    </license>
+  </licenses>
+
+
+  <!-- =========================================================== -->
+  <!--     Developers and Contributors                             -->
+  <!-- =========================================================== -->
+  <developers>
+  <developer>
+   <name>Christian Mueller</name>
+   <id>mcr</id>
+   <email>christian.mueller@nvoe.at</email>
+   <roles>
+    <role>Java Developer</role>
+    <role>Module Maintainer</role>
+   </roles>
+  </developer>
+ </developers>
+
+
+  <!-- =========================================================== -->
+  <!--     Dependency Management                                   -->
+  <!-- =========================================================== -->
+  <dependencies>
+    <dependency>
+      <groupId>org.geotools</groupId>
+      <artifactId>gt-coverage</artifactId>
+      <version>${project.version}</version>
+    </dependency>
+    <dependency>
+      <groupId>org.geotools</groupId>
+      <artifactId>gt-api</artifactId>
+      <version>${project.version}</version>
+    </dependency>
+    <dependency>
+      <groupId>org.geotools</groupId>
+      <artifactId>gt-main</artifactId>
+      <version>${project.version}</version>
+    </dependency>
+    <dependency>
+      <groupId>org.geotools</groupId>
+      <artifactId>gt-referencing</artifactId>
+      <version>${project.version}</version>
+    </dependency>
+    <dependency>
+      <groupId>org.geotools</groupId>
+      <artifactId>gt-coverage</artifactId>
+      <version>${project.version}</version>
+    </dependency>
+    <dependency>
+      <groupId>com.vividsolutions.osgi</groupId>
+      <artifactId>com.vividsolutions.osgi.jts</artifactId>
+      <!-- The version number is specified in the parent POM. -->
+    </dependency>
+    <dependency>
+      <groupId>java3d.osgi</groupId>
+      <artifactId>java3d.osgi.vecmath</artifactId>
+      <!-- The version number is specified in the parent POM. -->
+    </dependency>
+    <dependency>
+      <groupId>org.geotools</groupId>
+      <artifactId>gt-epsg-hsql</artifactId>
+      <version>${project.version}</version>
+    </dependency>
+    <dependency>
+      <groupId>org.hsqldb</groupId>
+      <artifactId>com.springsource.org.hsqldb</artifactId>
+      <!-- The version number is specified in the parent POM. -->
+    </dependency>
+    <dependency>
+      <groupId>org.geotools</groupId>
+      <artifactId>gt-shapefile</artifactId>
+      <version>${project.version}</version>
+    </dependency>
+    <dependency>
+      <groupId>javax.media</groupId>
+      <artifactId>javax.media.jai.osgi</artifactId>
+      <!-- The version number is specified in the parent POM. -->
+    </dependency>
+    <dependency>
+      <groupId>javax.media.jai.osgi</groupId>
+      <artifactId>javax.media.jai.osgi.jai_imageio</artifactId>
+      <!-- The version number is specified in the parent POM. -->
+    </dependency>
+    <dependency>
+      <groupId>org.geotools</groupId>
+      <artifactId>gt-jdbc</artifactId>
+      <version>${project.version}</version>
+    </dependency>
+    <dependency>
+      <groupId>org.geotools</groupId>
+      <artifactId>gt-metadata</artifactId>
+      <version>${project.version}</version>
+    </dependency> 	
+
+
+    <!-- Test dependencies -->
+    <dependency>
+      <groupId>postgresql</groupId>
+      <artifactId>postgresql</artifactId>
+      <!-- The version number is specified in the parent POM. -->
+      <scope>test</scope>      
+    </dependency>
+    
+    <dependency>
+      <groupId>com.h2database</groupId>
+      <artifactId>h2</artifactId>
+      <scope>test</scope>      
+    </dependency>
+    <dependency>
+      <groupId>mysql</groupId>
+      <artifactId>mysql-connector-java</artifactId>
+      <!-- The version number is specified in the parent POM. -->
+      <scope>test</scope>            
+    </dependency>
+    <!-- The IBM DB2 JDBC driver.                                  -->
+    <!--                                                           -->
+    <!--<dependency>
+      <groupId>com.ibm</groupId>
+      <artifactId>db2jcc</artifactId>
+      <version>9</version>
+      <scope>provided</scope>
+    </dependency>
+    <dependency>
+      <groupId>com.ibm</groupId>
+      <artifactId>db2jcc_license_cu</artifactId>
+      <version>9</version>
+      <scope>provided</scope>
+    </dependency>
+
+    <dependency>
+       <artifactId>ojdbc14</artifactId>
+       <groupId>com.oracle</groupId>
+       <scope>provided</scope>
+    </dependency>-->
+
+  </dependencies>  
+
+   <!-- =========================================================== -->
+  <!--     Build Configuration                                     -->
+  <!-- =========================================================== -->
+  <build>
+    <plugins>
+      <plugin>
+        <groupId>org.apache.maven.plugins</groupId>
+        <artifactId>maven-jar-plugin</artifactId>
+        <configuration>
+          <archive>
+            <manifestFile>META-INF/MANIFEST.MF</manifestFile>
+            <manifest>
+              <mainClass>org.geotools.gce.imagemosaic.jdbc.Toolbox</mainClass>
+              <addClasspath>true</addClasspath>
+            </manifest>
+          </archive>
+        </configuration>
+      </plugin>
+    </plugins>
+  </build>
+</project>