<?xml version="1.0" encoding="UTF-8"?>
<!-- =======================================================================    
  Maven Project Configuration File                                        
  
  The Geotools Project                                                    
  http://www.geotools.org/                                            
  
  Version: $Id: pom.xml 30851 2008-07-03 15:04:12Z cedricbr $              
  ======================================================================= -->
<project xmlns="http://maven.apache.org/POM/4.0.0"
  xmlns:xsi="http://www.w3.org/2001/XMLSchema-instance"
  xsi:schemaLocation="http://maven.apache.org/POM/4.0.0 
                               http://maven.apache.org/maven-v4_0_0.xsd">
  <modelVersion>4.0.0</modelVersion>

  <parent>
    <groupId>org.geotools</groupId>
    <artifactId>plugin</artifactId>
<<<<<<< HEAD
    <version>8.0-M1</version>
=======
    <version>2.6.5.osgi2</version>
>>>>>>> 91f41456
  </parent>


  <!-- =========================================================== -->
  <!--     Module Description                                      -->
  <!-- =========================================================== -->
  <groupId>org.geotools</groupId>
  <artifactId>gt-charts</artifactId>
  <packaging>jar</packaging>
  <name>Dynamic symbolizer module based on JFreeChart and Eastwood</name>
  

  <scm>
    <connection>
      scm:svn:http://svn.geotools.org/trunk/modules/unsupported/charts/
    </connection>
    <url>http://svn.geotools.org/trunk/modules/unsupported/charts/</url>
  </scm>

  <description>
    TODO
  </description>

  <organization>
    <name>Geotools</name>
    <url>http://www.geotools.org</url>
  </organization>

  <inceptionYear>1996</inceptionYear>

  <licenses>
    <license>
      <name>Lesser General Public License (LGPL)</name>
      <url>http://www.gnu.org/copyleft/lesser.txt</url>
      <distribution>repo</distribution>
    </license>
  </licenses>


  <!-- =========================================================== -->
  <!--     Developers and Contributors                             -->
  <!-- =========================================================== -->
  <developers>
    <developer>
      <name>Andrea Aime</name>
      <id>aaime</id>
      <email>aaime@users.sourceforge.net</email>
      <organization>OpenGeo</organization>
      <roles>
        <role>Module Maintainer</role>
      </roles>
    </developer>
  </developers>


  <!-- =========================================================== -->
  <!--     Dependency Management                                   -->
  <!-- =========================================================== -->
  <dependencies>
    <dependency>
      <groupId>org.geotools</groupId>
      <artifactId>gt-render</artifactId>
      <version>${project.version}</version>
    </dependency>
    <!-- JFreeChart dependencies. Only Eastwood one should be needed -->
    <dependency>
      <groupId>jfree</groupId>
      <artifactId>eastwood</artifactId>
      <type>jar</type>
    </dependency>
    <!-- Test dependencies -->
    <dependency>
      <groupId>org.geotools</groupId>
      <artifactId>gt-epsg-hsql</artifactId>
      <version>${project.version}</version>
      <scope>test</scope>
    </dependency>
    <dependency>
      <groupId>org.geotools</groupId>
      <artifactId>gt-sample-data</artifactId>
      <version>${project.version}</version>
      <scope>test</scope>
    </dependency>
    <dependency>
      <groupId>org.geotools</groupId>
      <artifactId>gt-property</artifactId>
      <version>${project.version}</version>
      <scope>test</scope>
    </dependency>
  </dependencies>

</project>
<|MERGE_RESOLUTION|>--- conflicted
+++ resolved
@@ -1,115 +1,112 @@
-<?xml version="1.0" encoding="UTF-8"?>
-<!-- =======================================================================    
-  Maven Project Configuration File                                        
-  
-  The Geotools Project                                                    
-  http://www.geotools.org/                                            
-  
-  Version: $Id: pom.xml 30851 2008-07-03 15:04:12Z cedricbr $              
-  ======================================================================= -->
-<project xmlns="http://maven.apache.org/POM/4.0.0"
-  xmlns:xsi="http://www.w3.org/2001/XMLSchema-instance"
-  xsi:schemaLocation="http://maven.apache.org/POM/4.0.0 
-                               http://maven.apache.org/maven-v4_0_0.xsd">
-  <modelVersion>4.0.0</modelVersion>
-
-  <parent>
-    <groupId>org.geotools</groupId>
-    <artifactId>plugin</artifactId>
-<<<<<<< HEAD
-    <version>8.0-M1</version>
-=======
-    <version>2.6.5.osgi2</version>
->>>>>>> 91f41456
-  </parent>
-
-
-  <!-- =========================================================== -->
-  <!--     Module Description                                      -->
-  <!-- =========================================================== -->
-  <groupId>org.geotools</groupId>
-  <artifactId>gt-charts</artifactId>
-  <packaging>jar</packaging>
-  <name>Dynamic symbolizer module based on JFreeChart and Eastwood</name>
-  
-
-  <scm>
-    <connection>
-      scm:svn:http://svn.geotools.org/trunk/modules/unsupported/charts/
-    </connection>
-    <url>http://svn.geotools.org/trunk/modules/unsupported/charts/</url>
-  </scm>
-
-  <description>
-    TODO
-  </description>
-
-  <organization>
-    <name>Geotools</name>
-    <url>http://www.geotools.org</url>
-  </organization>
-
-  <inceptionYear>1996</inceptionYear>
-
-  <licenses>
-    <license>
-      <name>Lesser General Public License (LGPL)</name>
-      <url>http://www.gnu.org/copyleft/lesser.txt</url>
-      <distribution>repo</distribution>
-    </license>
-  </licenses>
-
-
-  <!-- =========================================================== -->
-  <!--     Developers and Contributors                             -->
-  <!-- =========================================================== -->
-  <developers>
-    <developer>
-      <name>Andrea Aime</name>
-      <id>aaime</id>
-      <email>aaime@users.sourceforge.net</email>
-      <organization>OpenGeo</organization>
-      <roles>
-        <role>Module Maintainer</role>
-      </roles>
-    </developer>
-  </developers>
-
-
-  <!-- =========================================================== -->
-  <!--     Dependency Management                                   -->
-  <!-- =========================================================== -->
-  <dependencies>
-    <dependency>
-      <groupId>org.geotools</groupId>
-      <artifactId>gt-render</artifactId>
-      <version>${project.version}</version>
-    </dependency>
-    <!-- JFreeChart dependencies. Only Eastwood one should be needed -->
-    <dependency>
-      <groupId>jfree</groupId>
-      <artifactId>eastwood</artifactId>
-      <type>jar</type>
-    </dependency>
-    <!-- Test dependencies -->
-    <dependency>
-      <groupId>org.geotools</groupId>
-      <artifactId>gt-epsg-hsql</artifactId>
-      <version>${project.version}</version>
-      <scope>test</scope>
-    </dependency>
-    <dependency>
-      <groupId>org.geotools</groupId>
-      <artifactId>gt-sample-data</artifactId>
-      <version>${project.version}</version>
-      <scope>test</scope>
-    </dependency>
-    <dependency>
-      <groupId>org.geotools</groupId>
-      <artifactId>gt-property</artifactId>
-      <version>${project.version}</version>
-      <scope>test</scope>
-    </dependency>
-  </dependencies>
-
-</project>
+<?xml version="1.0" encoding="UTF-8"?>
+<!-- =======================================================================    
+  Maven Project Configuration File                                        
+  
+  The Geotools Project                                                    
+  http://www.geotools.org/                                            
+  
+  Version: $Id: pom.xml 30851 2008-07-03 15:04:12Z cedricbr $              
+  ======================================================================= -->
+<project xmlns="http://maven.apache.org/POM/4.0.0"
+  xmlns:xsi="http://www.w3.org/2001/XMLSchema-instance"
+  xsi:schemaLocation="http://maven.apache.org/POM/4.0.0 
+                               http://maven.apache.org/maven-v4_0_0.xsd">
+  <modelVersion>4.0.0</modelVersion>
+
+  <parent>
+    <groupId>org.geotools</groupId>
+    <artifactId>plugin</artifactId>
+    <version>8.0.0.M1osgi1</version>
+  </parent>
+
+
+  <!-- =========================================================== -->
+  <!--     Module Description                                      -->
+  <!-- =========================================================== -->
+  <groupId>org.geotools</groupId>
+  <artifactId>gt-charts</artifactId>
+  <packaging>jar</packaging>
+  <name>Dynamic symbolizer module based on JFreeChart and Eastwood</name>
+  
+
+  <scm>
+    <connection>
+      scm:svn:http://svn.geotools.org/trunk/modules/unsupported/charts/
+    </connection>
+    <url>http://svn.geotools.org/trunk/modules/unsupported/charts/</url>
+  </scm>
+
+  <description>
+    TODO
+  </description>
+
+  <organization>
+    <name>Geotools</name>
+    <url>http://www.geotools.org</url>
+  </organization>
+
+  <inceptionYear>1996</inceptionYear>
+
+  <licenses>
+    <license>
+      <name>Lesser General Public License (LGPL)</name>
+      <url>http://www.gnu.org/copyleft/lesser.txt</url>
+      <distribution>repo</distribution>
+    </license>
+  </licenses>
+
+
+  <!-- =========================================================== -->
+  <!--     Developers and Contributors                             -->
+  <!-- =========================================================== -->
+  <developers>
+    <developer>
+      <name>Andrea Aime</name>
+      <id>aaime</id>
+      <email>aaime@users.sourceforge.net</email>
+      <organization>OpenGeo</organization>
+      <roles>
+        <role>Module Maintainer</role>
+      </roles>
+    </developer>
+  </developers>
+
+
+  <!-- =========================================================== -->
+  <!--     Dependency Management                                   -->
+  <!-- =========================================================== -->
+  <dependencies>
+    <dependency>
+      <groupId>org.geotools</groupId>
+      <artifactId>gt-render</artifactId>
+      <version>${project.version}</version>
+    </dependency>
+    <!-- JFreeChart dependencies. Only Eastwood one should be needed -->
+    <dependency>
+      <groupId>jfree</groupId>
+      <artifactId>eastwood</artifactId>
+      <type>jar</type>
+    </dependency>
+    <!-- Test dependencies -->
+    <dependency>
+      <groupId>org.geotools</groupId>
+      <artifactId>gt-epsg-hsql</artifactId>
+      <version>${project.version}</version>
+      <scope>test</scope>
+    </dependency>
+    <dependency>
+      <groupId>org.geotools</groupId>
+      <artifactId>gt-sample-data</artifactId>
+      <version>${project.version}</version>
+      <scope>test</scope>
+    </dependency>
+    <dependency>
+      <groupId>org.geotools</groupId>
+      <artifactId>gt-property</artifactId>
+      <version>${project.version}</version>
+      <scope>test</scope>
+    </dependency>
+  </dependencies>
+
+</project>
+