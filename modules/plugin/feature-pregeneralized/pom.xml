<<<<<<< HEAD
<?xml version="1.0" encoding="UTF-8"?>
<!-- =======================================================================    
        Maven Project Configuration File                                        
                                                                                
        The Geotools Project                                                    
            http://www.geotools.org/                                            
                                                                                
        Version: $Id: pom.xml 37561 2011-07-04 16:11:41Z jive $              
     ======================================================================= -->
<project xmlns="http://maven.apache.org/POM/4.0.0"
  xmlns:xsi="http://www.w3.org/2001/XMLSchema-instance"
  xsi:schemaLocation="http://maven.apache.org/POM/4.0.0 
                               http://maven.apache.org/maven-v4_0_0.xsd">
  <modelVersion>4.0.0</modelVersion>

  <parent>
    <groupId>org.geotools</groupId>
    <artifactId>plugin</artifactId>
    <version>8.0-M1</version>
  </parent>


  <!-- =========================================================== -->
  <!--     Module Description                                      -->
  <!-- =========================================================== -->
  <groupId>org.geotools</groupId>
  <artifactId>gt-feature-pregeneralized</artifactId>
  <packaging>jar</packaging>
  <name>Feature-Pregeneralized</name>
  

  <scm>
    <connection>
      scm:svn:http://svn.geotools.org/trunk/modules/plugin/feature-pregeneralized/
    </connection>
    <url>http://svn.geotools.org/trunk/modules/plugin/feature-pregeneralized/</url>
  </scm>

  <description>
	Feature Source with prebuild generalizations
  </description>

  <licenses>
    <license>
      <name>Lesser General Public License (LGPL)</name>
      <url>http://www.gnu.org/copyleft/lesser.txt</url>
      <distribution>repo</distribution>
    </license>
  </licenses>


  <!-- =========================================================== -->
  <!--     Developers and Contributors                             -->
  <!-- =========================================================== -->
  <developers>
    <developer>
      <name>Christian Mueller</name>
      <id>christian.mueller@nvoe.at</id>
      <email>christian.mueller@nvoe.at</email>
      <organization>TOPP</organization>
      <roles>
        <role>Module Maintainer</role>
        <role>Java Developer</role>
      </roles>
    </developer>
  </developers>
  <dependencies>
    <dependency>                                                     
        <groupId>org.geotools</groupId>                                 
	<artifactId>gt-api</artifactId>                                
	<version>${project.version}</version>                           
    </dependency>                                              
    <dependency>                                                     
        <groupId>org.geotools</groupId>                                 
	<artifactId>gt-main</artifactId>                                
	<version>${project.version}</version>                           
    </dependency>                                              
    <dependency>                                                     
        <groupId>org.geotools</groupId>                                 
	<artifactId>gt-data</artifactId>                                
	<version>${project.version}</version>                           
    </dependency>                                                  
    <dependency>
        <groupId>org.geotools</groupId>
        <artifactId>gt-metadata</artifactId>
        <version>${project.version}</version>
    </dependency>
    <dependency>
      <groupId>org.geotools</groupId>
      <artifactId>gt-shapefile</artifactId>
      <version>${project.version}</version>
    </dependency>

    <dependency>
      <groupId>org.geotools</groupId>
      <artifactId>gt-referencing</artifactId>
      <version>${project.version}</version>
      <scope>test</scope>
    </dependency>
    <dependency>
      <groupId>org.geotools</groupId>
      <artifactId>gt-sample-data</artifactId>
      <version>${project.version}</version>
      <scope>test</scope>
    </dependency>
    <dependency>
      <groupId>org.geotools</groupId>
      <artifactId>gt-epsg-hsql</artifactId>
      <version>${project.version}</version>
      <scope>test</scope>
    </dependency>
    <dependency>
      <groupId>org.geotools</groupId>
      <artifactId>gt-cql</artifactId>
      <version>${project.version}</version>
      <scope>test</scope>
    </dependency>

  </dependencies>
  
     <!-- =========================================================== -->
  <!--     Build Configuration                                     -->
  <!-- =========================================================== -->
  <build>
    <plugins>
      <plugin>
        <groupId>org.apache.maven.plugins</groupId>
        <artifactId>maven-jar-plugin</artifactId>
        <configuration>
          <archive>
            <manifest>
              <mainClass>org.geotools.data.gen.tool.Toolbox</mainClass>
              <addClasspath>true</addClasspath>
            </manifest>
          </archive>
        </configuration>
      </plugin>
    </plugins>
  </build>
  
</project>
=======
<?xml version="1.0" encoding="UTF-8"?>
<!-- =======================================================================    
        Maven Project Configuration File                                        
                                                                                
        The Geotools Project                                                    
            http://www.geotools.org/                                            
                                                                                
        Version: $Id: pom.xml 36008 2010-08-08 09:21:03Z jive $              
     ======================================================================= -->
<project xmlns="http://maven.apache.org/POM/4.0.0"
  xmlns:xsi="http://www.w3.org/2001/XMLSchema-instance"
  xsi:schemaLocation="http://maven.apache.org/POM/4.0.0 
                               http://maven.apache.org/maven-v4_0_0.xsd">
  <modelVersion>4.0.0</modelVersion>

  <parent>
    <groupId>org.geotools</groupId>
    <artifactId>plugin</artifactId>
    <version>2.6.5.osgi2</version>
  </parent>


  <!-- =========================================================== -->
  <!--     Module Description                                      -->
  <!-- =========================================================== -->
  <groupId>org.geotools</groupId>
  <artifactId>gt-feature-pregeneralized</artifactId>
  <packaging>jar</packaging>
  <name>Feature-Pregeneralized</name>
  

  <scm>
    <connection>
      scm:svn:http://svn.geotools.org/trunk/modules/plugin/feature-pregeneralized/
    </connection>
    <url>http://svn.geotools.org/trunk/modules/plugin/feature-pregeneralized/</url>
  </scm>

  <description>
	Feature Source with prebuild generalizations
  </description>

  <licenses>
    <license>
      <name>Lesser General Public License (LGPL)</name>
      <url>http://www.gnu.org/copyleft/lesser.txt</url>
      <distribution>repo</distribution>
    </license>
  </licenses>


  <!-- =========================================================== -->
  <!--     Developers and Contributors                             -->
  <!-- =========================================================== -->
  <developers>
    <developer>
      <name>Christian Mueller</name>
      <id>christian.mueller@nvoe.at</id>
      <email>christian.mueller@nvoe.at</email>
      <organization>TOPP</organization>
      <roles>
        <role>Module Maintainer</role>
        <role>Java Developer</role>
      </roles>
    </developer>
  </developers>
  <dependencies>
    <dependency>
      	<groupId>org.opengis</groupId>
        <artifactId>geoapi</artifactId>
    </dependency>
    <dependency>                                                     
        <groupId>org.geotools</groupId>                                 
	<artifactId>gt-api</artifactId>                                
	<version>${project.version}</version>                           
    </dependency>                                              
    <dependency>                                                     
        <groupId>org.geotools</groupId>                                 
	<artifactId>gt-main</artifactId>                                
	<version>${project.version}</version>                           
    </dependency>                                              
    <dependency>                                                     
        <groupId>org.geotools</groupId>                                 
	<artifactId>gt-data</artifactId>                                
	<version>${project.version}</version>                           
    </dependency>                                                  
    <dependency>
        <groupId>org.geotools</groupId>
        <artifactId>gt-metadata</artifactId>
        <version>${project.version}</version>
    </dependency>
    <dependency>
      <groupId>org.geotools</groupId>
      <artifactId>gt-shapefile</artifactId>
      <version>${project.version}</version>
    </dependency>

    <dependency>
      <groupId>org.geotools</groupId>
      <artifactId>gt-referencing</artifactId>
      <version>${project.version}</version>
      <scope>test</scope>
    </dependency>
    <dependency>
      <groupId>org.geotools</groupId>
      <artifactId>gt-sample-data</artifactId>
      <version>${project.version}</version>
      <scope>test</scope>
    </dependency>
    <dependency>
      <groupId>org.geotools</groupId>
      <artifactId>gt-epsg-hsql</artifactId>
      <version>${project.version}</version>
      <scope>test</scope>
    </dependency>
    <dependency>
      <groupId>org.geotools</groupId>
      <artifactId>gt-cql</artifactId>
      <version>${project.version}</version>
      <scope>test</scope>
    </dependency>

  </dependencies>
  
     <!-- =========================================================== -->
  <!--     Build Configuration                                     -->
  <!-- =========================================================== -->
  <build>
    <plugins>
      <plugin>
        <groupId>org.apache.maven.plugins</groupId>
        <artifactId>maven-jar-plugin</artifactId>
        <configuration>
          <archive>
            <manifest>
              <mainClass>org.geotools.data.gen.tool.Toolbox</mainClass>
              <addClasspath>true</addClasspath>
            </manifest>
          </archive>
        </configuration>
      </plugin>
    </plugins>
  </build>
  
</project>
>>>>>>> 91f41456
<|MERGE_RESOLUTION|>--- conflicted
+++ resolved
@@ -1,289 +1,141 @@
-<<<<<<< HEAD
-<?xml version="1.0" encoding="UTF-8"?>
-<!-- =======================================================================    
-        Maven Project Configuration File                                        
-                                                                                
-        The Geotools Project                                                    
-            http://www.geotools.org/                                            
-                                                                                
-        Version: $Id: pom.xml 37561 2011-07-04 16:11:41Z jive $              
-     ======================================================================= -->
-<project xmlns="http://maven.apache.org/POM/4.0.0"
-  xmlns:xsi="http://www.w3.org/2001/XMLSchema-instance"
-  xsi:schemaLocation="http://maven.apache.org/POM/4.0.0 
-                               http://maven.apache.org/maven-v4_0_0.xsd">
-  <modelVersion>4.0.0</modelVersion>
-
-  <parent>
-    <groupId>org.geotools</groupId>
-    <artifactId>plugin</artifactId>
-    <version>8.0-M1</version>
-  </parent>
-
-
-  <!-- =========================================================== -->
-  <!--     Module Description                                      -->
-  <!-- =========================================================== -->
-  <groupId>org.geotools</groupId>
-  <artifactId>gt-feature-pregeneralized</artifactId>
-  <packaging>jar</packaging>
-  <name>Feature-Pregeneralized</name>
-  
-
-  <scm>
-    <connection>
-      scm:svn:http://svn.geotools.org/trunk/modules/plugin/feature-pregeneralized/
-    </connection>
-    <url>http://svn.geotools.org/trunk/modules/plugin/feature-pregeneralized/</url>
-  </scm>
-
-  <description>
-	Feature Source with prebuild generalizations
-  </description>
-
-  <licenses>
-    <license>
-      <name>Lesser General Public License (LGPL)</name>
-      <url>http://www.gnu.org/copyleft/lesser.txt</url>
-      <distribution>repo</distribution>
-    </license>
-  </licenses>
-
-
-  <!-- =========================================================== -->
-  <!--     Developers and Contributors                             -->
-  <!-- =========================================================== -->
-  <developers>
-    <developer>
-      <name>Christian Mueller</name>
-      <id>christian.mueller@nvoe.at</id>
-      <email>christian.mueller@nvoe.at</email>
-      <organization>TOPP</organization>
-      <roles>
-        <role>Module Maintainer</role>
-        <role>Java Developer</role>
-      </roles>
-    </developer>
-  </developers>
-  <dependencies>
-    <dependency>                                                     
-        <groupId>org.geotools</groupId>                                 
-	<artifactId>gt-api</artifactId>                                
-	<version>${project.version}</version>                           
-    </dependency>                                              
-    <dependency>                                                     
-        <groupId>org.geotools</groupId>                                 
-	<artifactId>gt-main</artifactId>                                
-	<version>${project.version}</version>                           
-    </dependency>                                              
-    <dependency>                                                     
-        <groupId>org.geotools</groupId>                                 
-	<artifactId>gt-data</artifactId>                                
-	<version>${project.version}</version>                           
-    </dependency>                                                  
-    <dependency>
-        <groupId>org.geotools</groupId>
-        <artifactId>gt-metadata</artifactId>
-        <version>${project.version}</version>
-    </dependency>
-    <dependency>
-      <groupId>org.geotools</groupId>
-      <artifactId>gt-shapefile</artifactId>
-      <version>${project.version}</version>
-    </dependency>
-
-    <dependency>
-      <groupId>org.geotools</groupId>
-      <artifactId>gt-referencing</artifactId>
-      <version>${project.version}</version>
-      <scope>test</scope>
-    </dependency>
-    <dependency>
-      <groupId>org.geotools</groupId>
-      <artifactId>gt-sample-data</artifactId>
-      <version>${project.version}</version>
-      <scope>test</scope>
-    </dependency>
-    <dependency>
-      <groupId>org.geotools</groupId>
-      <artifactId>gt-epsg-hsql</artifactId>
-      <version>${project.version}</version>
-      <scope>test</scope>
-    </dependency>
-    <dependency>
-      <groupId>org.geotools</groupId>
-      <artifactId>gt-cql</artifactId>
-      <version>${project.version}</version>
-      <scope>test</scope>
-    </dependency>
-
-  </dependencies>
-  
-     <!-- =========================================================== -->
-  <!--     Build Configuration                                     -->
-  <!-- =========================================================== -->
-  <build>
-    <plugins>
-      <plugin>
-        <groupId>org.apache.maven.plugins</groupId>
-        <artifactId>maven-jar-plugin</artifactId>
-        <configuration>
-          <archive>
-            <manifest>
-              <mainClass>org.geotools.data.gen.tool.Toolbox</mainClass>
-              <addClasspath>true</addClasspath>
-            </manifest>
-          </archive>
-        </configuration>
-      </plugin>
-    </plugins>
-  </build>
-  
-</project>
-=======
-<?xml version="1.0" encoding="UTF-8"?>
-<!-- =======================================================================    
-        Maven Project Configuration File                                        
-                                                                                
-        The Geotools Project                                                    
-            http://www.geotools.org/                                            
-                                                                                
-        Version: $Id: pom.xml 36008 2010-08-08 09:21:03Z jive $              
-     ======================================================================= -->
-<project xmlns="http://maven.apache.org/POM/4.0.0"
-  xmlns:xsi="http://www.w3.org/2001/XMLSchema-instance"
-  xsi:schemaLocation="http://maven.apache.org/POM/4.0.0 
-                               http://maven.apache.org/maven-v4_0_0.xsd">
-  <modelVersion>4.0.0</modelVersion>
-
-  <parent>
-    <groupId>org.geotools</groupId>
-    <artifactId>plugin</artifactId>
-    <version>2.6.5.osgi2</version>
-  </parent>
-
-
-  <!-- =========================================================== -->
-  <!--     Module Description                                      -->
-  <!-- =========================================================== -->
-  <groupId>org.geotools</groupId>
-  <artifactId>gt-feature-pregeneralized</artifactId>
-  <packaging>jar</packaging>
-  <name>Feature-Pregeneralized</name>
-  
-
-  <scm>
-    <connection>
-      scm:svn:http://svn.geotools.org/trunk/modules/plugin/feature-pregeneralized/
-    </connection>
-    <url>http://svn.geotools.org/trunk/modules/plugin/feature-pregeneralized/</url>
-  </scm>
-
-  <description>
-	Feature Source with prebuild generalizations
-  </description>
-
-  <licenses>
-    <license>
-      <name>Lesser General Public License (LGPL)</name>
-      <url>http://www.gnu.org/copyleft/lesser.txt</url>
-      <distribution>repo</distribution>
-    </license>
-  </licenses>
-
-
-  <!-- =========================================================== -->
-  <!--     Developers and Contributors                             -->
-  <!-- =========================================================== -->
-  <developers>
-    <developer>
-      <name>Christian Mueller</name>
-      <id>christian.mueller@nvoe.at</id>
-      <email>christian.mueller@nvoe.at</email>
-      <organization>TOPP</organization>
-      <roles>
-        <role>Module Maintainer</role>
-        <role>Java Developer</role>
-      </roles>
-    </developer>
-  </developers>
-  <dependencies>
-    <dependency>
-      	<groupId>org.opengis</groupId>
-        <artifactId>geoapi</artifactId>
-    </dependency>
-    <dependency>                                                     
-        <groupId>org.geotools</groupId>                                 
-	<artifactId>gt-api</artifactId>                                
-	<version>${project.version}</version>                           
-    </dependency>                                              
-    <dependency>                                                     
-        <groupId>org.geotools</groupId>                                 
-	<artifactId>gt-main</artifactId>                                
-	<version>${project.version}</version>                           
-    </dependency>                                              
-    <dependency>                                                     
-        <groupId>org.geotools</groupId>                                 
-	<artifactId>gt-data</artifactId>                                
-	<version>${project.version}</version>                           
-    </dependency>                                                  
-    <dependency>
-        <groupId>org.geotools</groupId>
-        <artifactId>gt-metadata</artifactId>
-        <version>${project.version}</version>
-    </dependency>
-    <dependency>
-      <groupId>org.geotools</groupId>
-      <artifactId>gt-shapefile</artifactId>
-      <version>${project.version}</version>
-    </dependency>
-
-    <dependency>
-      <groupId>org.geotools</groupId>
-      <artifactId>gt-referencing</artifactId>
-      <version>${project.version}</version>
-      <scope>test</scope>
-    </dependency>
-    <dependency>
-      <groupId>org.geotools</groupId>
-      <artifactId>gt-sample-data</artifactId>
-      <version>${project.version}</version>
-      <scope>test</scope>
-    </dependency>
-    <dependency>
-      <groupId>org.geotools</groupId>
-      <artifactId>gt-epsg-hsql</artifactId>
-      <version>${project.version}</version>
-      <scope>test</scope>
-    </dependency>
-    <dependency>
-      <groupId>org.geotools</groupId>
-      <artifactId>gt-cql</artifactId>
-      <version>${project.version}</version>
-      <scope>test</scope>
-    </dependency>
-
-  </dependencies>
-  
-     <!-- =========================================================== -->
-  <!--     Build Configuration                                     -->
-  <!-- =========================================================== -->
-  <build>
-    <plugins>
-      <plugin>
-        <groupId>org.apache.maven.plugins</groupId>
-        <artifactId>maven-jar-plugin</artifactId>
-        <configuration>
-          <archive>
-            <manifest>
-              <mainClass>org.geotools.data.gen.tool.Toolbox</mainClass>
-              <addClasspath>true</addClasspath>
-            </manifest>
-          </archive>
-        </configuration>
-      </plugin>
-    </plugins>
-  </build>
-  
-</project>
->>>>>>> 91f41456
+<?xml version="1.0" encoding="UTF-8"?>
+<!-- =======================================================================    
+        Maven Project Configuration File                                        
+                                                                                
+        The Geotools Project                                                    
+            http://www.geotools.org/                                            
+                                                                                
+        Version: $Id: pom.xml 37561 2011-07-04 16:11:41Z jive $              
+     ======================================================================= -->
+<project xmlns="http://maven.apache.org/POM/4.0.0"
+  xmlns:xsi="http://www.w3.org/2001/XMLSchema-instance"
+  xsi:schemaLocation="http://maven.apache.org/POM/4.0.0 
+                               http://maven.apache.org/maven-v4_0_0.xsd">
+  <modelVersion>4.0.0</modelVersion>
+
+  <parent>
+    <groupId>org.geotools</groupId>
+    <artifactId>plugin</artifactId>
+    <version>8.0.0.M1osgi1</version>
+  </parent>
+
+
+  <!-- =========================================================== -->
+  <!--     Module Description                                      -->
+  <!-- =========================================================== -->
+  <groupId>org.geotools</groupId>
+  <artifactId>gt-feature-pregeneralized</artifactId>
+  <packaging>jar</packaging>
+  <name>Feature-Pregeneralized</name>
+  
+
+  <scm>
+    <connection>
+      scm:svn:http://svn.geotools.org/trunk/modules/plugin/feature-pregeneralized/
+    </connection>
+    <url>http://svn.geotools.org/trunk/modules/plugin/feature-pregeneralized/</url>
+  </scm>
+
+  <description>
+	Feature Source with prebuild generalizations
+  </description>
+
+  <licenses>
+    <license>
+      <name>Lesser General Public License (LGPL)</name>
+      <url>http://www.gnu.org/copyleft/lesser.txt</url>
+      <distribution>repo</distribution>
+    </license>
+  </licenses>
+
+
+  <!-- =========================================================== -->
+  <!--     Developers and Contributors                             -->
+  <!-- =========================================================== -->
+  <developers>
+    <developer>
+      <name>Christian Mueller</name>
+      <id>christian.mueller@nvoe.at</id>
+      <email>christian.mueller@nvoe.at</email>
+      <organization>TOPP</organization>
+      <roles>
+        <role>Module Maintainer</role>
+        <role>Java Developer</role>
+      </roles>
+    </developer>
+  </developers>
+  <dependencies>
+    <dependency>                                                     
+        <groupId>org.geotools</groupId>                                 
+	<artifactId>gt-api</artifactId>                                
+	<version>${project.version}</version>                           
+    </dependency>                                              
+    <dependency>                                                     
+        <groupId>org.geotools</groupId>                                 
+	<artifactId>gt-main</artifactId>                                
+	<version>${project.version}</version>                           
+    </dependency>                                              
+    <dependency>                                                     
+        <groupId>org.geotools</groupId>                                 
+	<artifactId>gt-data</artifactId>                                
+	<version>${project.version}</version>                           
+    </dependency>                                                  
+    <dependency>
+        <groupId>org.geotools</groupId>
+        <artifactId>gt-metadata</artifactId>
+        <version>${project.version}</version>
+    </dependency>
+    <dependency>
+      <groupId>org.geotools</groupId>
+      <artifactId>gt-shapefile</artifactId>
+      <version>${project.version}</version>
+    </dependency>
+
+    <dependency>
+      <groupId>org.geotools</groupId>
+      <artifactId>gt-referencing</artifactId>
+      <version>${project.version}</version>
+      <scope>test</scope>
+    </dependency>
+    <dependency>
+      <groupId>org.geotools</groupId>
+      <artifactId>gt-sample-data</artifactId>
+      <version>${project.version}</version>
+      <scope>test</scope>
+    </dependency>
+    <dependency>
+      <groupId>org.geotools</groupId>
+      <artifactId>gt-epsg-hsql</artifactId>
+      <version>${project.version}</version>
+      <scope>test</scope>
+    </dependency>
+    <dependency>
+      <groupId>org.geotools</groupId>
+      <artifactId>gt-cql</artifactId>
+      <version>${project.version}</version>
+      <scope>test</scope>
+    </dependency>
+
+  </dependencies>
+  
+     <!-- =========================================================== -->
+  <!--     Build Configuration                                     -->
+  <!-- =========================================================== -->
+  <build>
+    <plugins>
+      <plugin>
+        <groupId>org.apache.maven.plugins</groupId>
+        <artifactId>maven-jar-plugin</artifactId>
+        <configuration>
+          <archive>
+            <manifest>
+              <mainClass>org.geotools.data.gen.tool.Toolbox</mainClass>
+              <addClasspath>true</addClasspath>
+            </manifest>
+          </archive>
+        </configuration>
+      </plugin>
+    </plugins>
+  </build>
+  
+</project>