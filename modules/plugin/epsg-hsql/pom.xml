--- conflicted
+++ resolved
@@ -1,325 +1,161 @@
-<<<<<<< HEAD
-<?xml version="1.0" encoding="UTF-8"?>
-<!-- =======================================================================    
-        Maven Project Configuration File                                        
-                                                                                
-        The Geotools Project                                                    
-            http://www.geotools.org/                                            
-                                                                                
-        Version: $Id: pom.xml 37561 2011-07-04 16:11:41Z jive $              
-     ======================================================================= -->
-  <project xmlns="http://maven.apache.org/POM/4.0.0" 
-           xmlns:xsi="http://www.w3.org/2001/XMLSchema-instance" 
-           xsi:schemaLocation="http://maven.apache.org/POM/4.0.0 
-                               http://maven.apache.org/maven-v4_0_0.xsd">
-  <modelVersion>4.0.0</modelVersion>
-
-  <parent>
-    <groupId>org.geotools</groupId>
-    <artifactId>plugin</artifactId>
-    <version>8.0-M1</version>
-  </parent>
-
-
-  <!-- =========================================================== -->
-  <!--     Module Description                                      -->
-  <!-- =========================================================== -->
-  <groupId>org.geotools</groupId>
-  <artifactId>gt-epsg-hsql</artifactId>
-  <packaging>jar</packaging>
-  <name>EPSG Authority Service using HSQL database</name>
-  
-
-  <scm>
-    <connection>
-      scm:svn:http://svn.osgeo.org/geotools/trunk/modules/plugin/epsg-hsql/
-    </connection>
-    <url>http://svn.osgeo.org/geotools/trunk/modules/plugin/epsg-hsql/</url>
-  </scm>
-
-  <description>
-    Connection to an embedded EPSG database in HSQL format.
-    This database is built from the SQL scripts delivered by EPSG.
-  </description>
-
-  <licenses>
-    <license>
-      <name>Lesser General Public License (LGPL)</name>
-      <!-- url>http://www.gnu.org/copyleft/lesser.txt</url -->
-      <url>http://svn.osgeo.org/geotools/trunk/modules/plugin/epsg-hsql/LICENSE.html</url>
-      <distribution>repo</distribution>
-    </license>
-    <license>
-      <name>EPSG database distribution license</name>
-      <url>http://svn.osgeo.org/geotools/trunk/licenses/EPSG.html</url>
-      <distribution>repo</distribution>
-      <comments>
-        This Geotools module is bundled with a copy of the EPSG database. The
-        data may be copied and distributed subject to the EPSG conditions.
-      </comments>
-    </license>
-    <license>
-      <name>BSD License for HSQL</name>
-      <url>http://svn.osgeo.org/geotools/trunk/licenses/HSQL.html</url>
-      <distribution>repo</distribution>
-      <comments>
-        This Geotools module requires the HSQL database engine, which is bundled
-        with the binary distribution only (there is no HSQL derived work in the
-        Java source code).
-      </comments>
-    </license>
-  </licenses>
-
-
-  <!-- =========================================================== -->
-  <!--     Developers and Contributors                             -->
-  <!-- =========================================================== -->
-  <developers>
-    <developer>
-      <name>Didier Richard</name>
-      <email>dgr@libertysurf.fr</email>
-      <organization>Institut Géographique National - France</organization>
-      <timezone>+1</timezone>
-      <roles>
-        <role>Java Developer</role>
-      </roles>
-    </developer>
-    <developer>
-      <name>Martin Desruisseaux</name>
-      <id>desruisseaux</id>
-      <email>desruisseaux@users.sourceforge.net</email>
-      <organization>Geomatys</organization>
-      <organizationUrl>http://www.geomatys.fr/</organizationUrl>
-      <timezone>+1</timezone>
-      <roles>
-        <role>Retired Module Maintainer</role>
-        <role>Retired Java Developer</role>
-      </roles>
-    </developer>
-    <developer>
-      <name>Andrea Aime</name>
-      <id>aaime</id>
-      <email>aaime@users.sourceforge.net</email>
-      <roles>
-        <role>Java Developer</role>
-        <role>Module Maintainer</role>
-      </roles>
-    </developer>
-  </developers>
-
-
-  <!-- =========================================================== -->
-  <!--     Dependency Management                                   -->
-  <!-- =========================================================== -->
-  <dependencies>
-    <dependency>
-      <groupId>org.geotools</groupId>
-      <artifactId>gt-referencing</artifactId>
-      <version>${project.version}</version>
-    </dependency>
-    <dependency>
-      <groupId>org.geotools</groupId>
-      <artifactId>gt-sample-data</artifactId>
-      <version>${project.version}</version>
-      <scope>test</scope>
-    </dependency>
-    <dependency>
-      <groupId>hsqldb</groupId>
-      <artifactId>hsqldb</artifactId>
-      <!-- The version number is specified in the parent POM. -->
-    </dependency>
-    <dependency>
-      <groupId>net.sourceforge.groboutils</groupId>
-      <artifactId>groboutils-core</artifactId>
-      <version>5</version>
-      <scope>test</scope>
-    </dependency>
-    <dependency>
-      <groupId>commons-dbcp</groupId>
-      <artifactId>commons-dbcp</artifactId>
-      <scope>test</scope>
-    </dependency>    
-  </dependencies>
-  
-  
-  <build>
-    <plugins>
-      <plugin>
-        <groupId>org.apache.maven.plugins</groupId>
-        <artifactId>maven-surefire-plugin</artifactId>
-        <configuration>
-          <excludes>
-            <!-- disable the mediator tests, they are all broken by the EPSG database upgrade -->
-            <exclude>**/*Mediator*.java</exclude>
-            <exclude>**/HsqlDialectEpsgFactoryTest.java</exclude>
-          </excludes>
-        </configuration>
-      </plugin>
-    </plugins>
-  </build>
-  
-
-</project>
-=======
-<?xml version="1.0" encoding="UTF-8"?>
-<!-- =======================================================================    
-        Maven Project Configuration File                                        
-                                                                                
-        The Geotools Project                                                    
-            http://www.geotools.org/                                            
-                                                                                
-        Version: $Id: pom.xml 36008 2010-08-08 09:21:03Z jive $              
-     ======================================================================= -->
-  <project xmlns="http://maven.apache.org/POM/4.0.0" 
-           xmlns:xsi="http://www.w3.org/2001/XMLSchema-instance" 
-           xsi:schemaLocation="http://maven.apache.org/POM/4.0.0 
-                               http://maven.apache.org/maven-v4_0_0.xsd">
-  <modelVersion>4.0.0</modelVersion>
-
-  <parent>
-    <groupId>org.geotools</groupId>
-    <artifactId>plugin</artifactId>
-    <version>2.6.5.osgi2</version>
-  </parent>
-
-
-  <!-- =========================================================== -->
-  <!--     Module Description                                      -->
-  <!-- =========================================================== -->
-  <groupId>org.geotools</groupId>
-  <artifactId>gt-epsg-hsql</artifactId>
-  <packaging>jar</packaging>
-  <name>EPSG Authority Service using HSQL database</name>
-  
-
-  <scm>
-    <connection>
-      scm:svn:http://svn.osgeo.org/geotools/trunk/modules/plugin/epsg-hsql/
-    </connection>
-    <url>http://svn.osgeo.org/geotools/trunk/modules/plugin/epsg-hsql/</url>
-  </scm>
-
-  <description>
-    Connection to an embedded EPSG database in HSQL format.
-    This database is built from the SQL scripts delivered by EPSG.
-  </description>
-
-  <licenses>
-    <license>
-      <name>Lesser General Public License (LGPL)</name>
-      <!-- url>http://www.gnu.org/copyleft/lesser.txt</url -->
-      <url>http://svn.osgeo.org/geotools/trunk/modules/plugin/epsg-hsql/LICENSE.html</url>
-      <distribution>repo</distribution>
-    </license>
-    <license>
-      <name>EPSG database distribution license</name>
-      <url>http://svn.osgeo.org/geotools/trunk/licenses/EPSG.html</url>
-      <distribution>repo</distribution>
-      <comments>
-        This Geotools module is bundled with a copy of the EPSG database. The
-        data may be copied and distributed subject to the EPSG conditions.
-      </comments>
-    </license>
-    <license>
-      <name>BSD License for HSQL</name>
-      <url>http://svn.osgeo.org/geotools/trunk/licenses/HSQL.html</url>
-      <distribution>repo</distribution>
-      <comments>
-        This Geotools module requires the HSQL database engine, which is bundled
-        with the binary distribution only (there is no HSQL derived work in the
-        Java source code).
-      </comments>
-    </license>
-  </licenses>
-
-
-  <!-- =========================================================== -->
-  <!--     Developers and Contributors                             -->
-  <!-- =========================================================== -->
-  <developers>
-    <developer>
-      <name>Didier Richard</name>
-      <email>dgr@libertysurf.fr</email>
-      <organization>Institut Géographique National - France</organization>
-      <timezone>+1</timezone>
-      <roles>
-        <role>Java Developer</role>
-      </roles>
-    </developer>
-    <developer>
-      <name>Martin Desruisseaux</name>
-      <id>desruisseaux</id>
-      <email>desruisseaux@users.sourceforge.net</email>
-      <organization>Geomatys</organization>
-      <organizationUrl>http://www.geomatys.fr/</organizationUrl>
-      <timezone>+1</timezone>
-      <roles>
-        <role>Retired Module Maintainer</role>
-        <role>Retired Java Developer</role>
-      </roles>
-    </developer>
-    <developer>
-      <name>Andrea Aime</name>
-      <id>aaime</id>
-      <email>aaime@users.sourceforge.net</email>
-      <roles>
-        <role>Java Developer</role>
-        <role>Module Maintainer</role>
-      </roles>
-    </developer>
-  </developers>
-
-
-  <!-- =========================================================== -->
-  <!--     Dependency Management                                   -->
-  <!-- =========================================================== -->
-  <dependencies>
-    <dependency>
-      <groupId>org.geotools</groupId>
-      <artifactId>gt-referencing</artifactId>
-      <version>${project.version}</version>
-    </dependency>
-    <dependency>
-      <groupId>org.geotools</groupId>
-      <artifactId>gt-sample-data</artifactId>
-      <version>${project.version}</version>
-      <scope>test</scope>
-    </dependency>
-    <dependency>  
-      <groupId>org.hsqldb</groupId>  
-      <artifactId>com.springsource.org.hsqldb</artifactId>
-      <!-- The version number is specified in the parent POM. -->
-    </dependency>
-    <dependency>
-      <groupId>net.sourceforge.groboutils</groupId>
-      <artifactId>groboutils-core</artifactId>
-      <version>5</version>
-      <scope>test</scope>
-    </dependency>
-    <dependency>
-      <groupId>org.apache.commons</groupId>
-      <artifactId>com.springsource.org.apache.commons.dbcp</artifactId>
-      <scope>test</scope>
-    </dependency>    
-  </dependencies>
-  
-  
-  <build>
-    <plugins>
-      <plugin>
-        <groupId>org.apache.maven.plugins</groupId>
-        <artifactId>maven-surefire-plugin</artifactId>
-        <configuration>
-          <excludes>
-            <!-- disable the mediator tests, they are all broken by the EPSG database upgrade -->
-            <exclude>**/*Mediator*.java</exclude>
-            <exclude>**/HsqlDialectEpsgFactoryTest.java</exclude>
-          </excludes>
-        </configuration>
-      </plugin>
-    </plugins>
-  </build>
-  
-
-</project>
->>>>>>> 91f41456
+<?xml version="1.0" encoding="UTF-8"?>
+<!-- =======================================================================    
+        Maven Project Configuration File                                        
+                                                                                
+        The Geotools Project                                                    
+            http://www.geotools.org/                                            
+                                                                                
+        Version: $Id: pom.xml 37561 2011-07-04 16:11:41Z jive $              
+     ======================================================================= -->
+  <project xmlns="http://maven.apache.org/POM/4.0.0" 
+           xmlns:xsi="http://www.w3.org/2001/XMLSchema-instance" 
+           xsi:schemaLocation="http://maven.apache.org/POM/4.0.0 
+                               http://maven.apache.org/maven-v4_0_0.xsd">
+  <modelVersion>4.0.0</modelVersion>
+
+  <parent>
+    <groupId>org.geotools</groupId>
+    <artifactId>plugin</artifactId>
+    <version>8.0.0.M1osgi1</version>
+  </parent>
+
+
+  <!-- =========================================================== -->
+  <!--     Module Description                                      -->
+  <!-- =========================================================== -->
+  <groupId>org.geotools</groupId>
+  <artifactId>gt-epsg-hsql</artifactId>
+  <packaging>jar</packaging>
+  <name>EPSG Authority Service using HSQL database</name>
+  
+
+  <scm>
+    <connection>
+      scm:svn:http://svn.osgeo.org/geotools/trunk/modules/plugin/epsg-hsql/
+    </connection>
+    <url>http://svn.osgeo.org/geotools/trunk/modules/plugin/epsg-hsql/</url>
+  </scm>
+
+  <description>
+    Connection to an embedded EPSG database in HSQL format.
+    This database is built from the SQL scripts delivered by EPSG.
+  </description>
+
+  <licenses>
+    <license>
+      <name>Lesser General Public License (LGPL)</name>
+      <!-- url>http://www.gnu.org/copyleft/lesser.txt</url -->
+      <url>http://svn.osgeo.org/geotools/trunk/modules/plugin/epsg-hsql/LICENSE.html</url>
+      <distribution>repo</distribution>
+    </license>
+    <license>
+      <name>EPSG database distribution license</name>
+      <url>http://svn.osgeo.org/geotools/trunk/licenses/EPSG.html</url>
+      <distribution>repo</distribution>
+      <comments>
+        This Geotools module is bundled with a copy of the EPSG database. The
+        data may be copied and distributed subject to the EPSG conditions.
+      </comments>
+    </license>
+    <license>
+      <name>BSD License for HSQL</name>
+      <url>http://svn.osgeo.org/geotools/trunk/licenses/HSQL.html</url>
+      <distribution>repo</distribution>
+      <comments>
+        This Geotools module requires the HSQL database engine, which is bundled
+        with the binary distribution only (there is no HSQL derived work in the
+        Java source code).
+      </comments>
+    </license>
+  </licenses>
+
+
+  <!-- =========================================================== -->
+  <!--     Developers and Contributors                             -->
+  <!-- =========================================================== -->
+  <developers>
+    <developer>
+      <name>Didier Richard</name>
+      <email>dgr@libertysurf.fr</email>
+      <organization>Institut Géographique National - France</organization>
+      <timezone>+1</timezone>
+      <roles>
+        <role>Java Developer</role>
+      </roles>
+    </developer>
+    <developer>
+      <name>Martin Desruisseaux</name>
+      <id>desruisseaux</id>
+      <email>desruisseaux@users.sourceforge.net</email>
+      <organization>Geomatys</organization>
+      <organizationUrl>http://www.geomatys.fr/</organizationUrl>
+      <timezone>+1</timezone>
+      <roles>
+        <role>Retired Module Maintainer</role>
+        <role>Retired Java Developer</role>
+      </roles>
+    </developer>
+    <developer>
+      <name>Andrea Aime</name>
+      <id>aaime</id>
+      <email>aaime@users.sourceforge.net</email>
+      <roles>
+        <role>Java Developer</role>
+        <role>Module Maintainer</role>
+      </roles>
+    </developer>
+  </developers>
+
+
+  <!-- =========================================================== -->
+  <!--     Dependency Management                                   -->
+  <!-- =========================================================== -->
+  <dependencies>
+    <dependency>
+      <groupId>org.geotools</groupId>
+      <artifactId>gt-referencing</artifactId>
+      <version>${project.version}</version>
+    </dependency>
+    <dependency>
+      <groupId>org.geotools</groupId>
+      <artifactId>gt-sample-data</artifactId>
+      <version>${project.version}</version>
+      <scope>test</scope>
+    </dependency>
+    <dependency>  
+      <groupId>org.hsqldb</groupId>  
+      <artifactId>com.springsource.org.hsqldb</artifactId>
+      <!-- The version number is specified in the parent POM. -->
+    </dependency>
+    <dependency>
+      <groupId>net.sourceforge.groboutils</groupId>
+      <artifactId>groboutils-core</artifactId>
+      <version>5</version>
+      <scope>test</scope>
+    </dependency>
+    <dependency>
+      <groupId>org.apache.commons</groupId>
+      <artifactId>com.springsource.org.apache.commons.dbcp</artifactId>
+      <scope>test</scope>
+    </dependency>    
+  </dependencies>
+  
+  
+  <build>
+    <plugins>
+      <plugin>
+        <groupId>org.apache.maven.plugins</groupId>
+        <artifactId>maven-surefire-plugin</artifactId>
+        <configuration>
+          <excludes>
+            <!-- disable the mediator tests, they are all broken by the EPSG database upgrade -->
+            <exclude>**/*Mediator*.java</exclude>
+            <exclude>**/HsqlDialectEpsgFactoryTest.java</exclude>
+          </excludes>
+        </configuration>
+      </plugin>
+    </plugins>
+  </build>
+  
+
+</project>