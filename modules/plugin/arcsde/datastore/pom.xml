<?xml version="1.0" encoding="UTF-8"?>
	<!--
		=======================================================================
		Maven Project Configuration File The Geotools Project
		http://www.geotools.org/ Version: $Id: pom.xml 33423 2009-07-01
		17:13:45Z groldan $
		=======================================================================
	-->
<project xmlns="http://maven.apache.org/POM/4.0.0" xmlns:xsi="http://www.w3.org/2001/XMLSchema-instance"
	xsi:schemaLocation="http://maven.apache.org/POM/4.0.0 
                               http://maven.apache.org/maven-v4_0_0.xsd">
<<<<<<< HEAD
	<modelVersion>4.0.0</modelVersion>
	<parent>
		<groupId>org.geotools</groupId>
		<artifactId>arcsde-plugin</artifactId>
		<version>2.6.2</version>
	</parent>
=======
  <modelVersion>4.0.0</modelVersion>
  <parent>
    <groupId>org.geotools</groupId>
    <artifactId>arcsde-plugin</artifactId>
    <version>2.6.0.osgi3</version>
  </parent>
>>>>>>> 6c6fb34f


	<!-- =========================================================== -->
	<!--     Module Description                                      -->
	<!-- =========================================================== -->
	<groupId>org.geotools</groupId>
	<artifactId>gt-arcsde</artifactId>
	<packaging>jar</packaging>
	<name>ArcSDE DataStore plugin</name>


	<scm>
		<connection>
      scm:svn:http://svn.osgeo.org/geotools/trunk/modules/plugin/arcsde/datastore/
    </connection>
		<url>http://svn.osgeo.org/geotools/trunk/modules/plugin/arcsde/datastore/</url>
	</scm>

	<description> ArcSDE DataStore plugin. </description>
	<licenses>
		<license>
			<name>Lesser General Public License (LGPL)</name>
			<url>http://www.gnu.org/copyleft/lesser.txt</url>
			<distribution>repo</distribution>
		</license>
	</licenses>


	<!-- =========================================================== -->
	<!--     Developers and Contributors                             -->
	<!-- =========================================================== -->
	<developers>
		<developer>
			<name>Gabriel Roldan</name>
			<id>groldan</id>
			<email>groldan@users.sourceforge.net</email>
			<organization>OpenGeo</organization>
			<organizationUrl>http://opengeo.org</organizationUrl>
			<roles>
				<role>Module Maintainer</role>
				<role>Java Developer</role>
			</roles>
		</developer>
		<developer>
			<name>Jody Garnett</name>
			<id>jgarnett</id>
			<email>jody.garnett@gmail.com</email>
			<organization>LISAsoft</organization>
			<organizationUrl>http://www.lisasoft.com</organizationUrl>
			<roles>
				<role>Java Developer</role>
			</roles>
		</developer>
	</developers>
	<contributors>
		<contributor>
			<name>Saul Farber</name>
			<email>saul@peoplegis.com</email>
			<roles>
				<role>Former co-module maintainer and Java Developer</role>
			</roles>
		</contributor>
		<contributor>
			<name>Chris Dillard</name>
			<email>cdillard@polexis.com</email>
			<organization>Polexis</organization>
			<roles>
				<role>Java Developer</role>
			</roles>
		</contributor>
		<contributor>
			<name>Jake Fear</name>
			<email>jfear@polexis.com</email>
			<organization>Polexis</organization>
			<roles>
				<role>Java Developer</role>
			</roles>
		</contributor>
	</contributors>


<<<<<<< HEAD
	<!-- =========================================================== -->
	<!--     Dependency Management                                   -->
	<!-- =========================================================== -->
	<dependencies>
		<dependency>
			<groupId>org.geotools</groupId>
			<artifactId>gt-arcsde-common</artifactId>
			<version>${project.version}</version>
		</dependency>
		<dependency>
			<groupId>jsqlparser</groupId>
			<artifactId>jsqlparser</artifactId>
			<version>0.3.14</version>
		</dependency>
		<dependency>
			<groupId>org.geotools</groupId>
			<artifactId>gt-jdbc</artifactId>
			<version>${project.version}</version>
		</dependency>
		<dependency>
			<groupId>org.geotools</groupId>
			<artifactId>gt-coverage</artifactId>
			<version>${project.version}</version>
		</dependency>
=======
  <!-- =========================================================== -->
  <!--     Dependency Management                                   -->
  <!-- =========================================================== -->
  <dependencies>
    <dependency>
      <groupId>jsqlparser</groupId>
      <artifactId>jsqlparser</artifactId>
      <version>0.3.14</version>
    </dependency>
    <dependency>
      <groupId>org.geotools</groupId>
      <artifactId>gt-jdbc</artifactId>
      <version>${project.version}</version>
    </dependency>
    <dependency>
      <groupId>org.apache.commons</groupId>
      <artifactId>com.springsource.org.apache.commons.pool</artifactId>
    </dependency>
    <dependency>
      <groupId>org.geotools</groupId>
      <artifactId>gt-coverage</artifactId>
      <version>${project.version}</version>
    </dependency>
    <dependency>
      <groupId>org.geotools</groupId>
      <artifactId>gt-sample-data</artifactId>
      <version>${project.version}</version>
      <scope>test</scope>
    </dependency>
>>>>>>> 6c6fb34f
    <dependency>
      <groupId>org.geotools</groupId>
      <artifactId>gt-epsg-hsql</artifactId>
      <version>${project.version}</version>
<<<<<<< HEAD
      <scope>provided</scope>
    </dependency>		
    <dependency>
			<groupId>javax.media</groupId>
			<artifactId>jai_core</artifactId>
			<scope>provided</scope>
		</dependency>
		<dependency>
			<groupId>javax.media</groupId>
			<artifactId>jai_codec</artifactId>
			<scope>provided</scope>
		</dependency>
		<dependency>
			<groupId>javax.media</groupId>
			<artifactId>jai_imageio</artifactId>
			<scope>provided</scope>
		</dependency>
		<dependency>
			<groupId>org.geotools</groupId>
			<artifactId>gt-sample-data</artifactId>
			<version>${project.version}</version>
			<scope>test</scope>
		</dependency>
		<dependency>
			<groupId>org.geotools</groupId>
			<artifactId>gt-render</artifactId>
			<version>${project.version}</version>
			<scope>test</scope>
		</dependency>
		<dependency>
			<groupId>org.geotools</groupId>
			<artifactId>gt-geotiff</artifactId>
			<version>${project.version}</version>
			<scope>test</scope>
		</dependency>
		<dependency>
			<groupId>org.geotools</groupId>
			<artifactId>gt-cql</artifactId>
			<version>${project.version}</version>
			<scope>test</scope>
		</dependency>
		<dependency>
			<groupId>simple-jndi</groupId>
			<artifactId>simple-jndi</artifactId>
			<scope>test</scope>
		</dependency>
	</dependencies>
	<profiles>
		<profile>
			<id>autoSDEDummyJars</id>
			<activation>
				<activeByDefault>true</activeByDefault>
			</activation>
			<dependencies>
				<dependency>
					<groupId>org.geotools</groupId>
					<artifactId>gt-sde-dummy</artifactId>
					<version>${project.version}</version>
					<scope>provided</scope>
				</dependency>
			</dependencies>
			<build>
				<plugins>
					<plugin>
						<groupId>org.apache.maven.plugins</groupId>
						<artifactId>maven-surefire-plugin</artifactId>
						<configuration>
							<!-- if we're using the dummy api, we should disable all tests -->
							<excludes>
								<exclude>**/*.java</exclude>
							</excludes>
						</configuration>
					</plugin>
				</plugins>
			</build>
		</profile>
		<profile>
			<id>arcsde</id>
			<dependencies>
				<dependency>
					<groupId>com.esri</groupId>
					<artifactId>jsde_sdk</artifactId>
					<version>${sde.version}</version>
				</dependency>
				<dependency>
					<groupId>com.esri</groupId>
					<artifactId>jpe_sdk</artifactId>
					<version>${sde.version}</version>
				</dependency>
			</dependencies>
			<build>
				<plugins>
					<plugin>
						<groupId>org.apache.maven.plugins</groupId>
						<artifactId>maven-surefire-plugin</artifactId>
						<configuration>
							<!--
								You need two things to run these tests successfully 1) The esri
								ArcSDE jars installed. Either the 9.2 or 9.3 ones from your
								ArcSDE Java SDK installation. 2) A properly configured
								testparams.properties file. Make sure it correctly references
								your SDE server with usernames and passwords in there correctly.
=======
      <scope>test</scope>
    </dependency>
    <dependency>
      <groupId>org.geotools</groupId>
      <artifactId>gt-epsg-wkt</artifactId>
      <version>${project.version}</version>
      <scope>test</scope>
    </dependency>
    <dependency>
      <groupId>org.geotools</groupId>
      <artifactId>gt-render</artifactId>
      <version>${project.version}</version>
      <scope>test</scope>
    </dependency>
    <dependency>
      <groupId>javax.media</groupId>
      <artifactId>javax.media.jai.osgi</artifactId>
      <scope>provided</scope>
    </dependency>
    <dependency>
      <groupId>javax.media.jai.osgi</groupId>
      <artifactId>javax.media.jai.osgi.jai_imageio</artifactId>
    </dependency>
  </dependencies>

>>>>>>> 6c6fb34f

								Since if you're building with the *real* SDE jars from SVN, I'd
								suggest you enable these tests, just to make sure the SDE plugin
								is actually correctly working right now!
							-->
							<includes>
								<include>**/*Test.java</include>
							</includes>
						</configuration>
					</plugin>
				</plugins>
			</build>
		</profile>
	</profiles>
</project><|MERGE_RESOLUTION|>--- conflicted
+++ resolved
@@ -9,21 +9,12 @@
 <project xmlns="http://maven.apache.org/POM/4.0.0" xmlns:xsi="http://www.w3.org/2001/XMLSchema-instance"
 	xsi:schemaLocation="http://maven.apache.org/POM/4.0.0 
                                http://maven.apache.org/maven-v4_0_0.xsd">
-<<<<<<< HEAD
 	<modelVersion>4.0.0</modelVersion>
 	<parent>
 		<groupId>org.geotools</groupId>
 		<artifactId>arcsde-plugin</artifactId>
 		<version>2.6.2</version>
 	</parent>
-=======
-  <modelVersion>4.0.0</modelVersion>
-  <parent>
-    <groupId>org.geotools</groupId>
-    <artifactId>arcsde-plugin</artifactId>
-    <version>2.6.0.osgi3</version>
-  </parent>
->>>>>>> 6c6fb34f
 
 
 	<!-- =========================================================== -->
@@ -105,7 +96,6 @@
 	</contributors>
 
 
-<<<<<<< HEAD
 	<!-- =========================================================== -->
 	<!--     Dependency Management                                   -->
 	<!-- =========================================================== -->
@@ -130,42 +120,10 @@
 			<artifactId>gt-coverage</artifactId>
 			<version>${project.version}</version>
 		</dependency>
-=======
-  <!-- =========================================================== -->
-  <!--     Dependency Management                                   -->
-  <!-- =========================================================== -->
-  <dependencies>
-    <dependency>
-      <groupId>jsqlparser</groupId>
-      <artifactId>jsqlparser</artifactId>
-      <version>0.3.14</version>
-    </dependency>
-    <dependency>
-      <groupId>org.geotools</groupId>
-      <artifactId>gt-jdbc</artifactId>
-      <version>${project.version}</version>
-    </dependency>
-    <dependency>
-      <groupId>org.apache.commons</groupId>
-      <artifactId>com.springsource.org.apache.commons.pool</artifactId>
-    </dependency>
-    <dependency>
-      <groupId>org.geotools</groupId>
-      <artifactId>gt-coverage</artifactId>
-      <version>${project.version}</version>
-    </dependency>
-    <dependency>
-      <groupId>org.geotools</groupId>
-      <artifactId>gt-sample-data</artifactId>
-      <version>${project.version}</version>
-      <scope>test</scope>
-    </dependency>
->>>>>>> 6c6fb34f
     <dependency>
       <groupId>org.geotools</groupId>
       <artifactId>gt-epsg-hsql</artifactId>
       <version>${project.version}</version>
-<<<<<<< HEAD
       <scope>provided</scope>
     </dependency>		
     <dependency>
@@ -209,6 +167,7 @@
 		</dependency>
 		<dependency>
 			<groupId>simple-jndi</groupId>
+      <artifactId>javax.media.jai.osgi</artifactId>
 			<artifactId>simple-jndi</artifactId>
 			<scope>test</scope>
 		</dependency>
@@ -268,33 +227,6 @@
 								ArcSDE Java SDK installation. 2) A properly configured
 								testparams.properties file. Make sure it correctly references
 								your SDE server with usernames and passwords in there correctly.
-=======
-      <scope>test</scope>
-    </dependency>
-    <dependency>
-      <groupId>org.geotools</groupId>
-      <artifactId>gt-epsg-wkt</artifactId>
-      <version>${project.version}</version>
-      <scope>test</scope>
-    </dependency>
-    <dependency>
-      <groupId>org.geotools</groupId>
-      <artifactId>gt-render</artifactId>
-      <version>${project.version}</version>
-      <scope>test</scope>
-    </dependency>
-    <dependency>
-      <groupId>javax.media</groupId>
-      <artifactId>javax.media.jai.osgi</artifactId>
-      <scope>provided</scope>
-    </dependency>
-    <dependency>
-      <groupId>javax.media.jai.osgi</groupId>
-      <artifactId>javax.media.jai.osgi.jai_imageio</artifactId>
-    </dependency>
-  </dependencies>
-
->>>>>>> 6c6fb34f
 
 								Since if you're building with the *real* SDE jars from SVN, I'd
 								suggest you enable these tests, just to make sure the SDE plugin
