<<<<<<< HEAD
<?xml version="1.0" encoding="UTF-8"?>
<!-- =======================================================================    
        Maven Project Configuration File                                        
                                                                                
        The Geotools Project                                                    
            http://www.geotools.org/                                            
                                                                                
        Version: $Id: pom.xml 37561 2011-07-04 16:11:41Z jive $              
     ======================================================================= -->
<project xmlns="http://maven.apache.org/POM/4.0.0" xmlns:xsi="http://www.w3.org/2001/XMLSchema-instance" xsi:schemaLocation="http://maven.apache.org/POM/4.0.0 
                               http://maven.apache.org/maven-v4_0_0.xsd">
  <modelVersion>4.0.0</modelVersion>
  <parent>
    <groupId>org.geotools</groupId>
    <artifactId>arcsde-plugin</artifactId>
    <version>8.0-M1</version>
  </parent>


  <!-- =========================================================== -->
  <!--     Module Description                                      -->
  <!-- =========================================================== -->
  <groupId>org.geotools</groupId>
  <artifactId>gt-arcsde-common</artifactId>
  <packaging>jar</packaging>
  <name>ArcSDE support classes</name>
  

  <scm>
    <connection>
      scm:svn:http://svn.osgeo.org/geotools/trunk/modules/plugin/arcsde/common/
    </connection>
    <url>http://svn.osgeo.org/geotools/trunk/modules/plugin/arcsde/common/</url>
  </scm>

  <description> ArcSDE support classes, including session pooling and JNDI support. </description>
  <licenses>
    <license>
      <name>Lesser General Public License (LGPL)</name>
      <url>http://www.gnu.org/copyleft/lesser.txt</url>
      <distribution>repo</distribution>
    </license>
  </licenses>


  <!-- =========================================================== -->
  <!--     Developers and Contributors                             -->
  <!-- =========================================================== -->
  <developers>
    <developer>
      <name>Gabriel Roldan</name>
      <id>groldan</id>
      <email>groldan@users.sourceforge.net</email>
      <organization>OpenGeo</organization>
      <organizationUrl>http://opengeo.org</organizationUrl>
      <roles>
        <role>Module Maintainer</role>
        <role>Java Developer</role>
      </roles>
    </developer>
    <developer>
      <name>Jody Garnett</name>
      <id>jgarnett</id>
      <email>jody.garnett@gmail.com</email>
      <organization>LISAsoft</organization>
      <organizationUrl>http://www.lisasoft.com</organizationUrl>
      <roles>
        <role>Java Developer</role>
      </roles>
    </developer>
  </developers>

  <!-- =========================================================== -->
  <!--     Dependency Management                                   -->
  <!-- =========================================================== -->
  <dependencies>
    <dependency>
      <groupId>commons-pool</groupId>
      <artifactId>commons-pool</artifactId>
    </dependency>
    <dependency>
      <groupId>com.ibm.icu</groupId>
      <artifactId>icu4j</artifactId>
    </dependency>
    <dependency>
      <groupId>simple-jndi</groupId>
      <artifactId>simple-jndi</artifactId>
      <scope>test</scope>
    </dependency>
    <dependency>
      <groupId>org.geotools</groupId>
      <artifactId>gt-sample-data</artifactId>
      <version>${project.version}</version>
      <scope>test</scope>
    </dependency>
  </dependencies>


  <!-- =========================================================== -->
  <!--     Profile Configuration                                   -->
  <!-- =========================================================== -->
  <profiles>
    <profile>
      <id>autoSDEDummyJars</id>
      <activation>
        <activeByDefault>true</activeByDefault>
      </activation>
      <dependencies>
        <dependency>
          <groupId>org.geotools</groupId>
          <artifactId>gt-sde-dummy</artifactId>
          <version>${project.version}</version>
          <scope>provided</scope>
        </dependency>
      </dependencies>
      <build>
        <plugins>
          <plugin>
            <groupId>org.apache.maven.plugins</groupId>
            <artifactId>maven-surefire-plugin</artifactId>
            <configuration>
              <!-- if we're using the dummy api, we should disable all tests -->
              <excludes>
                <exclude>**/*.java</exclude>
              </excludes>
            </configuration>
          </plugin>
        </plugins>
      </build>
    </profile>
    <profile>
      <id>arcsde</id>
      <dependencies>
        <dependency>
          <groupId>com.esri</groupId>
          <artifactId>jsde_sdk</artifactId>
          <version>${sde.version}</version>
        </dependency>
        <dependency>
          <groupId>com.esri</groupId>
          <artifactId>jpe_sdk</artifactId>
          <version>${sde.version}</version>
        </dependency>
      </dependencies>
      <build>
        <plugins>
          <plugin>
            <groupId>org.apache.maven.plugins</groupId>
            <artifactId>maven-surefire-plugin</artifactId>
            <configuration>
              <!-- You need two things to run these tests successfully
                1)  The esri ArcSDE jars installed.  Either the 9.2 or 9.3 ones
                from your ArcSDE Java SDK installation.
                2)  A properly configured testparams.properties file.  Make
                sure it correctly references your SDE server with usernames and passwords
                in there correctly.
                
                Since if you're building with the *real* SDE jars from SVN, I'd suggest
                you enable these tests, just to make sure the SDE plugin is actually
                correctly working right now!
              -->
              <includes>
                <include>**/*Test.java</include>
              </includes>
            </configuration>
          </plugin>
        </plugins>
      </build>
    </profile>
  </profiles>
</project>
=======
<?xml version="1.0" encoding="UTF-8"?>
<!-- =======================================================================    
        Maven Project Configuration File                                        
                                                                                
        The Geotools Project                                                    
            http://www.geotools.org/                                            
                                                                                
        Version: $Id: pom.xml 36008 2010-08-08 09:21:03Z jive $              
     ======================================================================= -->
<project xmlns="http://maven.apache.org/POM/4.0.0" xmlns:xsi="http://www.w3.org/2001/XMLSchema-instance" xsi:schemaLocation="http://maven.apache.org/POM/4.0.0 
                               http://maven.apache.org/maven-v4_0_0.xsd">
  <modelVersion>4.0.0</modelVersion>
  <parent>
    <groupId>org.geotools</groupId>
    <artifactId>arcsde-plugin</artifactId>
    <version>2.6.5.osgi2</version>
  </parent>


  <!-- =========================================================== -->
  <!--     Module Description                                      -->
  <!-- =========================================================== -->
  <groupId>org.geotools</groupId>
  <artifactId>gt-arcsde-common</artifactId>
  <packaging>jar</packaging>
  <name>ArcSDE support classes</name>
  

  <scm>
    <connection>
      scm:svn:http://svn.osgeo.org/geotools/trunk/modules/plugin/arcsde/common/
    </connection>
    <url>http://svn.osgeo.org/geotools/trunk/modules/plugin/arcsde/common/</url>
  </scm>

  <description> ArcSDE support classes, including session pooling and JNDI support. </description>
  <licenses>
    <license>
      <name>Lesser General Public License (LGPL)</name>
      <url>http://www.gnu.org/copyleft/lesser.txt</url>
      <distribution>repo</distribution>
    </license>
  </licenses>


  <!-- =========================================================== -->
  <!--     Developers and Contributors                             -->
  <!-- =========================================================== -->
  <developers>
    <developer>
      <name>Gabriel Roldan</name>
      <id>groldan</id>
      <email>groldan@users.sourceforge.net</email>
      <organization>OpenGeo</organization>
      <organizationUrl>http://opengeo.org</organizationUrl>
      <roles>
        <role>Module Maintainer</role>
        <role>Java Developer</role>
      </roles>
    </developer>
    <developer>
      <name>Jody Garnett</name>
      <id>jgarnett</id>
      <email>jody.garnett@gmail.com</email>
      <organization>LISAsoft</organization>
      <organizationUrl>http://www.lisasoft.com</organizationUrl>
      <roles>
        <role>Java Developer</role>
      </roles>
    </developer>
  </developers>

  <!-- =========================================================== -->
  <!--     Dependency Management                                   -->
  <!-- =========================================================== -->
  <dependencies>
    <dependency>
      <groupId>org.apache.commons</groupId>
      <artifactId>com.springsource.org.apache.commons.pool</artifactId>
    </dependency>
    <dependency>
      <groupId>com.ibm.icu</groupId>
      <artifactId>icu4j</artifactId>
      <exclusions>
        <exclusion>
          <groupId>commons-beanutils</groupId>
          <artifactId>commons-beanutils</artifactId>
        </exclusion>
        <exclusion>
          <groupId>commons-logging</groupId>
          <artifactId>commons-logging</artifactId>
        </exclusion>
      </exclusions>
    </dependency>
    <dependency>
      <groupId>commons-beanutils</groupId>
      <artifactId>commons-beanutils</artifactId>
      <version>1.7.0</version>
    </dependency>
    <dependency>
      <groupId>commons-logging</groupId>
      <artifactId>commons-logging</artifactId>
      <version>1.1.1</version>
    </dependency>       
    <dependency>
      <groupId>simple-jndi</groupId>
      <artifactId>simple-jndi</artifactId>
      <scope>test</scope>
    </dependency>
    <dependency>
      <groupId>org.geotools</groupId>
      <artifactId>gt-sample-data</artifactId>
      <version>${project.version}</version>
      <scope>test</scope>
    </dependency>
  </dependencies>


  <!-- =========================================================== -->
  <!--     Profile Configuration                                   -->
  <!-- =========================================================== -->
  <profiles>
    <profile>
      <id>autoSDEDummyJars</id>
      <activation>
        <activeByDefault>true</activeByDefault>
      </activation>
      <dependencies>
        <dependency>
          <groupId>org.geotools</groupId>
          <artifactId>gt-sde-dummy</artifactId>
          <version>${project.version}</version>
          <scope>provided</scope>
        </dependency>
      </dependencies>
      <build>
        <plugins>
          <plugin>
            <groupId>org.apache.maven.plugins</groupId>
            <artifactId>maven-surefire-plugin</artifactId>
            <configuration>
              <!-- if we're using the dummy api, we should disable all tests -->
              <excludes>
                <exclude>**/*.java</exclude>
              </excludes>
            </configuration>
          </plugin>
        </plugins>
      </build>
    </profile>
    <profile>
      <id>arcsde</id>
      <dependencies>
        <dependency>
          <groupId>com.esri</groupId>
          <artifactId>jsde_sdk</artifactId>
          <version>${sde.version}</version>
        </dependency>
        <dependency>
          <groupId>com.esri</groupId>
          <artifactId>jsde_jpe_sdk</artifactId>
          <version>${sde.version}</version>
        </dependency>
      </dependencies>
      <build>
        <plugins>
          <plugin>
            <groupId>org.apache.maven.plugins</groupId>
            <artifactId>maven-surefire-plugin</artifactId>
            <configuration>
              <!-- You need two things to run these tests successfully
                1)  The esri ArcSDE jars installed.  Either the 9.2 or 9.3 ones
                from your ArcSDE Java SDK installation.
                2)  A properly configured testparams.properties file.  Make
                sure it correctly references your SDE server with usernames and passwords
                in there correctly.
                
                Since if you're building with the *real* SDE jars from SVN, I'd suggest
                you enable these tests, just to make sure the SDE plugin is actually
                correctly working right now!
              -->
              <includes>
                <include>**/*Test.java</include>
              </includes>
            </configuration>
          </plugin>
        </plugins>
      </build>
    </profile>
  </profiles>
</project>
>>>>>>> 91f41456
<|MERGE_RESOLUTION|>--- conflicted
+++ resolved
@@ -1,365 +1,191 @@
-<<<<<<< HEAD
-<?xml version="1.0" encoding="UTF-8"?>
-<!-- =======================================================================    
-        Maven Project Configuration File                                        
-                                                                                
-        The Geotools Project                                                    
-            http://www.geotools.org/                                            
-                                                                                
-        Version: $Id: pom.xml 37561 2011-07-04 16:11:41Z jive $              
-     ======================================================================= -->
-<project xmlns="http://maven.apache.org/POM/4.0.0" xmlns:xsi="http://www.w3.org/2001/XMLSchema-instance" xsi:schemaLocation="http://maven.apache.org/POM/4.0.0 
-                               http://maven.apache.org/maven-v4_0_0.xsd">
-  <modelVersion>4.0.0</modelVersion>
-  <parent>
-    <groupId>org.geotools</groupId>
-    <artifactId>arcsde-plugin</artifactId>
-    <version>8.0-M1</version>
-  </parent>
-
-
-  <!-- =========================================================== -->
-  <!--     Module Description                                      -->
-  <!-- =========================================================== -->
-  <groupId>org.geotools</groupId>
-  <artifactId>gt-arcsde-common</artifactId>
-  <packaging>jar</packaging>
-  <name>ArcSDE support classes</name>
-  
-
-  <scm>
-    <connection>
-      scm:svn:http://svn.osgeo.org/geotools/trunk/modules/plugin/arcsde/common/
-    </connection>
-    <url>http://svn.osgeo.org/geotools/trunk/modules/plugin/arcsde/common/</url>
-  </scm>
-
-  <description> ArcSDE support classes, including session pooling and JNDI support. </description>
-  <licenses>
-    <license>
-      <name>Lesser General Public License (LGPL)</name>
-      <url>http://www.gnu.org/copyleft/lesser.txt</url>
-      <distribution>repo</distribution>
-    </license>
-  </licenses>
-
-
-  <!-- =========================================================== -->
-  <!--     Developers and Contributors                             -->
-  <!-- =========================================================== -->
-  <developers>
-    <developer>
-      <name>Gabriel Roldan</name>
-      <id>groldan</id>
-      <email>groldan@users.sourceforge.net</email>
-      <organization>OpenGeo</organization>
-      <organizationUrl>http://opengeo.org</organizationUrl>
-      <roles>
-        <role>Module Maintainer</role>
-        <role>Java Developer</role>
-      </roles>
-    </developer>
-    <developer>
-      <name>Jody Garnett</name>
-      <id>jgarnett</id>
-      <email>jody.garnett@gmail.com</email>
-      <organization>LISAsoft</organization>
-      <organizationUrl>http://www.lisasoft.com</organizationUrl>
-      <roles>
-        <role>Java Developer</role>
-      </roles>
-    </developer>
-  </developers>
-
-  <!-- =========================================================== -->
-  <!--     Dependency Management                                   -->
-  <!-- =========================================================== -->
-  <dependencies>
-    <dependency>
-      <groupId>commons-pool</groupId>
-      <artifactId>commons-pool</artifactId>
-    </dependency>
-    <dependency>
-      <groupId>com.ibm.icu</groupId>
-      <artifactId>icu4j</artifactId>
-    </dependency>
-    <dependency>
-      <groupId>simple-jndi</groupId>
-      <artifactId>simple-jndi</artifactId>
-      <scope>test</scope>
-    </dependency>
-    <dependency>
-      <groupId>org.geotools</groupId>
-      <artifactId>gt-sample-data</artifactId>
-      <version>${project.version}</version>
-      <scope>test</scope>
-    </dependency>
-  </dependencies>
-
-
-  <!-- =========================================================== -->
-  <!--     Profile Configuration                                   -->
-  <!-- =========================================================== -->
-  <profiles>
-    <profile>
-      <id>autoSDEDummyJars</id>
-      <activation>
-        <activeByDefault>true</activeByDefault>
-      </activation>
-      <dependencies>
-        <dependency>
-          <groupId>org.geotools</groupId>
-          <artifactId>gt-sde-dummy</artifactId>
-          <version>${project.version}</version>
-          <scope>provided</scope>
-        </dependency>
-      </dependencies>
-      <build>
-        <plugins>
-          <plugin>
-            <groupId>org.apache.maven.plugins</groupId>
-            <artifactId>maven-surefire-plugin</artifactId>
-            <configuration>
-              <!-- if we're using the dummy api, we should disable all tests -->
-              <excludes>
-                <exclude>**/*.java</exclude>
-              </excludes>
-            </configuration>
-          </plugin>
-        </plugins>
-      </build>
-    </profile>
-    <profile>
-      <id>arcsde</id>
-      <dependencies>
-        <dependency>
-          <groupId>com.esri</groupId>
-          <artifactId>jsde_sdk</artifactId>
-          <version>${sde.version}</version>
-        </dependency>
-        <dependency>
-          <groupId>com.esri</groupId>
-          <artifactId>jpe_sdk</artifactId>
-          <version>${sde.version}</version>
-        </dependency>
-      </dependencies>
-      <build>
-        <plugins>
-          <plugin>
-            <groupId>org.apache.maven.plugins</groupId>
-            <artifactId>maven-surefire-plugin</artifactId>
-            <configuration>
-              <!-- You need two things to run these tests successfully
-                1)  The esri ArcSDE jars installed.  Either the 9.2 or 9.3 ones
-                from your ArcSDE Java SDK installation.
-                2)  A properly configured testparams.properties file.  Make
-                sure it correctly references your SDE server with usernames and passwords
-                in there correctly.
-                
-                Since if you're building with the *real* SDE jars from SVN, I'd suggest
-                you enable these tests, just to make sure the SDE plugin is actually
-                correctly working right now!
-              -->
-              <includes>
-                <include>**/*Test.java</include>
-              </includes>
-            </configuration>
-          </plugin>
-        </plugins>
-      </build>
-    </profile>
-  </profiles>
-</project>
-=======
-<?xml version="1.0" encoding="UTF-8"?>
-<!-- =======================================================================    
-        Maven Project Configuration File                                        
-                                                                                
-        The Geotools Project                                                    
-            http://www.geotools.org/                                            
-                                                                                
-        Version: $Id: pom.xml 36008 2010-08-08 09:21:03Z jive $              
-     ======================================================================= -->
-<project xmlns="http://maven.apache.org/POM/4.0.0" xmlns:xsi="http://www.w3.org/2001/XMLSchema-instance" xsi:schemaLocation="http://maven.apache.org/POM/4.0.0 
-                               http://maven.apache.org/maven-v4_0_0.xsd">
-  <modelVersion>4.0.0</modelVersion>
-  <parent>
-    <groupId>org.geotools</groupId>
-    <artifactId>arcsde-plugin</artifactId>
-    <version>2.6.5.osgi2</version>
-  </parent>
-
-
-  <!-- =========================================================== -->
-  <!--     Module Description                                      -->
-  <!-- =========================================================== -->
-  <groupId>org.geotools</groupId>
-  <artifactId>gt-arcsde-common</artifactId>
-  <packaging>jar</packaging>
-  <name>ArcSDE support classes</name>
-  
-
-  <scm>
-    <connection>
-      scm:svn:http://svn.osgeo.org/geotools/trunk/modules/plugin/arcsde/common/
-    </connection>
-    <url>http://svn.osgeo.org/geotools/trunk/modules/plugin/arcsde/common/</url>
-  </scm>
-
-  <description> ArcSDE support classes, including session pooling and JNDI support. </description>
-  <licenses>
-    <license>
-      <name>Lesser General Public License (LGPL)</name>
-      <url>http://www.gnu.org/copyleft/lesser.txt</url>
-      <distribution>repo</distribution>
-    </license>
-  </licenses>
-
-
-  <!-- =========================================================== -->
-  <!--     Developers and Contributors                             -->
-  <!-- =========================================================== -->
-  <developers>
-    <developer>
-      <name>Gabriel Roldan</name>
-      <id>groldan</id>
-      <email>groldan@users.sourceforge.net</email>
-      <organization>OpenGeo</organization>
-      <organizationUrl>http://opengeo.org</organizationUrl>
-      <roles>
-        <role>Module Maintainer</role>
-        <role>Java Developer</role>
-      </roles>
-    </developer>
-    <developer>
-      <name>Jody Garnett</name>
-      <id>jgarnett</id>
-      <email>jody.garnett@gmail.com</email>
-      <organization>LISAsoft</organization>
-      <organizationUrl>http://www.lisasoft.com</organizationUrl>
-      <roles>
-        <role>Java Developer</role>
-      </roles>
-    </developer>
-  </developers>
-
-  <!-- =========================================================== -->
-  <!--     Dependency Management                                   -->
-  <!-- =========================================================== -->
-  <dependencies>
-    <dependency>
-      <groupId>org.apache.commons</groupId>
-      <artifactId>com.springsource.org.apache.commons.pool</artifactId>
-    </dependency>
-    <dependency>
-      <groupId>com.ibm.icu</groupId>
-      <artifactId>icu4j</artifactId>
-      <exclusions>
-        <exclusion>
-          <groupId>commons-beanutils</groupId>
-          <artifactId>commons-beanutils</artifactId>
-        </exclusion>
-        <exclusion>
-          <groupId>commons-logging</groupId>
-          <artifactId>commons-logging</artifactId>
-        </exclusion>
-      </exclusions>
-    </dependency>
-    <dependency>
-      <groupId>commons-beanutils</groupId>
-      <artifactId>commons-beanutils</artifactId>
-      <version>1.7.0</version>
-    </dependency>
-    <dependency>
-      <groupId>commons-logging</groupId>
-      <artifactId>commons-logging</artifactId>
-      <version>1.1.1</version>
-    </dependency>       
-    <dependency>
-      <groupId>simple-jndi</groupId>
-      <artifactId>simple-jndi</artifactId>
-      <scope>test</scope>
-    </dependency>
-    <dependency>
-      <groupId>org.geotools</groupId>
-      <artifactId>gt-sample-data</artifactId>
-      <version>${project.version}</version>
-      <scope>test</scope>
-    </dependency>
-  </dependencies>
-
-
-  <!-- =========================================================== -->
-  <!--     Profile Configuration                                   -->
-  <!-- =========================================================== -->
-  <profiles>
-    <profile>
-      <id>autoSDEDummyJars</id>
-      <activation>
-        <activeByDefault>true</activeByDefault>
-      </activation>
-      <dependencies>
-        <dependency>
-          <groupId>org.geotools</groupId>
-          <artifactId>gt-sde-dummy</artifactId>
-          <version>${project.version}</version>
-          <scope>provided</scope>
-        </dependency>
-      </dependencies>
-      <build>
-        <plugins>
-          <plugin>
-            <groupId>org.apache.maven.plugins</groupId>
-            <artifactId>maven-surefire-plugin</artifactId>
-            <configuration>
-              <!-- if we're using the dummy api, we should disable all tests -->
-              <excludes>
-                <exclude>**/*.java</exclude>
-              </excludes>
-            </configuration>
-          </plugin>
-        </plugins>
-      </build>
-    </profile>
-    <profile>
-      <id>arcsde</id>
-      <dependencies>
-        <dependency>
-          <groupId>com.esri</groupId>
-          <artifactId>jsde_sdk</artifactId>
-          <version>${sde.version}</version>
-        </dependency>
-        <dependency>
-          <groupId>com.esri</groupId>
-          <artifactId>jsde_jpe_sdk</artifactId>
-          <version>${sde.version}</version>
-        </dependency>
-      </dependencies>
-      <build>
-        <plugins>
-          <plugin>
-            <groupId>org.apache.maven.plugins</groupId>
-            <artifactId>maven-surefire-plugin</artifactId>
-            <configuration>
-              <!-- You need two things to run these tests successfully
-                1)  The esri ArcSDE jars installed.  Either the 9.2 or 9.3 ones
-                from your ArcSDE Java SDK installation.
-                2)  A properly configured testparams.properties file.  Make
-                sure it correctly references your SDE server with usernames and passwords
-                in there correctly.
-                
-                Since if you're building with the *real* SDE jars from SVN, I'd suggest
-                you enable these tests, just to make sure the SDE plugin is actually
-                correctly working right now!
-              -->
-              <includes>
-                <include>**/*Test.java</include>
-              </includes>
-            </configuration>
-          </plugin>
-        </plugins>
-      </build>
-    </profile>
-  </profiles>
-</project>
->>>>>>> 91f41456
+<?xml version="1.0" encoding="UTF-8"?>
+<!-- =======================================================================    
+        Maven Project Configuration File                                        
+                                                                                
+        The Geotools Project                                                    
+            http://www.geotools.org/                                            
+                                                                                
+        Version: $Id: pom.xml 37561 2011-07-04 16:11:41Z jive $              
+     ======================================================================= -->
+<project xmlns="http://maven.apache.org/POM/4.0.0" xmlns:xsi="http://www.w3.org/2001/XMLSchema-instance" xsi:schemaLocation="http://maven.apache.org/POM/4.0.0 
+                               http://maven.apache.org/maven-v4_0_0.xsd">
+  <modelVersion>4.0.0</modelVersion>
+  <parent>
+    <groupId>org.geotools</groupId>
+    <artifactId>arcsde-plugin</artifactId>
+    <version>8.0.0.M1osgi1</version>
+  </parent>
+
+
+  <!-- =========================================================== -->
+  <!--     Module Description                                      -->
+  <!-- =========================================================== -->
+  <groupId>org.geotools</groupId>
+  <artifactId>gt-arcsde-common</artifactId>
+  <packaging>jar</packaging>
+  <name>ArcSDE support classes</name>
+  
+
+  <scm>
+    <connection>
+      scm:svn:http://svn.osgeo.org/geotools/trunk/modules/plugin/arcsde/common/
+    </connection>
+    <url>http://svn.osgeo.org/geotools/trunk/modules/plugin/arcsde/common/</url>
+  </scm>
+
+  <description> ArcSDE support classes, including session pooling and JNDI support. </description>
+  <licenses>
+    <license>
+      <name>Lesser General Public License (LGPL)</name>
+      <url>http://www.gnu.org/copyleft/lesser.txt</url>
+      <distribution>repo</distribution>
+    </license>
+  </licenses>
+
+
+  <!-- =========================================================== -->
+  <!--     Developers and Contributors                             -->
+  <!-- =========================================================== -->
+  <developers>
+    <developer>
+      <name>Gabriel Roldan</name>
+      <id>groldan</id>
+      <email>groldan@users.sourceforge.net</email>
+      <organization>OpenGeo</organization>
+      <organizationUrl>http://opengeo.org</organizationUrl>
+      <roles>
+        <role>Module Maintainer</role>
+        <role>Java Developer</role>
+      </roles>
+    </developer>
+    <developer>
+      <name>Jody Garnett</name>
+      <id>jgarnett</id>
+      <email>jody.garnett@gmail.com</email>
+      <organization>LISAsoft</organization>
+      <organizationUrl>http://www.lisasoft.com</organizationUrl>
+      <roles>
+        <role>Java Developer</role>
+      </roles>
+    </developer>
+  </developers>
+
+  <!-- =========================================================== -->
+  <!--     Dependency Management                                   -->
+  <!-- =========================================================== -->
+  <dependencies>
+    <dependency>
+      <groupId>org.apache.commons</groupId>
+      <artifactId>com.springsource.org.apache.commons.pool</artifactId>
+    </dependency>
+    <dependency>
+      <groupId>com.ibm.icu</groupId>
+      <artifactId>icu4j</artifactId>
+      <exclusions>
+        <exclusion>
+          <groupId>commons-beanutils</groupId>
+          <artifactId>commons-beanutils</artifactId>
+        </exclusion>
+        <exclusion>
+          <groupId>commons-logging</groupId>
+          <artifactId>commons-logging</artifactId>
+        </exclusion>
+      </exclusions>
+    </dependency>
+    <dependency>
+      <groupId>commons-beanutils</groupId>
+      <artifactId>commons-beanutils</artifactId>
+      <version>1.7.0</version>
+    </dependency>
+    <dependency>
+      <groupId>commons-logging</groupId>
+      <artifactId>commons-logging</artifactId>
+      <version>1.1.1</version>
+    </dependency>       
+    <dependency>
+      <groupId>simple-jndi</groupId>
+      <artifactId>simple-jndi</artifactId>
+      <scope>test</scope>
+    </dependency>
+    <dependency>
+      <groupId>org.geotools</groupId>
+      <artifactId>gt-sample-data</artifactId>
+      <version>${project.version}</version>
+      <scope>test</scope>
+    </dependency>
+  </dependencies>
+
+
+  <!-- =========================================================== -->
+  <!--     Profile Configuration                                   -->
+  <!-- =========================================================== -->
+  <profiles>
+    <profile>
+      <id>autoSDEDummyJars</id>
+      <activation>
+        <activeByDefault>true</activeByDefault>
+      </activation>
+      <dependencies>
+        <dependency>
+          <groupId>org.geotools</groupId>
+          <artifactId>gt-sde-dummy</artifactId>
+          <version>${project.version}</version>
+          <scope>provided</scope>
+        </dependency>
+      </dependencies>
+      <build>
+        <plugins>
+          <plugin>
+            <groupId>org.apache.maven.plugins</groupId>
+            <artifactId>maven-surefire-plugin</artifactId>
+            <configuration>
+              <!-- if we're using the dummy api, we should disable all tests -->
+              <excludes>
+                <exclude>**/*.java</exclude>
+              </excludes>
+            </configuration>
+          </plugin>
+        </plugins>
+      </build>
+    </profile>
+    <profile>
+      <id>arcsde</id>
+      <dependencies>
+        <dependency>
+          <groupId>com.esri</groupId>
+          <artifactId>jsde_sdk</artifactId>
+          <version>${sde.version}</version>
+        </dependency>
+        <dependency>
+          <groupId>com.esri</groupId>
+          <artifactId>jpe_sdk</artifactId>
+          <version>${sde.version}</version>
+        </dependency>
+      </dependencies>
+      <build>
+        <plugins>
+          <plugin>
+            <groupId>org.apache.maven.plugins</groupId>
+            <artifactId>maven-surefire-plugin</artifactId>
+            <configuration>
+              <!-- You need two things to run these tests successfully
+                1)  The esri ArcSDE jars installed.  Either the 9.2 or 9.3 ones
+                from your ArcSDE Java SDK installation.
+                2)  A properly configured testparams.properties file.  Make
+                sure it correctly references your SDE server with usernames and passwords
+                in there correctly.
+                
+                Since if you're building with the *real* SDE jars from SVN, I'd suggest
+                you enable these tests, just to make sure the SDE plugin is actually
+                correctly working right now!
+              -->
+              <includes>
+                <include>**/*Test.java</include>
+              </includes>
+            </configuration>
+          </plugin>
+        </plugins>
+      </build>
+    </profile>
+  </profiles>
+</project>