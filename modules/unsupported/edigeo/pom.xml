--- conflicted
+++ resolved
@@ -1,83 +1,79 @@
-<project xmlns="http://maven.apache.org/POM/4.0.0" xmlns:xsi="http://www.w3.org/2001/XMLSchema-instance" xsi:schemaLocation="http://maven.apache.org/POM/4.0.0 http://maven.apache.org/maven-v4_0_0.xsd">
-  <modelVersion>4.0.0</modelVersion>
-
-  <parent>
-    <groupId>org.geotools</groupId>
-    <artifactId>unsupported</artifactId>
-<<<<<<< HEAD
-    <version>8.0-M1</version>
-=======
-    <version>2.6.5.osgi2</version>
->>>>>>> 91f41456
-  </parent>
-
-  <!-- =========================================================== -->
-  <!--     Module Description                                      -->
-  <!-- =========================================================== -->
-  <groupId>org.geotools</groupId>
-  <artifactId>gt-edigeo</artifactId>
-  <packaging>jar</packaging>
-  <name>EDIGEO format module</name>
-  
-  
-  <scm>
-    <connection>
-      scm:svn:http://svn.geotools.org/geotools/branches/2.5.x/modules/unsupported/edigeo/
-    </connection>
-    <url>http://svn.geotools.org/geotools/branches/2.5.x/modules/unsupported/edigeo/</url>
-  </scm>
- 
-  <description>
-    (todo)
-  </description>
-  
-  <organization>
-    <name>Geotools</name>
-    <url>http://www.geotools.org</url>
-  </organization>
-
-  <licenses>
-    <license>
-      <name>Lesser General Public License (LGPL)</name>
-      <url>http://www.gnu.org/copyleft/lesser.txt</url>
-      <distribution>repo</distribution>
-    </license>
-  </licenses>
-
-
-  <!-- =========================================================== -->
-  <!--     Developers and Contributors                             -->
-  <!-- =========================================================== -->
-  <developers>
-    <developer>
-      <name>Mathieu Coudert</name>
-      <id>mcoudert</id>
-      <email>mcoudert@users.sourceforge.net</email>
-      <organization>Camptocamp</organization>
-      <roles>
-        <role>Module Mantainer</role>
-        <role>Java Developer</role>
-      </roles>
-    </developer>    
-  </developers>
-
-
-  <!-- =========================================================== -->
-  <!--     Dependency Management                                   -->
-  <!-- =========================================================== -->
-  <dependencies>
-    <dependency>
-      <groupId>org.geotools</groupId>
-      <artifactId>gt-main</artifactId>
-      <version>${project.version}</version>
-    </dependency>
-    <dependency>
-      <groupId>org.geotools</groupId>
-      <artifactId>gt-sample-data</artifactId>
-      <version>${project.version}</version>
-      <scope>test</scope>
-    </dependency>
-  </dependencies>
-
-
-</project>+<project xmlns="http://maven.apache.org/POM/4.0.0" xmlns:xsi="http://www.w3.org/2001/XMLSchema-instance" xsi:schemaLocation="http://maven.apache.org/POM/4.0.0 http://maven.apache.org/maven-v4_0_0.xsd">
+  <modelVersion>4.0.0</modelVersion>
+
+  <parent>
+    <groupId>org.geotools</groupId>
+    <artifactId>unsupported</artifactId>
+    <version>8.0.0.M1osgi1</version>
+  </parent>
+
+  <!-- =========================================================== -->
+  <!--     Module Description                                      -->
+  <!-- =========================================================== -->
+  <groupId>org.geotools</groupId>
+  <artifactId>gt-edigeo</artifactId>
+  <packaging>jar</packaging>
+  <name>EDIGEO format module</name>
+  
+  
+  <scm>
+    <connection>
+      scm:svn:http://svn.geotools.org/geotools/branches/2.5.x/modules/unsupported/edigeo/
+    </connection>
+    <url>http://svn.geotools.org/geotools/branches/2.5.x/modules/unsupported/edigeo/</url>
+  </scm>
+ 
+  <description>
+    (todo)
+  </description>
+  
+  <organization>
+    <name>Geotools</name>
+    <url>http://www.geotools.org</url>
+  </organization>
+
+  <licenses>
+    <license>
+      <name>Lesser General Public License (LGPL)</name>
+      <url>http://www.gnu.org/copyleft/lesser.txt</url>
+      <distribution>repo</distribution>
+    </license>
+  </licenses>
+
+
+  <!-- =========================================================== -->
+  <!--     Developers and Contributors                             -->
+  <!-- =========================================================== -->
+  <developers>
+    <developer>
+      <name>Mathieu Coudert</name>
+      <id>mcoudert</id>
+      <email>mcoudert@users.sourceforge.net</email>
+      <organization>Camptocamp</organization>
+      <roles>
+        <role>Module Mantainer</role>
+        <role>Java Developer</role>
+      </roles>
+    </developer>    
+  </developers>
+
+
+  <!-- =========================================================== -->
+  <!--     Dependency Management                                   -->
+  <!-- =========================================================== -->
+  <dependencies>
+    <dependency>
+      <groupId>org.geotools</groupId>
+      <artifactId>gt-main</artifactId>
+      <version>${project.version}</version>
+    </dependency>
+    <dependency>
+      <groupId>org.geotools</groupId>
+      <artifactId>gt-sample-data</artifactId>
+      <version>${project.version}</version>
+      <scope>test</scope>
+    </dependency>
+  </dependencies>
+
+
+</project>