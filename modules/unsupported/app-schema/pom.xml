<<<<<<< HEAD
<?xml version="1.0" encoding="UTF-8"?>
<project xmlns="http://maven.apache.org/POM/4.0.0" xmlns:xsi="http://www.w3.org/2001/XMLSchema-instance"
    xsi:schemaLocation="http://maven.apache.org/POM/4.0.0 http://maven.apache.org/maven-v4_0_0.xsd">

    <modelVersion>4.0.0</modelVersion>

    <parent>
        <groupId>org.geotools</groupId>
        <artifactId>unsupported</artifactId>
        <version>8.0-M1</version>
    </parent>

    <groupId>org.geotools</groupId>
    <artifactId>app-schema-unsupported</artifactId>
    <packaging>pom</packaging>
    <name>Application Schema Support (Unsupported Modules)</name>

    <scm>
        <connection>scm:svn:http://svn.osgeo.org/geotools/trunk/modules/unsupported/app-schema</connection>
        <url>http://svn.osgeo.org/geotools/trunk/modules/unsupported/app-schema</url>
    </scm>

    <description>Modules to support creation of complex feature types defined in a GML application schema (unsupported modules)</description>

    <developers>
        <developer>
            <name>Ben Caradoc-Davies</name>
            <id>bencaradocdavies</id>
            <email>Ben.Caradoc-Davies@csiro.au</email>
            <organization>CSIRO Earth Science and Resource Engineering</organization>
            <roles>
                <role>Module Maintainer</role>
                <role>Java Developer</role>
            </roles>
            <timezone>8</timezone>
        </developer>
        <developer>
            <name>Rini Angreani</name>
            <id>ang05a</id>
            <email>Rini.Angreani@csiro.au</email>
            <organization>CSIRO Earth Science and Resource Engineering</organization>
            <roles>
                <role>Module Maintainer</role>
                <role>Java Developer</role>
            </roles>
            <timezone>8</timezone>
        </developer>
    </developers>

    <profiles>
        <profile>
            <id>webservice</id>
            <modules>
                <module>webservice</module>
            </modules>
        </profile>
    </profiles>

</project>
=======
<?xml version="1.0" encoding="UTF-8"?>
<!-- =======================================================================    
        Maven Project Configuration File                                        
                                                                                
        The Geotools Project                                                    
            http://www.geotools.org/                                            
                                                                                
        Version: $Id: pom.xml 36008 2010-08-08 09:21:03Z jive $              
     ======================================================================= --><project xmlns="http://maven.apache.org/POM/4.0.0" xmlns:xsi="http://www.w3.org/2001/XMLSchema-instance" xsi:schemaLocation="http://maven.apache.org/POM/4.0.0                                 http://maven.apache.org/maven-v4_0_0.xsd">
  <modelVersion>4.0.0</modelVersion>

  <parent>
    <groupId>org.geotools</groupId>
    <artifactId>unsupported</artifactId>
    <version>2.6.5.osgi2</version>
  </parent>
  

  <!-- =========================================================== -->
  <!--     Module Description                                      -->
  <!-- =========================================================== -->
  <groupId>org.geotools</groupId>
  <artifactId>app-schema</artifactId>
  <packaging>pom</packaging>
  <name>Geotools application schema support</name>
  
  
  <scm>
    <connection>
      scm:svn:http://svn.osgeo.org/geotools/trunk/modules/unsupported/app-schema
    </connection>
    <url>http://svn.osgeo.org/geotools/trunk/modules/unsupported/app-schema</url>
  </scm>
  
  <description>
    Modules to support serving application schema defined FeatureTypes through DataAccess GeoTools.
  </description>

  <licenses>
    <license>
      <name>Lesser General Public License (LGPL)</name>
      <url>http://www.gnu.org/copyleft/lesser.txt</url>
      <distribution>repo</distribution>
    </license>
  </licenses>
  
  <profiles>
      <profile>
          <id>webservice</id>
          <modules>
              <module>webservice</module>
          </modules>
      </profile>
  </profiles>
  
  <!-- =========================================================== -->
  <!--     Modules included in the build                           -->
  <!-- =========================================================== -->
  <modules>
      <module>app-schema</module>
      <module>app-schema-resolver</module>
      <module>sample-data-access</module>
  </modules>
  
</project>
>>>>>>> 91f41456
<|MERGE_RESOLUTION|>--- conflicted
+++ resolved
@@ -1,127 +1,59 @@
-<<<<<<< HEAD
-<?xml version="1.0" encoding="UTF-8"?>
-<project xmlns="http://maven.apache.org/POM/4.0.0" xmlns:xsi="http://www.w3.org/2001/XMLSchema-instance"
-    xsi:schemaLocation="http://maven.apache.org/POM/4.0.0 http://maven.apache.org/maven-v4_0_0.xsd">
-
-    <modelVersion>4.0.0</modelVersion>
-
-    <parent>
-        <groupId>org.geotools</groupId>
-        <artifactId>unsupported</artifactId>
-        <version>8.0-M1</version>
-    </parent>
-
-    <groupId>org.geotools</groupId>
-    <artifactId>app-schema-unsupported</artifactId>
-    <packaging>pom</packaging>
-    <name>Application Schema Support (Unsupported Modules)</name>
-
-    <scm>
-        <connection>scm:svn:http://svn.osgeo.org/geotools/trunk/modules/unsupported/app-schema</connection>
-        <url>http://svn.osgeo.org/geotools/trunk/modules/unsupported/app-schema</url>
-    </scm>
-
-    <description>Modules to support creation of complex feature types defined in a GML application schema (unsupported modules)</description>
-
-    <developers>
-        <developer>
-            <name>Ben Caradoc-Davies</name>
-            <id>bencaradocdavies</id>
-            <email>Ben.Caradoc-Davies@csiro.au</email>
-            <organization>CSIRO Earth Science and Resource Engineering</organization>
-            <roles>
-                <role>Module Maintainer</role>
-                <role>Java Developer</role>
-            </roles>
-            <timezone>8</timezone>
-        </developer>
-        <developer>
-            <name>Rini Angreani</name>
-            <id>ang05a</id>
-            <email>Rini.Angreani@csiro.au</email>
-            <organization>CSIRO Earth Science and Resource Engineering</organization>
-            <roles>
-                <role>Module Maintainer</role>
-                <role>Java Developer</role>
-            </roles>
-            <timezone>8</timezone>
-        </developer>
-    </developers>
-
-    <profiles>
-        <profile>
-            <id>webservice</id>
-            <modules>
-                <module>webservice</module>
-            </modules>
-        </profile>
-    </profiles>
-
-</project>
-=======
-<?xml version="1.0" encoding="UTF-8"?>
-<!-- =======================================================================    
-        Maven Project Configuration File                                        
-                                                                                
-        The Geotools Project                                                    
-            http://www.geotools.org/                                            
-                                                                                
-        Version: $Id: pom.xml 36008 2010-08-08 09:21:03Z jive $              
-     ======================================================================= --><project xmlns="http://maven.apache.org/POM/4.0.0" xmlns:xsi="http://www.w3.org/2001/XMLSchema-instance" xsi:schemaLocation="http://maven.apache.org/POM/4.0.0                                 http://maven.apache.org/maven-v4_0_0.xsd">
-  <modelVersion>4.0.0</modelVersion>
-
-  <parent>
-    <groupId>org.geotools</groupId>
-    <artifactId>unsupported</artifactId>
-    <version>2.6.5.osgi2</version>
-  </parent>
-  
-
-  <!-- =========================================================== -->
-  <!--     Module Description                                      -->
-  <!-- =========================================================== -->
-  <groupId>org.geotools</groupId>
-  <artifactId>app-schema</artifactId>
-  <packaging>pom</packaging>
-  <name>Geotools application schema support</name>
-  
-  
-  <scm>
-    <connection>
-      scm:svn:http://svn.osgeo.org/geotools/trunk/modules/unsupported/app-schema
-    </connection>
-    <url>http://svn.osgeo.org/geotools/trunk/modules/unsupported/app-schema</url>
-  </scm>
-  
-  <description>
-    Modules to support serving application schema defined FeatureTypes through DataAccess GeoTools.
-  </description>
-
-  <licenses>
-    <license>
-      <name>Lesser General Public License (LGPL)</name>
-      <url>http://www.gnu.org/copyleft/lesser.txt</url>
-      <distribution>repo</distribution>
-    </license>
-  </licenses>
-  
-  <profiles>
-      <profile>
-          <id>webservice</id>
-          <modules>
-              <module>webservice</module>
-          </modules>
-      </profile>
-  </profiles>
-  
-  <!-- =========================================================== -->
-  <!--     Modules included in the build                           -->
-  <!-- =========================================================== -->
-  <modules>
-      <module>app-schema</module>
-      <module>app-schema-resolver</module>
-      <module>sample-data-access</module>
-  </modules>
-  
-</project>
->>>>>>> 91f41456
+<?xml version="1.0" encoding="UTF-8"?>
+<project xmlns="http://maven.apache.org/POM/4.0.0" xmlns:xsi="http://www.w3.org/2001/XMLSchema-instance"
+    xsi:schemaLocation="http://maven.apache.org/POM/4.0.0 http://maven.apache.org/maven-v4_0_0.xsd">
+
+    <modelVersion>4.0.0</modelVersion>
+
+    <parent>
+        <groupId>org.geotools</groupId>
+        <artifactId>unsupported</artifactId>
+        <version>8.0.0.M1osgi1</version>
+    </parent>
+
+    <groupId>org.geotools</groupId>
+    <artifactId>app-schema-unsupported</artifactId>
+    <packaging>pom</packaging>
+    <name>Application Schema Support (Unsupported Modules)</name>
+
+    <scm>
+        <connection>scm:svn:http://svn.osgeo.org/geotools/trunk/modules/unsupported/app-schema</connection>
+        <url>http://svn.osgeo.org/geotools/trunk/modules/unsupported/app-schema</url>
+    </scm>
+
+    <description>Modules to support creation of complex feature types defined in a GML application schema (unsupported modules)</description>
+
+    <developers>
+        <developer>
+            <name>Ben Caradoc-Davies</name>
+            <id>bencaradocdavies</id>
+            <email>Ben.Caradoc-Davies@csiro.au</email>
+            <organization>CSIRO Earth Science and Resource Engineering</organization>
+            <roles>
+                <role>Module Maintainer</role>
+                <role>Java Developer</role>
+            </roles>
+            <timezone>8</timezone>
+        </developer>
+        <developer>
+            <name>Rini Angreani</name>
+            <id>ang05a</id>
+            <email>Rini.Angreani@csiro.au</email>
+            <organization>CSIRO Earth Science and Resource Engineering</organization>
+            <roles>
+                <role>Module Maintainer</role>
+                <role>Java Developer</role>
+            </roles>
+            <timezone>8</timezone>
+        </developer>
+    </developers>
+
+    <profiles>
+        <profile>
+            <id>webservice</id>
+            <modules>
+                <module>webservice</module>
+            </modules>
+        </profile>
+    </profiles>
+
+</project>