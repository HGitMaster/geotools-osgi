--- conflicted
+++ resolved
@@ -1,12 +1,12 @@
 <?xml version="1.0" encoding="UTF-8"?>
-<<<<<<< HEAD
 	<!--
 		=======================================================================
 		Maven Project Configuration File The Geotools Project
 		http://www.geotools.org/ Version: $Id: pom.xml 31093 2008-07-28
 		23:06:31Z groldan $
 		=======================================================================
-	-->
+        Version: $Id: pom.xml 32010 2008-12-15 04:37:38Z jive $
+    -->                  
 <project xmlns="http://maven.apache.org/POM/4.0.0" xmlns:xsi="http://www.w3.org/2001/XMLSchema-instance"
 	xsi:schemaLocation="http://maven.apache.org/POM/4.0.0 
                                http://maven.apache.org/maven-v4_0_0.xsd">
@@ -15,7 +15,7 @@
 	<parent>
 		<groupId>org.geotools</groupId>
 		<artifactId>unsupported</artifactId>
-		<version>2.6.0.osgi1</version>
+		<version>2.6.0.osgi2</version>
 	</parent>
 
 
@@ -59,81 +59,10 @@
 
 	<scm>
 		<connection>
-			scm:svn:http://svn.geotools.org/trunk/modules/unsupported/process/
-    </connection>
-		<url>http://svn.geotools.org/trunk/modules/unsupported/process/</url>
-	</scm>
-=======
-<!-- =======================================================================    
-        Maven Project Configuration File                                        
-                                                                                
-        The Geotools Project                                                    
-            http://www.geotools.org/                                            
-                                                                                
-        Version: $Id: pom.xml 32010 2008-12-15 04:37:38Z jive $              
-     ======================================================================= -->
-  <project xmlns="http://maven.apache.org/POM/4.0.0" 
-           xmlns:xsi="http://www.w3.org/2001/XMLSchema-instance" 
-           xsi:schemaLocation="http://maven.apache.org/POM/4.0.0 
-                               http://maven.apache.org/maven-v4_0_0.xsd">
-  <modelVersion>4.0.0</modelVersion>
-
-  <parent>
-    <groupId>org.geotools</groupId>
-    <artifactId>unsupported</artifactId>
-    <version>2.6-SNAPSHOT</version>
-  </parent>
-
-
-  <!-- =========================================================== -->
-  <!--   Properties and Profiles                                   -->
-  <!--       explanation of their effect.                          -->
-  <!--                                                             -->
-  <!--   Available profiles are:                                   -->
-  <!--                                                             -->
-  <!--     nameOfprofile      Explantion of what the profile does  -->
-  <!--                        for the user.                        -->
-  <!--                                                             -->
-  <!--     Example:           mvn -PnameOfprofile install          -->
-  <!--                                                             -->
-  <!--     Note ...                                                -->
-  <!-- =========================================================== -->
-  <!-- Default setting of properties -->
-  <!--
-  <properties>
-    <nameOfproperty>valueOfsetting</nameOfproperty>
-  </properties>
-  -->
-
-  <!-- Profiles set on the command-line to override default properties. -->
-  <!--
-  <profiles>
-    <profile>
-      <id>nameOfprofile</id>
-      <properties>
-        <nameOfproperty>valueOfsetting</nameOfproperty>
-      </properties>
-    </profile>
-  </profiles>
-  -->
-  
-
-  <!-- =========================================================== -->
-  <!--     Module Description                                      -->
-  <!-- =========================================================== -->
-  <groupId>org.geotools</groupId>
-  <artifactId>gt-process</artifactId>
-  <packaging>jar</packaging>
-  <name>Process</name>
-  <url>http://maven.geotools.fr/reports/modules/unsupported/process/</url>
-
-  <scm>
-    <connection>
       scm:svn:http://svn.osgeo.org/geotools/trunk/modules/unsupported/process/
     </connection>
     <url>http://svn.osgeo.org/geotools/trunk/modules/unsupported/process/</url>
-  </scm>
->>>>>>> 387ae426
+	</scm>
 
 	<description>
 		This is an API for creating processes/operations.
