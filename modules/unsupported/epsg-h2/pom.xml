--- conflicted
+++ resolved
@@ -1,114 +1,110 @@
-<?xml version="1.0" encoding="UTF-8"?>
-<!-- =======================================================================    
-        Maven Project Configuration File                                        
-                                                                                
-        The Geotools Project                                                    
-            http://www.geotools.org/                                            
-                                                                                
-        Version: $Id: pom.xml 33188 2009-05-30 19:48:33Z aaime $              
-     ======================================================================= -->
-  <project xmlns="http://maven.apache.org/POM/4.0.0" 
-           xmlns:xsi="http://www.w3.org/2001/XMLSchema-instance" 
-           xsi:schemaLocation="http://maven.apache.org/POM/4.0.0 
-                               http://maven.apache.org/maven-v4_0_0.xsd">
-  <modelVersion>4.0.0</modelVersion>
-
-  <parent>
-    <groupId>org.geotools</groupId>
-    <artifactId>unsupported</artifactId>
-<<<<<<< HEAD
-    <version>8.0-M1</version>
-=======
-    <version>2.6.5.osgi2</version>
->>>>>>> 91f41456
-  </parent>
-
-
-  <!-- =========================================================== -->
-  <!--     Module Description                                      -->
-  <!-- =========================================================== -->
-  <groupId>org.geotools</groupId>
-  <artifactId>gt-epsg-h2</artifactId>
-  <packaging>jar</packaging>
-  <name>EPSG Authority Service using H2 database</name>
-  
-
-  <scm>
-    <connection>
-      scm:svn:http://svn.osgeo.org/geotools/trunk/modules/plugin/epsg-hsql/
-    </connection>
-    <url>http://svn.osgeo.org/geotools/trunk/modules/plugin/epsg-hsql/</url>
-  </scm>
-
-  <description>
-    Connection to an embedded EPSG database in HSQL format.
-    This database is built from the SQL scripts delivered by EPSG.
-  </description>
-
-  <licenses>
-    <license>
-      <name>Lesser General Public License (LGPL)</name>
-      <!-- url>http://www.gnu.org/copyleft/lesser.txt</url -->
-      <url>http://svn.osgeo.org/geotools/trunk/modules/plugin/epsg-hsql/LICENSE.html</url>
-      <distribution>repo</distribution>
-    </license>
-    <license>
-      <name>EPSG database distribution license</name>
-      <url>http://svn.osgeo.org/geotools/trunk/licenses/EPSG.html</url>
-      <distribution>repo</distribution>
-      <comments>
-        This Geotools module is bundled with a copy of the EPSG database. The
-        data may be copied and distributed subject to the EPSG conditions.
-      </comments>
-    </license>
-    <license>
-      <name>MPL 1.1</name>
-      <url>http://www.h2database.com/html/license.html</url>
-      <distribution>repo</distribution>
-      <comments>
-        This Geotools module requires the H2 database engine, which is bundled
-        with the binary distribution only (there is no H2 derived work in the
-        Java source code).
-      </comments>
-    </license>
-  </licenses>
-
-
-  <!-- =========================================================== -->
-  <!--     Developers and Contributors                             -->
-  <!-- =========================================================== -->
-  <developers>
-    <developer>
-      <name>Andrea Aime</name>
-      <id>aaime</id>
-      <email>aaime@users.sourceforge.net</email>
-      <roles>
-        <role>Java Developer</role>
-        <role>Module Maintainer</role>
-      </roles>
-    </developer>
-  </developers>
-
-
-  <!-- =========================================================== -->
-  <!--     Dependency Management                                   -->
-  <!-- =========================================================== -->
-  <dependencies>
-    <dependency>
-      <groupId>org.geotools</groupId>
-      <artifactId>gt-referencing</artifactId>
-      <version>${project.version}</version>
-    </dependency>
-    <dependency>
-      <groupId>org.geotools</groupId>
-      <artifactId>gt-sample-data</artifactId>
-      <version>${project.version}</version>
-      <scope>test</scope>
-    </dependency>
-    <dependency>
-      <groupId>com.h2database</groupId>
-      <artifactId>h2</artifactId>
-    </dependency>
-  </dependencies>
-
-</project>+<?xml version="1.0" encoding="UTF-8"?>
+<!-- =======================================================================    
+        Maven Project Configuration File                                        
+                                                                                
+        The Geotools Project                                                    
+            http://www.geotools.org/                                            
+                                                                                
+        Version: $Id: pom.xml 33188 2009-05-30 19:48:33Z aaime $              
+     ======================================================================= -->
+  <project xmlns="http://maven.apache.org/POM/4.0.0" 
+           xmlns:xsi="http://www.w3.org/2001/XMLSchema-instance" 
+           xsi:schemaLocation="http://maven.apache.org/POM/4.0.0 
+                               http://maven.apache.org/maven-v4_0_0.xsd">
+  <modelVersion>4.0.0</modelVersion>
+
+  <parent>
+    <groupId>org.geotools</groupId>
+    <artifactId>unsupported</artifactId>
+    <version>8.0.0.M1osgi1</version>
+  </parent>
+
+
+  <!-- =========================================================== -->
+  <!--     Module Description                                      -->
+  <!-- =========================================================== -->
+  <groupId>org.geotools</groupId>
+  <artifactId>gt-epsg-h2</artifactId>
+  <packaging>jar</packaging>
+  <name>EPSG Authority Service using H2 database</name>
+  
+
+  <scm>
+    <connection>
+      scm:svn:http://svn.osgeo.org/geotools/trunk/modules/plugin/epsg-hsql/
+    </connection>
+    <url>http://svn.osgeo.org/geotools/trunk/modules/plugin/epsg-hsql/</url>
+  </scm>
+
+  <description>
+    Connection to an embedded EPSG database in HSQL format.
+    This database is built from the SQL scripts delivered by EPSG.
+  </description>
+
+  <licenses>
+    <license>
+      <name>Lesser General Public License (LGPL)</name>
+      <!-- url>http://www.gnu.org/copyleft/lesser.txt</url -->
+      <url>http://svn.osgeo.org/geotools/trunk/modules/plugin/epsg-hsql/LICENSE.html</url>
+      <distribution>repo</distribution>
+    </license>
+    <license>
+      <name>EPSG database distribution license</name>
+      <url>http://svn.osgeo.org/geotools/trunk/licenses/EPSG.html</url>
+      <distribution>repo</distribution>
+      <comments>
+        This Geotools module is bundled with a copy of the EPSG database. The
+        data may be copied and distributed subject to the EPSG conditions.
+      </comments>
+    </license>
+    <license>
+      <name>MPL 1.1</name>
+      <url>http://www.h2database.com/html/license.html</url>
+      <distribution>repo</distribution>
+      <comments>
+        This Geotools module requires the H2 database engine, which is bundled
+        with the binary distribution only (there is no H2 derived work in the
+        Java source code).
+      </comments>
+    </license>
+  </licenses>
+
+
+  <!-- =========================================================== -->
+  <!--     Developers and Contributors                             -->
+  <!-- =========================================================== -->
+  <developers>
+    <developer>
+      <name>Andrea Aime</name>
+      <id>aaime</id>
+      <email>aaime@users.sourceforge.net</email>
+      <roles>
+        <role>Java Developer</role>
+        <role>Module Maintainer</role>
+      </roles>
+    </developer>
+  </developers>
+
+
+  <!-- =========================================================== -->
+  <!--     Dependency Management                                   -->
+  <!-- =========================================================== -->
+  <dependencies>
+    <dependency>
+      <groupId>org.geotools</groupId>
+      <artifactId>gt-referencing</artifactId>
+      <version>${project.version}</version>
+    </dependency>
+    <dependency>
+      <groupId>org.geotools</groupId>
+      <artifactId>gt-sample-data</artifactId>
+      <version>${project.version}</version>
+      <scope>test</scope>
+    </dependency>
+    <dependency>
+      <groupId>com.h2database</groupId>
+      <artifactId>h2</artifactId>
+    </dependency>
+  </dependencies>
+
+</project>