<?xml version="1.0" encoding="UTF-8"?>
<!-- =======================================================================
        Maven Project Configuration File

        The Geotools Project
            http://www.geotools.org/

        Version: $Id: pom.xml 34965 2010-03-03 01:36:20Z jive $
     ======================================================================= -->
  <project xmlns="http://maven.apache.org/POM/4.0.0"
           xmlns:xsi="http://www.w3.org/2001/XMLSchema-instance"
           xsi:schemaLocation="http://maven.apache.org/POM/4.0.0
                               http://maven.apache.org/maven-v4_0_0.xsd">
  <modelVersion>4.0.0</modelVersion>

  <parent>
    <groupId>org.geotools</groupId>
    <artifactId>unsupported</artifactId>
<<<<<<< HEAD
    <version>2.6.2</version>
=======
    <version>2.6.0.osgi3</version>
>>>>>>> 6c6fb34f
  </parent>


  <!-- =========================================================== -->
  <!--     Module Description                                      -->
  <!-- =========================================================== -->
  <groupId>org.geotools</groupId>
  <artifactId>gt-widgets-swing-pending</artifactId>
  <packaging>jar</packaging>
  <name>Widgets-swing-pending</name>
  

  <scm>
    <connection>
      scm:svn:http://svn.osgeo.org/geotools/trunk/modules/unsupported/widgets-swing-pending/
    </connection>
    <url>http://svn.osgeo.org/geotools/trunk/modules/unsupported/widgets-swing-pending/</url>
  </scm>

  <description>Swing widgets, coming from project AlterSIG. Will be added in module swing widgets once cleaned up.</description>

  <licenses>
    <license>
      <name>Lesser General Public License (LGPL)</name>
      <url>http://www.gnu.org/copyleft/lesser.txt</url>
      <distribution>repo</distribution>
    </license>
  </licenses>


  <!-- =========================================================== -->
  <!--     Developers and Contributors                             -->
  <!-- =========================================================== -->
  <developers>
    <developer>
      <name>Jody Garnett</name>
      <id>jive</id>
      <email>jody.garnett@lisasoft.com</email>
      <organization>LISAsoft</organization>
      <organizationUrl>http://lisasoft.com/</organizationUrl>
      <timezone>+10</timezone>
      <roles>
        <role>Module Maintainer</role>
        <role>Java Developer</role>
      </roles>
    </developer>
    <developer>
      <name>Michael Bedward</name>
      <id>mbedward</id>
      <email>michael.bedward@gmail.com</email>
      <organization>Dept Environment and Climate Change</organization>
      <organizationUrl>http://www.environment.nsw.gov.au</organizationUrl>
      <timezone>+10</timezone>
      <roles>
        <role>Java Developer</role>
        <role>Module Maintainer</role>
      </roles>
    </developer>
  </developers>
  
  <contributors>  
    <contributor>
      <name>Johann Sorel</name>
      <email>sorel.johann@inbox.com</email>
      <roles>
        <role>Module Maintainer</role>
        <role>Java Developer</role>
      </roles>
    </contributor>
  </contributors>


  <!-- =========================================================== -->
  <!--     Dependency Mangement                                    -->
  <!-- =========================================================== -->
  <dependencies>
      
    <!-- commons-jxpath-1.2.jar -->
    <dependency>
      <groupId>commons-jxpath</groupId>
      <artifactId>commons-jxpath</artifactId>
      <version>1.2</version>
      <exclusions>
        <exclusion>
          <groupId>xerces</groupId>
          <artifactId>xerces</artifactId>
        </exclusion>
        <exclusion>
          <groupId>servletapi</groupId>
          <artifactId>servletapi</artifactId>
        </exclusion>
        <exclusion>
          <groupId>junit</groupId>
          <artifactId>junit</artifactId>
        </exclusion>
      </exclusions>
    </dependency>

    <!-- api-2.6.0.osgi3.jar -->
    <dependency>
      <groupId>org.geotools</groupId>
      <artifactId>gt-api</artifactId>
      <version>${project.version}</version>
    </dependency>

    <!-- coverage-2.6.0.osgi3.jar -->
    <dependency>
      <groupId>org.geotools</groupId>
      <artifactId>gt-coverage</artifactId>
      <version>${project.version}</version>
    </dependency>

<!-- epsg-hsql-2.6.0.osgi3.jar -->
    <dependency>
      <groupId>org.geotools</groupId>
      <artifactId>gt-epsg-hsql</artifactId>
      <version>${project.version}</version>
    </dependency>

    <!-- geotiff-2.6.0.osgi3.jar -->
    <dependency>
      <groupId>org.geotools</groupId>
      <artifactId>gt-geotiff</artifactId>
      <version>${project.version}</version>
    </dependency>

    <dependency>
      <groupId>org.geotools</groupId>
      <artifactId>gt-image</artifactId>
      <version>${project.version}</version>
    </dependency>

    <dependency>
      <groupId>org.geotools</groupId>
      <artifactId>gt-legacy</artifactId>
      <version>${project.version}</version>
    </dependency>

    <!-- main-2.6.0.osgi3.jar -->
    <dependency>
      <groupId>org.geotools</groupId>
      <artifactId>gt-main</artifactId>
      <version>${project.version}</version>
    </dependency>

<<<<<<< HEAD
    <!-- metadata-2.6-SNAPSHOT.jar -->
=======
    <!-- mappane-2.6.0.osgi3.jar -->
    <dependency>
      <groupId>org.geotools</groupId>
      <artifactId>gt-mappane</artifactId>
      <version>${project.version}</version>
    </dependency>

    <!-- metadata-2.6.0.osgi3.jar -->
>>>>>>> 6c6fb34f
    <dependency>
      <groupId>org.geotools</groupId>
      <artifactId>gt-metadata</artifactId>
      <version>${project.version}</version>
    </dependency>

    <dependency>
      <groupId>org.geotools</groupId>
      <artifactId>gt-cql</artifactId>
      <version>${project.version}</version>
    </dependency>

    <dependency>
      <groupId>org.geotools</groupId>
      <artifactId>gt-oracle-spatial</artifactId>
      <version>${project.version}</version>
    </dependency>

    <dependency>
      <groupId>org.geotools</groupId>
      <artifactId>gt-postgis</artifactId>
      <version>${project.version}</version>
    </dependency>

    <!-- referencing-2.6.0.osgi3.jar -->
    <dependency>
      <groupId>org.geotools</groupId>
      <artifactId>gt-referencing</artifactId>
      <version>${project.version}</version>
    </dependency>

    <!-- render-2.6.0.osgi3.jar -->
    <dependency>
      <groupId>org.geotools</groupId>
      <artifactId>gt-render</artifactId>
      <version>${project.version}</version>
    </dependency>

    <!-- shapefile-2.6.0.osgi3.jar -->
    <dependency>
      <groupId>org.geotools</groupId>
      <artifactId>gt-shapefile</artifactId>
      <version>${project.version}</version>
    </dependency>

    <!-- shapefile-renderer-2.6.0.osgi3.jar -->
    <dependency>
      <groupId>org.geotools</groupId>
      <artifactId>gt-shapefile-renderer</artifactId>
      <version>${project.version}</version>
    </dependency>

    <!-- xml-2.6.0.osgi3.jar -->
    <dependency>
      <groupId>org.geotools</groupId>
      <artifactId>gt-xml</artifactId>
      <version>${project.version}</version>
    </dependency>

    <!-- xml-filter-2.6.0.osgi3.jar -->
    <dependency>
      <groupId>org.geotools.xsd</groupId>
      <artifactId>gt-xsd-filter</artifactId>
      <version>${project.version}</version>
    </dependency>

    <!-- xml-gml2-2.6.0.osgi3.jar -->
    <dependency>
      <groupId>org.geotools.xsd</groupId>
      <artifactId>gt-xsd-gml2</artifactId>
      <version>${project.version}</version>
    </dependency>

    <dependency>
      <groupId>org.geotools</groupId>
      <artifactId>gt-widgets-swing</artifactId>
      <version>${project.version}</version>
    </dependency>

    <!-- xml-sld-2.6.0.osgi3.jar -->
    <dependency>
      <groupId>org.geotools.xsd</groupId>
      <artifactId>gt-xsd-sld</artifactId>
      <version>${project.version}</version>
    </dependency>

    <!-- jts-wrapper -->
    <dependency>
      <groupId>org.geotools</groupId>
      <artifactId>gt-jts-wrapper</artifactId>
      <version>${project.version}</version>
    </dependency>

    <!-- picocontainer-1.2.jar -->
    <dependency>
      <groupId>picocontainer</groupId>
      <artifactId>picocontainer</artifactId>
      <version>1.2</version>
    </dependency>

    <!-- xml-apis-1.3.03.jar -->
    <dependency>
     <groupId>xml-apis</groupId>
     <artifactId>xml-apis</artifactId>
     <version>1.3.03</version>
   </dependency>

    <!-- WFS datastore -->
    <dependency>
      <groupId>org.geotools</groupId>
      <artifactId>gt-wfs</artifactId>
      <version>${project.version}</version>
    </dependency>

    <!-- WMS datastore -->
    <dependency>
      <groupId>org.geotools</groupId>
      <artifactId>gt-wms</artifactId>
      <version>${project.version}</version>
    </dependency>

    <!-- process -->
    <dependency>
      <groupId>org.geotools</groupId>
      <artifactId>gt-process</artifactId>
      <version>${project.version}</version>
    </dependency>

    <!-- swing-layout.jar -->
    <dependency>
      <groupId>org.jdesktop</groupId>
      <artifactId>swing-layout</artifactId>
      <version>1.0.2</version>
    </dependency>

    <!-- swingx-2007_09_02.jar -->
    <dependency>
      <groupId>org.swinglabs</groupId>
      <artifactId>swingx</artifactId>
      <version>0.8-SNAPSHOT</version>
    </dependency>

  </dependencies>


  <!-- =========================================================== -->
  <!--     Build Configuration                                     -->
  <!--         copies all JARs in a single directory.              -->
  <!-- =========================================================== -->
  <build>

    <plugins>
      <!-- ====    Compilation      ============================== -->
      
      <plugin>
        <groupId>org.apache.maven.plugins</groupId>
        <artifactId>maven-jar-plugin</artifactId>
        
        <configuration>
          <archive>
            <manifestEntries>
              <mode>development</mode>
              <url>${pom.url}</url>
            </manifestEntries>
            <manifestFile>src/main/resources/META-INF/MANIFEST.MF</manifestFile>
          </archive>
        </configuration>
      </plugin>
      
      <plugin>
        <groupId>org.apache.maven.plugins</groupId>
        <artifactId>maven-surefire-plugin</artifactId>
        <configuration>
          <!-- ====    Switch commenting to skip tests    = -->
          <skip>${allow.test.skip}</skip>
          <!-- skip>true</skip> -->
          <includes>
            <include></include>
          </includes>
          <excludes>
            <exclude></exclude>
          </excludes>
        </configuration>
      </plugin>
    </plugins>

  </build>

</project><|MERGE_RESOLUTION|>--- conflicted
+++ resolved
@@ -16,11 +16,7 @@
   <parent>
     <groupId>org.geotools</groupId>
     <artifactId>unsupported</artifactId>
-<<<<<<< HEAD
     <version>2.6.2</version>
-=======
-    <version>2.6.0.osgi3</version>
->>>>>>> 6c6fb34f
   </parent>
 
 
@@ -166,18 +162,7 @@
       <version>${project.version}</version>
     </dependency>
 
-<<<<<<< HEAD
-    <!-- metadata-2.6-SNAPSHOT.jar -->
-=======
-    <!-- mappane-2.6.0.osgi3.jar -->
-    <dependency>
-      <groupId>org.geotools</groupId>
-      <artifactId>gt-mappane</artifactId>
-      <version>${project.version}</version>
-    </dependency>
-
     <!-- metadata-2.6.0.osgi3.jar -->
->>>>>>> 6c6fb34f
     <dependency>
       <groupId>org.geotools</groupId>
       <artifactId>gt-metadata</artifactId>
