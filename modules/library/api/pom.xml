<<<<<<< HEAD
<?xml version="1.0" encoding="UTF-8"?>
<!-- =======================================================================    
        Maven Project Configuration File                                        
                                                                                
        The Geotools Project                                                    
            http://www.geotools.org/                                            
                                                                                
        Version: $Id: pom.xml 37561 2011-07-04 16:11:41Z jive $              
     ======================================================================= -->
  <project xmlns="http://maven.apache.org/POM/4.0.0" 
           xmlns:xsi="http://www.w3.org/2001/XMLSchema-instance" 
           xsi:schemaLocation="http://maven.apache.org/POM/4.0.0 
                               http://maven.apache.org/maven-v4_0_0.xsd">
  <modelVersion>4.0.0</modelVersion>

  <parent>
    <groupId>org.geotools</groupId>
    <artifactId>library</artifactId>
    <version>8.0-M1</version>
  </parent>
  

  <!-- =========================================================== -->
  <!--     Module Description                                      -->
  <!-- =========================================================== -->
  <groupId>org.geotools</groupId>
  <artifactId>gt-api</artifactId>
  <packaging>jar</packaging>
  <name>API interfaces</name>
  

  <scm>
    <connection>
      scm:svn:http://svn.osgeo.org/geotools/trunk/modules/library/api/
    </connection>
    <url>http://svn.osgeo.org/geotools/trunk/modules/library/api/</url>
  </scm>

  <description>
    The api module contains the GeoTools public interfaces that are used by
    other GeoTools modules (and GeoTools applications). Where possible
    we make use of standard interfaces from projects such as GeoAPI
    and JTS.
    
    The formal GeoTools public api consists of this module, geoapi and jts.
    If you find yourself using implementations specific classes (such as
    new ShapefileDataStore(...) chances are you are doing it wrong.
  </description>

  <licenses>
    <license>
      <name>Lesser General Public License (LGPL)</name>
      <url>http://www.gnu.org/copyleft/lesser.txt</url>
      <distribution>repo</distribution>
    </license>
  </licenses>


  <!-- =========================================================== -->
  <!--     Developers and Contributors                             -->
  <!-- =========================================================== -->
  <developers>
    <developer>
      <name>Jody Garnett</name>
      <id>jive</id>
      <email>jgarnett@refractions.net</email>
      <organization>LISAsoft</organization>
      <roles>
        <role>Java Developer</role>
        <role>Documentation</role>
        <role>Module Maintainer</role>
      </roles>
    </developer>
    <developer>
      <name>Cory Horner</name>
      <id>chorner</id>
      <email>cory.horner@gmail.com</email>
      <roles>
        <role>Java Developer</role>
        <role>Module Maintainer</role>
      </roles>
    </developer>
  </developers>


  <!-- =========================================================== -->
  <!--     Dependency Management                                   -->
  <!-- =========================================================== -->
  <dependencies>
    <dependency>
      <groupId>com.vividsolutions</groupId>
      <artifactId>jts</artifactId>
      <!-- The version number is specified in the parent POM. -->
    </dependency>
    <dependency>
      <groupId>org.geotools</groupId>
      <artifactId>gt-referencing</artifactId>
      <version>${project.version}</version>
    </dependency>
  </dependencies>



  <!-- =========================================================== -->
  <!--     Build Configuration                                     -->
  <!-- =========================================================== -->
  <build>
    <!--plugins>
      <plugin>
        <groupId>org.codehaus.mojo</groupId>
        <artifactId>jalopy-maven-plugin</artifactId>
        <executions>
          <execution>
            <goals>
              <goal>format</goal>
            </goals>
          </execution>
        </executions>
      </plugin>
    </plugins-->
  </build>
  
  
</project>
=======
<?xml version="1.0" encoding="UTF-8"?>
<!-- =======================================================================    
        Maven Project Configuration File                                        
                                                                                
        The Geotools Project                                                    
            http://www.geotools.org/                                            
                                                                                
        Version: $Id: pom.xml 36008 2010-08-08 09:21:03Z jive $              
     ======================================================================= -->
  <project xmlns="http://maven.apache.org/POM/4.0.0" 
           xmlns:xsi="http://www.w3.org/2001/XMLSchema-instance" 
           xsi:schemaLocation="http://maven.apache.org/POM/4.0.0 
                               http://maven.apache.org/maven-v4_0_0.xsd">
  <modelVersion>4.0.0</modelVersion>

  <parent>
    <groupId>org.geotools</groupId>
    <artifactId>library</artifactId>
    <version>2.6.5.osgi2</version>
  </parent>
  

  <!-- =========================================================== -->
  <!--     Module Description                                      -->
  <!-- =========================================================== -->
  <groupId>org.geotools</groupId>
  <artifactId>gt-api</artifactId>
  <packaging>jar</packaging>
  <name>API interfaces</name>
  

  <scm>
    <connection>
      scm:svn:http://svn.osgeo.org/geotools/trunk/modules/library/api/
    </connection>
    <url>http://svn.osgeo.org/geotools/trunk/modules/library/api/</url>
  </scm>

  <description>
    The api module contains the GeoTools public interfaces that are used by
    other GeoTools modules (and GeoTools applications). Where possible
    we make use of standard interfaces from projects such as GeoAPI
    and JTS.
    
    The formal GeoTools public api consists of this module, geoapi and jts.
    If you find yourself using implementations specific classes (such as
    new ShapefileDataStore(...) chances are you are doing it wrong.
  </description>

  <licenses>
    <license>
      <name>Lesser General Public License (LGPL)</name>
      <url>http://www.gnu.org/copyleft/lesser.txt</url>
      <distribution>repo</distribution>
    </license>
  </licenses>


  <!-- =========================================================== -->
  <!--     Developers and Contributors                             -->
  <!-- =========================================================== -->
  <developers>
    <developer>
      <name>Jody Garnett</name>
      <id>jive</id>
      <email>jgarnett@refractions.net</email>
      <organization>LISAsoft</organization>
      <roles>
        <role>Java Developer</role>
        <role>Documentation</role>
        <role>Module Maintainer</role>
      </roles>
    </developer>
    <developer>
      <name>Cory Horner</name>
      <id>chorner</id>
      <email>cory.horner@gmail.com</email>
      <roles>
        <role>Java Developer</role>
        <role>Module Maintainer</role>
      </roles>
    </developer>
  </developers>


  <!-- =========================================================== -->
  <!--     Dependency Management                                   -->
  <!-- =========================================================== -->
  <dependencies>
    <dependency>
      <groupId>com.vividsolutions.osgi</groupId>
      <artifactId>com.vividsolutions.osgi.jts</artifactId>
      <!-- The version number is specified in the parent POM. -->
    </dependency>
    <dependency>
      <groupId>org.geotools</groupId>
      <artifactId>gt-referencing</artifactId>
      <version>${project.version}</version>
    </dependency>
  </dependencies>



  <!-- =========================================================== -->
  <!--     Build Configuration                                     -->
  <!-- =========================================================== -->
  <build>
    <plugins>
      <!--plugin>
        <groupId>org.codehaus.mojo</groupId>
        <artifactId>jalopy-maven-plugin</artifactId>
        <executions>
          <execution>
            <goals>
              <goal>format</goal>
            </goals>
          </execution>
        </executions>
      </plugin-->

      <plugin>
        <artifactId>maven-jar-plugin</artifactId>
        <configuration>
          <archive>
            <manifestFile>META-INF/MANIFEST.MF</manifestFile>
            <manifest>
              <addClasspath>false</addClasspath>
            </manifest>
          </archive>
        </configuration>
      </plugin>
      <plugin>
        <inherited>true</inherited>
        <groupId>org.apache.maven.plugins</groupId>
        <artifactId>maven-source-plugin</artifactId>
        <version>2.1.1</version>
        <executions>
          <execution>
            <id>attach-sources</id>
            <phase>verify</phase>
            <goals>
              <goal>jar-no-fork</goal>
            </goals>
          </execution>
        </executions>
        <configuration> 
          <attach>true</attach>                 
          <archive>
            <manifestEntries>
              <Bundle-ManifestVersion>2</Bundle-ManifestVersion>
              <Bundle-Name>${name}</Bundle-Name>
              <Bundle-SymbolicName>${groupId}.api.source
              </Bundle-SymbolicName>
              <Bundle-Version>${version}</Bundle-Version>
              <Eclipse-SourceBundle>
                ${groupId}.api;version="${version}";roots:="."
              </Eclipse-SourceBundle>
            </manifestEntries>
          </archive>
        </configuration>
      </plugin>

    </plugins>
  </build>
  
</project>
>>>>>>> 91f41456
<|MERGE_RESOLUTION|>--- conflicted
+++ resolved
@@ -1,293 +1,166 @@
-<<<<<<< HEAD
-<?xml version="1.0" encoding="UTF-8"?>
-<!-- =======================================================================    
-        Maven Project Configuration File                                        
-                                                                                
-        The Geotools Project                                                    
-            http://www.geotools.org/                                            
-                                                                                
-        Version: $Id: pom.xml 37561 2011-07-04 16:11:41Z jive $              
-     ======================================================================= -->
-  <project xmlns="http://maven.apache.org/POM/4.0.0" 
-           xmlns:xsi="http://www.w3.org/2001/XMLSchema-instance" 
-           xsi:schemaLocation="http://maven.apache.org/POM/4.0.0 
-                               http://maven.apache.org/maven-v4_0_0.xsd">
-  <modelVersion>4.0.0</modelVersion>
-
-  <parent>
-    <groupId>org.geotools</groupId>
-    <artifactId>library</artifactId>
-    <version>8.0-M1</version>
-  </parent>
-  
-
-  <!-- =========================================================== -->
-  <!--     Module Description                                      -->
-  <!-- =========================================================== -->
-  <groupId>org.geotools</groupId>
-  <artifactId>gt-api</artifactId>
-  <packaging>jar</packaging>
-  <name>API interfaces</name>
-  
-
-  <scm>
-    <connection>
-      scm:svn:http://svn.osgeo.org/geotools/trunk/modules/library/api/
-    </connection>
-    <url>http://svn.osgeo.org/geotools/trunk/modules/library/api/</url>
-  </scm>
-
-  <description>
-    The api module contains the GeoTools public interfaces that are used by
-    other GeoTools modules (and GeoTools applications). Where possible
-    we make use of standard interfaces from projects such as GeoAPI
-    and JTS.
-    
-    The formal GeoTools public api consists of this module, geoapi and jts.
-    If you find yourself using implementations specific classes (such as
-    new ShapefileDataStore(...) chances are you are doing it wrong.
-  </description>
-
-  <licenses>
-    <license>
-      <name>Lesser General Public License (LGPL)</name>
-      <url>http://www.gnu.org/copyleft/lesser.txt</url>
-      <distribution>repo</distribution>
-    </license>
-  </licenses>
-
-
-  <!-- =========================================================== -->
-  <!--     Developers and Contributors                             -->
-  <!-- =========================================================== -->
-  <developers>
-    <developer>
-      <name>Jody Garnett</name>
-      <id>jive</id>
-      <email>jgarnett@refractions.net</email>
-      <organization>LISAsoft</organization>
-      <roles>
-        <role>Java Developer</role>
-        <role>Documentation</role>
-        <role>Module Maintainer</role>
-      </roles>
-    </developer>
-    <developer>
-      <name>Cory Horner</name>
-      <id>chorner</id>
-      <email>cory.horner@gmail.com</email>
-      <roles>
-        <role>Java Developer</role>
-        <role>Module Maintainer</role>
-      </roles>
-    </developer>
-  </developers>
-
-
-  <!-- =========================================================== -->
-  <!--     Dependency Management                                   -->
-  <!-- =========================================================== -->
-  <dependencies>
-    <dependency>
-      <groupId>com.vividsolutions</groupId>
-      <artifactId>jts</artifactId>
-      <!-- The version number is specified in the parent POM. -->
-    </dependency>
-    <dependency>
-      <groupId>org.geotools</groupId>
-      <artifactId>gt-referencing</artifactId>
-      <version>${project.version}</version>
-    </dependency>
-  </dependencies>
-
-
-
-  <!-- =========================================================== -->
-  <!--     Build Configuration                                     -->
-  <!-- =========================================================== -->
-  <build>
-    <!--plugins>
-      <plugin>
-        <groupId>org.codehaus.mojo</groupId>
-        <artifactId>jalopy-maven-plugin</artifactId>
-        <executions>
-          <execution>
-            <goals>
-              <goal>format</goal>
-            </goals>
-          </execution>
-        </executions>
-      </plugin>
-    </plugins-->
-  </build>
-  
-  
-</project>
-=======
-<?xml version="1.0" encoding="UTF-8"?>
-<!-- =======================================================================    
-        Maven Project Configuration File                                        
-                                                                                
-        The Geotools Project                                                    
-            http://www.geotools.org/                                            
-                                                                                
-        Version: $Id: pom.xml 36008 2010-08-08 09:21:03Z jive $              
-     ======================================================================= -->
-  <project xmlns="http://maven.apache.org/POM/4.0.0" 
-           xmlns:xsi="http://www.w3.org/2001/XMLSchema-instance" 
-           xsi:schemaLocation="http://maven.apache.org/POM/4.0.0 
-                               http://maven.apache.org/maven-v4_0_0.xsd">
-  <modelVersion>4.0.0</modelVersion>
-
-  <parent>
-    <groupId>org.geotools</groupId>
-    <artifactId>library</artifactId>
-    <version>2.6.5.osgi2</version>
-  </parent>
-  
-
-  <!-- =========================================================== -->
-  <!--     Module Description                                      -->
-  <!-- =========================================================== -->
-  <groupId>org.geotools</groupId>
-  <artifactId>gt-api</artifactId>
-  <packaging>jar</packaging>
-  <name>API interfaces</name>
-  
-
-  <scm>
-    <connection>
-      scm:svn:http://svn.osgeo.org/geotools/trunk/modules/library/api/
-    </connection>
-    <url>http://svn.osgeo.org/geotools/trunk/modules/library/api/</url>
-  </scm>
-
-  <description>
-    The api module contains the GeoTools public interfaces that are used by
-    other GeoTools modules (and GeoTools applications). Where possible
-    we make use of standard interfaces from projects such as GeoAPI
-    and JTS.
-    
-    The formal GeoTools public api consists of this module, geoapi and jts.
-    If you find yourself using implementations specific classes (such as
-    new ShapefileDataStore(...) chances are you are doing it wrong.
-  </description>
-
-  <licenses>
-    <license>
-      <name>Lesser General Public License (LGPL)</name>
-      <url>http://www.gnu.org/copyleft/lesser.txt</url>
-      <distribution>repo</distribution>
-    </license>
-  </licenses>
-
-
-  <!-- =========================================================== -->
-  <!--     Developers and Contributors                             -->
-  <!-- =========================================================== -->
-  <developers>
-    <developer>
-      <name>Jody Garnett</name>
-      <id>jive</id>
-      <email>jgarnett@refractions.net</email>
-      <organization>LISAsoft</organization>
-      <roles>
-        <role>Java Developer</role>
-        <role>Documentation</role>
-        <role>Module Maintainer</role>
-      </roles>
-    </developer>
-    <developer>
-      <name>Cory Horner</name>
-      <id>chorner</id>
-      <email>cory.horner@gmail.com</email>
-      <roles>
-        <role>Java Developer</role>
-        <role>Module Maintainer</role>
-      </roles>
-    </developer>
-  </developers>
-
-
-  <!-- =========================================================== -->
-  <!--     Dependency Management                                   -->
-  <!-- =========================================================== -->
-  <dependencies>
-    <dependency>
-      <groupId>com.vividsolutions.osgi</groupId>
-      <artifactId>com.vividsolutions.osgi.jts</artifactId>
-      <!-- The version number is specified in the parent POM. -->
-    </dependency>
-    <dependency>
-      <groupId>org.geotools</groupId>
-      <artifactId>gt-referencing</artifactId>
-      <version>${project.version}</version>
-    </dependency>
-  </dependencies>
-
-
-
-  <!-- =========================================================== -->
-  <!--     Build Configuration                                     -->
-  <!-- =========================================================== -->
-  <build>
-    <plugins>
-      <!--plugin>
-        <groupId>org.codehaus.mojo</groupId>
-        <artifactId>jalopy-maven-plugin</artifactId>
-        <executions>
-          <execution>
-            <goals>
-              <goal>format</goal>
-            </goals>
-          </execution>
-        </executions>
-      </plugin-->
-
-      <plugin>
-        <artifactId>maven-jar-plugin</artifactId>
-        <configuration>
-          <archive>
-            <manifestFile>META-INF/MANIFEST.MF</manifestFile>
-            <manifest>
-              <addClasspath>false</addClasspath>
-            </manifest>
-          </archive>
-        </configuration>
-      </plugin>
-      <plugin>
-        <inherited>true</inherited>
-        <groupId>org.apache.maven.plugins</groupId>
-        <artifactId>maven-source-plugin</artifactId>
-        <version>2.1.1</version>
-        <executions>
-          <execution>
-            <id>attach-sources</id>
-            <phase>verify</phase>
-            <goals>
-              <goal>jar-no-fork</goal>
-            </goals>
-          </execution>
-        </executions>
-        <configuration> 
-          <attach>true</attach>                 
-          <archive>
-            <manifestEntries>
-              <Bundle-ManifestVersion>2</Bundle-ManifestVersion>
-              <Bundle-Name>${name}</Bundle-Name>
-              <Bundle-SymbolicName>${groupId}.api.source
-              </Bundle-SymbolicName>
-              <Bundle-Version>${version}</Bundle-Version>
-              <Eclipse-SourceBundle>
-                ${groupId}.api;version="${version}";roots:="."
-              </Eclipse-SourceBundle>
-            </manifestEntries>
-          </archive>
-        </configuration>
-      </plugin>
-
-    </plugins>
-  </build>
-  
-</project>
->>>>>>> 91f41456
+<?xml version="1.0" encoding="UTF-8"?>
+<!-- =======================================================================    
+        Maven Project Configuration File                                        
+                                                                                
+        The Geotools Project                                                    
+            http://www.geotools.org/                                            
+                                                                                
+        Version: $Id: pom.xml 37561 2011-07-04 16:11:41Z jive $              
+     ======================================================================= -->
+  <project xmlns="http://maven.apache.org/POM/4.0.0" 
+           xmlns:xsi="http://www.w3.org/2001/XMLSchema-instance" 
+           xsi:schemaLocation="http://maven.apache.org/POM/4.0.0 
+                               http://maven.apache.org/maven-v4_0_0.xsd">
+  <modelVersion>4.0.0</modelVersion>
+
+  <parent>
+    <groupId>org.geotools</groupId>
+    <artifactId>library</artifactId>
+    <version>8.0.0.M1osgi1</version>
+  </parent>
+  
+
+  <!-- =========================================================== -->
+  <!--     Module Description                                      -->
+  <!-- =========================================================== -->
+  <groupId>org.geotools</groupId>
+  <artifactId>gt-api</artifactId>
+  <packaging>jar</packaging>
+  <name>API interfaces</name>
+  
+
+  <scm>
+    <connection>
+      scm:svn:http://svn.osgeo.org/geotools/trunk/modules/library/api/
+    </connection>
+    <url>http://svn.osgeo.org/geotools/trunk/modules/library/api/</url>
+  </scm>
+
+  <description>
+    The api module contains the GeoTools public interfaces that are used by
+    other GeoTools modules (and GeoTools applications). Where possible
+    we make use of standard interfaces from projects such as GeoAPI
+    and JTS.
+    
+    The formal GeoTools public api consists of this module, geoapi and jts.
+    If you find yourself using implementations specific classes (such as
+    new ShapefileDataStore(...) chances are you are doing it wrong.
+  </description>
+
+  <licenses>
+    <license>
+      <name>Lesser General Public License (LGPL)</name>
+      <url>http://www.gnu.org/copyleft/lesser.txt</url>
+      <distribution>repo</distribution>
+    </license>
+  </licenses>
+
+
+  <!-- =========================================================== -->
+  <!--     Developers and Contributors                             -->
+  <!-- =========================================================== -->
+  <developers>
+    <developer>
+      <name>Jody Garnett</name>
+      <id>jive</id>
+      <email>jgarnett@refractions.net</email>
+      <organization>LISAsoft</organization>
+      <roles>
+        <role>Java Developer</role>
+        <role>Documentation</role>
+        <role>Module Maintainer</role>
+      </roles>
+    </developer>
+    <developer>
+      <name>Cory Horner</name>
+      <id>chorner</id>
+      <email>cory.horner@gmail.com</email>
+      <roles>
+        <role>Java Developer</role>
+        <role>Module Maintainer</role>
+      </roles>
+    </developer>
+  </developers>
+
+
+  <!-- =========================================================== -->
+  <!--     Dependency Management                                   -->
+  <!-- =========================================================== -->
+  <dependencies>
+    <dependency>
+      <groupId>com.vividsolutions.osgi</groupId>
+      <artifactId>com.vividsolutions.osgi.jts</artifactId>
+      <!-- The version number is specified in the parent POM. -->
+    </dependency>
+    <dependency>
+      <groupId>org.geotools</groupId>
+      <artifactId>gt-referencing</artifactId>
+      <version>${project.version}</version>
+    </dependency>
+  </dependencies>
+
+
+
+  <!-- =========================================================== -->
+  <!--     Build Configuration                                     -->
+  <!-- =========================================================== -->
+  <build>
+    <plugins>
+      <!--plugin>
+        <groupId>org.codehaus.mojo</groupId>
+        <artifactId>jalopy-maven-plugin</artifactId>
+        <executions>
+          <execution>
+            <goals>
+              <goal>format</goal>
+            </goals>
+          </execution>
+        </executions>
+      </plugin-->
+
+      <plugin>
+        <artifactId>maven-jar-plugin</artifactId>
+        <configuration>
+          <archive>
+            <manifestFile>META-INF/MANIFEST.MF</manifestFile>
+            <manifest>
+              <addClasspath>false</addClasspath>
+            </manifest>
+          </archive>
+        </configuration>
+      </plugin>
+      <plugin>
+        <inherited>true</inherited>
+        <groupId>org.apache.maven.plugins</groupId>
+        <artifactId>maven-source-plugin</artifactId>
+        <version>2.1.1</version>
+        <executions>
+          <execution>
+            <id>attach-sources</id>
+            <phase>verify</phase>
+            <goals>
+              <goal>jar-no-fork</goal>
+            </goals>
+          </execution>
+        </executions>
+        <configuration> 
+          <attach>true</attach>                 
+          <archive>
+            <manifestEntries>
+              <Bundle-ManifestVersion>2</Bundle-ManifestVersion>
+              <Bundle-Name>${name}</Bundle-Name>
+              <Bundle-SymbolicName>${groupId}.api.source
+              </Bundle-SymbolicName>
+              <Bundle-Version>${version}</Bundle-Version>
+              <Eclipse-SourceBundle>
+                ${groupId}.api;version="${version}";roots:="."
+              </Eclipse-SourceBundle>
+            </manifestEntries>
+          </archive>
+        </configuration>
+      </plugin>
+
+    </plugins>
+  </build>
+  
+</project>