<<<<<<< HEAD
<?xml version="1.0" encoding="UTF-8"?>
<!-- =======================================================================
        Maven Project Configuration File

        The Geotools Project
            http://www.geotools.org/

        Version: $Id: pom.xml 37561 2011-07-04 16:11:41Z jive $
     ======================================================================= -->
  <project xmlns="http://maven.apache.org/POM/4.0.0"
           xmlns:xsi="http://www.w3.org/2001/XMLSchema-instance"
           xsi:schemaLocation="http://maven.apache.org/POM/4.0.0
                               http://maven.apache.org/maven-v4_0_0.xsd">
  <modelVersion>4.0.0</modelVersion>

  <parent>
    <groupId>org.geotools</groupId>
    <artifactId>library</artifactId>
    <version>8.0-M1</version>
  </parent>


  <!-- =========================================================== -->
  <!--     Module Description                                      -->
  <!-- =========================================================== -->
  <groupId>org.geotools</groupId>
  <artifactId>gt-metadata</artifactId>
  <packaging>jar</packaging>
  <name>Metadata</name>
  

  <scm>
    <connection>scm:svn:http://svn.osgeo.org/geotools/trunk/modules/library/metadata/</connection>
    <url>http://svn.osgeo.org/geotools/trunk/modules/library/metadata/</url>
  </scm>

  <description>
    Contains implementations of metadata and some core utilities classes.
  </description>

  <licenses>
    <license>
      <name>Lesser General Public License (LGPL)</name>
      <url>http://www.gnu.org/copyleft/lesser.txt</url>
      <distribution>repo</distribution>
    </license>
  </licenses>


  <!-- =========================================================== -->
  <!--     Developers and Contributors                             -->
  <!-- =========================================================== -->
  <developers>
    <developer>
      <name>Jody Garnett</name>
      <id>jive</id>
      <email>jive@users.sourceforge.net</email>
      <organization>Refractions Research</organization>
      <roles>
        <role>Module Maintainer</role>
        <role>Java Developer</role>
      </roles>
    </developer>
  </developers>

  <contributors>
    <contributor>
      <name>Touraïvane</name>
      <organization>
        Institut de Recherche pour le Développement (IRD)
      </organization>
      <roles>
        <role>Java developper</role>
      </roles>
    </contributor>
    <contributor>
      <name>Martin Desruisseaux</name>
      <email>desruisseaux@users.sourceforge.net</email>
      <organization>Geomatys</organization>
      <organizationUrl>http://www.geomatys.fr/</organizationUrl>
      <timezone>+1</timezone>
      <roles>
        <role>Retired Module Maintainer</role>
        <role>Retired Java Developer</role>
      </roles>
    </contributor>
    <contributor>
      <name>Cédric Briançon</name>
      <email>cedric.briancon@geomatys.fr</email>
      <organization>Geomatys</organization>
      <timezone>+1</timezone>
      <roles>
        <role>Java developper</role>
      </roles>
    </contributor>
  </contributors>

  <!-- =========================================================== -->
  <!--     Dependency Management                                   -->
  <!-- =========================================================== -->
  <dependencies>
    <!-- NOTE: The metadata module does not depend on JTS. -->
    <dependency>
      <groupId>org.geotools</groupId>
        <artifactId>gt-opengis</artifactId>
      <version>${project.version}</version>
    </dependency>
    <!--
      The following is required only for compilation.  It should not be included
      in distribution, unless the user really want to use Apache commons logging
      (in which case he should put this dependency explicitly on the classpath).
    -->
    <dependency>
      <groupId>commons-logging</groupId>
      <artifactId>commons-logging</artifactId>
      <!-- The version number is specified in the parent POM. -->
      <scope>provided</scope>  <!-- Not required for default execution. -->
      <optional>true</optional>
    </dependency>
    <dependency>
      <groupId>log4j</groupId>
      <artifactId>log4j</artifactId>
      <scope>provided</scope>  <!-- Not required for default execution. -->
      <optional>true</optional>
    </dependency>
  </dependencies>

  <build>
    <resources>
      <resource>
        <directory>${basedir}/src/main/resources</directory>
      </resource>
      <resource>
        <directory>${basedir}/src/main/properties</directory>
        <filtering>true</filtering>
      </resource>
    </resources>
  </build>

</project>
=======
<?xml version="1.0" encoding="UTF-8"?>
<!-- =======================================================================
        Maven Project Configuration File

        The Geotools Project
            http://www.geotools.org/

        Version: $Id: pom.xml 36008 2010-08-08 09:21:03Z jive $
     ======================================================================= -->
  <project xmlns="http://maven.apache.org/POM/4.0.0"
           xmlns:xsi="http://www.w3.org/2001/XMLSchema-instance"
           xsi:schemaLocation="http://maven.apache.org/POM/4.0.0
                               http://maven.apache.org/maven-v4_0_0.xsd">
  <modelVersion>4.0.0</modelVersion>

  <parent>
    <groupId>org.geotools</groupId>
    <artifactId>library</artifactId>
    <version>2.6.5.osgi2</version>
  </parent>


  <!-- =========================================================== -->
  <!--     Module Description                                      -->
  <!-- =========================================================== -->
  <groupId>org.geotools</groupId>
  <artifactId>gt-metadata</artifactId>
  <packaging>jar</packaging>
  <name>Metadata</name>
  

  <scm>
    <connection>scm:svn:http://svn.osgeo.org/geotools/trunk/modules/library/metadata/</connection>
    <url>http://svn.osgeo.org/geotools/trunk/modules/library/metadata/</url>
  </scm>

  <description>
    Contains implementations of metadata and some core utilities classes.
  </description>

  <licenses>
    <license>
      <name>Lesser General Public License (LGPL)</name>
      <url>http://www.gnu.org/copyleft/lesser.txt</url>
      <distribution>repo</distribution>
    </license>
  </licenses>


  <!-- =========================================================== -->
  <!--     Developers and Contributors                             -->
  <!-- =========================================================== -->
  <developers>
    <developer>
      <name>Martin Desruisseaux</name>
      <id>desruisseaux</id>
      <email>desruisseaux@users.sourceforge.net</email>
      <organization>Geomatys</organization>
      <organizationUrl>http://www.geomatys.fr/</organizationUrl>
      <timezone>+1</timezone>
      <roles>
        <role>Module Maintainer</role>
        <role>Java Developer</role>
      </roles>
    </developer>
    <developer>
      <name>Jody Garnett</name>
      <id>jive</id>
      <email>jive@users.sourceforge.net</email>
      <organization>Refractions Research</organization>
      <roles>
        <role>Java Developer</role>
      </roles>
    </developer>
    <developer>
      <name>Cédric Briançon</name>
      <id>cedricbr</id>
      <email>cedric.briancon@geomatys.fr</email>
      <organization>Geomatys</organization>
      <timezone>+1</timezone>
      <roles>
        <role>Java developper</role>
      </roles>
    </developer>
  </developers>

  <contributors>
    <contributor>
      <name>Touraïvane</name>
      <organization>
        Institut de Recherche pour le Développement (IRD)
      </organization>
      <roles>
        <role>Java developper</role>
      </roles>
    </contributor>
  </contributors>

  <!-- =========================================================== -->
  <!--     Dependency Management                                   -->
  <!-- =========================================================== -->
  <dependencies>
    <!-- NOTE: The metadata module does not depend on JTS. -->

    <dependency>
      <groupId>java3d.osgi</groupId>
      <artifactId>java3d.osgi.vecmath</artifactId>
       <!-- The version number is specified in the parent POM. -->
    </dependency>

    <dependency>
      <groupId>org.opengis</groupId>
      <artifactId>geoapi</artifactId>
      <!-- The version number is specified in the parent POM. -->
      <exclusions>
        <exclusion>
          <groupId>org.opengis</groupId>
          <artifactId>geoapi-dummy-pending</artifactId>
        </exclusion>
      </exclusions>
    </dependency>
    <dependency>
      <groupId>org.opengis</groupId>
      <artifactId>geoapi-pending</artifactId>
      <!-- The version number is specified in the parent POM. -->
    </dependency>

    <dependency>
      <groupId>net.java.dev.osgi</groupId>
      <artifactId>net.java.dev.osgi.jsr275</artifactId>
      <!-- The version number is specified in the parent POM. -->
    </dependency>



    <!--
      The following is required only for compilation.  It should not be included
      in distribution, unless the user really want to use Apache commons logging
      (in which case he should put this dependency explicitly on the classpath).
    -->
    <dependency>
      <groupId>org.apache.commons</groupId>
      <artifactId>com.springsource.org.apache.commons.logging</artifactId>
      <!-- The version number is specified in the parent POM. -->
      <scope>provided</scope>  <!-- Not required for default execution. -->
      <optional>true</optional>
    </dependency>
    <dependency>
      <groupId>log4j</groupId>
      <artifactId>log4j</artifactId>
      <scope>provided</scope>  <!-- Not required for default execution. -->
      <optional>true</optional>
    </dependency>
  </dependencies>
  
  <build>
      <plugins>
         <plugin>
            <artifactId>maven-jar-plugin</artifactId>
            <configuration>
               <archive>
                  <manifestFile>META-INF/MANIFEST.MF</manifestFile>
                  <manifest>
                     <addClasspath>false</addClasspath>
                  </manifest>
               </archive>
            </configuration>
         </plugin>
      <plugin>
        <inherited>true</inherited>
        <groupId>org.apache.maven.plugins</groupId>
        <artifactId>maven-source-plugin</artifactId>
        <version>2.1.1</version>
        <executions>
          <execution>
            <id>attach-sources</id>
            <phase>verify</phase>
            <goals>
              <goal>jar-no-fork</goal>
            </goals>
          </execution>
        </executions>
        <configuration> 
          <attach>true</attach>                 
          <archive>
            <manifestEntries>
              <Bundle-ManifestVersion>2</Bundle-ManifestVersion>
              <Bundle-Name>${name}</Bundle-Name>
              <Bundle-SymbolicName>${groupId}.metadata.source
              </Bundle-SymbolicName>
              <Bundle-Version>${version}</Bundle-Version>
              <Eclipse-SourceBundle>
                ${groupId}.metadata;version="${version}";roots:="."
              </Eclipse-SourceBundle>
            </manifestEntries>
          </archive>
        </configuration>
      </plugin>
      </plugins>
   </build>

</project>
>>>>>>> 91f41456
<|MERGE_RESOLUTION|>--- conflicted
+++ resolved
@@ -1,345 +1,212 @@
-<<<<<<< HEAD
-<?xml version="1.0" encoding="UTF-8"?>
-<!-- =======================================================================
-        Maven Project Configuration File
-
-        The Geotools Project
-            http://www.geotools.org/
-
-        Version: $Id: pom.xml 37561 2011-07-04 16:11:41Z jive $
-     ======================================================================= -->
-  <project xmlns="http://maven.apache.org/POM/4.0.0"
-           xmlns:xsi="http://www.w3.org/2001/XMLSchema-instance"
-           xsi:schemaLocation="http://maven.apache.org/POM/4.0.0
-                               http://maven.apache.org/maven-v4_0_0.xsd">
-  <modelVersion>4.0.0</modelVersion>
-
-  <parent>
-    <groupId>org.geotools</groupId>
-    <artifactId>library</artifactId>
-    <version>8.0-M1</version>
-  </parent>
-
-
-  <!-- =========================================================== -->
-  <!--     Module Description                                      -->
-  <!-- =========================================================== -->
-  <groupId>org.geotools</groupId>
-  <artifactId>gt-metadata</artifactId>
-  <packaging>jar</packaging>
-  <name>Metadata</name>
-  
-
-  <scm>
-    <connection>scm:svn:http://svn.osgeo.org/geotools/trunk/modules/library/metadata/</connection>
-    <url>http://svn.osgeo.org/geotools/trunk/modules/library/metadata/</url>
-  </scm>
-
-  <description>
-    Contains implementations of metadata and some core utilities classes.
-  </description>
-
-  <licenses>
-    <license>
-      <name>Lesser General Public License (LGPL)</name>
-      <url>http://www.gnu.org/copyleft/lesser.txt</url>
-      <distribution>repo</distribution>
-    </license>
-  </licenses>
-
-
-  <!-- =========================================================== -->
-  <!--     Developers and Contributors                             -->
-  <!-- =========================================================== -->
-  <developers>
-    <developer>
-      <name>Jody Garnett</name>
-      <id>jive</id>
-      <email>jive@users.sourceforge.net</email>
-      <organization>Refractions Research</organization>
-      <roles>
-        <role>Module Maintainer</role>
-        <role>Java Developer</role>
-      </roles>
-    </developer>
-  </developers>
-
-  <contributors>
-    <contributor>
-      <name>Touraïvane</name>
-      <organization>
-        Institut de Recherche pour le Développement (IRD)
-      </organization>
-      <roles>
-        <role>Java developper</role>
-      </roles>
-    </contributor>
-    <contributor>
-      <name>Martin Desruisseaux</name>
-      <email>desruisseaux@users.sourceforge.net</email>
-      <organization>Geomatys</organization>
-      <organizationUrl>http://www.geomatys.fr/</organizationUrl>
-      <timezone>+1</timezone>
-      <roles>
-        <role>Retired Module Maintainer</role>
-        <role>Retired Java Developer</role>
-      </roles>
-    </contributor>
-    <contributor>
-      <name>Cédric Briançon</name>
-      <email>cedric.briancon@geomatys.fr</email>
-      <organization>Geomatys</organization>
-      <timezone>+1</timezone>
-      <roles>
-        <role>Java developper</role>
-      </roles>
-    </contributor>
-  </contributors>
-
-  <!-- =========================================================== -->
-  <!--     Dependency Management                                   -->
-  <!-- =========================================================== -->
-  <dependencies>
-    <!-- NOTE: The metadata module does not depend on JTS. -->
-    <dependency>
-      <groupId>org.geotools</groupId>
-        <artifactId>gt-opengis</artifactId>
-      <version>${project.version}</version>
-    </dependency>
-    <!--
-      The following is required only for compilation.  It should not be included
-      in distribution, unless the user really want to use Apache commons logging
-      (in which case he should put this dependency explicitly on the classpath).
-    -->
-    <dependency>
-      <groupId>commons-logging</groupId>
-      <artifactId>commons-logging</artifactId>
-      <!-- The version number is specified in the parent POM. -->
-      <scope>provided</scope>  <!-- Not required for default execution. -->
-      <optional>true</optional>
-    </dependency>
-    <dependency>
-      <groupId>log4j</groupId>
-      <artifactId>log4j</artifactId>
-      <scope>provided</scope>  <!-- Not required for default execution. -->
-      <optional>true</optional>
-    </dependency>
-  </dependencies>
-
-  <build>
-    <resources>
-      <resource>
-        <directory>${basedir}/src/main/resources</directory>
-      </resource>
-      <resource>
-        <directory>${basedir}/src/main/properties</directory>
-        <filtering>true</filtering>
-      </resource>
-    </resources>
-  </build>
-
-</project>
-=======
-<?xml version="1.0" encoding="UTF-8"?>
-<!-- =======================================================================
-        Maven Project Configuration File
-
-        The Geotools Project
-            http://www.geotools.org/
-
-        Version: $Id: pom.xml 36008 2010-08-08 09:21:03Z jive $
-     ======================================================================= -->
-  <project xmlns="http://maven.apache.org/POM/4.0.0"
-           xmlns:xsi="http://www.w3.org/2001/XMLSchema-instance"
-           xsi:schemaLocation="http://maven.apache.org/POM/4.0.0
-                               http://maven.apache.org/maven-v4_0_0.xsd">
-  <modelVersion>4.0.0</modelVersion>
-
-  <parent>
-    <groupId>org.geotools</groupId>
-    <artifactId>library</artifactId>
-    <version>2.6.5.osgi2</version>
-  </parent>
-
-
-  <!-- =========================================================== -->
-  <!--     Module Description                                      -->
-  <!-- =========================================================== -->
-  <groupId>org.geotools</groupId>
-  <artifactId>gt-metadata</artifactId>
-  <packaging>jar</packaging>
-  <name>Metadata</name>
-  
-
-  <scm>
-    <connection>scm:svn:http://svn.osgeo.org/geotools/trunk/modules/library/metadata/</connection>
-    <url>http://svn.osgeo.org/geotools/trunk/modules/library/metadata/</url>
-  </scm>
-
-  <description>
-    Contains implementations of metadata and some core utilities classes.
-  </description>
-
-  <licenses>
-    <license>
-      <name>Lesser General Public License (LGPL)</name>
-      <url>http://www.gnu.org/copyleft/lesser.txt</url>
-      <distribution>repo</distribution>
-    </license>
-  </licenses>
-
-
-  <!-- =========================================================== -->
-  <!--     Developers and Contributors                             -->
-  <!-- =========================================================== -->
-  <developers>
-    <developer>
-      <name>Martin Desruisseaux</name>
-      <id>desruisseaux</id>
-      <email>desruisseaux@users.sourceforge.net</email>
-      <organization>Geomatys</organization>
-      <organizationUrl>http://www.geomatys.fr/</organizationUrl>
-      <timezone>+1</timezone>
-      <roles>
-        <role>Module Maintainer</role>
-        <role>Java Developer</role>
-      </roles>
-    </developer>
-    <developer>
-      <name>Jody Garnett</name>
-      <id>jive</id>
-      <email>jive@users.sourceforge.net</email>
-      <organization>Refractions Research</organization>
-      <roles>
-        <role>Java Developer</role>
-      </roles>
-    </developer>
-    <developer>
-      <name>Cédric Briançon</name>
-      <id>cedricbr</id>
-      <email>cedric.briancon@geomatys.fr</email>
-      <organization>Geomatys</organization>
-      <timezone>+1</timezone>
-      <roles>
-        <role>Java developper</role>
-      </roles>
-    </developer>
-  </developers>
-
-  <contributors>
-    <contributor>
-      <name>Touraïvane</name>
-      <organization>
-        Institut de Recherche pour le Développement (IRD)
-      </organization>
-      <roles>
-        <role>Java developper</role>
-      </roles>
-    </contributor>
-  </contributors>
-
-  <!-- =========================================================== -->
-  <!--     Dependency Management                                   -->
-  <!-- =========================================================== -->
-  <dependencies>
-    <!-- NOTE: The metadata module does not depend on JTS. -->
-
-    <dependency>
-      <groupId>java3d.osgi</groupId>
-      <artifactId>java3d.osgi.vecmath</artifactId>
-       <!-- The version number is specified in the parent POM. -->
-    </dependency>
-
-    <dependency>
-      <groupId>org.opengis</groupId>
-      <artifactId>geoapi</artifactId>
-      <!-- The version number is specified in the parent POM. -->
-      <exclusions>
-        <exclusion>
-          <groupId>org.opengis</groupId>
-          <artifactId>geoapi-dummy-pending</artifactId>
-        </exclusion>
-      </exclusions>
-    </dependency>
-    <dependency>
-      <groupId>org.opengis</groupId>
-      <artifactId>geoapi-pending</artifactId>
-      <!-- The version number is specified in the parent POM. -->
-    </dependency>
-
-    <dependency>
-      <groupId>net.java.dev.osgi</groupId>
-      <artifactId>net.java.dev.osgi.jsr275</artifactId>
-      <!-- The version number is specified in the parent POM. -->
-    </dependency>
-
-
-
-    <!--
-      The following is required only for compilation.  It should not be included
-      in distribution, unless the user really want to use Apache commons logging
-      (in which case he should put this dependency explicitly on the classpath).
-    -->
-    <dependency>
-      <groupId>org.apache.commons</groupId>
-      <artifactId>com.springsource.org.apache.commons.logging</artifactId>
-      <!-- The version number is specified in the parent POM. -->
-      <scope>provided</scope>  <!-- Not required for default execution. -->
-      <optional>true</optional>
-    </dependency>
-    <dependency>
-      <groupId>log4j</groupId>
-      <artifactId>log4j</artifactId>
-      <scope>provided</scope>  <!-- Not required for default execution. -->
-      <optional>true</optional>
-    </dependency>
-  </dependencies>
-  
-  <build>
-      <plugins>
-         <plugin>
-            <artifactId>maven-jar-plugin</artifactId>
-            <configuration>
-               <archive>
-                  <manifestFile>META-INF/MANIFEST.MF</manifestFile>
-                  <manifest>
-                     <addClasspath>false</addClasspath>
-                  </manifest>
-               </archive>
-            </configuration>
-         </plugin>
-      <plugin>
-        <inherited>true</inherited>
-        <groupId>org.apache.maven.plugins</groupId>
-        <artifactId>maven-source-plugin</artifactId>
-        <version>2.1.1</version>
-        <executions>
-          <execution>
-            <id>attach-sources</id>
-            <phase>verify</phase>
-            <goals>
-              <goal>jar-no-fork</goal>
-            </goals>
-          </execution>
-        </executions>
-        <configuration> 
-          <attach>true</attach>                 
-          <archive>
-            <manifestEntries>
-              <Bundle-ManifestVersion>2</Bundle-ManifestVersion>
-              <Bundle-Name>${name}</Bundle-Name>
-              <Bundle-SymbolicName>${groupId}.metadata.source
-              </Bundle-SymbolicName>
-              <Bundle-Version>${version}</Bundle-Version>
-              <Eclipse-SourceBundle>
-                ${groupId}.metadata;version="${version}";roots:="."
-              </Eclipse-SourceBundle>
-            </manifestEntries>
-          </archive>
-        </configuration>
-      </plugin>
-      </plugins>
-   </build>
-
-</project>
->>>>>>> 91f41456
+<?xml version="1.0" encoding="UTF-8"?>
+<!-- =======================================================================
+        Maven Project Configuration File
+
+        The Geotools Project
+            http://www.geotools.org/
+
+        Version: $Id: pom.xml 37561 2011-07-04 16:11:41Z jive $
+     ======================================================================= -->
+  <project xmlns="http://maven.apache.org/POM/4.0.0"
+           xmlns:xsi="http://www.w3.org/2001/XMLSchema-instance"
+           xsi:schemaLocation="http://maven.apache.org/POM/4.0.0
+                               http://maven.apache.org/maven-v4_0_0.xsd">
+  <modelVersion>4.0.0</modelVersion>
+
+  <parent>
+    <groupId>org.geotools</groupId>
+    <artifactId>library</artifactId>
+    <version>8.0.0.M1osgi1</version>
+  </parent>
+
+
+  <!-- =========================================================== -->
+  <!--     Module Description                                      -->
+  <!-- =========================================================== -->
+  <groupId>org.geotools</groupId>
+  <artifactId>gt-metadata</artifactId>
+  <packaging>jar</packaging>
+  <name>Metadata</name>
+  
+
+  <scm>
+    <connection>scm:svn:http://svn.osgeo.org/geotools/trunk/modules/library/metadata/</connection>
+    <url>http://svn.osgeo.org/geotools/trunk/modules/library/metadata/</url>
+  </scm>
+
+  <description>
+    Contains implementations of metadata and some core utilities classes.
+  </description>
+
+  <licenses>
+    <license>
+      <name>Lesser General Public License (LGPL)</name>
+      <url>http://www.gnu.org/copyleft/lesser.txt</url>
+      <distribution>repo</distribution>
+    </license>
+  </licenses>
+
+
+  <!-- =========================================================== -->
+  <!--     Developers and Contributors                             -->
+  <!-- =========================================================== -->
+  <developers>
+    <developer>
+      <name>Jody Garnett</name>
+      <id>jive</id>
+      <email>jive@users.sourceforge.net</email>
+      <organization>Refractions Research</organization>
+      <roles>
+        <role>Module Maintainer</role>
+        <role>Java Developer</role>
+      </roles>
+    </developer>
+  </developers>
+
+  <contributors>
+    <contributor>
+      <name>Touraïvane</name>
+      <organization>
+        Institut de Recherche pour le Développement (IRD)
+      </organization>
+      <roles>
+        <role>Java developper</role>
+      </roles>
+    </contributor>
+    <contributor>
+      <name>Martin Desruisseaux</name>
+      <email>desruisseaux@users.sourceforge.net</email>
+      <organization>Geomatys</organization>
+      <organizationUrl>http://www.geomatys.fr/</organizationUrl>
+      <timezone>+1</timezone>
+      <roles>
+        <role>Retired Module Maintainer</role>
+        <role>Retired Java Developer</role>
+      </roles>
+    </contributor>
+    <contributor>
+      <name>Cédric Briançon</name>
+      <email>cedric.briancon@geomatys.fr</email>
+      <organization>Geomatys</organization>
+      <timezone>+1</timezone>
+      <roles>
+        <role>Java developper</role>
+      </roles>
+    </contributor>
+  </contributors>
+
+  <!-- =========================================================== -->
+  <!--     Dependency Management                                   -->
+  <!-- =========================================================== -->
+  <dependencies>
+    <!-- NOTE: The metadata module does not depend on JTS. -->
+    <dependency>
+      <groupId>java3d.osgi</groupId>
+      <artifactId>java3d.osgi.vecmath</artifactId>
+       <!-- The version number is specified in the parent POM. -->
+    </dependency>
+
+    <dependency>
+      <groupId>org.opengis</groupId>
+      <artifactId>geoapi</artifactId>
+      <!-- The version number is specified in the parent POM. -->
+      <exclusions>
+        <exclusion>
+          <groupId>org.opengis</groupId>
+          <artifactId>geoapi-dummy-pending</artifactId>
+        </exclusion>
+      </exclusions>
+    </dependency>
+    <dependency>
+      <groupId>org.opengis</groupId>
+      <artifactId>geoapi-pending</artifactId>
+      <!-- The version number is specified in the parent POM. -->
+    </dependency>
+
+    <dependency>
+      <groupId>net.java.dev.osgi</groupId>
+      <artifactId>net.java.dev.osgi.jsr275</artifactId>
+      <!-- The version number is specified in the parent POM. -->
+    </dependency>
+
+
+
+    <!--
+      The following is required only for compilation.  It should not be included
+      in distribution, unless the user really want to use Apache commons logging
+      (in which case he should put this dependency explicitly on the classpath).
+    -->
+    <dependency>
+      <groupId>org.apache.commons</groupId>
+      <artifactId>com.springsource.org.apache.commons.logging</artifactId>
+      <!-- The version number is specified in the parent POM. -->
+      <scope>provided</scope>  <!-- Not required for default execution. -->
+      <optional>true</optional>
+    </dependency>
+    <dependency>
+      <groupId>log4j</groupId>
+      <artifactId>log4j</artifactId>
+      <scope>provided</scope>  <!-- Not required for default execution. -->
+      <optional>true</optional>
+    </dependency>
+  </dependencies>
+  
+  <build>
+      <plugins>
+         <plugin>
+            <artifactId>maven-jar-plugin</artifactId>
+            <configuration>
+               <archive>
+                  <manifestFile>META-INF/MANIFEST.MF</manifestFile>
+                  <manifest>
+                     <addClasspath>false</addClasspath>
+                  </manifest>
+               </archive>
+            </configuration>
+         </plugin>
+      <plugin>
+        <inherited>true</inherited>
+        <groupId>org.apache.maven.plugins</groupId>
+        <artifactId>maven-source-plugin</artifactId>
+        <version>2.1.1</version>
+        <executions>
+          <execution>
+            <id>attach-sources</id>
+            <phase>verify</phase>
+            <goals>
+              <goal>jar-no-fork</goal>
+            </goals>
+          </execution>
+        </executions>
+        <configuration> 
+          <attach>true</attach>                 
+          <archive>
+            <manifestEntries>
+              <Bundle-ManifestVersion>2</Bundle-ManifestVersion>
+              <Bundle-Name>${name}</Bundle-Name>
+              <Bundle-SymbolicName>${groupId}.metadata.source
+              </Bundle-SymbolicName>
+              <Bundle-Version>${version}</Bundle-Version>
+              <Eclipse-SourceBundle>
+                ${groupId}.metadata;version="${version}";roots:="."
+              </Eclipse-SourceBundle>
+            </manifestEntries>
+          </archive>
+        </configuration>
+      </plugin>
+      </plugins>
+   </build>
+
+  <build>
+    <resources>
+      <resource>
+        <directory>${basedir}/src/main/resources</directory>
+      </resource>
+      <resource>
+        <directory>${basedir}/src/main/properties</directory>
+        <filtering>true</filtering>
+      </resource>
+    </resources>
+  </build>
+
+</project>