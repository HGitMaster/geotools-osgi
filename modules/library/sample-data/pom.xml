<<<<<<< HEAD
<?xml version="1.0" encoding="UTF-8"?>
<!-- =======================================================================    
        Maven Project Configuration File                                        
                                                                                
        The Geotools Project                                                    
            http://www.geotools.org/                                            
                                                                                
        Version: $Id: pom.xml 37561 2011-07-04 16:11:41Z jive $              
     ======================================================================= -->
  <project xmlns="http://maven.apache.org/POM/4.0.0" 
           xmlns:xsi="http://www.w3.org/2001/XMLSchema-instance" 
           xsi:schemaLocation="http://maven.apache.org/POM/4.0.0 
                               http://maven.apache.org/maven-v4_0_0.xsd">
  <modelVersion>4.0.0</modelVersion>

  <parent>
    <groupId>org.geotools</groupId>
    <artifactId>library</artifactId>
    <version>8.0-M1</version>
  </parent>
  

  <!-- =========================================================== -->
  <!--     Module Description                                      -->
  <!-- =========================================================== -->
  <groupId>org.geotools</groupId>
  <artifactId>gt-sample-data</artifactId>
  <packaging>jar</packaging>
  <name>Sample data module</name>
  

  <scm>
    <connection>
      scm:svn:http://svn.osgeo.org/geotools/trunk/modules/library/sample-data/
    </connection>
    <url>http://svn.osgeo.org/geotools/trunk/modules/library/sample-data/</url>
  </scm>

  <description>
    Contains sample data for testing purpose.
  </description>

  <licenses>
    <license>
      <name>Lesser General Public License (LGPL)</name>
      <url>http://www.gnu.org/copyleft/lesser.txt</url>
      <distribution>repo</distribution>
    </license>
  </licenses>


  <!-- =========================================================== -->
  <!--     Developers and Contributors                             -->
  <!-- =========================================================== -->
  <developers>
    <developer>
      <name>James Macgill</name>
      <id>jmacgill</id>
      <email>jmacgill@users.sourceforge.net</email>
      <organization>PennState</organization>
      <roles>
        <role>Java Developer</role>
        <role>Project Management Committee (PMC) Member</role>
      </roles>
    </developer>
  </developers>


  <!-- =========================================================== -->
  <!--     Dependency Management                                   -->
  <!-- =========================================================== -->
  <dependencies>
    <dependency>
      <groupId>junit</groupId>
      <artifactId>junit</artifactId>
      <scope>provided</scope>
    </dependency>
  </dependencies>


</project>
=======
<?xml version="1.0" encoding="UTF-8"?>
<!-- =======================================================================    
        Maven Project Configuration File                                        
                                                                                
        The Geotools Project                                                    
            http://www.geotools.org/                                            
                                                                                
        Version: $Id: pom.xml 36008 2010-08-08 09:21:03Z jive $              
     ======================================================================= -->
  <project xmlns="http://maven.apache.org/POM/4.0.0" 
           xmlns:xsi="http://www.w3.org/2001/XMLSchema-instance" 
           xsi:schemaLocation="http://maven.apache.org/POM/4.0.0 
                               http://maven.apache.org/maven-v4_0_0.xsd">
  <modelVersion>4.0.0</modelVersion>

  <parent>
    <groupId>org.geotools</groupId>
    <artifactId>library</artifactId>
    <version>2.6.5.osgi2</version>
  </parent>
  

  <!-- =========================================================== -->
  <!--     Module Description                                      -->
  <!-- =========================================================== -->
  <groupId>org.geotools</groupId>
  <artifactId>gt-sample-data</artifactId>
  <packaging>jar</packaging>
  <name>Sample data module</name>
  

  <scm>
    <connection>
      scm:svn:http://svn.osgeo.org/geotools/trunk/modules/library/sample-data/
    </connection>
    <url>http://svn.osgeo.org/geotools/trunk/modules/library/sample-data/</url>
  </scm>

  <description>
    Contains sample data for testing purpose.
  </description>

  <licenses>
    <license>
      <name>Lesser General Public License (LGPL)</name>
      <url>http://www.gnu.org/copyleft/lesser.txt</url>
      <distribution>repo</distribution>
    </license>
  </licenses>


  <!-- =========================================================== -->
  <!--     Developers and Contributors                             -->
  <!-- =========================================================== -->
  <developers>
    <developer>
      <name>James Macgill</name>
      <id>jmacgill</id>
      <email>jmacgill@users.sourceforge.net</email>
      <organization>PennState</organization>
      <roles>
        <role>Java Developer</role>
        <role>Project Management Committee (PMC) Member</role>
      </roles>
    </developer>
  </developers>


  <!-- =========================================================== -->
  <!--     Dependency Management                                   -->
  <!-- =========================================================== -->
  <dependencies>
    <dependency>
      <groupId>junit</groupId>
      <artifactId>junit</artifactId>
      <scope>provided</scope>
    </dependency>
  </dependencies>


</project>
>>>>>>> 91f41456
<|MERGE_RESOLUTION|>--- conflicted
+++ resolved
@@ -1,165 +1,81 @@
-<<<<<<< HEAD
-<?xml version="1.0" encoding="UTF-8"?>
-<!-- =======================================================================    
-        Maven Project Configuration File                                        
-                                                                                
-        The Geotools Project                                                    
-            http://www.geotools.org/                                            
-                                                                                
-        Version: $Id: pom.xml 37561 2011-07-04 16:11:41Z jive $              
-     ======================================================================= -->
-  <project xmlns="http://maven.apache.org/POM/4.0.0" 
-           xmlns:xsi="http://www.w3.org/2001/XMLSchema-instance" 
-           xsi:schemaLocation="http://maven.apache.org/POM/4.0.0 
-                               http://maven.apache.org/maven-v4_0_0.xsd">
-  <modelVersion>4.0.0</modelVersion>
-
-  <parent>
-    <groupId>org.geotools</groupId>
-    <artifactId>library</artifactId>
-    <version>8.0-M1</version>
-  </parent>
-  
-
-  <!-- =========================================================== -->
-  <!--     Module Description                                      -->
-  <!-- =========================================================== -->
-  <groupId>org.geotools</groupId>
-  <artifactId>gt-sample-data</artifactId>
-  <packaging>jar</packaging>
-  <name>Sample data module</name>
-  
-
-  <scm>
-    <connection>
-      scm:svn:http://svn.osgeo.org/geotools/trunk/modules/library/sample-data/
-    </connection>
-    <url>http://svn.osgeo.org/geotools/trunk/modules/library/sample-data/</url>
-  </scm>
-
-  <description>
-    Contains sample data for testing purpose.
-  </description>
-
-  <licenses>
-    <license>
-      <name>Lesser General Public License (LGPL)</name>
-      <url>http://www.gnu.org/copyleft/lesser.txt</url>
-      <distribution>repo</distribution>
-    </license>
-  </licenses>
-
-
-  <!-- =========================================================== -->
-  <!--     Developers and Contributors                             -->
-  <!-- =========================================================== -->
-  <developers>
-    <developer>
-      <name>James Macgill</name>
-      <id>jmacgill</id>
-      <email>jmacgill@users.sourceforge.net</email>
-      <organization>PennState</organization>
-      <roles>
-        <role>Java Developer</role>
-        <role>Project Management Committee (PMC) Member</role>
-      </roles>
-    </developer>
-  </developers>
-
-
-  <!-- =========================================================== -->
-  <!--     Dependency Management                                   -->
-  <!-- =========================================================== -->
-  <dependencies>
-    <dependency>
-      <groupId>junit</groupId>
-      <artifactId>junit</artifactId>
-      <scope>provided</scope>
-    </dependency>
-  </dependencies>
-
-
-</project>
-=======
-<?xml version="1.0" encoding="UTF-8"?>
-<!-- =======================================================================    
-        Maven Project Configuration File                                        
-                                                                                
-        The Geotools Project                                                    
-            http://www.geotools.org/                                            
-                                                                                
-        Version: $Id: pom.xml 36008 2010-08-08 09:21:03Z jive $              
-     ======================================================================= -->
-  <project xmlns="http://maven.apache.org/POM/4.0.0" 
-           xmlns:xsi="http://www.w3.org/2001/XMLSchema-instance" 
-           xsi:schemaLocation="http://maven.apache.org/POM/4.0.0 
-                               http://maven.apache.org/maven-v4_0_0.xsd">
-  <modelVersion>4.0.0</modelVersion>
-
-  <parent>
-    <groupId>org.geotools</groupId>
-    <artifactId>library</artifactId>
-    <version>2.6.5.osgi2</version>
-  </parent>
-  
-
-  <!-- =========================================================== -->
-  <!--     Module Description                                      -->
-  <!-- =========================================================== -->
-  <groupId>org.geotools</groupId>
-  <artifactId>gt-sample-data</artifactId>
-  <packaging>jar</packaging>
-  <name>Sample data module</name>
-  
-
-  <scm>
-    <connection>
-      scm:svn:http://svn.osgeo.org/geotools/trunk/modules/library/sample-data/
-    </connection>
-    <url>http://svn.osgeo.org/geotools/trunk/modules/library/sample-data/</url>
-  </scm>
-
-  <description>
-    Contains sample data for testing purpose.
-  </description>
-
-  <licenses>
-    <license>
-      <name>Lesser General Public License (LGPL)</name>
-      <url>http://www.gnu.org/copyleft/lesser.txt</url>
-      <distribution>repo</distribution>
-    </license>
-  </licenses>
-
-
-  <!-- =========================================================== -->
-  <!--     Developers and Contributors                             -->
-  <!-- =========================================================== -->
-  <developers>
-    <developer>
-      <name>James Macgill</name>
-      <id>jmacgill</id>
-      <email>jmacgill@users.sourceforge.net</email>
-      <organization>PennState</organization>
-      <roles>
-        <role>Java Developer</role>
-        <role>Project Management Committee (PMC) Member</role>
-      </roles>
-    </developer>
-  </developers>
-
-
-  <!-- =========================================================== -->
-  <!--     Dependency Management                                   -->
-  <!-- =========================================================== -->
-  <dependencies>
-    <dependency>
-      <groupId>junit</groupId>
-      <artifactId>junit</artifactId>
-      <scope>provided</scope>
-    </dependency>
-  </dependencies>
-
-
-</project>
->>>>>>> 91f41456
+<?xml version="1.0" encoding="UTF-8"?>
+<!-- =======================================================================    
+        Maven Project Configuration File                                        
+                                                                                
+        The Geotools Project                                                    
+            http://www.geotools.org/                                            
+                                                                                
+        Version: $Id: pom.xml 37561 2011-07-04 16:11:41Z jive $              
+     ======================================================================= -->
+  <project xmlns="http://maven.apache.org/POM/4.0.0" 
+           xmlns:xsi="http://www.w3.org/2001/XMLSchema-instance" 
+           xsi:schemaLocation="http://maven.apache.org/POM/4.0.0 
+                               http://maven.apache.org/maven-v4_0_0.xsd">
+  <modelVersion>4.0.0</modelVersion>
+
+  <parent>
+    <groupId>org.geotools</groupId>
+    <artifactId>library</artifactId>
+    <version>8.0.0.M1osgi1</version>
+  </parent>
+  
+
+  <!-- =========================================================== -->
+  <!--     Module Description                                      -->
+  <!-- =========================================================== -->
+  <groupId>org.geotools</groupId>
+  <artifactId>gt-sample-data</artifactId>
+  <packaging>jar</packaging>
+  <name>Sample data module</name>
+  
+
+  <scm>
+    <connection>
+      scm:svn:http://svn.osgeo.org/geotools/trunk/modules/library/sample-data/
+    </connection>
+    <url>http://svn.osgeo.org/geotools/trunk/modules/library/sample-data/</url>
+  </scm>
+
+  <description>
+    Contains sample data for testing purpose.
+  </description>
+
+  <licenses>
+    <license>
+      <name>Lesser General Public License (LGPL)</name>
+      <url>http://www.gnu.org/copyleft/lesser.txt</url>
+      <distribution>repo</distribution>
+    </license>
+  </licenses>
+
+
+  <!-- =========================================================== -->
+  <!--     Developers and Contributors                             -->
+  <!-- =========================================================== -->
+  <developers>
+    <developer>
+      <name>James Macgill</name>
+      <id>jmacgill</id>
+      <email>jmacgill@users.sourceforge.net</email>
+      <organization>PennState</organization>
+      <roles>
+        <role>Java Developer</role>
+        <role>Project Management Committee (PMC) Member</role>
+      </roles>
+    </developer>
+  </developers>
+
+
+  <!-- =========================================================== -->
+  <!--     Dependency Management                                   -->
+  <!-- =========================================================== -->
+  <dependencies>
+    <dependency>
+      <groupId>junit</groupId>
+      <artifactId>junit</artifactId>
+      <scope>provided</scope>
+    </dependency>
+  </dependencies>
+
+
+</project>