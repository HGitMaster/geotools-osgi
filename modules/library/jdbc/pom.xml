<?xml version="1.0" encoding="UTF-8"?>
<!-- =======================================================================    
        Maven Project Configuration File                                        
                                                                                
        The Geotools Project                                                    
            http://www.geotools.org/                                            
                                                                                
        Version: $Id: pom.xml 34965 2010-03-03 01:36:20Z jive $              
     ======================================================================= -->
  <project xmlns="http://maven.apache.org/POM/4.0.0" 
           xmlns:xsi="http://www.w3.org/2001/XMLSchema-instance" 
           xsi:schemaLocation="http://maven.apache.org/POM/4.0.0 
                               http://maven.apache.org/maven-v4_0_0.xsd">
  <modelVersion>4.0.0</modelVersion>

  <parent>
    <groupId>org.geotools</groupId>
    <artifactId>library</artifactId>
<<<<<<< HEAD
    <version>2.6.2</version>
=======
    <version>2.6.0.osgi3</version>
>>>>>>> 6c6fb34f
  </parent>
  

  <!-- =========================================================== -->
  <!--     Module Description                                      -->
  <!-- =========================================================== -->
  <groupId>org.geotools</groupId>
  <artifactId>gt-jdbc</artifactId>
  <packaging>jar</packaging>
  <name>JDBC DataStore Support</name>
  

  <scm>
    <connection>
      scm:svn:http://svn.osgeo.org/geotools/trunk/modules/library/jdbc/
    </connection>
    <url>http://svn.osgeo.org/geotools/trunk/modules/library/jdbc/</url>
  </scm>

  <description>
    Abstract datastore implementation and helper classes / apis to be extended
    by datastores backed by releational databases accesible via jdbc.
  </description>

  <licenses>
    <license>
      <name>Lesser General Public License (LGPL)</name>
      <url>http://www.gnu.org/copyleft/lesser.txt</url>
      <distribution>repo</distribution>
    </license>
  </licenses>


  <!-- =========================================================== -->
  <!--     Developers and Contributors                             -->
  <!-- =========================================================== -->
  <developers>
    <developer>
      <name>Andrea Aime</name>
      <id>aaime</id>
      <email>aaime@users.sourceforge.net</email>
      <roles>
        <role>Java Developer</role>
        <role>Module Maintainer</role>
      </roles>
    </developer>
    <developer>
      <name>Cory Horner</name>
      <email>cory.horner@gmail.com</email>
      <roles>
        <role>Retired module Maintainer</role>
        <role>Retired Java Developer</role>
      </roles>
    </developer>
  </developers>


  <!-- =========================================================== -->
  <!--     Dependency Management                                   -->
  <!-- =========================================================== -->
  <dependencies>
    <dependency>
      <groupId>org.geotools</groupId>
      <artifactId>gt-api</artifactId>
      <version>${project.version}</version>
    </dependency>
    <dependency>
      <groupId>org.geotools</groupId>
      <artifactId>gt-main</artifactId>
      <version>${project.version}</version>
    </dependency>
    <dependency>
<<<<<<< HEAD
      <groupId>org.geotools</groupId>
      <artifactId>gt-data</artifactId>
      <version>${project.version}</version>
    </dependency>
     <dependency>
      <groupId>commons-dbcp</groupId>
      <artifactId>commons-dbcp</artifactId>
=======
      <groupId>org.apache.commons</groupId>
      <artifactId>com.springsource.org.apache.commons.dbcp</artifactId>
>>>>>>> 6c6fb34f
    </dependency>
    <dependency>
      <groupId>commons-collections</groupId>
      <artifactId>commons-collections</artifactId>
    </dependency>
    <dependency>
      <groupId>com.mockrunner</groupId>
      <artifactId>mockrunner</artifactId>
      <!-- The version number is specified in the parent POM. -->
      <scope>test</scope>
    </dependency>
    <dependency>
      <groupId>org.easymock</groupId>
      <artifactId>easymock</artifactId>
      <scope>test</scope>
    </dependency>
    <dependency>
      <groupId>org.easymock</groupId>
      <artifactId>easymockclassextension</artifactId>
      <scope>test</scope>
    </dependency>
    <dependency>
      <groupId>oro</groupId>
      <artifactId>oro</artifactId>
      <!-- The version number is specified in the parent POM. -->
      <scope>test</scope>
    </dependency>
    <dependency>
      <groupId>org.apache.commons</groupId>
      <artifactId>com.springsource.org.apache.commons.logging</artifactId>
      <!-- The version number is specified in the parent POM. -->
      <scope>test</scope>
    </dependency>
    <dependency>
      <groupId>org.h2database</groupId>
      <artifactId>h2</artifactId>
      <scope>test</scope>
    </dependency>

  </dependencies>

  <build>
    <plugins>
      <plugin>
        <artifactId>maven-jar-plugin</artifactId>
<<<<<<< HEAD
        <executions>
          <execution>
            <phase>package</phase>
            <goals>
              <goal>test-jar</goal>
            </goals>
          </execution>
        </executions>
      </plugin>
=======
        <configuration>
          <archive>
            <manifestFile>META-INF/MANIFEST.MF</manifestFile>
          </archive>
        </configuration>
      </plugin>
      <plugin>
        <inherited>true</inherited>
        <groupId>org.apache.maven.plugins</groupId>
        <artifactId>maven-source-plugin</artifactId>
        <version>2.1.1</version>
        <executions>
          <execution>
            <id>attach-sources</id>
            <phase>verify</phase>
            <goals>
              <goal>jar-no-fork</goal>
            </goals>
          </execution>
        </executions>
        <configuration> 
          <attach>true</attach>                 
          <archive>
            <manifestEntries>
              <Bundle-ManifestVersion>2</Bundle-ManifestVersion>
              <Bundle-Name>${name}</Bundle-Name>
              <Bundle-SymbolicName>${groupId}.jdbc.source
              </Bundle-SymbolicName>
              <Bundle-Version>${version}</Bundle-Version>
              <Eclipse-SourceBundle>
                ${groupId}.jdbc;version="${version}";roots:="."
              </Eclipse-SourceBundle>
            </manifestEntries>
          </archive>
        </configuration>
      </plugin>

>>>>>>> 6c6fb34f
    </plugins>
  </build>

</project><|MERGE_RESOLUTION|>--- conflicted
+++ resolved
@@ -16,11 +16,7 @@
   <parent>
     <groupId>org.geotools</groupId>
     <artifactId>library</artifactId>
-<<<<<<< HEAD
     <version>2.6.2</version>
-=======
-    <version>2.6.0.osgi3</version>
->>>>>>> 6c6fb34f
   </parent>
   
 
@@ -93,7 +89,6 @@
       <version>${project.version}</version>
     </dependency>
     <dependency>
-<<<<<<< HEAD
       <groupId>org.geotools</groupId>
       <artifactId>gt-data</artifactId>
       <version>${project.version}</version>
@@ -101,10 +96,6 @@
      <dependency>
       <groupId>commons-dbcp</groupId>
       <artifactId>commons-dbcp</artifactId>
-=======
-      <groupId>org.apache.commons</groupId>
-      <artifactId>com.springsource.org.apache.commons.dbcp</artifactId>
->>>>>>> 6c6fb34f
     </dependency>
     <dependency>
       <groupId>commons-collections</groupId>
@@ -150,7 +141,11 @@
     <plugins>
       <plugin>
         <artifactId>maven-jar-plugin</artifactId>
-<<<<<<< HEAD
+        <configuration>
+          <archive>
+            <manifestFile>META-INF/MANIFEST.MF</manifestFile>
+          </archive>
+        </configuration>
         <executions>
           <execution>
             <phase>package</phase>
@@ -158,14 +153,7 @@
               <goal>test-jar</goal>
             </goals>
           </execution>
-        </executions>
-      </plugin>
-=======
-        <configuration>
-          <archive>
-            <manifestFile>META-INF/MANIFEST.MF</manifestFile>
-          </archive>
-        </configuration>
+        </executions>        
       </plugin>
       <plugin>
         <inherited>true</inherited>
@@ -198,7 +186,6 @@
         </configuration>
       </plugin>
 
->>>>>>> 6c6fb34f
     </plugins>
   </build>
 
