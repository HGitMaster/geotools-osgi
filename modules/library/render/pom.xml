<<<<<<< HEAD
<?xml version="1.0" encoding="UTF-8"?>
<!-- =======================================================================    
        Maven Project Configuration File                                        
                                                                                
        The Geotools Project                                                    
            http://www.geotools.org/                                            
                                                                                
        Version: $Id: pom.xml 37561 2011-07-04 16:11:41Z jive $              
     ======================================================================= -->
  <project xmlns="http://maven.apache.org/POM/4.0.0" 
           xmlns:xsi="http://www.w3.org/2001/XMLSchema-instance" 
           xsi:schemaLocation="http://maven.apache.org/POM/4.0.0 
                               http://maven.apache.org/maven-v4_0_0.xsd">
  <modelVersion>4.0.0</modelVersion>

  <parent>
    <groupId>org.geotools</groupId>
    <artifactId>library</artifactId>
    <version>8.0-M1</version>
  </parent>
  

  <!-- =========================================================== -->
  <!--     Module Description                                      -->
  <!-- =========================================================== -->
  <groupId>org.geotools</groupId>
  <artifactId>gt-render</artifactId>
  <packaging>jar</packaging>
  <name>Render</name>
  

  <scm>
    <connection>
      scm:svn:http://svn.osgeo.org/geotools/trunk/modules/library/render/
    </connection>
    <url>http://svn.osgeo.org/geotools/trunk/modules/library/render/</url>
  </scm>

  <description>
    The render module contains a renderer built around the interface in
    api and main. This is a first class geotools module as creating a
    visual representation of features is considered key to most geospatial
    applications.
  </description>

  <licenses>
    <license>
      <name>Lesser General Public License (LGPL)</name>
      <url>http://www.gnu.org/copyleft/lesser.txt</url>
      <distribution>repo</distribution>
    </license>
  </licenses>


  <!-- =========================================================== -->
  <!--     Developers and Contributors                             -->
  <!-- =========================================================== -->
  <developers>
    <developer>
      <name>Jesse Eichar</name>
      <id>jeichar</id>
      <email>jeichar@users.sourceforge.net</email>
      <organization>CampToCamp</organization>
      <roles>
        <role>Java Developer</role>
      </roles>
    </developer>
    <developer>
      <name>Andrea Aime</name>
      <id>aaime</id>
      <email>aaime@users.sourceforge.net</email>
      <roles>
        <role>Java Developer</role>
        <role>Module Maintainer</role>
      </roles>
    </developer>
    <developer>
      <name>Simone Giannecchini</name>
      <id>simboss</id>
      <email>simone.giannecchini@geo-solutions.it</email>
      <organization>GeoSolutions S.A.S.</organization>
      <organizationUrl>http://www.geo-solutions.it</organizationUrl>
      <roles>
        <role>Java Developer</role>
        <role>Documentation</role>
      </roles>
    </developer> 
  </developers>


  <!-- =========================================================== -->
  <!--     Dependency Management                                   -->
  <!-- =========================================================== -->
  <dependencies>
    <dependency>
      <groupId>org.geotools</groupId>
      <artifactId>gt-main</artifactId>
      <version>${project.version}</version>
    </dependency>
    <dependency>
      <groupId>org.geotools</groupId>
      <artifactId>gt-coverage</artifactId>
      <version>${project.version}</version>
    </dependency>
    <dependency>
      <groupId>org.geotools</groupId>
      <artifactId>gt-cql</artifactId>
      <version>${project.version}</version>
    </dependency>
    
    <!-- Test dependencies -->
    <dependency>
      <groupId>org.geotools</groupId>
      <artifactId>gt-epsg-hsql</artifactId>
      <version>${project.version}</version>
      <scope>test</scope>
    </dependency>
    <dependency>
      <groupId>org.geotools</groupId>
      <artifactId>gt-sample-data</artifactId>
      <version>${project.version}</version>
      <scope>test</scope>
    </dependency>
    <dependency>
      <groupId>it.geosolutions.imageio-ext</groupId>
      <artifactId>imageio-ext-arcgrid</artifactId>
      <!-- The version number is specified in the parent POM. -->
      <scope>test</scope>
    </dependency>
    <dependency>
      <groupId>javax.media</groupId>
      <artifactId>jai_codec</artifactId>
      <!-- The version number is specified in the parent POM. -->
      <scope>test</scope>
    </dependency>
    <dependency>
      <groupId>javax.media</groupId>
      <artifactId>jai_imageio</artifactId>
      <!-- The version number is specified in the parent POM. -->
      <scope>test</scope>
    </dependency>
    <dependency>
      <groupId>org.easymock</groupId>
      <artifactId>easymock</artifactId>
      <scope>test</scope>
    </dependency>
    <dependency>
      <groupId>org.geotools</groupId>
      <artifactId>gt-property</artifactId>
      <version>${project.version}</version>
      <scope>test</scope>
    </dependency>
  </dependencies>
  
   <build>
    <plugins>
      <!-- build test jar so that tests can be shared with rendering plugins -->
      <plugin>
        <artifactId>maven-jar-plugin</artifactId>
        <executions>
          <execution>
            <phase>package</phase>
            <goals>
              <goal>test-jar</goal>
            </goals>
          </execution>
        </executions>
      </plugin>
    </plugins>
  </build>
  

</project>
=======
<?xml version="1.0" encoding="UTF-8"?>
<!-- =======================================================================    
        Maven Project Configuration File                                        
                                                                                
        The Geotools Project                                                    
            http://www.geotools.org/                                            
                                                                                
        Version: $Id: pom.xml 36008 2010-08-08 09:21:03Z jive $              
     ======================================================================= -->
  <project xmlns="http://maven.apache.org/POM/4.0.0" 
           xmlns:xsi="http://www.w3.org/2001/XMLSchema-instance" 
           xsi:schemaLocation="http://maven.apache.org/POM/4.0.0 
                               http://maven.apache.org/maven-v4_0_0.xsd">
  <modelVersion>4.0.0</modelVersion>

  <parent>
    <groupId>org.geotools</groupId>
    <artifactId>library</artifactId>
    <version>2.6.5.osgi2</version>
  </parent>
  

  <!-- =========================================================== -->
  <!--     Module Description                                      -->
  <!-- =========================================================== -->
  <groupId>org.geotools</groupId>
  <artifactId>gt-render</artifactId>
  <packaging>jar</packaging>
  <name>Render</name>
  

  <scm>
    <connection>
      scm:svn:http://svn.osgeo.org/geotools/trunk/modules/library/render/
    </connection>
    <url>http://svn.osgeo.org/geotools/trunk/modules/library/render/</url>
  </scm>

  <description>
    The render module contains a renderer built around the interface in
    api and main. This is a first class geotools module as creating a
    visual representation of features is considered key to most geospatial
    applications.
  </description>

  <licenses>
    <license>
      <name>Lesser General Public License (LGPL)</name>
      <url>http://www.gnu.org/copyleft/lesser.txt</url>
      <distribution>repo</distribution>
    </license>
  </licenses>


  <!-- =========================================================== -->
  <!--     Developers and Contributors                             -->
  <!-- =========================================================== -->
  <developers>
    <developer>
      <name>Jesse Eichar</name>
      <id>jeichar</id>
      <email>jeichar@users.sourceforge.net</email>
      <organization>CampToCamp</organization>
      <roles>
        <role>Java Developer</role>
      </roles>
    </developer>
    <developer>
      <name>Andrea Aime</name>
      <id>aaime</id>
      <email>aaime@users.sourceforge.net</email>
      <roles>
        <role>Java Developer</role>
        <role>Module Maintainer</role>
      </roles>
    </developer>
    <developer>
      <name>Simone Giannecchini</name>
      <id>simboss</id>
      <email>simone.giannecchini@geo-solutions.it</email>
      <organization>GeoSolutions S.A.S.</organization>
      <organizationUrl>http://www.geo-solutions.it</organizationUrl>
      <roles>
        <role>Java Developer</role>
        <role>Documentation</role>
      </roles>
    </developer> 
  </developers>


  <!-- =========================================================== -->
  <!--     Dependency Management                                   -->
  <!-- =========================================================== -->
  <dependencies>
    <dependency>
      <groupId>org.geotools</groupId>
      <artifactId>gt-main</artifactId>
      <version>${project.version}</version>
    </dependency>
    <dependency>
      <groupId>org.geotools</groupId>
      <artifactId>gt-coverage</artifactId>
      <version>${project.version}</version>
    </dependency>
    <dependency>
      <groupId>org.geotools</groupId>
      <artifactId>gt-cql</artifactId>
      <version>${project.version}</version>
    </dependency>
    
    <!-- Test dependencies -->
    <dependency>
      <groupId>org.geotools</groupId>
      <artifactId>gt-epsg-hsql</artifactId>
      <version>${project.version}</version>
      <scope>test</scope>
    </dependency>
    <dependency>
      <groupId>org.geotools</groupId>
      <artifactId>gt-sample-data</artifactId>
      <version>${project.version}</version>
      <scope>test</scope>
    </dependency>
    <dependency>
      <groupId>it.geosolutions.imageio-ext</groupId>
      <artifactId>imageio-ext-arcgrid</artifactId>
      <!-- The version number is specified in the parent POM. -->
      <scope>test</scope>
    </dependency>
    <dependency>
      <groupId>javax.media</groupId>
      <artifactId>javax.media.jai.osgi</artifactId>
      <!-- The version number is specified in the parent POM. -->
    </dependency>
    <dependency>
      <groupId>javax.media.jai.osgi</groupId>
      <artifactId>javax.media.jai.osgi.jai_imageio</artifactId>
      <!-- The version number is specified in the parent POM. -->
      <scope>test</scope>
    </dependency>
    <dependency>
      <groupId>org.easymock</groupId>
      <artifactId>easymock</artifactId>
      <scope>test</scope>
    </dependency>
    <dependency>
      <groupId>org.geotools</groupId>
      <artifactId>gt-property</artifactId>
      <version>${project.version}</version>
      <scope>test</scope>
    </dependency>
    <dependency>
      <groupId>org.apache.commons</groupId>
      <artifactId>com.springsource.org.apache.commons.beanutils</artifactId>
      <scope>test</scope>
    </dependency>
    <dependency>
      <groupId>org.apache.commons</groupId>
      <artifactId>com.springsource.org.apache.commons.logging</artifactId>
      <scope>test</scope>
    </dependency>

  </dependencies>
  
   <build>
    <plugins>
      <!-- build test jar so that tests can be shared with rendering plugins -->
      <plugin>
        <artifactId>maven-jar-plugin</artifactId>
        <configuration>
          <archive>
            <manifestFile>META-INF/MANIFEST.MF</manifestFile>
            <manifest>
              <addClasspath>false</addClasspath>
            </manifest>
          </archive>
        </configuration>
        <executions>
          <execution>
            <phase>package</phase>
            <goals>
              <goal>test-jar</goal>
            </goals>
          </execution>
        </executions>
      </plugin>
      <plugin>
        <inherited>true</inherited>
        <groupId>org.apache.maven.plugins</groupId>
        <artifactId>maven-source-plugin</artifactId>
        <version>2.1.1</version>
        <executions>
          <execution>
            <id>attach-sources</id>
            <phase>verify</phase>
            <goals>
              <goal>jar-no-fork</goal>
            </goals>
          </execution>
        </executions>
        <configuration> 
          <attach>true</attach>                 
          <archive>
            <manifestEntries>
              <Bundle-ManifestVersion>2</Bundle-ManifestVersion>
              <Bundle-Name>${name}</Bundle-Name>
              <Bundle-SymbolicName>${groupId}.render.source
              </Bundle-SymbolicName>
              <Bundle-Version>${version}</Bundle-Version>
              <Eclipse-SourceBundle>
                ${groupId}.render;version="${version}";roots:="."
              </Eclipse-SourceBundle>
            </manifestEntries>
          </archive>
        </configuration>
      </plugin>
    </plugins>
  </build>  

</project>
>>>>>>> 91f41456
<|MERGE_RESOLUTION|>--- conflicted
+++ resolved
@@ -1,396 +1,220 @@
-<<<<<<< HEAD
-<?xml version="1.0" encoding="UTF-8"?>
-<!-- =======================================================================    
-        Maven Project Configuration File                                        
-                                                                                
-        The Geotools Project                                                    
-            http://www.geotools.org/                                            
-                                                                                
-        Version: $Id: pom.xml 37561 2011-07-04 16:11:41Z jive $              
-     ======================================================================= -->
-  <project xmlns="http://maven.apache.org/POM/4.0.0" 
-           xmlns:xsi="http://www.w3.org/2001/XMLSchema-instance" 
-           xsi:schemaLocation="http://maven.apache.org/POM/4.0.0 
-                               http://maven.apache.org/maven-v4_0_0.xsd">
-  <modelVersion>4.0.0</modelVersion>
-
-  <parent>
-    <groupId>org.geotools</groupId>
-    <artifactId>library</artifactId>
-    <version>8.0-M1</version>
-  </parent>
-  
-
-  <!-- =========================================================== -->
-  <!--     Module Description                                      -->
-  <!-- =========================================================== -->
-  <groupId>org.geotools</groupId>
-  <artifactId>gt-render</artifactId>
-  <packaging>jar</packaging>
-  <name>Render</name>
-  
-
-  <scm>
-    <connection>
-      scm:svn:http://svn.osgeo.org/geotools/trunk/modules/library/render/
-    </connection>
-    <url>http://svn.osgeo.org/geotools/trunk/modules/library/render/</url>
-  </scm>
-
-  <description>
-    The render module contains a renderer built around the interface in
-    api and main. This is a first class geotools module as creating a
-    visual representation of features is considered key to most geospatial
-    applications.
-  </description>
-
-  <licenses>
-    <license>
-      <name>Lesser General Public License (LGPL)</name>
-      <url>http://www.gnu.org/copyleft/lesser.txt</url>
-      <distribution>repo</distribution>
-    </license>
-  </licenses>
-
-
-  <!-- =========================================================== -->
-  <!--     Developers and Contributors                             -->
-  <!-- =========================================================== -->
-  <developers>
-    <developer>
-      <name>Jesse Eichar</name>
-      <id>jeichar</id>
-      <email>jeichar@users.sourceforge.net</email>
-      <organization>CampToCamp</organization>
-      <roles>
-        <role>Java Developer</role>
-      </roles>
-    </developer>
-    <developer>
-      <name>Andrea Aime</name>
-      <id>aaime</id>
-      <email>aaime@users.sourceforge.net</email>
-      <roles>
-        <role>Java Developer</role>
-        <role>Module Maintainer</role>
-      </roles>
-    </developer>
-    <developer>
-      <name>Simone Giannecchini</name>
-      <id>simboss</id>
-      <email>simone.giannecchini@geo-solutions.it</email>
-      <organization>GeoSolutions S.A.S.</organization>
-      <organizationUrl>http://www.geo-solutions.it</organizationUrl>
-      <roles>
-        <role>Java Developer</role>
-        <role>Documentation</role>
-      </roles>
-    </developer> 
-  </developers>
-
-
-  <!-- =========================================================== -->
-  <!--     Dependency Management                                   -->
-  <!-- =========================================================== -->
-  <dependencies>
-    <dependency>
-      <groupId>org.geotools</groupId>
-      <artifactId>gt-main</artifactId>
-      <version>${project.version}</version>
-    </dependency>
-    <dependency>
-      <groupId>org.geotools</groupId>
-      <artifactId>gt-coverage</artifactId>
-      <version>${project.version}</version>
-    </dependency>
-    <dependency>
-      <groupId>org.geotools</groupId>
-      <artifactId>gt-cql</artifactId>
-      <version>${project.version}</version>
-    </dependency>
-    
-    <!-- Test dependencies -->
-    <dependency>
-      <groupId>org.geotools</groupId>
-      <artifactId>gt-epsg-hsql</artifactId>
-      <version>${project.version}</version>
-      <scope>test</scope>
-    </dependency>
-    <dependency>
-      <groupId>org.geotools</groupId>
-      <artifactId>gt-sample-data</artifactId>
-      <version>${project.version}</version>
-      <scope>test</scope>
-    </dependency>
-    <dependency>
-      <groupId>it.geosolutions.imageio-ext</groupId>
-      <artifactId>imageio-ext-arcgrid</artifactId>
-      <!-- The version number is specified in the parent POM. -->
-      <scope>test</scope>
-    </dependency>
-    <dependency>
-      <groupId>javax.media</groupId>
-      <artifactId>jai_codec</artifactId>
-      <!-- The version number is specified in the parent POM. -->
-      <scope>test</scope>
-    </dependency>
-    <dependency>
-      <groupId>javax.media</groupId>
-      <artifactId>jai_imageio</artifactId>
-      <!-- The version number is specified in the parent POM. -->
-      <scope>test</scope>
-    </dependency>
-    <dependency>
-      <groupId>org.easymock</groupId>
-      <artifactId>easymock</artifactId>
-      <scope>test</scope>
-    </dependency>
-    <dependency>
-      <groupId>org.geotools</groupId>
-      <artifactId>gt-property</artifactId>
-      <version>${project.version}</version>
-      <scope>test</scope>
-    </dependency>
-  </dependencies>
-  
-   <build>
-    <plugins>
-      <!-- build test jar so that tests can be shared with rendering plugins -->
-      <plugin>
-        <artifactId>maven-jar-plugin</artifactId>
-        <executions>
-          <execution>
-            <phase>package</phase>
-            <goals>
-              <goal>test-jar</goal>
-            </goals>
-          </execution>
-        </executions>
-      </plugin>
-    </plugins>
-  </build>
-  
-
-</project>
-=======
-<?xml version="1.0" encoding="UTF-8"?>
-<!-- =======================================================================    
-        Maven Project Configuration File                                        
-                                                                                
-        The Geotools Project                                                    
-            http://www.geotools.org/                                            
-                                                                                
-        Version: $Id: pom.xml 36008 2010-08-08 09:21:03Z jive $              
-     ======================================================================= -->
-  <project xmlns="http://maven.apache.org/POM/4.0.0" 
-           xmlns:xsi="http://www.w3.org/2001/XMLSchema-instance" 
-           xsi:schemaLocation="http://maven.apache.org/POM/4.0.0 
-                               http://maven.apache.org/maven-v4_0_0.xsd">
-  <modelVersion>4.0.0</modelVersion>
-
-  <parent>
-    <groupId>org.geotools</groupId>
-    <artifactId>library</artifactId>
-    <version>2.6.5.osgi2</version>
-  </parent>
-  
-
-  <!-- =========================================================== -->
-  <!--     Module Description                                      -->
-  <!-- =========================================================== -->
-  <groupId>org.geotools</groupId>
-  <artifactId>gt-render</artifactId>
-  <packaging>jar</packaging>
-  <name>Render</name>
-  
-
-  <scm>
-    <connection>
-      scm:svn:http://svn.osgeo.org/geotools/trunk/modules/library/render/
-    </connection>
-    <url>http://svn.osgeo.org/geotools/trunk/modules/library/render/</url>
-  </scm>
-
-  <description>
-    The render module contains a renderer built around the interface in
-    api and main. This is a first class geotools module as creating a
-    visual representation of features is considered key to most geospatial
-    applications.
-  </description>
-
-  <licenses>
-    <license>
-      <name>Lesser General Public License (LGPL)</name>
-      <url>http://www.gnu.org/copyleft/lesser.txt</url>
-      <distribution>repo</distribution>
-    </license>
-  </licenses>
-
-
-  <!-- =========================================================== -->
-  <!--     Developers and Contributors                             -->
-  <!-- =========================================================== -->
-  <developers>
-    <developer>
-      <name>Jesse Eichar</name>
-      <id>jeichar</id>
-      <email>jeichar@users.sourceforge.net</email>
-      <organization>CampToCamp</organization>
-      <roles>
-        <role>Java Developer</role>
-      </roles>
-    </developer>
-    <developer>
-      <name>Andrea Aime</name>
-      <id>aaime</id>
-      <email>aaime@users.sourceforge.net</email>
-      <roles>
-        <role>Java Developer</role>
-        <role>Module Maintainer</role>
-      </roles>
-    </developer>
-    <developer>
-      <name>Simone Giannecchini</name>
-      <id>simboss</id>
-      <email>simone.giannecchini@geo-solutions.it</email>
-      <organization>GeoSolutions S.A.S.</organization>
-      <organizationUrl>http://www.geo-solutions.it</organizationUrl>
-      <roles>
-        <role>Java Developer</role>
-        <role>Documentation</role>
-      </roles>
-    </developer> 
-  </developers>
-
-
-  <!-- =========================================================== -->
-  <!--     Dependency Management                                   -->
-  <!-- =========================================================== -->
-  <dependencies>
-    <dependency>
-      <groupId>org.geotools</groupId>
-      <artifactId>gt-main</artifactId>
-      <version>${project.version}</version>
-    </dependency>
-    <dependency>
-      <groupId>org.geotools</groupId>
-      <artifactId>gt-coverage</artifactId>
-      <version>${project.version}</version>
-    </dependency>
-    <dependency>
-      <groupId>org.geotools</groupId>
-      <artifactId>gt-cql</artifactId>
-      <version>${project.version}</version>
-    </dependency>
-    
-    <!-- Test dependencies -->
-    <dependency>
-      <groupId>org.geotools</groupId>
-      <artifactId>gt-epsg-hsql</artifactId>
-      <version>${project.version}</version>
-      <scope>test</scope>
-    </dependency>
-    <dependency>
-      <groupId>org.geotools</groupId>
-      <artifactId>gt-sample-data</artifactId>
-      <version>${project.version}</version>
-      <scope>test</scope>
-    </dependency>
-    <dependency>
-      <groupId>it.geosolutions.imageio-ext</groupId>
-      <artifactId>imageio-ext-arcgrid</artifactId>
-      <!-- The version number is specified in the parent POM. -->
-      <scope>test</scope>
-    </dependency>
-    <dependency>
-      <groupId>javax.media</groupId>
-      <artifactId>javax.media.jai.osgi</artifactId>
-      <!-- The version number is specified in the parent POM. -->
-    </dependency>
-    <dependency>
-      <groupId>javax.media.jai.osgi</groupId>
-      <artifactId>javax.media.jai.osgi.jai_imageio</artifactId>
-      <!-- The version number is specified in the parent POM. -->
-      <scope>test</scope>
-    </dependency>
-    <dependency>
-      <groupId>org.easymock</groupId>
-      <artifactId>easymock</artifactId>
-      <scope>test</scope>
-    </dependency>
-    <dependency>
-      <groupId>org.geotools</groupId>
-      <artifactId>gt-property</artifactId>
-      <version>${project.version}</version>
-      <scope>test</scope>
-    </dependency>
-    <dependency>
-      <groupId>org.apache.commons</groupId>
-      <artifactId>com.springsource.org.apache.commons.beanutils</artifactId>
-      <scope>test</scope>
-    </dependency>
-    <dependency>
-      <groupId>org.apache.commons</groupId>
-      <artifactId>com.springsource.org.apache.commons.logging</artifactId>
-      <scope>test</scope>
-    </dependency>
-
-  </dependencies>
-  
-   <build>
-    <plugins>
-      <!-- build test jar so that tests can be shared with rendering plugins -->
-      <plugin>
-        <artifactId>maven-jar-plugin</artifactId>
-        <configuration>
-          <archive>
-            <manifestFile>META-INF/MANIFEST.MF</manifestFile>
-            <manifest>
-              <addClasspath>false</addClasspath>
-            </manifest>
-          </archive>
-        </configuration>
-        <executions>
-          <execution>
-            <phase>package</phase>
-            <goals>
-              <goal>test-jar</goal>
-            </goals>
-          </execution>
-        </executions>
-      </plugin>
-      <plugin>
-        <inherited>true</inherited>
-        <groupId>org.apache.maven.plugins</groupId>
-        <artifactId>maven-source-plugin</artifactId>
-        <version>2.1.1</version>
-        <executions>
-          <execution>
-            <id>attach-sources</id>
-            <phase>verify</phase>
-            <goals>
-              <goal>jar-no-fork</goal>
-            </goals>
-          </execution>
-        </executions>
-        <configuration> 
-          <attach>true</attach>                 
-          <archive>
-            <manifestEntries>
-              <Bundle-ManifestVersion>2</Bundle-ManifestVersion>
-              <Bundle-Name>${name}</Bundle-Name>
-              <Bundle-SymbolicName>${groupId}.render.source
-              </Bundle-SymbolicName>
-              <Bundle-Version>${version}</Bundle-Version>
-              <Eclipse-SourceBundle>
-                ${groupId}.render;version="${version}";roots:="."
-              </Eclipse-SourceBundle>
-            </manifestEntries>
-          </archive>
-        </configuration>
-      </plugin>
-    </plugins>
-  </build>  
-
-</project>
->>>>>>> 91f41456
+<?xml version="1.0" encoding="UTF-8"?>
+<!-- =======================================================================    
+        Maven Project Configuration File                                        
+                                                                                
+        The Geotools Project                                                    
+            http://www.geotools.org/                                            
+                                                                                
+        Version: $Id: pom.xml 37561 2011-07-04 16:11:41Z jive $              
+     ======================================================================= -->
+  <project xmlns="http://maven.apache.org/POM/4.0.0" 
+           xmlns:xsi="http://www.w3.org/2001/XMLSchema-instance" 
+           xsi:schemaLocation="http://maven.apache.org/POM/4.0.0 
+                               http://maven.apache.org/maven-v4_0_0.xsd">
+  <modelVersion>4.0.0</modelVersion>
+
+  <parent>
+    <groupId>org.geotools</groupId>
+    <artifactId>library</artifactId>
+    <version>8.0.0.M1osgi1</version>
+  </parent>
+  
+
+  <!-- =========================================================== -->
+  <!--     Module Description                                      -->
+  <!-- =========================================================== -->
+  <groupId>org.geotools</groupId>
+  <artifactId>gt-render</artifactId>
+  <packaging>jar</packaging>
+  <name>Render</name>
+  
+
+  <scm>
+    <connection>
+      scm:svn:http://svn.osgeo.org/geotools/trunk/modules/library/render/
+    </connection>
+    <url>http://svn.osgeo.org/geotools/trunk/modules/library/render/</url>
+  </scm>
+
+  <description>
+    The render module contains a renderer built around the interface in
+    api and main. This is a first class geotools module as creating a
+    visual representation of features is considered key to most geospatial
+    applications.
+  </description>
+
+  <licenses>
+    <license>
+      <name>Lesser General Public License (LGPL)</name>
+      <url>http://www.gnu.org/copyleft/lesser.txt</url>
+      <distribution>repo</distribution>
+    </license>
+  </licenses>
+
+
+  <!-- =========================================================== -->
+  <!--     Developers and Contributors                             -->
+  <!-- =========================================================== -->
+  <developers>
+    <developer>
+      <name>Jesse Eichar</name>
+      <id>jeichar</id>
+      <email>jeichar@users.sourceforge.net</email>
+      <organization>CampToCamp</organization>
+      <roles>
+        <role>Java Developer</role>
+      </roles>
+    </developer>
+    <developer>
+      <name>Andrea Aime</name>
+      <id>aaime</id>
+      <email>aaime@users.sourceforge.net</email>
+      <roles>
+        <role>Java Developer</role>
+        <role>Module Maintainer</role>
+      </roles>
+    </developer>
+    <developer>
+      <name>Simone Giannecchini</name>
+      <id>simboss</id>
+      <email>simone.giannecchini@geo-solutions.it</email>
+      <organization>GeoSolutions S.A.S.</organization>
+      <organizationUrl>http://www.geo-solutions.it</organizationUrl>
+      <roles>
+        <role>Java Developer</role>
+        <role>Documentation</role>
+      </roles>
+    </developer> 
+  </developers>
+
+
+  <!-- =========================================================== -->
+  <!--     Dependency Management                                   -->
+  <!-- =========================================================== -->
+  <dependencies>
+    <dependency>
+      <groupId>org.geotools</groupId>
+      <artifactId>gt-main</artifactId>
+      <version>${project.version}</version>
+    </dependency>
+    <dependency>
+      <groupId>org.geotools</groupId>
+      <artifactId>gt-coverage</artifactId>
+      <version>${project.version}</version>
+    </dependency>
+    <dependency>
+      <groupId>org.geotools</groupId>
+      <artifactId>gt-cql</artifactId>
+      <version>${project.version}</version>
+    </dependency>
+    
+    <!-- Test dependencies -->
+    <dependency>
+      <groupId>org.geotools</groupId>
+      <artifactId>gt-epsg-hsql</artifactId>
+      <version>${project.version}</version>
+      <scope>test</scope>
+    </dependency>
+    <dependency>
+      <groupId>org.geotools</groupId>
+      <artifactId>gt-sample-data</artifactId>
+      <version>${project.version}</version>
+      <scope>test</scope>
+    </dependency>
+    <dependency>
+      <groupId>it.geosolutions.imageio-ext</groupId>
+      <artifactId>imageio-ext-arcgrid</artifactId>
+      <!-- The version number is specified in the parent POM. -->
+      <scope>test</scope>
+    </dependency>
+    <dependency>
+      <groupId>javax.media</groupId>
+      <artifactId>javax.media.jai.osgi</artifactId>
+      <!-- The version number is specified in the parent POM. -->
+    </dependency>
+    <dependency>
+      <groupId>javax.media.jai.osgi</groupId>
+      <artifactId>javax.media.jai.osgi.jai_imageio</artifactId>
+      <!-- The version number is specified in the parent POM. -->
+      <scope>test</scope>
+    </dependency>
+    <dependency>
+      <groupId>org.easymock</groupId>
+      <artifactId>easymock</artifactId>
+      <scope>test</scope>
+    </dependency>
+    <dependency>
+      <groupId>org.geotools</groupId>
+      <artifactId>gt-property</artifactId>
+      <version>${project.version}</version>
+      <scope>test</scope>
+    </dependency>
+    <dependency>
+      <groupId>org.apache.commons</groupId>
+      <artifactId>com.springsource.org.apache.commons.beanutils</artifactId>
+      <scope>test</scope>
+    </dependency>
+    <dependency>
+      <groupId>org.apache.commons</groupId>
+      <artifactId>com.springsource.org.apache.commons.logging</artifactId>
+      <scope>test</scope>
+    </dependency>
+
+  </dependencies>
+  
+   <build>
+    <plugins>
+      <!-- build test jar so that tests can be shared with rendering plugins -->
+      <plugin>
+        <artifactId>maven-jar-plugin</artifactId>
+        <configuration>
+          <archive>
+            <manifestFile>META-INF/MANIFEST.MF</manifestFile>
+            <manifest>
+              <addClasspath>false</addClasspath>
+            </manifest>
+          </archive>
+        </configuration>
+        <executions>
+          <execution>
+            <phase>package</phase>
+            <goals>
+              <goal>test-jar</goal>
+            </goals>
+          </execution>
+        </executions>
+      </plugin>
+      <plugin>
+        <inherited>true</inherited>
+        <groupId>org.apache.maven.plugins</groupId>
+        <artifactId>maven-source-plugin</artifactId>
+        <version>2.1.1</version>
+        <executions>
+          <execution>
+            <id>attach-sources</id>
+            <phase>verify</phase>
+            <goals>
+              <goal>jar-no-fork</goal>
+            </goals>
+          </execution>
+        </executions>
+        <configuration> 
+          <attach>true</attach>                 
+          <archive>
+            <manifestEntries>
+              <Bundle-ManifestVersion>2</Bundle-ManifestVersion>
+              <Bundle-Name>${name}</Bundle-Name>
+              <Bundle-SymbolicName>${groupId}.render.source
+              </Bundle-SymbolicName>
+              <Bundle-Version>${version}</Bundle-Version>
+              <Eclipse-SourceBundle>
+                ${groupId}.render;version="${version}";roots:="."
+              </Eclipse-SourceBundle>
+            </manifestEntries>
+          </archive>
+        </configuration>
+      </plugin>
+    </plugins>
+  </build>  
+
+</project>