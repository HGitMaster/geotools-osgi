--- conflicted
+++ resolved
@@ -16,11 +16,7 @@
   <parent>
     <groupId>org.geotools</groupId>
     <artifactId>library</artifactId>
-<<<<<<< HEAD
     <version>2.6.2</version>
-=======
-    <version>2.6.0.osgi3</version>
->>>>>>> 6c6fb34f
   </parent>
   
 
@@ -153,7 +149,17 @@
       <version>${project.version}</version>
       <scope>test</scope>
     </dependency>
-<<<<<<< HEAD
+    <dependency>
+      <groupId>org.apache.commons</groupId>
+      <artifactId>com.springsource.org.apache.commons.beanutils</artifactId>
+      <scope>test</scope>
+    </dependency>
+    <dependency>
+      <groupId>org.apache.commons</groupId>
+      <artifactId>com.springsource.org.apache.commons.logging</artifactId>
+      <scope>test</scope>
+    </dependency>
+
   </dependencies>
   
    <build>
@@ -172,98 +178,6 @@
       </plugin>
     </plugins>
   </build>
-  
-=======
-    <dependency>
-      <groupId>org.apache.commons</groupId>
-      <artifactId>com.springsource.org.apache.commons.beanutils</artifactId>
-      <scope>test</scope>
-    </dependency>
-    <dependency>
-      <groupId>org.apache.commons</groupId>
-      <artifactId>com.springsource.org.apache.commons.logging</artifactId>
-      <scope>test</scope>
-    </dependency>
-    
-    <!-- 
-         FROM HERE ON, BATIK DEPENDENCIES - I'VE TRIED WITH 1.6-1 BUT
-         TEST DID NOT PASS WITH STRANGE CLASSPATH PROBLEMS 
-         Since these are many, I've decided to make the ones not required
-         for compiling optionals...
-    -->
-    <dependency>
-      <groupId>org.apache.batik.osgi</groupId>
-      <artifactId>org.apache.batik.osgi.transcoder</artifactId>
-      <!-- The version number is specified in the parent POM. -->
-      <optional>true</optional>
-    </dependency>
-    <dependency>
-      <groupId>batik</groupId>
-      <artifactId>batik-util</artifactId>
-      <optional>true</optional>
-    </dependency>
-    <dependency>
-       <groupId>xerces</groupId>
-       <artifactId>xercesImpl</artifactId>
-      <optional>true</optional>
-    </dependency>
-    <dependency>
-      <groupId>xml-apis</groupId>
-      <artifactId>xml-apis-xerces</artifactId>
-      <optional>true</optional>
-    </dependency>
-
-    <dependency>
-      <groupId>batik</groupId>
-      <artifactId>batik-svg-dom</artifactId>
-      <optional>true</optional>
-    </dependency>
-    <dependency>
-      <groupId>batik</groupId>
-      <artifactId>batik-dom</artifactId>
-      <optional>true</optional>
-    </dependency>
-    <dependency>
-      <groupId>batik</groupId>
-      <artifactId>batik-css</artifactId>
-      <optional>true</optional>
-    </dependency>
-    <dependency>
-      <groupId>batik</groupId>
-      <artifactId>batik-bridge</artifactId>
-      <optional>true</optional>
-    </dependency>
-    <dependency>
-      <groupId>batik</groupId>
-      <artifactId>batik-gvt</artifactId>
-      <optional>true</optional>
-    </dependency>
-    <dependency>
-      <groupId>batik</groupId>
-      <artifactId>batik-ext</artifactId>
-      <optional>true</optional>
-    </dependency>
-    <dependency>
-      <groupId>batik</groupId>
-      <artifactId>batik-xml</artifactId>
-      <optional>true</optional>
-    </dependency>
-    <dependency>
-      <groupId>batik</groupId>
-      <artifactId>batik-script</artifactId>
-      <optional>true</optional>
-    </dependency>
-    <dependency>
-      <groupId>batik</groupId>
-      <artifactId>batik-awt-util</artifactId>
-      <optional>true</optional>
-    </dependency>
-    <dependency>
-      <groupId>batik</groupId>
-      <artifactId>batik-parser</artifactId>
-      <optional>true</optional>
-    </dependency>
-  </dependencies>
   
   <build>
     <plugins>
@@ -310,6 +224,5 @@
       </plugin>
     </plugins>
   </build>  
->>>>>>> 6c6fb34f
 
 </project>