<<<<<<< HEAD
/*
 *    GeoTools - The Open Source Java GIS Toolkit
 *    http://geotools.org
 * 
 *    (C) 2004-2008, Open Source Geospatial Foundation (OSGeo)
 *
 *    This library is free software; you can redistribute it and/or
 *    modify it under the terms of the GNU Lesser General Public
 *    License as published by the Free Software Foundation;
 *    version 2.1 of the License.
 *
 *    This library is distributed in the hope that it will be useful,
 *    but WITHOUT ANY WARRANTY; without even the implied warranty of
 *    MERCHANTABILITY or FITNESS FOR A PARTICULAR PURPOSE.  See the GNU
 *    Lesser General Public License for more details.
 */
package org.geotools.renderer.lite;

import java.awt.Rectangle;
import java.awt.geom.AffineTransform;
import java.awt.geom.NoninvertibleTransformException;
import java.awt.geom.Point2D;
import java.util.Map;
import java.util.logging.Level;
import java.util.logging.Logger;

import org.geotools.coverage.grid.GridEnvelope2D;
import org.geotools.geometry.Envelope2D;
import org.geotools.geometry.GeneralEnvelope;
import org.geotools.geometry.jts.JTS;
import org.geotools.geometry.jts.ReferencedEnvelope;
import org.geotools.referencing.CRS;
import org.geotools.referencing.GeodeticCalculator;
import org.geotools.referencing.crs.DefaultGeographicCRS;
import org.geotools.referencing.operation.builder.GridToEnvelopeMapper;
import org.geotools.resources.i18n.ErrorKeys;
import org.geotools.resources.i18n.Errors;
import org.geotools.referencing.operation.matrix.XAffineTransform;
import org.opengis.geometry.DirectPosition;
import org.opengis.geometry.MismatchedDimensionException;
import org.opengis.referencing.FactoryException;
import org.opengis.referencing.crs.CoordinateReferenceSystem;
import org.opengis.referencing.crs.EngineeringCRS;
import org.opengis.referencing.crs.GeographicCRS;
import org.opengis.referencing.cs.AxisDirection;
import org.opengis.referencing.datum.PixelInCell;
import org.opengis.referencing.operation.MathTransform;
import org.opengis.referencing.operation.TransformException;

import com.vividsolutions.jts.geom.Coordinate;
import com.vividsolutions.jts.geom.Envelope;
import com.vividsolutions.jts.geom.Geometry;
import com.vividsolutions.jts.geom.GeometryCollection;
import com.vividsolutions.jts.geom.MultiPoint;
import com.vividsolutions.jts.geom.Point;
import com.vividsolutions.jts.geom.Polygon;

/**
 * Class for holding utility functions that are common tasks for people using
 * the "StreamingRenderer/Renderer".
 * 
 * 
 * @author dblasby
 * @author Simone Giannecchini
 * @source $URL: http://svn.osgeo.org/geotools/tags/2.6.2/modules/library/render/src/main/java/org/geotools/renderer/lite/RendererUtilities.java $
 */
public final class RendererUtilities {

	private final static Logger LOGGER = org.geotools.util.logging.Logging.getLogger(RendererUtilities.class.getName());

    /**
     * Helber class for building affine transforms. We use one instance per thread,
     * in order to avoid the need for {@code synchronized} statements.
     */
    private static final ThreadLocal<GridToEnvelopeMapper> gridToEnvelopeMappers =
            new ThreadLocal<GridToEnvelopeMapper>() {
                @Override
                protected GridToEnvelopeMapper initialValue() {
                    final GridToEnvelopeMapper mapper = new GridToEnvelopeMapper();
                    mapper.setGridType(PixelInCell.CELL_CORNER);
                    return mapper;
                }
    };

	/**
	 * Utilities classes should not be instantiated.
	 * 
	 */
	private RendererUtilities() {
	};

	/**
	 * Sets up the affine transform <p/> ((Taken from the old LiteRenderer))
	 * 
	 * @param mapExtent
	 *            the map extent
	 * @param paintArea
	 *            the size of the rendering output area
	 * @return a transform that maps from real world coordinates to the screen
	 * @deprecated Uses the alternative based on <code>ReferencedEnvelope</code>
	 *             that doe not assume anything on axes order.
	 * 
	 */
	public static AffineTransform worldToScreenTransform(Envelope mapExtent,
			Rectangle paintArea) {
		double scaleX = paintArea.getWidth() / mapExtent.getWidth();
		double scaleY = paintArea.getHeight() / mapExtent.getHeight();

		double tx = -mapExtent.getMinX() * scaleX;
		double ty = (mapExtent.getMinY() * scaleY) + paintArea.getHeight();

		AffineTransform at = new AffineTransform(scaleX, 0.0d, 0.0d, -scaleY,
				tx, ty);
		AffineTransform originTranslation = AffineTransform
				.getTranslateInstance(paintArea.x, paintArea.y);
		originTranslation.concatenate(at);

		return originTranslation != null ? originTranslation : at;
	}

	/**
	 * Sets up the affine transform <p/>
	 * 
	 * NOTE It is worth to note that here we do not take into account the half a
	 * pixel translation stated by ogc for coverages bounds. One reason is that
	 * WMS 1.1.1 does not follow it!!!
	 * 
	 * @param mapExtent
	 *            the map extent
	 * @param paintArea
	 *            the size of the rendering output area
	 * @return a transform that maps from real world coordinates to the screen
	 */
	public static AffineTransform worldToScreenTransform(
			ReferencedEnvelope mapExtent, Rectangle paintArea) {

		// //
		//
		// Convert the JTS envelope and get the transform
		//
		// //
		final Envelope2D genvelope = new Envelope2D(mapExtent);

		// //
		//
		// Get the transform
		//
		// //
            final GridToEnvelopeMapper m = (GridToEnvelopeMapper) gridToEnvelopeMappers.get();
		try {
            m.setGridRange(new GridEnvelope2D(paintArea));
            m.setEnvelope(genvelope);
            return m.createAffineTransform().createInverse();
		} catch (MismatchedDimensionException e) {
			LOGGER.log(Level.WARNING, e.getLocalizedMessage(), e);
			return null;
		} catch (NoninvertibleTransformException e) {
			LOGGER.log(Level.WARNING, e.getLocalizedMessage(), e);
			return null;
		}

	}


    /**
     * Creates the map's bounding box in real world coordinates.
     * 
     * @param worldToScreen
     *            a transform which converts World coordinates to screen pixel coordinates. No
     *            assumptions are done on axis order as this is assumed to be pre-calculated. The
     *            affine transform may specify an rotation, in case the envelope will encompass the
     *            complete (rotated) world polygon.
     * @param paintArea
     *            the size of the rendering output area
     * @return the envelope in world coordinates corresponding to the screen rectangle.
     */
    public static Envelope createMapEnvelope(Rectangle paintArea, AffineTransform worldToScreen)
            throws NoninvertibleTransformException {
        //
        // (X1,Y1) (X2,Y1)
        //
        // (X1,Y2) (X2,Y2)
        double[] pts = new double[8];
        pts[0] = paintArea.getMinX();
        pts[1] = paintArea.getMinY();
        pts[2] = paintArea.getMaxX();
        pts[3] = paintArea.getMinY();
        pts[4] = paintArea.getMaxX();
        pts[5] = paintArea.getMaxY();
        pts[6] = paintArea.getMinX();
        pts[7] = paintArea.getMaxY();
        worldToScreen.inverseTransform(pts, 0, pts, 0, 4);
        double xMin = Double.MAX_VALUE;
        double yMin = Double.MAX_VALUE;
        double xMax = -Double.MAX_VALUE;
        double yMax = -Double.MAX_VALUE;
        for (int i = 0; i < 4; i++) {
            xMin = Math.min(xMin, pts[2 * i]);
            yMin = Math.min(yMin, pts[2 * i + 1]);
            xMax = Math.max(xMax, pts[2 * i]);
            yMax = Math.max(yMax, pts[2 * i + 1]);
        }
        return new Envelope(xMin, xMax, yMin, yMax);
    }

    /**
     * Creates the map's bounding box in real world coordinates
     * <p/>
     * 
     * NOTE It is worth to note that here we do not take into account the half a pixel translation
     * stated by ogc for coverages bounds. One reason is that WMS 1.1.1 does not follow it!!!
     * 
     * @param worldToScreen
     *            a transform which converts World coordinates to screen pixel coordinates.
     * @param paintArea
     *            the size of the rendering output area
     */
    public static ReferencedEnvelope createMapEnvelope(Rectangle paintArea,
            AffineTransform worldToScreen, final CoordinateReferenceSystem crs)
            throws NoninvertibleTransformException {

        // //
        //
        // Make sure the CRS is 2d
        //
        // //
        final CoordinateReferenceSystem crs2d = CRS.getHorizontalCRS(crs);
        if (crs2d == null)
            throw new UnsupportedOperationException(Errors.format(
                    ErrorKeys.CANT_REDUCE_TO_TWO_DIMENSIONS_$1, crs));

        Envelope env = createMapEnvelope(paintArea, worldToScreen);
        return new ReferencedEnvelope(env, crs2d);
    }

	/**
	 * Find the scale denominator of the map. Method: 1. find the diagonal
	 * distance (meters) 2. find the diagonal distance (pixels) 3. find the
	 * diagonal distance (meters) -- use DPI 4. calculate scale (#1/#2)
	 * 
	 * NOTE: return the scale denominator not the actual scale (1/scale =
	 * denominator)
	 * 
	 * TODO: (SLD spec page 28): Since it is common to integrate the output of
	 * multiple servers into a single displayed result in the web-mapping
	 * environment, it is important that different map servers have consistent
	 * behaviour with respect to processing scales, so that all of the
	 * independent servers will select or deselect rules at the same scales. To
	 * insure consistent behaviour, scales relative to coordinate spaces must be
	 * handled consistently between map servers. For geographic coordinate
	 * systems, which use angular units, the angular coverage of a map should be
	 * converted to linear units for computation of scale by using the
	 * circumference of the Earth at the equator and by assuming perfectly
	 * square linear units. For linear coordinate systems, the size of the
	 * coordinate space should be used directly without compensating for
	 * distortions in it with respect to the shape of the real Earth.
	 * 
	 * NOTE: we are actually doing a a much more exact calculation, and
	 * accounting for non-square pixels (which are allowed in WMS) ADDITIONAL
	 * NOTE from simboss: I added soe minor fixes. See below.
	 * 
	 * @param envelope
	 * @param coordinateReferenceSystem
	 * @param imageWidth
	 * @param imageHeight
	 * @param DPI
	 *            screen dots per inch (OGC standard is 90)
	 * @throws TransformException
	 * @throws FactoryException
	 * 
	 * @deprecated
	 */
	public static double calculateScale(Envelope envelope,
			CoordinateReferenceSystem coordinateReferenceSystem,
			int imageWidth, int imageHeight, double DPI)
			throws TransformException, FactoryException {


		final CoordinateReferenceSystem tempCRS = CRS.getHorizontalCRS(coordinateReferenceSystem);
        if(tempCRS==null)
            throw new TransformException(Errors.format(
                      ErrorKeys.CANT_REDUCE_TO_TWO_DIMENSIONS_$1,
                      coordinateReferenceSystem));
		// final CoordinateSystem tempCS = tempCRS.getCoordinateSystem();
		// final MathTransform preTransform;
		// if (tempCS.getAxis(0).getDirection().absolute().equals(
		// AxisDirection.NORTH)) {
		// preTransform = ProjectiveTransform.create(new AffineTransform(0, 1,
		// 1, 0, 0, 0));
		//
		// } else
		// preTransform = ProjectiveTransform.create(AffineTransform
		// .getTranslateInstance(0, 0));

		// DJB: be much wiser if the requested image is larger than the world
		// (this happens VERY OFTEN)
		// we first convert to WSG84 and check to see if we're outside the
		// 'world'
		// bbox
		final double[] cs = new double[4];
		final double[] csLatLong = new double[4];
		final Coordinate p1 = new Coordinate(envelope.getMinX(), envelope
				.getMinY());
		final Coordinate p2 = new Coordinate(envelope.getMaxX(), envelope
				.getMaxY());
		cs[0] = p1.x;
		cs[1] = p1.y;
		cs[2] = p2.x;
		cs[3] = p2.y;

		// transform the provided crs to WGS84 lon,lat
		final MathTransform transform = CRS.findMathTransform(tempCRS,
				DefaultGeographicCRS.WGS84, true);
		transform.transform(cs, 0, csLatLong, 0, 2);

		// in long/lat format
		if ((csLatLong[0] < -180) || (csLatLong[0] > 180)
				|| (csLatLong[2] < -180) || (csLatLong[2] > 180)
				|| (csLatLong[1] < -90) || (csLatLong[1] > 90)
				|| (csLatLong[3] < -90) || (csLatLong[3] > 90)) {
			// we have a problem -- the bbox is outside the 'world' so distance
			// will fail we handle this by making a new measurement for a smaller portion
			// of the image - the portion thats inside the world.
			// If the request is outside the world then we need to throw an
			// error

			if ((csLatLong[0] > csLatLong[2]) || (csLatLong[1] > csLatLong[3]))
				throw new IllegalArgumentException("BBox is backwards");
			if (((csLatLong[0] < -180) || (csLatLong[0] > 180))
					&& ((csLatLong[2] < -180) || (csLatLong[2] > 180))
					&& ((csLatLong[1] < -90) || (csLatLong[1] > 90))
					&& ((csLatLong[3] < -90) || (csLatLong[3] > 90)))
				throw new IllegalArgumentException(
						"World isn't in the requested bbox");

			// okay, all good. We need to find the world bbox intersect the
			// requested bbox then we're going to convert that back to the
			// original coordinate reference system and from there we can find
			// the (x1,y2) and (x2,y2) of this new bbox.
			// At that point we can do simple math to find the distance.

			final double[] newCsLatLong = new double[4]; // intersected with
			// the world bbox

			newCsLatLong[0] = Math.min(Math.max(csLatLong[0], -180), 180);
			newCsLatLong[1] = Math.min(Math.max(csLatLong[1], -90), 90);
			newCsLatLong[2] = Math.min(Math.max(csLatLong[2], -180), 180);
			newCsLatLong[3] = Math.min(Math.max(csLatLong[3], -90), 90);

			double[] origProject = new double[4];
			transform.transform(newCsLatLong, 0, origProject, 0, 2);

			// have the truncated bbox in the original projection, so we can
			// find the image (x,y) for the two points.
			double image_min_x = (origProject[0] - envelope.getMinX())
					/ envelope.getWidth() * imageWidth;
			double image_max_x = (origProject[2] - envelope.getMinX())
					/ envelope.getWidth() * imageWidth;

			double image_min_y = (origProject[1] - envelope.getMinY())
					/ envelope.getHeight() * imageHeight;
			double image_max_y = (origProject[3] - envelope.getMinY())
					/ envelope.getHeight() * imageHeight;

			double distance_ground = JTS.orthodromicDistance(new Coordinate(
					newCsLatLong[0], newCsLatLong[1]), new Coordinate(
					newCsLatLong[2], newCsLatLong[3]),
					DefaultGeographicCRS.WGS84);
			double pixel_distance = Math.sqrt((image_max_x - image_min_x)
					* (image_max_x - image_min_x) + (image_max_y - image_min_y)
					* (image_max_y - image_min_y));
			double pixel_distance_m = pixel_distance / DPI * 2.54 / 100.0;
			return distance_ground / pixel_distance_m;
			// remember, this is the denominator, not the actual scale;
		}

		// simboss:
		// this way we never ran into problems with lat,lon lon,lat
		double diagonalGroundDistance = JTS.orthodromicDistance(new Coordinate(
				csLatLong[0], csLatLong[1]), new Coordinate(csLatLong[2],
				csLatLong[3]), DefaultGeographicCRS.WGS84);
		// pythagorus theorm
		double diagonalPixelDistancePixels = Math.sqrt(imageWidth * imageWidth
				+ imageHeight * imageHeight);
		double diagonalPixelDistanceMeters = diagonalPixelDistancePixels / DPI
				* 2.54 / 100; // 2.54 = cm/inch, 100= cm/m
		return diagonalGroundDistance / diagonalPixelDistanceMeters;
		// remember, this is the denominator, not the actual scale;
	}
    
    final static double OGC_DEGREE_TO_METERS = 6378137.0 * 2.0 * Math.PI / 360;
    
    /**
     * This method performs the computation using the methods suggested by the OGC SLD specification, page 26.
     * @param envelope
     * @param imageWidth
     * @return
     */
    public static double calculateOGCScale(ReferencedEnvelope envelope, int imageWidth, Map hints) {
        // if it's geodetic, we're dealing with lat/lon unit measures
        if(envelope.getCoordinateReferenceSystem() instanceof GeographicCRS) {
            return (envelope.getWidth() * OGC_DEGREE_TO_METERS) / (imageWidth / getDpi(hints) * 0.0254);
        } else {
            return envelope.getWidth() / (imageWidth / getDpi(hints) * 0.0254);
        }
    }
    
    /**
     * This method performs the computation using the methods suggested by the OGC SLD specification, page 26.
     * @param CRS the coordinate reference system. Used to check if we are operating in degrees or
     * meters.
     * @param worldToScreen the transformation mapping world coordinates to screen coordinates. Might
     * specify a rotation in addition to translation and scaling.
     * @return
     */
    public static double calculateOGCScaleAffine(CoordinateReferenceSystem crs,AffineTransform worldToScreen, Map hints) {
        double scale = XAffineTransform.getScale(worldToScreen);
        // if it's geodetic, we're dealing with lat/lon unit measures
        if(crs instanceof GeographicCRS) {
            return (OGC_DEGREE_TO_METERS * getDpi(hints))/(scale * 0.0254);
        } else {            
            return (getDpi(hints))/(scale * 0.0254);
        }
    }

    /**
     * First searches the hints for the scale denominator hint otherwise calls 
     * {@link #calculateScale(Envelope, CoordinateReferenceSystem, int, int, double)}.  If
     * the hints contains a DPI then that DPI is used otherwise 90 is used (the OGS default).
     */
    public static double calculateScale(ReferencedEnvelope envelope, int imageWidth,int imageHeight,
            Map hints )
	throws TransformException, FactoryException
    {
        
        if( hints!=null && hints.containsKey("declaredScaleDenominator")){
            Double scale=(Double) hints.get("declaredScaleDenominator");
            if( scale.doubleValue()<=0 )
                throw new IllegalArgumentException("the declaredScaleDenominator must be greater than 0, was: "+scale.doubleValue());
            return scale.doubleValue();
        }
            
        return calculateScale(envelope, imageWidth, imageHeight, getDpi(hints));
    }

    /**
     * Either gets a DPI from the hints, or return the OGC standard, stating that a pixel is 0.28 mm
     * (the result is a non integer DPI...)
     * @param hints 
     * @return DPI as doubles, to avoid issues with integer trunking in scale computation expression
     */
    private static double getDpi(Map hints) {
        if( hints!=null && hints.containsKey("dpi") ){
            return ((Integer)hints.get("dpi")).intValue();
        }else{
            return  25.4 / 0.28;   // 90 = OGC standard
        }
    }
	
	/**
	 * Find the scale denominator of the map. Method: 1. find the diagonal
	 * distance (meters) 2. find the diagonal distance (pixels) 3. find the
	 * diagonal distance (meters) -- use DPI 4. calculate scale (#1/#2)
	 * 
	 * NOTE: return the scale denominator not the actual scale (1/scale =
	 * denominator)
	 * 
	 * TODO: (SLD spec page 28): Since it is common to integrate the output of
	 * multiple servers into a single displayed result in the web-mapping
	 * environment, it is important that different map servers have consistent
	 * behaviour with respect to processing scales, so that all of the
	 * independent servers will select or deselect rules at the same scales. To
	 * insure consistent behaviour, scales relative to coordinate spaces must be
	 * handled consistently between map servers. For geographic coordinate
	 * systems, which use angular units, the angular coverage of a map should be
	 * converted to linear units for computation of scale by using the
	 * circumference of the Earth at the equator and by assuming perfectly
	 * square linear units. For linear coordinate systems, the size of the
	 * coordinate space should be used directly without compensating for
	 * distortions in it with respect to the shape of the real Earth.
	 * 
	 * NOTE: we are actually doing a a much more exact calculation, and
	 * accounting for non-square pixels (which are allowed in WMS) ADDITIONAL
	 * NOTE from simboss: I added soe minor fixes. See below.
	 * 
	 * @param envelope
	 * @param imageWidth
	 * @param imageHeight
	 * @param DPI
	 *            screen dots per inch (OGC standard is 90)
	 * 
	 * 
	 * TODO should I take into account also the destination CRS? Otherwise I am
	 * just assuming that the final crs is lon,lat that is it maps lon to x (n
	 * raster space) and lat to y (in raster space).
	 * @throws TransformException
	 * @throws FactoryException
	 * 
	 */
	public static double calculateScale(ReferencedEnvelope envelope,
			int imageWidth, int imageHeight, double DPI)
			throws TransformException, FactoryException {

		final double diagonalGroundDistance;
		if (!(envelope.getCoordinateReferenceSystem() instanceof EngineeringCRS)) { // geographic or cad?
			// //
			//
			// get CRS2D for this referenced envelope, check that its 2d
			//
			// //
			final CoordinateReferenceSystem tempCRS = CRS.getHorizontalCRS(envelope.getCoordinateReferenceSystem());
	        if(tempCRS==null)
	            throw new TransformException(Errors.format(
	                      ErrorKeys.CANT_REDUCE_TO_TWO_DIMENSIONS_$1,
	                      envelope.getCoordinateReferenceSystem()));
			// make sure the crs is 2d
			envelope = new ReferencedEnvelope((Envelope) envelope, tempCRS);
			final MathTransform toWGS84 = CRS.findMathTransform(tempCRS,
					DefaultGeographicCRS.WGS84);

			// //
			// Try to compute the source crs envelope, either by asking CRS or
			// by trying to project the WGS84 envelope (world) to the specified
			// CRS
			// //
			GeneralEnvelope sourceCRSEnvelope = (GeneralEnvelope) CRS
					.getEnvelope(tempCRS);
			if (sourceCRSEnvelope == null) {
				try {
					// try to compute the envelope by reprojecting the WGS84
					// envelope
					sourceCRSEnvelope = CRS.transform(toWGS84
							.inverse(), CRS.getEnvelope(DefaultGeographicCRS.WGS84));
				} catch (TransformException e) {
					// for some transformations this is normal, it's not possible
					// to project the whole WGS84 envelope in many transforms,
					// such as Mercator or Gauss (the transform does diverge)
				}catch ( AssertionError ae){
                                    // same reason as above basically.  For some 
                                    // projections the assertion will complain.  Nothing can be done about this
                                }
			}

			// //
			//
			// Make sure it intersect the world in the source projection by
			// intersecting the provided envelope with the envelope of its crs.
			//
			// This will also prevent us from having problems with requests for
			// images bigger than the world (thanks Dave!!!)
			//
			// It is important to note that I also have to update the image
			// width in case the provided envelope is bigger than the envelope of the
			// source crs.
			// //
			final GeneralEnvelope intersectedEnvelope = new GeneralEnvelope(
					envelope);
			if (sourceCRSEnvelope != null) {
				intersectedEnvelope.intersect(sourceCRSEnvelope);
				if (intersectedEnvelope.isEmpty())
					throw new IllegalArgumentException(
							"The provided envelope is outside the source CRS definition area");
				if (!intersectedEnvelope.equals(envelope)) {
					final double scale0 = intersectedEnvelope.getLength(0)
							/ envelope.getLength(0);
					final double scale1 = intersectedEnvelope.getLength(1)
							/ envelope.getLength(1);
					imageWidth *= scale0;
					imageHeight *= scale1;
				}
			}

			// //
			//
			// Go to WGS84 in order to see how things are there
			//
			// //
			final GeneralEnvelope geographicEnvelope = CRS.transform(
					toWGS84, intersectedEnvelope);
			geographicEnvelope.setCoordinateReferenceSystem(DefaultGeographicCRS.WGS84);

			// //
			//
			// Instantiate a geodetic calculator for GCS WGS84 and get the
			// orthodromic distance between LLC and UC of the geographic
			// envelope.
			//
			// //
			final GeodeticCalculator calculator = new GeodeticCalculator(
					DefaultGeographicCRS.WGS84);
			final DirectPosition lowerLeftCorner = geographicEnvelope
					.getLowerCorner();
			final DirectPosition upperRightCorner = geographicEnvelope
					.getUpperCorner();
			calculator.setStartingGeographicPoint(lowerLeftCorner
					.getOrdinate(0), lowerLeftCorner.getOrdinate(1));
			calculator.setDestinationGeographicPoint(upperRightCorner
					.getOrdinate(0), upperRightCorner.getOrdinate(1));
			diagonalGroundDistance = calculator
					.getOrthodromicDistance();
		} else {
			// if it's an engineering crs, compute only the graphical scale, assuming a CAD space
			diagonalGroundDistance = Math.sqrt(envelope.getWidth() * envelope.getWidth()
					+ envelope.getHeight() * envelope.getHeight());
		}

		// //
		//
		// Compute the distances on the requested image using the provided DPI.
		//
		// //
		// pythagorus theorm
		double diagonalPixelDistancePixels = Math.sqrt(imageWidth * imageWidth
				+ imageHeight * imageHeight);
		double diagonalPixelDistanceMeters = diagonalPixelDistancePixels / DPI
				* 2.54 / 100; // 2.54 = cm/inch, 100= cm/m
		return diagonalGroundDistance / diagonalPixelDistanceMeters;
		// remember, this is the denominator, not the actual scale;
	}

	
	/**
	 * This worldToScreenTransform method makes the assumption that the crs is
	 * in Lon,Lat or Lat,Lon. If the provided envelope does not carry along a
	 * crs the assumption that the map extent is in the classic Lon,Lat form. In
	 * case the provided envelope is of type.
	 * 
	 * Note that this method takes into account also the OGC standard with
	 * respect to the relation between pixels and sample.
	 * 
	 * @param mapExtent
	 *            The envelope of the map in lon,lat
	 * @param paintArea
	 *            The area to paint as a rectangle
	 * @param destinationCrs
	 * @throws TransformException 
	 * @todo add georeferenced envelope check when merge with trunk will
	 *         be performed
	 * 
	 */
	public static AffineTransform worldToScreenTransform(Envelope mapExtent,
			Rectangle paintArea, CoordinateReferenceSystem destinationCrs) throws TransformException {

			// is the crs also lon,lat?
		final CoordinateReferenceSystem crs2D= CRS.getHorizontalCRS(destinationCrs);
		if(crs2D==null)
			throw new TransformException(Errors.format(
                    ErrorKeys.CANT_REDUCE_TO_TWO_DIMENSIONS_$1,
                    destinationCrs));
		final boolean lonFirst = crs2D
				.getCoordinateSystem().getAxis(0).getDirection().absolute()
				.equals(AxisDirection.EAST);
		final GeneralEnvelope newEnvelope = lonFirst ? new GeneralEnvelope(
				new double[] { mapExtent.getMinX(), mapExtent.getMinY() },
				new double[] { mapExtent.getMaxX(), mapExtent.getMaxY() })
				: new GeneralEnvelope(new double[] { mapExtent.getMinY(),
						mapExtent.getMinX() }, new double[] {
						mapExtent.getMaxY(), mapExtent.getMaxX() });
		newEnvelope.setCoordinateReferenceSystem(destinationCrs);

		//			
		// with this method I can build a world to grid transform
		// without adding half of a pixel translations. The cost
        // is a hashtable lookup. The benefit is reusing the last
        // transform (instead of creating a new one) if the grid
        // and envelope are the same one than during last invocation.
        final GridToEnvelopeMapper m = (GridToEnvelopeMapper) gridToEnvelopeMappers.get();
        m.setGridRange(new GridEnvelope2D(paintArea));
        m.setEnvelope(newEnvelope);
        return (AffineTransform) (m.createTransform().inverse());


	}
	
	/**
     * Finds the centroid of the input geometry if input = point, line, polygon
     * --> return a point that represents the centroid of that geom if input =
     * geometry collection --> return a multipoint that represents the centoid
     * of each sub-geom
     * 
     * @param g
     */
    public static Geometry getCentroid(Geometry g) {
        if(g instanceof MultiPoint) {
            return g;
        } else if (g instanceof GeometryCollection) {
            final GeometryCollection gc = (GeometryCollection) g;
            final Coordinate[] pts = new Coordinate[gc.getNumGeometries()];
            final int length = gc.getNumGeometries();
            for (int t = 0; t < length; t++) {
                pts[t] = pointInGeometry(gc.getGeometryN(t)).getCoordinate();
            }
            return g.getFactory().createMultiPoint(pts);
        } else if (g != null) {
            return pointInGeometry(g);
        }
        return null;
    }
    
    private static Geometry pointInGeometry(Geometry g) {
        if(g instanceof Polygon) {
            Point p = g.getCentroid();
            // if the geometry is heavily generalized centroid computation may fail and return NaN
            if(Double.isNaN(p.getX()) || Double.isNaN(p.getY()))
                return g.getFactory().createPoint(g.getCoordinate());
            if(!g.contains(p))
                try {
                    return g.getInteriorPoint();
                } catch(Exception e) {
                    // generalized geometries might make interior point go bye bye
                    return p;
                }
            else
                return p;
        } else {
            return g.getCentroid();
        }
    }
}
=======
/*
 *    GeoTools - The Open Source Java GIS Toolkit
 *    http://geotools.org
 * 
 *    (C) 2004-2008, Open Source Geospatial Foundation (OSGeo)
 *
 *    This library is free software; you can redistribute it and/or
 *    modify it under the terms of the GNU Lesser General Public
 *    License as published by the Free Software Foundation;
 *    version 2.1 of the License.
 *
 *    This library is distributed in the hope that it will be useful,
 *    but WITHOUT ANY WARRANTY; without even the implied warranty of
 *    MERCHANTABILITY or FITNESS FOR A PARTICULAR PURPOSE.  See the GNU
 *    Lesser General Public License for more details.
 */
package org.geotools.renderer.lite;

import java.awt.Rectangle;
import java.awt.geom.AffineTransform;
import java.awt.geom.NoninvertibleTransformException;
import java.awt.geom.Point2D;
import java.util.Map;
import java.util.logging.Level;
import java.util.logging.Logger;

import org.geotools.coverage.grid.GridEnvelope2D;
import org.geotools.geometry.Envelope2D;
import org.geotools.geometry.GeneralEnvelope;
import org.geotools.geometry.jts.JTS;
import org.geotools.geometry.jts.ReferencedEnvelope;
import org.geotools.referencing.CRS;
import org.geotools.referencing.GeodeticCalculator;
import org.geotools.referencing.crs.DefaultGeographicCRS;
import org.geotools.referencing.operation.builder.GridToEnvelopeMapper;
import org.geotools.resources.i18n.ErrorKeys;
import org.geotools.resources.i18n.Errors;
import org.geotools.referencing.operation.matrix.XAffineTransform;
import org.opengis.geometry.DirectPosition;
import org.opengis.geometry.MismatchedDimensionException;
import org.opengis.referencing.FactoryException;
import org.opengis.referencing.crs.CoordinateReferenceSystem;
import org.opengis.referencing.crs.EngineeringCRS;
import org.opengis.referencing.crs.GeographicCRS;
import org.opengis.referencing.cs.AxisDirection;
import org.opengis.referencing.datum.PixelInCell;
import org.opengis.referencing.operation.MathTransform;
import org.opengis.referencing.operation.TransformException;

import com.vividsolutions.jts.geom.Coordinate;
import com.vividsolutions.jts.geom.Envelope;
import com.vividsolutions.jts.geom.Geometry;
import com.vividsolutions.jts.geom.GeometryCollection;
import com.vividsolutions.jts.geom.Point;
import com.vividsolutions.jts.geom.Polygon;

/**
 * Class for holding utility functions that are common tasks for people using
 * the "StreamingRenderer/Renderer".
 * 
 * 
 * @author dblasby
 * @author Simone Giannecchini
 * @source $URL: http://svn.osgeo.org/geotools/tags/2.6-M2/modules/library/render/src/main/java/org/geotools/renderer/lite/RendererUtilities.java $
 */
public final class RendererUtilities {

	private final static Logger LOGGER = org.geotools.util.logging.Logging.getLogger(RendererUtilities.class.getName());

    /**
     * Helber class for building affine transforms. We use one instance per thread,
     * in order to avoid the need for {@code synchronized} statements.
     */
    private static final ThreadLocal<GridToEnvelopeMapper> gridToEnvelopeMappers =
            new ThreadLocal<GridToEnvelopeMapper>() {
                @Override
                protected GridToEnvelopeMapper initialValue() {
                    final GridToEnvelopeMapper mapper = new GridToEnvelopeMapper();
                    mapper.setGridType(PixelInCell.CELL_CORNER);
                    return mapper;
                }
    };

	/**
	 * Utilities classes should not be instantiated.
	 * 
	 */
	private RendererUtilities() {
	};

	/**
	 * Sets up the affine transform <p/> ((Taken from the old LiteRenderer))
	 * 
	 * @param mapExtent
	 *            the map extent
	 * @param paintArea
	 *            the size of the rendering output area
	 * @return a transform that maps from real world coordinates to the screen
	 * @deprecated Uses the alternative based on <code>ReferencedEnvelope</code>
	 *             that doe not assume anything on axes order.
	 * 
	 */
	public static AffineTransform worldToScreenTransform(Envelope mapExtent,
			Rectangle paintArea) {
		double scaleX = paintArea.getWidth() / mapExtent.getWidth();
		double scaleY = paintArea.getHeight() / mapExtent.getHeight();

		double tx = -mapExtent.getMinX() * scaleX;
		double ty = (mapExtent.getMinY() * scaleY) + paintArea.getHeight();

		AffineTransform at = new AffineTransform(scaleX, 0.0d, 0.0d, -scaleY,
				tx, ty);
		AffineTransform originTranslation = AffineTransform
				.getTranslateInstance(paintArea.x, paintArea.y);
		originTranslation.concatenate(at);

		return originTranslation != null ? originTranslation : at;
	}

	/**
	 * Sets up the affine transform <p/>
	 * 
	 * NOTE It is worth to note that here we do not take into account the half a
	 * pixel translation stated by ogc for coverages bounds. One reason is that
	 * WMS 1.1.1 does not follow it!!!
	 * 
	 * @param mapExtent
	 *            the map extent
	 * @param paintArea
	 *            the size of the rendering output area
	 * @return a transform that maps from real world coordinates to the screen
	 */
	public static AffineTransform worldToScreenTransform(
			ReferencedEnvelope mapExtent, Rectangle paintArea) {

		// //
		//
		// Convert the JTS envelope and get the transform
		//
		// //
		final Envelope2D genvelope = new Envelope2D(mapExtent);

		// //
		//
		// Get the transform
		//
		// //
            final GridToEnvelopeMapper m = (GridToEnvelopeMapper) gridToEnvelopeMappers.get();
		try {
            m.setGridRange(new GridEnvelope2D(paintArea));
            m.setEnvelope(genvelope);
            return m.createAffineTransform().createInverse();
		} catch (MismatchedDimensionException e) {
			LOGGER.log(Level.WARNING, e.getLocalizedMessage(), e);
			return null;
		} catch (NoninvertibleTransformException e) {
			LOGGER.log(Level.WARNING, e.getLocalizedMessage(), e);
			return null;
		}

	}


    /**
     * Creates the map's bounding box in real world coordinates.
     * 
     * @param worldToScreen
     *            a transform which converts World coordinates to screen pixel coordinates. No
     *            assumptions are done on axis order as this is assumed to be pre-calculated. The
     *            affine transform may specify an rotation, in case the envelope will encompass the
     *            complete (rotated) world polygon.
     * @param paintArea
     *            the size of the rendering output area
     * @return the envelope in world coordinates corresponding to the screen rectangle.
     */
    public static Envelope createMapEnvelope(Rectangle paintArea, AffineTransform worldToScreen)
            throws NoninvertibleTransformException {
        //
        // (X1,Y1) (X2,Y1)
        //
        // (X1,Y2) (X2,Y2)
        double[] pts = new double[8];
        pts[0] = paintArea.getMinX();
        pts[1] = paintArea.getMinY();
        pts[2] = paintArea.getMaxX();
        pts[3] = paintArea.getMinY();
        pts[4] = paintArea.getMaxX();
        pts[5] = paintArea.getMaxY();
        pts[6] = paintArea.getMinX();
        pts[7] = paintArea.getMaxY();
        worldToScreen.inverseTransform(pts, 0, pts, 0, 4);
        double xMin = Double.MAX_VALUE;
        double yMin = Double.MAX_VALUE;
        double xMax = Double.MIN_VALUE;
        double yMax = Double.MIN_VALUE;
        for (int i = 0; i < 4; i++) {
            xMin = Math.min(xMin, pts[2 * i]);
            yMin = Math.min(yMin, pts[2 * i + 1]);
            xMax = Math.max(xMax, pts[2 * i]);
            yMax = Math.max(yMax, pts[2 * i + 1]);
        }
        return new Envelope(xMin, xMax, yMin, yMax);
    }

    /**
     * Creates the map's bounding box in real world coordinates
     * <p/>
     * 
     * NOTE It is worth to note that here we do not take into account the half a pixel translation
     * stated by ogc for coverages bounds. One reason is that WMS 1.1.1 does not follow it!!!
     * 
     * @param worldToScreen
     *            a transform which converts World coordinates to screen pixel coordinates.
     * @param paintArea
     *            the size of the rendering output area
     */
    public static ReferencedEnvelope createMapEnvelope(Rectangle paintArea,
            AffineTransform worldToScreen, final CoordinateReferenceSystem crs)
            throws NoninvertibleTransformException {

        // //
        //
        // Make sure the CRS is 2d
        //
        // //
        final CoordinateReferenceSystem crs2d = CRS.getHorizontalCRS(crs);
        if (crs2d == null)
            throw new UnsupportedOperationException(Errors.format(
                    ErrorKeys.CANT_REDUCE_TO_TWO_DIMENSIONS_$1, crs));

        Envelope env = createMapEnvelope(paintArea, worldToScreen);
        return new ReferencedEnvelope(env, crs2d);
    }

	/**
	 * Find the scale denominator of the map. Method: 1. find the diagonal
	 * distance (meters) 2. find the diagonal distance (pixels) 3. find the
	 * diagonal distance (meters) -- use DPI 4. calculate scale (#1/#2)
	 * 
	 * NOTE: return the scale denominator not the actual scale (1/scale =
	 * denominator)
	 * 
	 * TODO: (SLD spec page 28): Since it is common to integrate the output of
	 * multiple servers into a single displayed result in the web-mapping
	 * environment, it is important that different map servers have consistent
	 * behaviour with respect to processing scales, so that all of the
	 * independent servers will select or deselect rules at the same scales. To
	 * insure consistent behaviour, scales relative to coordinate spaces must be
	 * handled consistently between map servers. For geographic coordinate
	 * systems, which use angular units, the angular coverage of a map should be
	 * converted to linear units for computation of scale by using the
	 * circumference of the Earth at the equator and by assuming perfectly
	 * square linear units. For linear coordinate systems, the size of the
	 * coordinate space should be used directly without compensating for
	 * distortions in it with respect to the shape of the real Earth.
	 * 
	 * NOTE: we are actually doing a a much more exact calculation, and
	 * accounting for non-square pixels (which are allowed in WMS) ADDITIONAL
	 * NOTE from simboss: I added soe minor fixes. See below.
	 * 
	 * @param envelope
	 * @param coordinateReferenceSystem
	 * @param imageWidth
	 * @param imageHeight
	 * @param DPI
	 *            screen dots per inch (OGC standard is 90)
	 * @throws TransformException
	 * @throws FactoryException
	 * 
	 * @deprecated
	 */
	public static double calculateScale(Envelope envelope,
			CoordinateReferenceSystem coordinateReferenceSystem,
			int imageWidth, int imageHeight, double DPI)
			throws TransformException, FactoryException {


		final CoordinateReferenceSystem tempCRS = CRS.getHorizontalCRS(coordinateReferenceSystem);
        if(tempCRS==null)
            throw new TransformException(Errors.format(
                      ErrorKeys.CANT_REDUCE_TO_TWO_DIMENSIONS_$1,
                      coordinateReferenceSystem));
		// final CoordinateSystem tempCS = tempCRS.getCoordinateSystem();
		// final MathTransform preTransform;
		// if (tempCS.getAxis(0).getDirection().absolute().equals(
		// AxisDirection.NORTH)) {
		// preTransform = ProjectiveTransform.create(new AffineTransform(0, 1,
		// 1, 0, 0, 0));
		//
		// } else
		// preTransform = ProjectiveTransform.create(AffineTransform
		// .getTranslateInstance(0, 0));

		// DJB: be much wiser if the requested image is larger than the world
		// (this happens VERY OFTEN)
		// we first convert to WSG84 and check to see if we're outside the
		// 'world'
		// bbox
		final double[] cs = new double[4];
		final double[] csLatLong = new double[4];
		final Coordinate p1 = new Coordinate(envelope.getMinX(), envelope
				.getMinY());
		final Coordinate p2 = new Coordinate(envelope.getMaxX(), envelope
				.getMaxY());
		cs[0] = p1.x;
		cs[1] = p1.y;
		cs[2] = p2.x;
		cs[3] = p2.y;

		// transform the provided crs to WGS84 lon,lat
		final MathTransform transform = CRS.findMathTransform(tempCRS,
				DefaultGeographicCRS.WGS84, true);
		transform.transform(cs, 0, csLatLong, 0, 2);

		// in long/lat format
		if ((csLatLong[0] < -180) || (csLatLong[0] > 180)
				|| (csLatLong[2] < -180) || (csLatLong[2] > 180)
				|| (csLatLong[1] < -90) || (csLatLong[1] > 90)
				|| (csLatLong[3] < -90) || (csLatLong[3] > 90)) {
			// we have a problem -- the bbox is outside the 'world' so distance
			// will fail we handle this by making a new measurement for a smaller portion
			// of the image - the portion thats inside the world.
			// If the request is outside the world then we need to throw an
			// error

			if ((csLatLong[0] > csLatLong[2]) || (csLatLong[1] > csLatLong[3]))
				throw new IllegalArgumentException("BBox is backwards");
			if (((csLatLong[0] < -180) || (csLatLong[0] > 180))
					&& ((csLatLong[2] < -180) || (csLatLong[2] > 180))
					&& ((csLatLong[1] < -90) || (csLatLong[1] > 90))
					&& ((csLatLong[3] < -90) || (csLatLong[3] > 90)))
				throw new IllegalArgumentException(
						"World isn't in the requested bbox");

			// okay, all good. We need to find the world bbox intersect the
			// requested bbox then we're going to convert that back to the
			// original coordinate reference system and from there we can find
			// the (x1,y2) and (x2,y2) of this new bbox.
			// At that point we can do simple math to find the distance.

			final double[] newCsLatLong = new double[4]; // intersected with
			// the world bbox

			newCsLatLong[0] = Math.min(Math.max(csLatLong[0], -180), 180);
			newCsLatLong[1] = Math.min(Math.max(csLatLong[1], -90), 90);
			newCsLatLong[2] = Math.min(Math.max(csLatLong[2], -180), 180);
			newCsLatLong[3] = Math.min(Math.max(csLatLong[3], -90), 90);

			double[] origProject = new double[4];
			transform.transform(newCsLatLong, 0, origProject, 0, 2);

			// have the truncated bbox in the original projection, so we can
			// find the image (x,y) for the two points.
			double image_min_x = (origProject[0] - envelope.getMinX())
					/ envelope.getWidth() * imageWidth;
			double image_max_x = (origProject[2] - envelope.getMinX())
					/ envelope.getWidth() * imageWidth;

			double image_min_y = (origProject[1] - envelope.getMinY())
					/ envelope.getHeight() * imageHeight;
			double image_max_y = (origProject[3] - envelope.getMinY())
					/ envelope.getHeight() * imageHeight;

			double distance_ground = JTS.orthodromicDistance(new Coordinate(
					newCsLatLong[0], newCsLatLong[1]), new Coordinate(
					newCsLatLong[2], newCsLatLong[3]),
					DefaultGeographicCRS.WGS84);
			double pixel_distance = Math.sqrt((image_max_x - image_min_x)
					* (image_max_x - image_min_x) + (image_max_y - image_min_y)
					* (image_max_y - image_min_y));
			double pixel_distance_m = pixel_distance / DPI * 2.54 / 100.0;
			return distance_ground / pixel_distance_m;
			// remember, this is the denominator, not the actual scale;
		}

		// simboss:
		// this way we never ran into problems with lat,lon lon,lat
		double diagonalGroundDistance = JTS.orthodromicDistance(new Coordinate(
				csLatLong[0], csLatLong[1]), new Coordinate(csLatLong[2],
				csLatLong[3]), DefaultGeographicCRS.WGS84);
		// pythagorus theorm
		double diagonalPixelDistancePixels = Math.sqrt(imageWidth * imageWidth
				+ imageHeight * imageHeight);
		double diagonalPixelDistanceMeters = diagonalPixelDistancePixels / DPI
				* 2.54 / 100; // 2.54 = cm/inch, 100= cm/m
		return diagonalGroundDistance / diagonalPixelDistanceMeters;
		// remember, this is the denominator, not the actual scale;
	}
    
    final static double OGC_DEGREE_TO_METERS = 6378137.0 * 2.0 * Math.PI / 360;
    
    /**
     * This method performs the computation using the methods suggested by the OGC SLD specification, page 26.
     * @param envelope
     * @param imageWidth
     * @return
     */
    public static double calculateOGCScale(ReferencedEnvelope envelope, int imageWidth, Map hints) {
        // if it's geodetic, we're dealing with lat/lon unit measures
        if(envelope.getCoordinateReferenceSystem() instanceof GeographicCRS) {
            return (envelope.getWidth() * OGC_DEGREE_TO_METERS) / (imageWidth / getDpi(hints) * 0.0254);
        } else {
            return envelope.getWidth() / (imageWidth / getDpi(hints) * 0.0254);
        }
    }
    
    /**
     * This method performs the computation using the methods suggested by the OGC SLD specification, page 26.
     * @param CRS the coordinate reference system. Used to check if we are operating in degrees or
     * meters.
     * @param worldToScreen the transformation mapping world coordinates to screen coordinates. Might
     * specify a rotation in addition to translation and scaling.
     * @return
     */
    public static double calculateOGCScaleAffine(CoordinateReferenceSystem crs,AffineTransform worldToScreen, Map hints) {
        double scale = XAffineTransform.getScale(worldToScreen);
        // if it's geodetic, we're dealing with lat/lon unit measures
        if(crs instanceof GeographicCRS) {
            return (OGC_DEGREE_TO_METERS * getDpi(hints))/(scale * 0.0254);
        } else {            
            return (getDpi(hints))/(scale * 0.0254);
        }
    }

    /**
     * First searches the hints for the scale denominator hint otherwise calls 
     * {@link #calculateScale(Envelope, CoordinateReferenceSystem, int, int, double)}.  If
     * the hints contains a DPI then that DPI is used otherwise 90 is used (the OGS default).
     */
    public static double calculateScale(ReferencedEnvelope envelope, int imageWidth,int imageHeight,
            Map hints )
	throws TransformException, FactoryException
    {
        
        if( hints!=null && hints.containsKey("declaredScaleDenominator")){
            Double scale=(Double) hints.get("declaredScaleDenominator");
            if( scale.doubleValue()<=0 )
                throw new IllegalArgumentException("the declaredScaleDenominator must be greater than 0, was: "+scale.doubleValue());
            return scale.doubleValue();
        }
            
        return calculateScale(envelope, imageWidth, imageHeight, getDpi(hints));
    }

    /**
     * Either gets a DPI from the hints, or return the OGC standard, stating that a pixel is 0.28 mm
     * (the result is a non integer DPI...)
     * @param hints 
     * @return DPI as doubles, to avoid issues with integer trunking in scale computation expression
     */
    private static double getDpi(Map hints) {
        if( hints!=null && hints.containsKey("dpi") ){
            return ((Integer)hints.get("dpi")).intValue();
        }else{
            return  25.4 / 0.28;   // 90 = OGC standard
        }
    }
	
	/**
	 * Find the scale denominator of the map. Method: 1. find the diagonal
	 * distance (meters) 2. find the diagonal distance (pixels) 3. find the
	 * diagonal distance (meters) -- use DPI 4. calculate scale (#1/#2)
	 * 
	 * NOTE: return the scale denominator not the actual scale (1/scale =
	 * denominator)
	 * 
	 * TODO: (SLD spec page 28): Since it is common to integrate the output of
	 * multiple servers into a single displayed result in the web-mapping
	 * environment, it is important that different map servers have consistent
	 * behaviour with respect to processing scales, so that all of the
	 * independent servers will select or deselect rules at the same scales. To
	 * insure consistent behaviour, scales relative to coordinate spaces must be
	 * handled consistently between map servers. For geographic coordinate
	 * systems, which use angular units, the angular coverage of a map should be
	 * converted to linear units for computation of scale by using the
	 * circumference of the Earth at the equator and by assuming perfectly
	 * square linear units. For linear coordinate systems, the size of the
	 * coordinate space should be used directly without compensating for
	 * distortions in it with respect to the shape of the real Earth.
	 * 
	 * NOTE: we are actually doing a a much more exact calculation, and
	 * accounting for non-square pixels (which are allowed in WMS) ADDITIONAL
	 * NOTE from simboss: I added soe minor fixes. See below.
	 * 
	 * @param envelope
	 * @param imageWidth
	 * @param imageHeight
	 * @param DPI
	 *            screen dots per inch (OGC standard is 90)
	 * 
	 * 
	 * TODO should I take into account also the destination CRS? Otherwise I am
	 * just assuming that the final crs is lon,lat that is it maps lon to x (n
	 * raster space) and lat to y (in raster space).
	 * @throws TransformException
	 * @throws FactoryException
	 * 
	 */
	public static double calculateScale(ReferencedEnvelope envelope,
			int imageWidth, int imageHeight, double DPI)
			throws TransformException, FactoryException {

		final double diagonalGroundDistance;
		if (!(envelope.getCoordinateReferenceSystem() instanceof EngineeringCRS)) { // geographic or cad?
			// //
			//
			// get CRS2D for this referenced envelope, check that its 2d
			//
			// //
			final CoordinateReferenceSystem tempCRS = CRS.getHorizontalCRS(envelope.getCoordinateReferenceSystem());
	        if(tempCRS==null)
	            throw new TransformException(Errors.format(
	                      ErrorKeys.CANT_REDUCE_TO_TWO_DIMENSIONS_$1,
	                      envelope.getCoordinateReferenceSystem()));
			// make sure the crs is 2d
			envelope = new ReferencedEnvelope((Envelope) envelope, tempCRS);
			final MathTransform toWGS84 = CRS.findMathTransform(tempCRS,
					DefaultGeographicCRS.WGS84);

			// //
			// Try to compute the source crs envelope, either by asking CRS or
			// by trying to project the WGS84 envelope (world) to the specified
			// CRS
			// //
			GeneralEnvelope sourceCRSEnvelope = (GeneralEnvelope) CRS
					.getEnvelope(tempCRS);
			if (sourceCRSEnvelope == null) {
				try {
					// try to compute the envelope by reprojecting the WGS84
					// envelope
					sourceCRSEnvelope = CRS.transform(toWGS84
							.inverse(), CRS.getEnvelope(DefaultGeographicCRS.WGS84));
				} catch (TransformException e) {
					// for some transformations this is normal, it's not possible
					// to project the whole WGS84 envelope in many transforms,
					// such as Mercator or Gauss (the transform does diverge)
				}catch ( AssertionError ae){
                                    // same reason as above basically.  For some 
                                    // projections the assertion will complain.  Nothing can be done about this
                                }
			}

			// //
			//
			// Make sure it intersect the world in the source projection by
			// intersecting the provided envelope with the envelope of its crs.
			//
			// This will also prevent us from having problems with requests for
			// images bigger than the world (thanks Dave!!!)
			//
			// It is important to note that I also have to update the image
			// width in case the provided envelope is bigger than the envelope of the
			// source crs.
			// //
			final GeneralEnvelope intersectedEnvelope = new GeneralEnvelope(
					envelope);
			if (sourceCRSEnvelope != null) {
				intersectedEnvelope.intersect(sourceCRSEnvelope);
				if (intersectedEnvelope.isEmpty())
					throw new IllegalArgumentException(
							"The provided envelope is outside the source CRS definition area");
				if (!intersectedEnvelope.equals(envelope)) {
					final double scale0 = intersectedEnvelope.getLength(0)
							/ envelope.getLength(0);
					final double scale1 = intersectedEnvelope.getLength(1)
							/ envelope.getLength(1);
					imageWidth *= scale0;
					imageHeight *= scale1;
				}
			}

			// //
			//
			// Go to WGS84 in order to see how things are there
			//
			// //
			final GeneralEnvelope geographicEnvelope = CRS.transform(
					toWGS84, intersectedEnvelope);
			geographicEnvelope.setCoordinateReferenceSystem(DefaultGeographicCRS.WGS84);

			// //
			//
			// Instantiate a geodetic calculator for GCS WGS84 and get the
			// orthodromic distance between LLC and UC of the geographic
			// envelope.
			//
			// //
			final GeodeticCalculator calculator = new GeodeticCalculator(
					DefaultGeographicCRS.WGS84);
			final DirectPosition lowerLeftCorner = geographicEnvelope
					.getLowerCorner();
			final DirectPosition upperRightCorner = geographicEnvelope
					.getUpperCorner();
			calculator.setStartingGeographicPoint(lowerLeftCorner
					.getOrdinate(0), lowerLeftCorner.getOrdinate(1));
			calculator.setDestinationGeographicPoint(upperRightCorner
					.getOrdinate(0), upperRightCorner.getOrdinate(1));
			diagonalGroundDistance = calculator
					.getOrthodromicDistance();
		} else {
			// if it's an engineering crs, compute only the graphical scale, assuming a CAD space
			diagonalGroundDistance = Math.sqrt(envelope.getWidth() * envelope.getWidth()
					+ envelope.getHeight() * envelope.getHeight());
		}

		// //
		//
		// Compute the distances on the requested image using the provided DPI.
		//
		// //
		// pythagorus theorm
		double diagonalPixelDistancePixels = Math.sqrt(imageWidth * imageWidth
				+ imageHeight * imageHeight);
		double diagonalPixelDistanceMeters = diagonalPixelDistancePixels / DPI
				* 2.54 / 100; // 2.54 = cm/inch, 100= cm/m
		return diagonalGroundDistance / diagonalPixelDistanceMeters;
		// remember, this is the denominator, not the actual scale;
	}

	
	/**
	 * This worldToScreenTransform method makes the assumption that the crs is
	 * in Lon,Lat or Lat,Lon. If the provided envelope does not carry along a
	 * crs the assumption that the map extent is in the classic Lon,Lat form. In
	 * case the provided envelope is of type.
	 * 
	 * Note that this method takes into account also the OGC standard with
	 * respect to the relation between pixels and sample.
	 * 
	 * @param mapExtent
	 *            The envelope of the map in lon,lat
	 * @param paintArea
	 *            The area to paint as a rectangle
	 * @param destinationCrs
	 * @throws TransformException 
	 * @todo add georeferenced envelope check when merge with trunk will
	 *         be performed
	 * 
	 */
	public static AffineTransform worldToScreenTransform(Envelope mapExtent,
			Rectangle paintArea, CoordinateReferenceSystem destinationCrs) throws TransformException {

			// is the crs also lon,lat?
		final CoordinateReferenceSystem crs2D= CRS.getHorizontalCRS(destinationCrs);
		if(crs2D==null)
			throw new TransformException(Errors.format(
                    ErrorKeys.CANT_REDUCE_TO_TWO_DIMENSIONS_$1,
                    destinationCrs));
		final boolean lonFirst = crs2D
				.getCoordinateSystem().getAxis(0).getDirection().absolute()
				.equals(AxisDirection.EAST);
		final GeneralEnvelope newEnvelope = lonFirst ? new GeneralEnvelope(
				new double[] { mapExtent.getMinX(), mapExtent.getMinY() },
				new double[] { mapExtent.getMaxX(), mapExtent.getMaxY() })
				: new GeneralEnvelope(new double[] { mapExtent.getMinY(),
						mapExtent.getMinX() }, new double[] {
						mapExtent.getMaxY(), mapExtent.getMaxX() });
		newEnvelope.setCoordinateReferenceSystem(destinationCrs);

		//			
		// with this method I can build a world to grid transform
		// without adding half of a pixel translations. The cost
        // is a hashtable lookup. The benefit is reusing the last
        // transform (instead of creating a new one) if the grid
        // and envelope are the same one than during last invocation.
        final GridToEnvelopeMapper m = (GridToEnvelopeMapper) gridToEnvelopeMappers.get();
        m.setGridRange(new GridEnvelope2D(paintArea));
        m.setEnvelope(newEnvelope);
        return (AffineTransform) (m.createTransform().inverse());


	}
	
	/**
     * Finds the centroid of the input geometry if input = point, line, polygon
     * --> return a point that represents the centroid of that geom if input =
     * geometry collection --> return a multipoint that represents the centoid
     * of each sub-geom
     * 
     * @param g
     */
    public static Geometry getCentroid(Geometry g) {
        if (g instanceof GeometryCollection) {
            final GeometryCollection gc = (GeometryCollection) g;
            final Coordinate[] pts = new Coordinate[gc.getNumGeometries()];
            final int length = gc.getNumGeometries();
            for (int t = 0; t < length; t++) {
                pts[t] = pointInGeometry(gc.getGeometryN(t)).getCoordinate();
            }
            return g.getFactory().createMultiPoint(pts);
        } else if (g != null) {
            return pointInGeometry(g);
        }
        return null;
    }
    
    private static Geometry pointInGeometry(Geometry g) {
        if(g instanceof Polygon) {
            Point p = g.getCentroid();
            // if the geometry is heavily generalized centroid computation may fail and return NaN
            if(Double.isNaN(p.getX()) || Double.isNaN(p.getY()))
                return g.getFactory().createPoint(g.getCoordinate());
            if(!g.contains(p))
                try {
                    return g.getInteriorPoint();
                } catch(Exception e) {
                    // generalized geometries might make interior point go bye bye
                    return p;
                }
            else
                return p;
        } else {
            return g.getCentroid();
        }
    }
}
>>>>>>> 6c6fb34f
<|MERGE_RESOLUTION|>--- conflicted
+++ resolved
@@ -1,1438 +1,719 @@
-<<<<<<< HEAD
-/*
- *    GeoTools - The Open Source Java GIS Toolkit
- *    http://geotools.org
- * 
- *    (C) 2004-2008, Open Source Geospatial Foundation (OSGeo)
- *
- *    This library is free software; you can redistribute it and/or
- *    modify it under the terms of the GNU Lesser General Public
- *    License as published by the Free Software Foundation;
- *    version 2.1 of the License.
- *
- *    This library is distributed in the hope that it will be useful,
- *    but WITHOUT ANY WARRANTY; without even the implied warranty of
- *    MERCHANTABILITY or FITNESS FOR A PARTICULAR PURPOSE.  See the GNU
- *    Lesser General Public License for more details.
- */
-package org.geotools.renderer.lite;
-
-import java.awt.Rectangle;
-import java.awt.geom.AffineTransform;
-import java.awt.geom.NoninvertibleTransformException;
-import java.awt.geom.Point2D;
-import java.util.Map;
-import java.util.logging.Level;
-import java.util.logging.Logger;
-
-import org.geotools.coverage.grid.GridEnvelope2D;
-import org.geotools.geometry.Envelope2D;
-import org.geotools.geometry.GeneralEnvelope;
-import org.geotools.geometry.jts.JTS;
-import org.geotools.geometry.jts.ReferencedEnvelope;
-import org.geotools.referencing.CRS;
-import org.geotools.referencing.GeodeticCalculator;
-import org.geotools.referencing.crs.DefaultGeographicCRS;
-import org.geotools.referencing.operation.builder.GridToEnvelopeMapper;
-import org.geotools.resources.i18n.ErrorKeys;
-import org.geotools.resources.i18n.Errors;
-import org.geotools.referencing.operation.matrix.XAffineTransform;
-import org.opengis.geometry.DirectPosition;
-import org.opengis.geometry.MismatchedDimensionException;
-import org.opengis.referencing.FactoryException;
-import org.opengis.referencing.crs.CoordinateReferenceSystem;
-import org.opengis.referencing.crs.EngineeringCRS;
-import org.opengis.referencing.crs.GeographicCRS;
-import org.opengis.referencing.cs.AxisDirection;
-import org.opengis.referencing.datum.PixelInCell;
-import org.opengis.referencing.operation.MathTransform;
-import org.opengis.referencing.operation.TransformException;
-
-import com.vividsolutions.jts.geom.Coordinate;
-import com.vividsolutions.jts.geom.Envelope;
-import com.vividsolutions.jts.geom.Geometry;
-import com.vividsolutions.jts.geom.GeometryCollection;
-import com.vividsolutions.jts.geom.MultiPoint;
-import com.vividsolutions.jts.geom.Point;
-import com.vividsolutions.jts.geom.Polygon;
-
-/**
- * Class for holding utility functions that are common tasks for people using
- * the "StreamingRenderer/Renderer".
- * 
- * 
- * @author dblasby
- * @author Simone Giannecchini
- * @source $URL: http://svn.osgeo.org/geotools/tags/2.6.2/modules/library/render/src/main/java/org/geotools/renderer/lite/RendererUtilities.java $
- */
-public final class RendererUtilities {
-
-	private final static Logger LOGGER = org.geotools.util.logging.Logging.getLogger(RendererUtilities.class.getName());
-
-    /**
-     * Helber class for building affine transforms. We use one instance per thread,
-     * in order to avoid the need for {@code synchronized} statements.
-     */
-    private static final ThreadLocal<GridToEnvelopeMapper> gridToEnvelopeMappers =
-            new ThreadLocal<GridToEnvelopeMapper>() {
-                @Override
-                protected GridToEnvelopeMapper initialValue() {
-                    final GridToEnvelopeMapper mapper = new GridToEnvelopeMapper();
-                    mapper.setGridType(PixelInCell.CELL_CORNER);
-                    return mapper;
-                }
-    };
-
-	/**
-	 * Utilities classes should not be instantiated.
-	 * 
-	 */
-	private RendererUtilities() {
-	};
-
-	/**
-	 * Sets up the affine transform <p/> ((Taken from the old LiteRenderer))
-	 * 
-	 * @param mapExtent
-	 *            the map extent
-	 * @param paintArea
-	 *            the size of the rendering output area
-	 * @return a transform that maps from real world coordinates to the screen
-	 * @deprecated Uses the alternative based on <code>ReferencedEnvelope</code>
-	 *             that doe not assume anything on axes order.
-	 * 
-	 */
-	public static AffineTransform worldToScreenTransform(Envelope mapExtent,
-			Rectangle paintArea) {
-		double scaleX = paintArea.getWidth() / mapExtent.getWidth();
-		double scaleY = paintArea.getHeight() / mapExtent.getHeight();
-
-		double tx = -mapExtent.getMinX() * scaleX;
-		double ty = (mapExtent.getMinY() * scaleY) + paintArea.getHeight();
-
-		AffineTransform at = new AffineTransform(scaleX, 0.0d, 0.0d, -scaleY,
-				tx, ty);
-		AffineTransform originTranslation = AffineTransform
-				.getTranslateInstance(paintArea.x, paintArea.y);
-		originTranslation.concatenate(at);
-
-		return originTranslation != null ? originTranslation : at;
-	}
-
-	/**
-	 * Sets up the affine transform <p/>
-	 * 
-	 * NOTE It is worth to note that here we do not take into account the half a
-	 * pixel translation stated by ogc for coverages bounds. One reason is that
-	 * WMS 1.1.1 does not follow it!!!
-	 * 
-	 * @param mapExtent
-	 *            the map extent
-	 * @param paintArea
-	 *            the size of the rendering output area
-	 * @return a transform that maps from real world coordinates to the screen
-	 */
-	public static AffineTransform worldToScreenTransform(
-			ReferencedEnvelope mapExtent, Rectangle paintArea) {
-
-		// //
-		//
-		// Convert the JTS envelope and get the transform
-		//
-		// //
-		final Envelope2D genvelope = new Envelope2D(mapExtent);
-
-		// //
-		//
-		// Get the transform
-		//
-		// //
-            final GridToEnvelopeMapper m = (GridToEnvelopeMapper) gridToEnvelopeMappers.get();
-		try {
-            m.setGridRange(new GridEnvelope2D(paintArea));
-            m.setEnvelope(genvelope);
-            return m.createAffineTransform().createInverse();
-		} catch (MismatchedDimensionException e) {
-			LOGGER.log(Level.WARNING, e.getLocalizedMessage(), e);
-			return null;
-		} catch (NoninvertibleTransformException e) {
-			LOGGER.log(Level.WARNING, e.getLocalizedMessage(), e);
-			return null;
-		}
-
-	}
-
-
-    /**
-     * Creates the map's bounding box in real world coordinates.
-     * 
-     * @param worldToScreen
-     *            a transform which converts World coordinates to screen pixel coordinates. No
-     *            assumptions are done on axis order as this is assumed to be pre-calculated. The
-     *            affine transform may specify an rotation, in case the envelope will encompass the
-     *            complete (rotated) world polygon.
-     * @param paintArea
-     *            the size of the rendering output area
-     * @return the envelope in world coordinates corresponding to the screen rectangle.
-     */
-    public static Envelope createMapEnvelope(Rectangle paintArea, AffineTransform worldToScreen)
-            throws NoninvertibleTransformException {
-        //
-        // (X1,Y1) (X2,Y1)
-        //
-        // (X1,Y2) (X2,Y2)
-        double[] pts = new double[8];
-        pts[0] = paintArea.getMinX();
-        pts[1] = paintArea.getMinY();
-        pts[2] = paintArea.getMaxX();
-        pts[3] = paintArea.getMinY();
-        pts[4] = paintArea.getMaxX();
-        pts[5] = paintArea.getMaxY();
-        pts[6] = paintArea.getMinX();
-        pts[7] = paintArea.getMaxY();
-        worldToScreen.inverseTransform(pts, 0, pts, 0, 4);
-        double xMin = Double.MAX_VALUE;
-        double yMin = Double.MAX_VALUE;
-        double xMax = -Double.MAX_VALUE;
-        double yMax = -Double.MAX_VALUE;
-        for (int i = 0; i < 4; i++) {
-            xMin = Math.min(xMin, pts[2 * i]);
-            yMin = Math.min(yMin, pts[2 * i + 1]);
-            xMax = Math.max(xMax, pts[2 * i]);
-            yMax = Math.max(yMax, pts[2 * i + 1]);
-        }
-        return new Envelope(xMin, xMax, yMin, yMax);
-    }
-
-    /**
-     * Creates the map's bounding box in real world coordinates
-     * <p/>
-     * 
-     * NOTE It is worth to note that here we do not take into account the half a pixel translation
-     * stated by ogc for coverages bounds. One reason is that WMS 1.1.1 does not follow it!!!
-     * 
-     * @param worldToScreen
-     *            a transform which converts World coordinates to screen pixel coordinates.
-     * @param paintArea
-     *            the size of the rendering output area
-     */
-    public static ReferencedEnvelope createMapEnvelope(Rectangle paintArea,
-            AffineTransform worldToScreen, final CoordinateReferenceSystem crs)
-            throws NoninvertibleTransformException {
-
-        // //
-        //
-        // Make sure the CRS is 2d
-        //
-        // //
-        final CoordinateReferenceSystem crs2d = CRS.getHorizontalCRS(crs);
-        if (crs2d == null)
-            throw new UnsupportedOperationException(Errors.format(
-                    ErrorKeys.CANT_REDUCE_TO_TWO_DIMENSIONS_$1, crs));
-
-        Envelope env = createMapEnvelope(paintArea, worldToScreen);
-        return new ReferencedEnvelope(env, crs2d);
-    }
-
-	/**
-	 * Find the scale denominator of the map. Method: 1. find the diagonal
-	 * distance (meters) 2. find the diagonal distance (pixels) 3. find the
-	 * diagonal distance (meters) -- use DPI 4. calculate scale (#1/#2)
-	 * 
-	 * NOTE: return the scale denominator not the actual scale (1/scale =
-	 * denominator)
-	 * 
-	 * TODO: (SLD spec page 28): Since it is common to integrate the output of
-	 * multiple servers into a single displayed result in the web-mapping
-	 * environment, it is important that different map servers have consistent
-	 * behaviour with respect to processing scales, so that all of the
-	 * independent servers will select or deselect rules at the same scales. To
-	 * insure consistent behaviour, scales relative to coordinate spaces must be
-	 * handled consistently between map servers. For geographic coordinate
-	 * systems, which use angular units, the angular coverage of a map should be
-	 * converted to linear units for computation of scale by using the
-	 * circumference of the Earth at the equator and by assuming perfectly
-	 * square linear units. For linear coordinate systems, the size of the
-	 * coordinate space should be used directly without compensating for
-	 * distortions in it with respect to the shape of the real Earth.
-	 * 
-	 * NOTE: we are actually doing a a much more exact calculation, and
-	 * accounting for non-square pixels (which are allowed in WMS) ADDITIONAL
-	 * NOTE from simboss: I added soe minor fixes. See below.
-	 * 
-	 * @param envelope
-	 * @param coordinateReferenceSystem
-	 * @param imageWidth
-	 * @param imageHeight
-	 * @param DPI
-	 *            screen dots per inch (OGC standard is 90)
-	 * @throws TransformException
-	 * @throws FactoryException
-	 * 
-	 * @deprecated
-	 */
-	public static double calculateScale(Envelope envelope,
-			CoordinateReferenceSystem coordinateReferenceSystem,
-			int imageWidth, int imageHeight, double DPI)
-			throws TransformException, FactoryException {
-
-
-		final CoordinateReferenceSystem tempCRS = CRS.getHorizontalCRS(coordinateReferenceSystem);
-        if(tempCRS==null)
-            throw new TransformException(Errors.format(
-                      ErrorKeys.CANT_REDUCE_TO_TWO_DIMENSIONS_$1,
-                      coordinateReferenceSystem));
-		// final CoordinateSystem tempCS = tempCRS.getCoordinateSystem();
-		// final MathTransform preTransform;
-		// if (tempCS.getAxis(0).getDirection().absolute().equals(
-		// AxisDirection.NORTH)) {
-		// preTransform = ProjectiveTransform.create(new AffineTransform(0, 1,
-		// 1, 0, 0, 0));
-		//
-		// } else
-		// preTransform = ProjectiveTransform.create(AffineTransform
-		// .getTranslateInstance(0, 0));
-
-		// DJB: be much wiser if the requested image is larger than the world
-		// (this happens VERY OFTEN)
-		// we first convert to WSG84 and check to see if we're outside the
-		// 'world'
-		// bbox
-		final double[] cs = new double[4];
-		final double[] csLatLong = new double[4];
-		final Coordinate p1 = new Coordinate(envelope.getMinX(), envelope
-				.getMinY());
-		final Coordinate p2 = new Coordinate(envelope.getMaxX(), envelope
-				.getMaxY());
-		cs[0] = p1.x;
-		cs[1] = p1.y;
-		cs[2] = p2.x;
-		cs[3] = p2.y;
-
-		// transform the provided crs to WGS84 lon,lat
-		final MathTransform transform = CRS.findMathTransform(tempCRS,
-				DefaultGeographicCRS.WGS84, true);
-		transform.transform(cs, 0, csLatLong, 0, 2);
-
-		// in long/lat format
-		if ((csLatLong[0] < -180) || (csLatLong[0] > 180)
-				|| (csLatLong[2] < -180) || (csLatLong[2] > 180)
-				|| (csLatLong[1] < -90) || (csLatLong[1] > 90)
-				|| (csLatLong[3] < -90) || (csLatLong[3] > 90)) {
-			// we have a problem -- the bbox is outside the 'world' so distance
-			// will fail we handle this by making a new measurement for a smaller portion
-			// of the image - the portion thats inside the world.
-			// If the request is outside the world then we need to throw an
-			// error
-
-			if ((csLatLong[0] > csLatLong[2]) || (csLatLong[1] > csLatLong[3]))
-				throw new IllegalArgumentException("BBox is backwards");
-			if (((csLatLong[0] < -180) || (csLatLong[0] > 180))
-					&& ((csLatLong[2] < -180) || (csLatLong[2] > 180))
-					&& ((csLatLong[1] < -90) || (csLatLong[1] > 90))
-					&& ((csLatLong[3] < -90) || (csLatLong[3] > 90)))
-				throw new IllegalArgumentException(
-						"World isn't in the requested bbox");
-
-			// okay, all good. We need to find the world bbox intersect the
-			// requested bbox then we're going to convert that back to the
-			// original coordinate reference system and from there we can find
-			// the (x1,y2) and (x2,y2) of this new bbox.
-			// At that point we can do simple math to find the distance.
-
-			final double[] newCsLatLong = new double[4]; // intersected with
-			// the world bbox
-
-			newCsLatLong[0] = Math.min(Math.max(csLatLong[0], -180), 180);
-			newCsLatLong[1] = Math.min(Math.max(csLatLong[1], -90), 90);
-			newCsLatLong[2] = Math.min(Math.max(csLatLong[2], -180), 180);
-			newCsLatLong[3] = Math.min(Math.max(csLatLong[3], -90), 90);
-
-			double[] origProject = new double[4];
-			transform.transform(newCsLatLong, 0, origProject, 0, 2);
-
-			// have the truncated bbox in the original projection, so we can
-			// find the image (x,y) for the two points.
-			double image_min_x = (origProject[0] - envelope.getMinX())
-					/ envelope.getWidth() * imageWidth;
-			double image_max_x = (origProject[2] - envelope.getMinX())
-					/ envelope.getWidth() * imageWidth;
-
-			double image_min_y = (origProject[1] - envelope.getMinY())
-					/ envelope.getHeight() * imageHeight;
-			double image_max_y = (origProject[3] - envelope.getMinY())
-					/ envelope.getHeight() * imageHeight;
-
-			double distance_ground = JTS.orthodromicDistance(new Coordinate(
-					newCsLatLong[0], newCsLatLong[1]), new Coordinate(
-					newCsLatLong[2], newCsLatLong[3]),
-					DefaultGeographicCRS.WGS84);
-			double pixel_distance = Math.sqrt((image_max_x - image_min_x)
-					* (image_max_x - image_min_x) + (image_max_y - image_min_y)
-					* (image_max_y - image_min_y));
-			double pixel_distance_m = pixel_distance / DPI * 2.54 / 100.0;
-			return distance_ground / pixel_distance_m;
-			// remember, this is the denominator, not the actual scale;
-		}
-
-		// simboss:
-		// this way we never ran into problems with lat,lon lon,lat
-		double diagonalGroundDistance = JTS.orthodromicDistance(new Coordinate(
-				csLatLong[0], csLatLong[1]), new Coordinate(csLatLong[2],
-				csLatLong[3]), DefaultGeographicCRS.WGS84);
-		// pythagorus theorm
-		double diagonalPixelDistancePixels = Math.sqrt(imageWidth * imageWidth
-				+ imageHeight * imageHeight);
-		double diagonalPixelDistanceMeters = diagonalPixelDistancePixels / DPI
-				* 2.54 / 100; // 2.54 = cm/inch, 100= cm/m
-		return diagonalGroundDistance / diagonalPixelDistanceMeters;
-		// remember, this is the denominator, not the actual scale;
-	}
-    
-    final static double OGC_DEGREE_TO_METERS = 6378137.0 * 2.0 * Math.PI / 360;
-    
-    /**
-     * This method performs the computation using the methods suggested by the OGC SLD specification, page 26.
-     * @param envelope
-     * @param imageWidth
-     * @return
-     */
-    public static double calculateOGCScale(ReferencedEnvelope envelope, int imageWidth, Map hints) {
-        // if it's geodetic, we're dealing with lat/lon unit measures
-        if(envelope.getCoordinateReferenceSystem() instanceof GeographicCRS) {
-            return (envelope.getWidth() * OGC_DEGREE_TO_METERS) / (imageWidth / getDpi(hints) * 0.0254);
-        } else {
-            return envelope.getWidth() / (imageWidth / getDpi(hints) * 0.0254);
-        }
-    }
-    
-    /**
-     * This method performs the computation using the methods suggested by the OGC SLD specification, page 26.
-     * @param CRS the coordinate reference system. Used to check if we are operating in degrees or
-     * meters.
-     * @param worldToScreen the transformation mapping world coordinates to screen coordinates. Might
-     * specify a rotation in addition to translation and scaling.
-     * @return
-     */
-    public static double calculateOGCScaleAffine(CoordinateReferenceSystem crs,AffineTransform worldToScreen, Map hints) {
-        double scale = XAffineTransform.getScale(worldToScreen);
-        // if it's geodetic, we're dealing with lat/lon unit measures
-        if(crs instanceof GeographicCRS) {
-            return (OGC_DEGREE_TO_METERS * getDpi(hints))/(scale * 0.0254);
-        } else {            
-            return (getDpi(hints))/(scale * 0.0254);
-        }
-    }
-
-    /**
-     * First searches the hints for the scale denominator hint otherwise calls 
-     * {@link #calculateScale(Envelope, CoordinateReferenceSystem, int, int, double)}.  If
-     * the hints contains a DPI then that DPI is used otherwise 90 is used (the OGS default).
-     */
-    public static double calculateScale(ReferencedEnvelope envelope, int imageWidth,int imageHeight,
-            Map hints )
-	throws TransformException, FactoryException
-    {
-        
-        if( hints!=null && hints.containsKey("declaredScaleDenominator")){
-            Double scale=(Double) hints.get("declaredScaleDenominator");
-            if( scale.doubleValue()<=0 )
-                throw new IllegalArgumentException("the declaredScaleDenominator must be greater than 0, was: "+scale.doubleValue());
-            return scale.doubleValue();
-        }
-            
-        return calculateScale(envelope, imageWidth, imageHeight, getDpi(hints));
-    }
-
-    /**
-     * Either gets a DPI from the hints, or return the OGC standard, stating that a pixel is 0.28 mm
-     * (the result is a non integer DPI...)
-     * @param hints 
-     * @return DPI as doubles, to avoid issues with integer trunking in scale computation expression
-     */
-    private static double getDpi(Map hints) {
-        if( hints!=null && hints.containsKey("dpi") ){
-            return ((Integer)hints.get("dpi")).intValue();
-        }else{
-            return  25.4 / 0.28;   // 90 = OGC standard
-        }
-    }
-	
-	/**
-	 * Find the scale denominator of the map. Method: 1. find the diagonal
-	 * distance (meters) 2. find the diagonal distance (pixels) 3. find the
-	 * diagonal distance (meters) -- use DPI 4. calculate scale (#1/#2)
-	 * 
-	 * NOTE: return the scale denominator not the actual scale (1/scale =
-	 * denominator)
-	 * 
-	 * TODO: (SLD spec page 28): Since it is common to integrate the output of
-	 * multiple servers into a single displayed result in the web-mapping
-	 * environment, it is important that different map servers have consistent
-	 * behaviour with respect to processing scales, so that all of the
-	 * independent servers will select or deselect rules at the same scales. To
-	 * insure consistent behaviour, scales relative to coordinate spaces must be
-	 * handled consistently between map servers. For geographic coordinate
-	 * systems, which use angular units, the angular coverage of a map should be
-	 * converted to linear units for computation of scale by using the
-	 * circumference of the Earth at the equator and by assuming perfectly
-	 * square linear units. For linear coordinate systems, the size of the
-	 * coordinate space should be used directly without compensating for
-	 * distortions in it with respect to the shape of the real Earth.
-	 * 
-	 * NOTE: we are actually doing a a much more exact calculation, and
-	 * accounting for non-square pixels (which are allowed in WMS) ADDITIONAL
-	 * NOTE from simboss: I added soe minor fixes. See below.
-	 * 
-	 * @param envelope
-	 * @param imageWidth
-	 * @param imageHeight
-	 * @param DPI
-	 *            screen dots per inch (OGC standard is 90)
-	 * 
-	 * 
-	 * TODO should I take into account also the destination CRS? Otherwise I am
-	 * just assuming that the final crs is lon,lat that is it maps lon to x (n
-	 * raster space) and lat to y (in raster space).
-	 * @throws TransformException
-	 * @throws FactoryException
-	 * 
-	 */
-	public static double calculateScale(ReferencedEnvelope envelope,
-			int imageWidth, int imageHeight, double DPI)
-			throws TransformException, FactoryException {
-
-		final double diagonalGroundDistance;
-		if (!(envelope.getCoordinateReferenceSystem() instanceof EngineeringCRS)) { // geographic or cad?
-			// //
-			//
-			// get CRS2D for this referenced envelope, check that its 2d
-			//
-			// //
-			final CoordinateReferenceSystem tempCRS = CRS.getHorizontalCRS(envelope.getCoordinateReferenceSystem());
-	        if(tempCRS==null)
-	            throw new TransformException(Errors.format(
-	                      ErrorKeys.CANT_REDUCE_TO_TWO_DIMENSIONS_$1,
-	                      envelope.getCoordinateReferenceSystem()));
-			// make sure the crs is 2d
-			envelope = new ReferencedEnvelope((Envelope) envelope, tempCRS);
-			final MathTransform toWGS84 = CRS.findMathTransform(tempCRS,
-					DefaultGeographicCRS.WGS84);
-
-			// //
-			// Try to compute the source crs envelope, either by asking CRS or
-			// by trying to project the WGS84 envelope (world) to the specified
-			// CRS
-			// //
-			GeneralEnvelope sourceCRSEnvelope = (GeneralEnvelope) CRS
-					.getEnvelope(tempCRS);
-			if (sourceCRSEnvelope == null) {
-				try {
-					// try to compute the envelope by reprojecting the WGS84
-					// envelope
-					sourceCRSEnvelope = CRS.transform(toWGS84
-							.inverse(), CRS.getEnvelope(DefaultGeographicCRS.WGS84));
-				} catch (TransformException e) {
-					// for some transformations this is normal, it's not possible
-					// to project the whole WGS84 envelope in many transforms,
-					// such as Mercator or Gauss (the transform does diverge)
-				}catch ( AssertionError ae){
-                                    // same reason as above basically.  For some 
-                                    // projections the assertion will complain.  Nothing can be done about this
-                                }
-			}
-
-			// //
-			//
-			// Make sure it intersect the world in the source projection by
-			// intersecting the provided envelope with the envelope of its crs.
-			//
-			// This will also prevent us from having problems with requests for
-			// images bigger than the world (thanks Dave!!!)
-			//
-			// It is important to note that I also have to update the image
-			// width in case the provided envelope is bigger than the envelope of the
-			// source crs.
-			// //
-			final GeneralEnvelope intersectedEnvelope = new GeneralEnvelope(
-					envelope);
-			if (sourceCRSEnvelope != null) {
-				intersectedEnvelope.intersect(sourceCRSEnvelope);
-				if (intersectedEnvelope.isEmpty())
-					throw new IllegalArgumentException(
-							"The provided envelope is outside the source CRS definition area");
-				if (!intersectedEnvelope.equals(envelope)) {
-					final double scale0 = intersectedEnvelope.getLength(0)
-							/ envelope.getLength(0);
-					final double scale1 = intersectedEnvelope.getLength(1)
-							/ envelope.getLength(1);
-					imageWidth *= scale0;
-					imageHeight *= scale1;
-				}
-			}
-
-			// //
-			//
-			// Go to WGS84 in order to see how things are there
-			//
-			// //
-			final GeneralEnvelope geographicEnvelope = CRS.transform(
-					toWGS84, intersectedEnvelope);
-			geographicEnvelope.setCoordinateReferenceSystem(DefaultGeographicCRS.WGS84);
-
-			// //
-			//
-			// Instantiate a geodetic calculator for GCS WGS84 and get the
-			// orthodromic distance between LLC and UC of the geographic
-			// envelope.
-			//
-			// //
-			final GeodeticCalculator calculator = new GeodeticCalculator(
-					DefaultGeographicCRS.WGS84);
-			final DirectPosition lowerLeftCorner = geographicEnvelope
-					.getLowerCorner();
-			final DirectPosition upperRightCorner = geographicEnvelope
-					.getUpperCorner();
-			calculator.setStartingGeographicPoint(lowerLeftCorner
-					.getOrdinate(0), lowerLeftCorner.getOrdinate(1));
-			calculator.setDestinationGeographicPoint(upperRightCorner
-					.getOrdinate(0), upperRightCorner.getOrdinate(1));
-			diagonalGroundDistance = calculator
-					.getOrthodromicDistance();
-		} else {
-			// if it's an engineering crs, compute only the graphical scale, assuming a CAD space
-			diagonalGroundDistance = Math.sqrt(envelope.getWidth() * envelope.getWidth()
-					+ envelope.getHeight() * envelope.getHeight());
-		}
-
-		// //
-		//
-		// Compute the distances on the requested image using the provided DPI.
-		//
-		// //
-		// pythagorus theorm
-		double diagonalPixelDistancePixels = Math.sqrt(imageWidth * imageWidth
-				+ imageHeight * imageHeight);
-		double diagonalPixelDistanceMeters = diagonalPixelDistancePixels / DPI
-				* 2.54 / 100; // 2.54 = cm/inch, 100= cm/m
-		return diagonalGroundDistance / diagonalPixelDistanceMeters;
-		// remember, this is the denominator, not the actual scale;
-	}
-
-	
-	/**
-	 * This worldToScreenTransform method makes the assumption that the crs is
-	 * in Lon,Lat or Lat,Lon. If the provided envelope does not carry along a
-	 * crs the assumption that the map extent is in the classic Lon,Lat form. In
-	 * case the provided envelope is of type.
-	 * 
-	 * Note that this method takes into account also the OGC standard with
-	 * respect to the relation between pixels and sample.
-	 * 
-	 * @param mapExtent
-	 *            The envelope of the map in lon,lat
-	 * @param paintArea
-	 *            The area to paint as a rectangle
-	 * @param destinationCrs
-	 * @throws TransformException 
-	 * @todo add georeferenced envelope check when merge with trunk will
-	 *         be performed
-	 * 
-	 */
-	public static AffineTransform worldToScreenTransform(Envelope mapExtent,
-			Rectangle paintArea, CoordinateReferenceSystem destinationCrs) throws TransformException {
-
-			// is the crs also lon,lat?
-		final CoordinateReferenceSystem crs2D= CRS.getHorizontalCRS(destinationCrs);
-		if(crs2D==null)
-			throw new TransformException(Errors.format(
-                    ErrorKeys.CANT_REDUCE_TO_TWO_DIMENSIONS_$1,
-                    destinationCrs));
-		final boolean lonFirst = crs2D
-				.getCoordinateSystem().getAxis(0).getDirection().absolute()
-				.equals(AxisDirection.EAST);
-		final GeneralEnvelope newEnvelope = lonFirst ? new GeneralEnvelope(
-				new double[] { mapExtent.getMinX(), mapExtent.getMinY() },
-				new double[] { mapExtent.getMaxX(), mapExtent.getMaxY() })
-				: new GeneralEnvelope(new double[] { mapExtent.getMinY(),
-						mapExtent.getMinX() }, new double[] {
-						mapExtent.getMaxY(), mapExtent.getMaxX() });
-		newEnvelope.setCoordinateReferenceSystem(destinationCrs);
-
-		//			
-		// with this method I can build a world to grid transform
-		// without adding half of a pixel translations. The cost
-        // is a hashtable lookup. The benefit is reusing the last
-        // transform (instead of creating a new one) if the grid
-        // and envelope are the same one than during last invocation.
-        final GridToEnvelopeMapper m = (GridToEnvelopeMapper) gridToEnvelopeMappers.get();
-        m.setGridRange(new GridEnvelope2D(paintArea));
-        m.setEnvelope(newEnvelope);
-        return (AffineTransform) (m.createTransform().inverse());
-
-
-	}
-	
-	/**
-     * Finds the centroid of the input geometry if input = point, line, polygon
-     * --> return a point that represents the centroid of that geom if input =
-     * geometry collection --> return a multipoint that represents the centoid
-     * of each sub-geom
-     * 
-     * @param g
-     */
-    public static Geometry getCentroid(Geometry g) {
-        if(g instanceof MultiPoint) {
-            return g;
-        } else if (g instanceof GeometryCollection) {
-            final GeometryCollection gc = (GeometryCollection) g;
-            final Coordinate[] pts = new Coordinate[gc.getNumGeometries()];
-            final int length = gc.getNumGeometries();
-            for (int t = 0; t < length; t++) {
-                pts[t] = pointInGeometry(gc.getGeometryN(t)).getCoordinate();
-            }
-            return g.getFactory().createMultiPoint(pts);
-        } else if (g != null) {
-            return pointInGeometry(g);
-        }
-        return null;
-    }
-    
-    private static Geometry pointInGeometry(Geometry g) {
-        if(g instanceof Polygon) {
-            Point p = g.getCentroid();
-            // if the geometry is heavily generalized centroid computation may fail and return NaN
-            if(Double.isNaN(p.getX()) || Double.isNaN(p.getY()))
-                return g.getFactory().createPoint(g.getCoordinate());
-            if(!g.contains(p))
-                try {
-                    return g.getInteriorPoint();
-                } catch(Exception e) {
-                    // generalized geometries might make interior point go bye bye
-                    return p;
-                }
-            else
-                return p;
-        } else {
-            return g.getCentroid();
-        }
-    }
-}
-=======
-/*
- *    GeoTools - The Open Source Java GIS Toolkit
- *    http://geotools.org
- * 
- *    (C) 2004-2008, Open Source Geospatial Foundation (OSGeo)
- *
- *    This library is free software; you can redistribute it and/or
- *    modify it under the terms of the GNU Lesser General Public
- *    License as published by the Free Software Foundation;
- *    version 2.1 of the License.
- *
- *    This library is distributed in the hope that it will be useful,
- *    but WITHOUT ANY WARRANTY; without even the implied warranty of
- *    MERCHANTABILITY or FITNESS FOR A PARTICULAR PURPOSE.  See the GNU
- *    Lesser General Public License for more details.
- */
-package org.geotools.renderer.lite;
-
-import java.awt.Rectangle;
-import java.awt.geom.AffineTransform;
-import java.awt.geom.NoninvertibleTransformException;
-import java.awt.geom.Point2D;
-import java.util.Map;
-import java.util.logging.Level;
-import java.util.logging.Logger;
-
-import org.geotools.coverage.grid.GridEnvelope2D;
-import org.geotools.geometry.Envelope2D;
-import org.geotools.geometry.GeneralEnvelope;
-import org.geotools.geometry.jts.JTS;
-import org.geotools.geometry.jts.ReferencedEnvelope;
-import org.geotools.referencing.CRS;
-import org.geotools.referencing.GeodeticCalculator;
-import org.geotools.referencing.crs.DefaultGeographicCRS;
-import org.geotools.referencing.operation.builder.GridToEnvelopeMapper;
-import org.geotools.resources.i18n.ErrorKeys;
-import org.geotools.resources.i18n.Errors;
-import org.geotools.referencing.operation.matrix.XAffineTransform;
-import org.opengis.geometry.DirectPosition;
-import org.opengis.geometry.MismatchedDimensionException;
-import org.opengis.referencing.FactoryException;
-import org.opengis.referencing.crs.CoordinateReferenceSystem;
-import org.opengis.referencing.crs.EngineeringCRS;
-import org.opengis.referencing.crs.GeographicCRS;
-import org.opengis.referencing.cs.AxisDirection;
-import org.opengis.referencing.datum.PixelInCell;
-import org.opengis.referencing.operation.MathTransform;
-import org.opengis.referencing.operation.TransformException;
-
-import com.vividsolutions.jts.geom.Coordinate;
-import com.vividsolutions.jts.geom.Envelope;
-import com.vividsolutions.jts.geom.Geometry;
-import com.vividsolutions.jts.geom.GeometryCollection;
-import com.vividsolutions.jts.geom.Point;
-import com.vividsolutions.jts.geom.Polygon;
-
-/**
- * Class for holding utility functions that are common tasks for people using
- * the "StreamingRenderer/Renderer".
- * 
- * 
- * @author dblasby
- * @author Simone Giannecchini
- * @source $URL: http://svn.osgeo.org/geotools/tags/2.6-M2/modules/library/render/src/main/java/org/geotools/renderer/lite/RendererUtilities.java $
- */
-public final class RendererUtilities {
-
-	private final static Logger LOGGER = org.geotools.util.logging.Logging.getLogger(RendererUtilities.class.getName());
-
-    /**
-     * Helber class for building affine transforms. We use one instance per thread,
-     * in order to avoid the need for {@code synchronized} statements.
-     */
-    private static final ThreadLocal<GridToEnvelopeMapper> gridToEnvelopeMappers =
-            new ThreadLocal<GridToEnvelopeMapper>() {
-                @Override
-                protected GridToEnvelopeMapper initialValue() {
-                    final GridToEnvelopeMapper mapper = new GridToEnvelopeMapper();
-                    mapper.setGridType(PixelInCell.CELL_CORNER);
-                    return mapper;
-                }
-    };
-
-	/**
-	 * Utilities classes should not be instantiated.
-	 * 
-	 */
-	private RendererUtilities() {
-	};
-
-	/**
-	 * Sets up the affine transform <p/> ((Taken from the old LiteRenderer))
-	 * 
-	 * @param mapExtent
-	 *            the map extent
-	 * @param paintArea
-	 *            the size of the rendering output area
-	 * @return a transform that maps from real world coordinates to the screen
-	 * @deprecated Uses the alternative based on <code>ReferencedEnvelope</code>
-	 *             that doe not assume anything on axes order.
-	 * 
-	 */
-	public static AffineTransform worldToScreenTransform(Envelope mapExtent,
-			Rectangle paintArea) {
-		double scaleX = paintArea.getWidth() / mapExtent.getWidth();
-		double scaleY = paintArea.getHeight() / mapExtent.getHeight();
-
-		double tx = -mapExtent.getMinX() * scaleX;
-		double ty = (mapExtent.getMinY() * scaleY) + paintArea.getHeight();
-
-		AffineTransform at = new AffineTransform(scaleX, 0.0d, 0.0d, -scaleY,
-				tx, ty);
-		AffineTransform originTranslation = AffineTransform
-				.getTranslateInstance(paintArea.x, paintArea.y);
-		originTranslation.concatenate(at);
-
-		return originTranslation != null ? originTranslation : at;
-	}
-
-	/**
-	 * Sets up the affine transform <p/>
-	 * 
-	 * NOTE It is worth to note that here we do not take into account the half a
-	 * pixel translation stated by ogc for coverages bounds. One reason is that
-	 * WMS 1.1.1 does not follow it!!!
-	 * 
-	 * @param mapExtent
-	 *            the map extent
-	 * @param paintArea
-	 *            the size of the rendering output area
-	 * @return a transform that maps from real world coordinates to the screen
-	 */
-	public static AffineTransform worldToScreenTransform(
-			ReferencedEnvelope mapExtent, Rectangle paintArea) {
-
-		// //
-		//
-		// Convert the JTS envelope and get the transform
-		//
-		// //
-		final Envelope2D genvelope = new Envelope2D(mapExtent);
-
-		// //
-		//
-		// Get the transform
-		//
-		// //
-            final GridToEnvelopeMapper m = (GridToEnvelopeMapper) gridToEnvelopeMappers.get();
-		try {
-            m.setGridRange(new GridEnvelope2D(paintArea));
-            m.setEnvelope(genvelope);
-            return m.createAffineTransform().createInverse();
-		} catch (MismatchedDimensionException e) {
-			LOGGER.log(Level.WARNING, e.getLocalizedMessage(), e);
-			return null;
-		} catch (NoninvertibleTransformException e) {
-			LOGGER.log(Level.WARNING, e.getLocalizedMessage(), e);
-			return null;
-		}
-
-	}
-
-
-    /**
-     * Creates the map's bounding box in real world coordinates.
-     * 
-     * @param worldToScreen
-     *            a transform which converts World coordinates to screen pixel coordinates. No
-     *            assumptions are done on axis order as this is assumed to be pre-calculated. The
-     *            affine transform may specify an rotation, in case the envelope will encompass the
-     *            complete (rotated) world polygon.
-     * @param paintArea
-     *            the size of the rendering output area
-     * @return the envelope in world coordinates corresponding to the screen rectangle.
-     */
-    public static Envelope createMapEnvelope(Rectangle paintArea, AffineTransform worldToScreen)
-            throws NoninvertibleTransformException {
-        //
-        // (X1,Y1) (X2,Y1)
-        //
-        // (X1,Y2) (X2,Y2)
-        double[] pts = new double[8];
-        pts[0] = paintArea.getMinX();
-        pts[1] = paintArea.getMinY();
-        pts[2] = paintArea.getMaxX();
-        pts[3] = paintArea.getMinY();
-        pts[4] = paintArea.getMaxX();
-        pts[5] = paintArea.getMaxY();
-        pts[6] = paintArea.getMinX();
-        pts[7] = paintArea.getMaxY();
-        worldToScreen.inverseTransform(pts, 0, pts, 0, 4);
-        double xMin = Double.MAX_VALUE;
-        double yMin = Double.MAX_VALUE;
-        double xMax = Double.MIN_VALUE;
-        double yMax = Double.MIN_VALUE;
-        for (int i = 0; i < 4; i++) {
-            xMin = Math.min(xMin, pts[2 * i]);
-            yMin = Math.min(yMin, pts[2 * i + 1]);
-            xMax = Math.max(xMax, pts[2 * i]);
-            yMax = Math.max(yMax, pts[2 * i + 1]);
-        }
-        return new Envelope(xMin, xMax, yMin, yMax);
-    }
-
-    /**
-     * Creates the map's bounding box in real world coordinates
-     * <p/>
-     * 
-     * NOTE It is worth to note that here we do not take into account the half a pixel translation
-     * stated by ogc for coverages bounds. One reason is that WMS 1.1.1 does not follow it!!!
-     * 
-     * @param worldToScreen
-     *            a transform which converts World coordinates to screen pixel coordinates.
-     * @param paintArea
-     *            the size of the rendering output area
-     */
-    public static ReferencedEnvelope createMapEnvelope(Rectangle paintArea,
-            AffineTransform worldToScreen, final CoordinateReferenceSystem crs)
-            throws NoninvertibleTransformException {
-
-        // //
-        //
-        // Make sure the CRS is 2d
-        //
-        // //
-        final CoordinateReferenceSystem crs2d = CRS.getHorizontalCRS(crs);
-        if (crs2d == null)
-            throw new UnsupportedOperationException(Errors.format(
-                    ErrorKeys.CANT_REDUCE_TO_TWO_DIMENSIONS_$1, crs));
-
-        Envelope env = createMapEnvelope(paintArea, worldToScreen);
-        return new ReferencedEnvelope(env, crs2d);
-    }
-
-	/**
-	 * Find the scale denominator of the map. Method: 1. find the diagonal
-	 * distance (meters) 2. find the diagonal distance (pixels) 3. find the
-	 * diagonal distance (meters) -- use DPI 4. calculate scale (#1/#2)
-	 * 
-	 * NOTE: return the scale denominator not the actual scale (1/scale =
-	 * denominator)
-	 * 
-	 * TODO: (SLD spec page 28): Since it is common to integrate the output of
-	 * multiple servers into a single displayed result in the web-mapping
-	 * environment, it is important that different map servers have consistent
-	 * behaviour with respect to processing scales, so that all of the
-	 * independent servers will select or deselect rules at the same scales. To
-	 * insure consistent behaviour, scales relative to coordinate spaces must be
-	 * handled consistently between map servers. For geographic coordinate
-	 * systems, which use angular units, the angular coverage of a map should be
-	 * converted to linear units for computation of scale by using the
-	 * circumference of the Earth at the equator and by assuming perfectly
-	 * square linear units. For linear coordinate systems, the size of the
-	 * coordinate space should be used directly without compensating for
-	 * distortions in it with respect to the shape of the real Earth.
-	 * 
-	 * NOTE: we are actually doing a a much more exact calculation, and
-	 * accounting for non-square pixels (which are allowed in WMS) ADDITIONAL
-	 * NOTE from simboss: I added soe minor fixes. See below.
-	 * 
-	 * @param envelope
-	 * @param coordinateReferenceSystem
-	 * @param imageWidth
-	 * @param imageHeight
-	 * @param DPI
-	 *            screen dots per inch (OGC standard is 90)
-	 * @throws TransformException
-	 * @throws FactoryException
-	 * 
-	 * @deprecated
-	 */
-	public static double calculateScale(Envelope envelope,
-			CoordinateReferenceSystem coordinateReferenceSystem,
-			int imageWidth, int imageHeight, double DPI)
-			throws TransformException, FactoryException {
-
-
-		final CoordinateReferenceSystem tempCRS = CRS.getHorizontalCRS(coordinateReferenceSystem);
-        if(tempCRS==null)
-            throw new TransformException(Errors.format(
-                      ErrorKeys.CANT_REDUCE_TO_TWO_DIMENSIONS_$1,
-                      coordinateReferenceSystem));
-		// final CoordinateSystem tempCS = tempCRS.getCoordinateSystem();
-		// final MathTransform preTransform;
-		// if (tempCS.getAxis(0).getDirection().absolute().equals(
-		// AxisDirection.NORTH)) {
-		// preTransform = ProjectiveTransform.create(new AffineTransform(0, 1,
-		// 1, 0, 0, 0));
-		//
-		// } else
-		// preTransform = ProjectiveTransform.create(AffineTransform
-		// .getTranslateInstance(0, 0));
-
-		// DJB: be much wiser if the requested image is larger than the world
-		// (this happens VERY OFTEN)
-		// we first convert to WSG84 and check to see if we're outside the
-		// 'world'
-		// bbox
-		final double[] cs = new double[4];
-		final double[] csLatLong = new double[4];
-		final Coordinate p1 = new Coordinate(envelope.getMinX(), envelope
-				.getMinY());
-		final Coordinate p2 = new Coordinate(envelope.getMaxX(), envelope
-				.getMaxY());
-		cs[0] = p1.x;
-		cs[1] = p1.y;
-		cs[2] = p2.x;
-		cs[3] = p2.y;
-
-		// transform the provided crs to WGS84 lon,lat
-		final MathTransform transform = CRS.findMathTransform(tempCRS,
-				DefaultGeographicCRS.WGS84, true);
-		transform.transform(cs, 0, csLatLong, 0, 2);
-
-		// in long/lat format
-		if ((csLatLong[0] < -180) || (csLatLong[0] > 180)
-				|| (csLatLong[2] < -180) || (csLatLong[2] > 180)
-				|| (csLatLong[1] < -90) || (csLatLong[1] > 90)
-				|| (csLatLong[3] < -90) || (csLatLong[3] > 90)) {
-			// we have a problem -- the bbox is outside the 'world' so distance
-			// will fail we handle this by making a new measurement for a smaller portion
-			// of the image - the portion thats inside the world.
-			// If the request is outside the world then we need to throw an
-			// error
-
-			if ((csLatLong[0] > csLatLong[2]) || (csLatLong[1] > csLatLong[3]))
-				throw new IllegalArgumentException("BBox is backwards");
-			if (((csLatLong[0] < -180) || (csLatLong[0] > 180))
-					&& ((csLatLong[2] < -180) || (csLatLong[2] > 180))
-					&& ((csLatLong[1] < -90) || (csLatLong[1] > 90))
-					&& ((csLatLong[3] < -90) || (csLatLong[3] > 90)))
-				throw new IllegalArgumentException(
-						"World isn't in the requested bbox");
-
-			// okay, all good. We need to find the world bbox intersect the
-			// requested bbox then we're going to convert that back to the
-			// original coordinate reference system and from there we can find
-			// the (x1,y2) and (x2,y2) of this new bbox.
-			// At that point we can do simple math to find the distance.
-
-			final double[] newCsLatLong = new double[4]; // intersected with
-			// the world bbox
-
-			newCsLatLong[0] = Math.min(Math.max(csLatLong[0], -180), 180);
-			newCsLatLong[1] = Math.min(Math.max(csLatLong[1], -90), 90);
-			newCsLatLong[2] = Math.min(Math.max(csLatLong[2], -180), 180);
-			newCsLatLong[3] = Math.min(Math.max(csLatLong[3], -90), 90);
-
-			double[] origProject = new double[4];
-			transform.transform(newCsLatLong, 0, origProject, 0, 2);
-
-			// have the truncated bbox in the original projection, so we can
-			// find the image (x,y) for the two points.
-			double image_min_x = (origProject[0] - envelope.getMinX())
-					/ envelope.getWidth() * imageWidth;
-			double image_max_x = (origProject[2] - envelope.getMinX())
-					/ envelope.getWidth() * imageWidth;
-
-			double image_min_y = (origProject[1] - envelope.getMinY())
-					/ envelope.getHeight() * imageHeight;
-			double image_max_y = (origProject[3] - envelope.getMinY())
-					/ envelope.getHeight() * imageHeight;
-
-			double distance_ground = JTS.orthodromicDistance(new Coordinate(
-					newCsLatLong[0], newCsLatLong[1]), new Coordinate(
-					newCsLatLong[2], newCsLatLong[3]),
-					DefaultGeographicCRS.WGS84);
-			double pixel_distance = Math.sqrt((image_max_x - image_min_x)
-					* (image_max_x - image_min_x) + (image_max_y - image_min_y)
-					* (image_max_y - image_min_y));
-			double pixel_distance_m = pixel_distance / DPI * 2.54 / 100.0;
-			return distance_ground / pixel_distance_m;
-			// remember, this is the denominator, not the actual scale;
-		}
-
-		// simboss:
-		// this way we never ran into problems with lat,lon lon,lat
-		double diagonalGroundDistance = JTS.orthodromicDistance(new Coordinate(
-				csLatLong[0], csLatLong[1]), new Coordinate(csLatLong[2],
-				csLatLong[3]), DefaultGeographicCRS.WGS84);
-		// pythagorus theorm
-		double diagonalPixelDistancePixels = Math.sqrt(imageWidth * imageWidth
-				+ imageHeight * imageHeight);
-		double diagonalPixelDistanceMeters = diagonalPixelDistancePixels / DPI
-				* 2.54 / 100; // 2.54 = cm/inch, 100= cm/m
-		return diagonalGroundDistance / diagonalPixelDistanceMeters;
-		// remember, this is the denominator, not the actual scale;
-	}
-    
-    final static double OGC_DEGREE_TO_METERS = 6378137.0 * 2.0 * Math.PI / 360;
-    
-    /**
-     * This method performs the computation using the methods suggested by the OGC SLD specification, page 26.
-     * @param envelope
-     * @param imageWidth
-     * @return
-     */
-    public static double calculateOGCScale(ReferencedEnvelope envelope, int imageWidth, Map hints) {
-        // if it's geodetic, we're dealing with lat/lon unit measures
-        if(envelope.getCoordinateReferenceSystem() instanceof GeographicCRS) {
-            return (envelope.getWidth() * OGC_DEGREE_TO_METERS) / (imageWidth / getDpi(hints) * 0.0254);
-        } else {
-            return envelope.getWidth() / (imageWidth / getDpi(hints) * 0.0254);
-        }
-    }
-    
-    /**
-     * This method performs the computation using the methods suggested by the OGC SLD specification, page 26.
-     * @param CRS the coordinate reference system. Used to check if we are operating in degrees or
-     * meters.
-     * @param worldToScreen the transformation mapping world coordinates to screen coordinates. Might
-     * specify a rotation in addition to translation and scaling.
-     * @return
-     */
-    public static double calculateOGCScaleAffine(CoordinateReferenceSystem crs,AffineTransform worldToScreen, Map hints) {
-        double scale = XAffineTransform.getScale(worldToScreen);
-        // if it's geodetic, we're dealing with lat/lon unit measures
-        if(crs instanceof GeographicCRS) {
-            return (OGC_DEGREE_TO_METERS * getDpi(hints))/(scale * 0.0254);
-        } else {            
-            return (getDpi(hints))/(scale * 0.0254);
-        }
-    }
-
-    /**
-     * First searches the hints for the scale denominator hint otherwise calls 
-     * {@link #calculateScale(Envelope, CoordinateReferenceSystem, int, int, double)}.  If
-     * the hints contains a DPI then that DPI is used otherwise 90 is used (the OGS default).
-     */
-    public static double calculateScale(ReferencedEnvelope envelope, int imageWidth,int imageHeight,
-            Map hints )
-	throws TransformException, FactoryException
-    {
-        
-        if( hints!=null && hints.containsKey("declaredScaleDenominator")){
-            Double scale=(Double) hints.get("declaredScaleDenominator");
-            if( scale.doubleValue()<=0 )
-                throw new IllegalArgumentException("the declaredScaleDenominator must be greater than 0, was: "+scale.doubleValue());
-            return scale.doubleValue();
-        }
-            
-        return calculateScale(envelope, imageWidth, imageHeight, getDpi(hints));
-    }
-
-    /**
-     * Either gets a DPI from the hints, or return the OGC standard, stating that a pixel is 0.28 mm
-     * (the result is a non integer DPI...)
-     * @param hints 
-     * @return DPI as doubles, to avoid issues with integer trunking in scale computation expression
-     */
-    private static double getDpi(Map hints) {
-        if( hints!=null && hints.containsKey("dpi") ){
-            return ((Integer)hints.get("dpi")).intValue();
-        }else{
-            return  25.4 / 0.28;   // 90 = OGC standard
-        }
-    }
-	
-	/**
-	 * Find the scale denominator of the map. Method: 1. find the diagonal
-	 * distance (meters) 2. find the diagonal distance (pixels) 3. find the
-	 * diagonal distance (meters) -- use DPI 4. calculate scale (#1/#2)
-	 * 
-	 * NOTE: return the scale denominator not the actual scale (1/scale =
-	 * denominator)
-	 * 
-	 * TODO: (SLD spec page 28): Since it is common to integrate the output of
-	 * multiple servers into a single displayed result in the web-mapping
-	 * environment, it is important that different map servers have consistent
-	 * behaviour with respect to processing scales, so that all of the
-	 * independent servers will select or deselect rules at the same scales. To
-	 * insure consistent behaviour, scales relative to coordinate spaces must be
-	 * handled consistently between map servers. For geographic coordinate
-	 * systems, which use angular units, the angular coverage of a map should be
-	 * converted to linear units for computation of scale by using the
-	 * circumference of the Earth at the equator and by assuming perfectly
-	 * square linear units. For linear coordinate systems, the size of the
-	 * coordinate space should be used directly without compensating for
-	 * distortions in it with respect to the shape of the real Earth.
-	 * 
-	 * NOTE: we are actually doing a a much more exact calculation, and
-	 * accounting for non-square pixels (which are allowed in WMS) ADDITIONAL
-	 * NOTE from simboss: I added soe minor fixes. See below.
-	 * 
-	 * @param envelope
-	 * @param imageWidth
-	 * @param imageHeight
-	 * @param DPI
-	 *            screen dots per inch (OGC standard is 90)
-	 * 
-	 * 
-	 * TODO should I take into account also the destination CRS? Otherwise I am
-	 * just assuming that the final crs is lon,lat that is it maps lon to x (n
-	 * raster space) and lat to y (in raster space).
-	 * @throws TransformException
-	 * @throws FactoryException
-	 * 
-	 */
-	public static double calculateScale(ReferencedEnvelope envelope,
-			int imageWidth, int imageHeight, double DPI)
-			throws TransformException, FactoryException {
-
-		final double diagonalGroundDistance;
-		if (!(envelope.getCoordinateReferenceSystem() instanceof EngineeringCRS)) { // geographic or cad?
-			// //
-			//
-			// get CRS2D for this referenced envelope, check that its 2d
-			//
-			// //
-			final CoordinateReferenceSystem tempCRS = CRS.getHorizontalCRS(envelope.getCoordinateReferenceSystem());
-	        if(tempCRS==null)
-	            throw new TransformException(Errors.format(
-	                      ErrorKeys.CANT_REDUCE_TO_TWO_DIMENSIONS_$1,
-	                      envelope.getCoordinateReferenceSystem()));
-			// make sure the crs is 2d
-			envelope = new ReferencedEnvelope((Envelope) envelope, tempCRS);
-			final MathTransform toWGS84 = CRS.findMathTransform(tempCRS,
-					DefaultGeographicCRS.WGS84);
-
-			// //
-			// Try to compute the source crs envelope, either by asking CRS or
-			// by trying to project the WGS84 envelope (world) to the specified
-			// CRS
-			// //
-			GeneralEnvelope sourceCRSEnvelope = (GeneralEnvelope) CRS
-					.getEnvelope(tempCRS);
-			if (sourceCRSEnvelope == null) {
-				try {
-					// try to compute the envelope by reprojecting the WGS84
-					// envelope
-					sourceCRSEnvelope = CRS.transform(toWGS84
-							.inverse(), CRS.getEnvelope(DefaultGeographicCRS.WGS84));
-				} catch (TransformException e) {
-					// for some transformations this is normal, it's not possible
-					// to project the whole WGS84 envelope in many transforms,
-					// such as Mercator or Gauss (the transform does diverge)
-				}catch ( AssertionError ae){
-                                    // same reason as above basically.  For some 
-                                    // projections the assertion will complain.  Nothing can be done about this
-                                }
-			}
-
-			// //
-			//
-			// Make sure it intersect the world in the source projection by
-			// intersecting the provided envelope with the envelope of its crs.
-			//
-			// This will also prevent us from having problems with requests for
-			// images bigger than the world (thanks Dave!!!)
-			//
-			// It is important to note that I also have to update the image
-			// width in case the provided envelope is bigger than the envelope of the
-			// source crs.
-			// //
-			final GeneralEnvelope intersectedEnvelope = new GeneralEnvelope(
-					envelope);
-			if (sourceCRSEnvelope != null) {
-				intersectedEnvelope.intersect(sourceCRSEnvelope);
-				if (intersectedEnvelope.isEmpty())
-					throw new IllegalArgumentException(
-							"The provided envelope is outside the source CRS definition area");
-				if (!intersectedEnvelope.equals(envelope)) {
-					final double scale0 = intersectedEnvelope.getLength(0)
-							/ envelope.getLength(0);
-					final double scale1 = intersectedEnvelope.getLength(1)
-							/ envelope.getLength(1);
-					imageWidth *= scale0;
-					imageHeight *= scale1;
-				}
-			}
-
-			// //
-			//
-			// Go to WGS84 in order to see how things are there
-			//
-			// //
-			final GeneralEnvelope geographicEnvelope = CRS.transform(
-					toWGS84, intersectedEnvelope);
-			geographicEnvelope.setCoordinateReferenceSystem(DefaultGeographicCRS.WGS84);
-
-			// //
-			//
-			// Instantiate a geodetic calculator for GCS WGS84 and get the
-			// orthodromic distance between LLC and UC of the geographic
-			// envelope.
-			//
-			// //
-			final GeodeticCalculator calculator = new GeodeticCalculator(
-					DefaultGeographicCRS.WGS84);
-			final DirectPosition lowerLeftCorner = geographicEnvelope
-					.getLowerCorner();
-			final DirectPosition upperRightCorner = geographicEnvelope
-					.getUpperCorner();
-			calculator.setStartingGeographicPoint(lowerLeftCorner
-					.getOrdinate(0), lowerLeftCorner.getOrdinate(1));
-			calculator.setDestinationGeographicPoint(upperRightCorner
-					.getOrdinate(0), upperRightCorner.getOrdinate(1));
-			diagonalGroundDistance = calculator
-					.getOrthodromicDistance();
-		} else {
-			// if it's an engineering crs, compute only the graphical scale, assuming a CAD space
-			diagonalGroundDistance = Math.sqrt(envelope.getWidth() * envelope.getWidth()
-					+ envelope.getHeight() * envelope.getHeight());
-		}
-
-		// //
-		//
-		// Compute the distances on the requested image using the provided DPI.
-		//
-		// //
-		// pythagorus theorm
-		double diagonalPixelDistancePixels = Math.sqrt(imageWidth * imageWidth
-				+ imageHeight * imageHeight);
-		double diagonalPixelDistanceMeters = diagonalPixelDistancePixels / DPI
-				* 2.54 / 100; // 2.54 = cm/inch, 100= cm/m
-		return diagonalGroundDistance / diagonalPixelDistanceMeters;
-		// remember, this is the denominator, not the actual scale;
-	}
-
-	
-	/**
-	 * This worldToScreenTransform method makes the assumption that the crs is
-	 * in Lon,Lat or Lat,Lon. If the provided envelope does not carry along a
-	 * crs the assumption that the map extent is in the classic Lon,Lat form. In
-	 * case the provided envelope is of type.
-	 * 
-	 * Note that this method takes into account also the OGC standard with
-	 * respect to the relation between pixels and sample.
-	 * 
-	 * @param mapExtent
-	 *            The envelope of the map in lon,lat
-	 * @param paintArea
-	 *            The area to paint as a rectangle
-	 * @param destinationCrs
-	 * @throws TransformException 
-	 * @todo add georeferenced envelope check when merge with trunk will
-	 *         be performed
-	 * 
-	 */
-	public static AffineTransform worldToScreenTransform(Envelope mapExtent,
-			Rectangle paintArea, CoordinateReferenceSystem destinationCrs) throws TransformException {
-
-			// is the crs also lon,lat?
-		final CoordinateReferenceSystem crs2D= CRS.getHorizontalCRS(destinationCrs);
-		if(crs2D==null)
-			throw new TransformException(Errors.format(
-                    ErrorKeys.CANT_REDUCE_TO_TWO_DIMENSIONS_$1,
-                    destinationCrs));
-		final boolean lonFirst = crs2D
-				.getCoordinateSystem().getAxis(0).getDirection().absolute()
-				.equals(AxisDirection.EAST);
-		final GeneralEnvelope newEnvelope = lonFirst ? new GeneralEnvelope(
-				new double[] { mapExtent.getMinX(), mapExtent.getMinY() },
-				new double[] { mapExtent.getMaxX(), mapExtent.getMaxY() })
-				: new GeneralEnvelope(new double[] { mapExtent.getMinY(),
-						mapExtent.getMinX() }, new double[] {
-						mapExtent.getMaxY(), mapExtent.getMaxX() });
-		newEnvelope.setCoordinateReferenceSystem(destinationCrs);
-
-		//			
-		// with this method I can build a world to grid transform
-		// without adding half of a pixel translations. The cost
-        // is a hashtable lookup. The benefit is reusing the last
-        // transform (instead of creating a new one) if the grid
-        // and envelope are the same one than during last invocation.
-        final GridToEnvelopeMapper m = (GridToEnvelopeMapper) gridToEnvelopeMappers.get();
-        m.setGridRange(new GridEnvelope2D(paintArea));
-        m.setEnvelope(newEnvelope);
-        return (AffineTransform) (m.createTransform().inverse());
-
-
-	}
-	
-	/**
-     * Finds the centroid of the input geometry if input = point, line, polygon
-     * --> return a point that represents the centroid of that geom if input =
-     * geometry collection --> return a multipoint that represents the centoid
-     * of each sub-geom
-     * 
-     * @param g
-     */
-    public static Geometry getCentroid(Geometry g) {
-        if (g instanceof GeometryCollection) {
-            final GeometryCollection gc = (GeometryCollection) g;
-            final Coordinate[] pts = new Coordinate[gc.getNumGeometries()];
-            final int length = gc.getNumGeometries();
-            for (int t = 0; t < length; t++) {
-                pts[t] = pointInGeometry(gc.getGeometryN(t)).getCoordinate();
-            }
-            return g.getFactory().createMultiPoint(pts);
-        } else if (g != null) {
-            return pointInGeometry(g);
-        }
-        return null;
-    }
-    
-    private static Geometry pointInGeometry(Geometry g) {
-        if(g instanceof Polygon) {
-            Point p = g.getCentroid();
-            // if the geometry is heavily generalized centroid computation may fail and return NaN
-            if(Double.isNaN(p.getX()) || Double.isNaN(p.getY()))
-                return g.getFactory().createPoint(g.getCoordinate());
-            if(!g.contains(p))
-                try {
-                    return g.getInteriorPoint();
-                } catch(Exception e) {
-                    // generalized geometries might make interior point go bye bye
-                    return p;
-                }
-            else
-                return p;
-        } else {
-            return g.getCentroid();
-        }
-    }
-}
->>>>>>> 6c6fb34f
+/*
+ *    GeoTools - The Open Source Java GIS Toolkit
+ *    http://geotools.org
+ * 
+ *    (C) 2004-2008, Open Source Geospatial Foundation (OSGeo)
+ *
+ *    This library is free software; you can redistribute it and/or
+ *    modify it under the terms of the GNU Lesser General Public
+ *    License as published by the Free Software Foundation;
+ *    version 2.1 of the License.
+ *
+ *    This library is distributed in the hope that it will be useful,
+ *    but WITHOUT ANY WARRANTY; without even the implied warranty of
+ *    MERCHANTABILITY or FITNESS FOR A PARTICULAR PURPOSE.  See the GNU
+ *    Lesser General Public License for more details.
+ */
+package org.geotools.renderer.lite;
+
+import java.awt.Rectangle;
+import java.awt.geom.AffineTransform;
+import java.awt.geom.NoninvertibleTransformException;
+import java.awt.geom.Point2D;
+import java.util.Map;
+import java.util.logging.Level;
+import java.util.logging.Logger;
+
+import org.geotools.coverage.grid.GridEnvelope2D;
+import org.geotools.geometry.Envelope2D;
+import org.geotools.geometry.GeneralEnvelope;
+import org.geotools.geometry.jts.JTS;
+import org.geotools.geometry.jts.ReferencedEnvelope;
+import org.geotools.referencing.CRS;
+import org.geotools.referencing.GeodeticCalculator;
+import org.geotools.referencing.crs.DefaultGeographicCRS;
+import org.geotools.referencing.operation.builder.GridToEnvelopeMapper;
+import org.geotools.resources.i18n.ErrorKeys;
+import org.geotools.resources.i18n.Errors;
+import org.geotools.referencing.operation.matrix.XAffineTransform;
+import org.opengis.geometry.DirectPosition;
+import org.opengis.geometry.MismatchedDimensionException;
+import org.opengis.referencing.FactoryException;
+import org.opengis.referencing.crs.CoordinateReferenceSystem;
+import org.opengis.referencing.crs.EngineeringCRS;
+import org.opengis.referencing.crs.GeographicCRS;
+import org.opengis.referencing.cs.AxisDirection;
+import org.opengis.referencing.datum.PixelInCell;
+import org.opengis.referencing.operation.MathTransform;
+import org.opengis.referencing.operation.TransformException;
+
+import com.vividsolutions.jts.geom.Coordinate;
+import com.vividsolutions.jts.geom.Envelope;
+import com.vividsolutions.jts.geom.Geometry;
+import com.vividsolutions.jts.geom.GeometryCollection;
+import com.vividsolutions.jts.geom.MultiPoint;
+import com.vividsolutions.jts.geom.Point;
+import com.vividsolutions.jts.geom.Polygon;
+
+/**
+ * Class for holding utility functions that are common tasks for people using
+ * the "StreamingRenderer/Renderer".
+ * 
+ * 
+ * @author dblasby
+ * @author Simone Giannecchini
+ * @source $URL: http://svn.osgeo.org/geotools/tags/2.6.2/modules/library/render/src/main/java/org/geotools/renderer/lite/RendererUtilities.java $
+ */
+public final class RendererUtilities {
+
+	private final static Logger LOGGER = org.geotools.util.logging.Logging.getLogger(RendererUtilities.class.getName());
+
+    /**
+     * Helber class for building affine transforms. We use one instance per thread,
+     * in order to avoid the need for {@code synchronized} statements.
+     */
+    private static final ThreadLocal<GridToEnvelopeMapper> gridToEnvelopeMappers =
+            new ThreadLocal<GridToEnvelopeMapper>() {
+                @Override
+                protected GridToEnvelopeMapper initialValue() {
+                    final GridToEnvelopeMapper mapper = new GridToEnvelopeMapper();
+                    mapper.setGridType(PixelInCell.CELL_CORNER);
+                    return mapper;
+                }
+    };
+
+	/**
+	 * Utilities classes should not be instantiated.
+	 * 
+	 */
+	private RendererUtilities() {
+	};
+
+	/**
+	 * Sets up the affine transform <p/> ((Taken from the old LiteRenderer))
+	 * 
+	 * @param mapExtent
+	 *            the map extent
+	 * @param paintArea
+	 *            the size of the rendering output area
+	 * @return a transform that maps from real world coordinates to the screen
+	 * @deprecated Uses the alternative based on <code>ReferencedEnvelope</code>
+	 *             that doe not assume anything on axes order.
+	 * 
+	 */
+	public static AffineTransform worldToScreenTransform(Envelope mapExtent,
+			Rectangle paintArea) {
+		double scaleX = paintArea.getWidth() / mapExtent.getWidth();
+		double scaleY = paintArea.getHeight() / mapExtent.getHeight();
+
+		double tx = -mapExtent.getMinX() * scaleX;
+		double ty = (mapExtent.getMinY() * scaleY) + paintArea.getHeight();
+
+		AffineTransform at = new AffineTransform(scaleX, 0.0d, 0.0d, -scaleY,
+				tx, ty);
+		AffineTransform originTranslation = AffineTransform
+				.getTranslateInstance(paintArea.x, paintArea.y);
+		originTranslation.concatenate(at);
+
+		return originTranslation != null ? originTranslation : at;
+	}
+
+	/**
+	 * Sets up the affine transform <p/>
+	 * 
+	 * NOTE It is worth to note that here we do not take into account the half a
+	 * pixel translation stated by ogc for coverages bounds. One reason is that
+	 * WMS 1.1.1 does not follow it!!!
+	 * 
+	 * @param mapExtent
+	 *            the map extent
+	 * @param paintArea
+	 *            the size of the rendering output area
+	 * @return a transform that maps from real world coordinates to the screen
+	 */
+	public static AffineTransform worldToScreenTransform(
+			ReferencedEnvelope mapExtent, Rectangle paintArea) {
+
+		// //
+		//
+		// Convert the JTS envelope and get the transform
+		//
+		// //
+		final Envelope2D genvelope = new Envelope2D(mapExtent);
+
+		// //
+		//
+		// Get the transform
+		//
+		// //
+            final GridToEnvelopeMapper m = (GridToEnvelopeMapper) gridToEnvelopeMappers.get();
+		try {
+            m.setGridRange(new GridEnvelope2D(paintArea));
+            m.setEnvelope(genvelope);
+            return m.createAffineTransform().createInverse();
+		} catch (MismatchedDimensionException e) {
+			LOGGER.log(Level.WARNING, e.getLocalizedMessage(), e);
+			return null;
+		} catch (NoninvertibleTransformException e) {
+			LOGGER.log(Level.WARNING, e.getLocalizedMessage(), e);
+			return null;
+		}
+
+	}
+
+
+    /**
+     * Creates the map's bounding box in real world coordinates.
+     * 
+     * @param worldToScreen
+     *            a transform which converts World coordinates to screen pixel coordinates. No
+     *            assumptions are done on axis order as this is assumed to be pre-calculated. The
+     *            affine transform may specify an rotation, in case the envelope will encompass the
+     *            complete (rotated) world polygon.
+     * @param paintArea
+     *            the size of the rendering output area
+     * @return the envelope in world coordinates corresponding to the screen rectangle.
+     */
+    public static Envelope createMapEnvelope(Rectangle paintArea, AffineTransform worldToScreen)
+            throws NoninvertibleTransformException {
+        //
+        // (X1,Y1) (X2,Y1)
+        //
+        // (X1,Y2) (X2,Y2)
+        double[] pts = new double[8];
+        pts[0] = paintArea.getMinX();
+        pts[1] = paintArea.getMinY();
+        pts[2] = paintArea.getMaxX();
+        pts[3] = paintArea.getMinY();
+        pts[4] = paintArea.getMaxX();
+        pts[5] = paintArea.getMaxY();
+        pts[6] = paintArea.getMinX();
+        pts[7] = paintArea.getMaxY();
+        worldToScreen.inverseTransform(pts, 0, pts, 0, 4);
+        double xMin = Double.MAX_VALUE;
+        double yMin = Double.MAX_VALUE;
+        double xMax = -Double.MAX_VALUE;
+        double yMax = -Double.MAX_VALUE;
+        for (int i = 0; i < 4; i++) {
+            xMin = Math.min(xMin, pts[2 * i]);
+            yMin = Math.min(yMin, pts[2 * i + 1]);
+            xMax = Math.max(xMax, pts[2 * i]);
+            yMax = Math.max(yMax, pts[2 * i + 1]);
+        }
+        return new Envelope(xMin, xMax, yMin, yMax);
+    }
+
+    /**
+     * Creates the map's bounding box in real world coordinates
+     * <p/>
+     * 
+     * NOTE It is worth to note that here we do not take into account the half a pixel translation
+     * stated by ogc for coverages bounds. One reason is that WMS 1.1.1 does not follow it!!!
+     * 
+     * @param worldToScreen
+     *            a transform which converts World coordinates to screen pixel coordinates.
+     * @param paintArea
+     *            the size of the rendering output area
+     */
+    public static ReferencedEnvelope createMapEnvelope(Rectangle paintArea,
+            AffineTransform worldToScreen, final CoordinateReferenceSystem crs)
+            throws NoninvertibleTransformException {
+
+        // //
+        //
+        // Make sure the CRS is 2d
+        //
+        // //
+        final CoordinateReferenceSystem crs2d = CRS.getHorizontalCRS(crs);
+        if (crs2d == null)
+            throw new UnsupportedOperationException(Errors.format(
+                    ErrorKeys.CANT_REDUCE_TO_TWO_DIMENSIONS_$1, crs));
+
+        Envelope env = createMapEnvelope(paintArea, worldToScreen);
+        return new ReferencedEnvelope(env, crs2d);
+    }
+
+	/**
+	 * Find the scale denominator of the map. Method: 1. find the diagonal
+	 * distance (meters) 2. find the diagonal distance (pixels) 3. find the
+	 * diagonal distance (meters) -- use DPI 4. calculate scale (#1/#2)
+	 * 
+	 * NOTE: return the scale denominator not the actual scale (1/scale =
+	 * denominator)
+	 * 
+	 * TODO: (SLD spec page 28): Since it is common to integrate the output of
+	 * multiple servers into a single displayed result in the web-mapping
+	 * environment, it is important that different map servers have consistent
+	 * behaviour with respect to processing scales, so that all of the
+	 * independent servers will select or deselect rules at the same scales. To
+	 * insure consistent behaviour, scales relative to coordinate spaces must be
+	 * handled consistently between map servers. For geographic coordinate
+	 * systems, which use angular units, the angular coverage of a map should be
+	 * converted to linear units for computation of scale by using the
+	 * circumference of the Earth at the equator and by assuming perfectly
+	 * square linear units. For linear coordinate systems, the size of the
+	 * coordinate space should be used directly without compensating for
+	 * distortions in it with respect to the shape of the real Earth.
+	 * 
+	 * NOTE: we are actually doing a a much more exact calculation, and
+	 * accounting for non-square pixels (which are allowed in WMS) ADDITIONAL
+	 * NOTE from simboss: I added soe minor fixes. See below.
+	 * 
+	 * @param envelope
+	 * @param coordinateReferenceSystem
+	 * @param imageWidth
+	 * @param imageHeight
+	 * @param DPI
+	 *            screen dots per inch (OGC standard is 90)
+	 * @throws TransformException
+	 * @throws FactoryException
+	 * 
+	 * @deprecated
+	 */
+	public static double calculateScale(Envelope envelope,
+			CoordinateReferenceSystem coordinateReferenceSystem,
+			int imageWidth, int imageHeight, double DPI)
+			throws TransformException, FactoryException {
+
+
+		final CoordinateReferenceSystem tempCRS = CRS.getHorizontalCRS(coordinateReferenceSystem);
+        if(tempCRS==null)
+            throw new TransformException(Errors.format(
+                      ErrorKeys.CANT_REDUCE_TO_TWO_DIMENSIONS_$1,
+                      coordinateReferenceSystem));
+		// final CoordinateSystem tempCS = tempCRS.getCoordinateSystem();
+		// final MathTransform preTransform;
+		// if (tempCS.getAxis(0).getDirection().absolute().equals(
+		// AxisDirection.NORTH)) {
+		// preTransform = ProjectiveTransform.create(new AffineTransform(0, 1,
+		// 1, 0, 0, 0));
+		//
+		// } else
+		// preTransform = ProjectiveTransform.create(AffineTransform
+		// .getTranslateInstance(0, 0));
+
+		// DJB: be much wiser if the requested image is larger than the world
+		// (this happens VERY OFTEN)
+		// we first convert to WSG84 and check to see if we're outside the
+		// 'world'
+		// bbox
+		final double[] cs = new double[4];
+		final double[] csLatLong = new double[4];
+		final Coordinate p1 = new Coordinate(envelope.getMinX(), envelope
+				.getMinY());
+		final Coordinate p2 = new Coordinate(envelope.getMaxX(), envelope
+				.getMaxY());
+		cs[0] = p1.x;
+		cs[1] = p1.y;
+		cs[2] = p2.x;
+		cs[3] = p2.y;
+
+		// transform the provided crs to WGS84 lon,lat
+		final MathTransform transform = CRS.findMathTransform(tempCRS,
+				DefaultGeographicCRS.WGS84, true);
+		transform.transform(cs, 0, csLatLong, 0, 2);
+
+		// in long/lat format
+		if ((csLatLong[0] < -180) || (csLatLong[0] > 180)
+				|| (csLatLong[2] < -180) || (csLatLong[2] > 180)
+				|| (csLatLong[1] < -90) || (csLatLong[1] > 90)
+				|| (csLatLong[3] < -90) || (csLatLong[3] > 90)) {
+			// we have a problem -- the bbox is outside the 'world' so distance
+			// will fail we handle this by making a new measurement for a smaller portion
+			// of the image - the portion thats inside the world.
+			// If the request is outside the world then we need to throw an
+			// error
+
+			if ((csLatLong[0] > csLatLong[2]) || (csLatLong[1] > csLatLong[3]))
+				throw new IllegalArgumentException("BBox is backwards");
+			if (((csLatLong[0] < -180) || (csLatLong[0] > 180))
+					&& ((csLatLong[2] < -180) || (csLatLong[2] > 180))
+					&& ((csLatLong[1] < -90) || (csLatLong[1] > 90))
+					&& ((csLatLong[3] < -90) || (csLatLong[3] > 90)))
+				throw new IllegalArgumentException(
+						"World isn't in the requested bbox");
+
+			// okay, all good. We need to find the world bbox intersect the
+			// requested bbox then we're going to convert that back to the
+			// original coordinate reference system and from there we can find
+			// the (x1,y2) and (x2,y2) of this new bbox.
+			// At that point we can do simple math to find the distance.
+
+			final double[] newCsLatLong = new double[4]; // intersected with
+			// the world bbox
+
+			newCsLatLong[0] = Math.min(Math.max(csLatLong[0], -180), 180);
+			newCsLatLong[1] = Math.min(Math.max(csLatLong[1], -90), 90);
+			newCsLatLong[2] = Math.min(Math.max(csLatLong[2], -180), 180);
+			newCsLatLong[3] = Math.min(Math.max(csLatLong[3], -90), 90);
+
+			double[] origProject = new double[4];
+			transform.transform(newCsLatLong, 0, origProject, 0, 2);
+
+			// have the truncated bbox in the original projection, so we can
+			// find the image (x,y) for the two points.
+			double image_min_x = (origProject[0] - envelope.getMinX())
+					/ envelope.getWidth() * imageWidth;
+			double image_max_x = (origProject[2] - envelope.getMinX())
+					/ envelope.getWidth() * imageWidth;
+
+			double image_min_y = (origProject[1] - envelope.getMinY())
+					/ envelope.getHeight() * imageHeight;
+			double image_max_y = (origProject[3] - envelope.getMinY())
+					/ envelope.getHeight() * imageHeight;
+
+			double distance_ground = JTS.orthodromicDistance(new Coordinate(
+					newCsLatLong[0], newCsLatLong[1]), new Coordinate(
+					newCsLatLong[2], newCsLatLong[3]),
+					DefaultGeographicCRS.WGS84);
+			double pixel_distance = Math.sqrt((image_max_x - image_min_x)
+					* (image_max_x - image_min_x) + (image_max_y - image_min_y)
+					* (image_max_y - image_min_y));
+			double pixel_distance_m = pixel_distance / DPI * 2.54 / 100.0;
+			return distance_ground / pixel_distance_m;
+			// remember, this is the denominator, not the actual scale;
+		}
+
+		// simboss:
+		// this way we never ran into problems with lat,lon lon,lat
+		double diagonalGroundDistance = JTS.orthodromicDistance(new Coordinate(
+				csLatLong[0], csLatLong[1]), new Coordinate(csLatLong[2],
+				csLatLong[3]), DefaultGeographicCRS.WGS84);
+		// pythagorus theorm
+		double diagonalPixelDistancePixels = Math.sqrt(imageWidth * imageWidth
+				+ imageHeight * imageHeight);
+		double diagonalPixelDistanceMeters = diagonalPixelDistancePixels / DPI
+				* 2.54 / 100; // 2.54 = cm/inch, 100= cm/m
+		return diagonalGroundDistance / diagonalPixelDistanceMeters;
+		// remember, this is the denominator, not the actual scale;
+	}
+    
+    final static double OGC_DEGREE_TO_METERS = 6378137.0 * 2.0 * Math.PI / 360;
+    
+    /**
+     * This method performs the computation using the methods suggested by the OGC SLD specification, page 26.
+     * @param envelope
+     * @param imageWidth
+     * @return
+     */
+    public static double calculateOGCScale(ReferencedEnvelope envelope, int imageWidth, Map hints) {
+        // if it's geodetic, we're dealing with lat/lon unit measures
+        if(envelope.getCoordinateReferenceSystem() instanceof GeographicCRS) {
+            return (envelope.getWidth() * OGC_DEGREE_TO_METERS) / (imageWidth / getDpi(hints) * 0.0254);
+        } else {
+            return envelope.getWidth() / (imageWidth / getDpi(hints) * 0.0254);
+        }
+    }
+    
+    /**
+     * This method performs the computation using the methods suggested by the OGC SLD specification, page 26.
+     * @param CRS the coordinate reference system. Used to check if we are operating in degrees or
+     * meters.
+     * @param worldToScreen the transformation mapping world coordinates to screen coordinates. Might
+     * specify a rotation in addition to translation and scaling.
+     * @return
+     */
+    public static double calculateOGCScaleAffine(CoordinateReferenceSystem crs,AffineTransform worldToScreen, Map hints) {
+        double scale = XAffineTransform.getScale(worldToScreen);
+        // if it's geodetic, we're dealing with lat/lon unit measures
+        if(crs instanceof GeographicCRS) {
+            return (OGC_DEGREE_TO_METERS * getDpi(hints))/(scale * 0.0254);
+        } else {            
+            return (getDpi(hints))/(scale * 0.0254);
+        }
+    }
+
+    /**
+     * First searches the hints for the scale denominator hint otherwise calls 
+     * {@link #calculateScale(Envelope, CoordinateReferenceSystem, int, int, double)}.  If
+     * the hints contains a DPI then that DPI is used otherwise 90 is used (the OGS default).
+     */
+    public static double calculateScale(ReferencedEnvelope envelope, int imageWidth,int imageHeight,
+            Map hints )
+	throws TransformException, FactoryException
+    {
+        
+        if( hints!=null && hints.containsKey("declaredScaleDenominator")){
+            Double scale=(Double) hints.get("declaredScaleDenominator");
+            if( scale.doubleValue()<=0 )
+                throw new IllegalArgumentException("the declaredScaleDenominator must be greater than 0, was: "+scale.doubleValue());
+            return scale.doubleValue();
+        }
+            
+        return calculateScale(envelope, imageWidth, imageHeight, getDpi(hints));
+    }
+
+    /**
+     * Either gets a DPI from the hints, or return the OGC standard, stating that a pixel is 0.28 mm
+     * (the result is a non integer DPI...)
+     * @param hints 
+     * @return DPI as doubles, to avoid issues with integer trunking in scale computation expression
+     */
+    private static double getDpi(Map hints) {
+        if( hints!=null && hints.containsKey("dpi") ){
+            return ((Integer)hints.get("dpi")).intValue();
+        }else{
+            return  25.4 / 0.28;   // 90 = OGC standard
+        }
+    }
+	
+	/**
+	 * Find the scale denominator of the map. Method: 1. find the diagonal
+	 * distance (meters) 2. find the diagonal distance (pixels) 3. find the
+	 * diagonal distance (meters) -- use DPI 4. calculate scale (#1/#2)
+	 * 
+	 * NOTE: return the scale denominator not the actual scale (1/scale =
+	 * denominator)
+	 * 
+	 * TODO: (SLD spec page 28): Since it is common to integrate the output of
+	 * multiple servers into a single displayed result in the web-mapping
+	 * environment, it is important that different map servers have consistent
+	 * behaviour with respect to processing scales, so that all of the
+	 * independent servers will select or deselect rules at the same scales. To
+	 * insure consistent behaviour, scales relative to coordinate spaces must be
+	 * handled consistently between map servers. For geographic coordinate
+	 * systems, which use angular units, the angular coverage of a map should be
+	 * converted to linear units for computation of scale by using the
+	 * circumference of the Earth at the equator and by assuming perfectly
+	 * square linear units. For linear coordinate systems, the size of the
+	 * coordinate space should be used directly without compensating for
+	 * distortions in it with respect to the shape of the real Earth.
+	 * 
+	 * NOTE: we are actually doing a a much more exact calculation, and
+	 * accounting for non-square pixels (which are allowed in WMS) ADDITIONAL
+	 * NOTE from simboss: I added soe minor fixes. See below.
+	 * 
+	 * @param envelope
+	 * @param imageWidth
+	 * @param imageHeight
+	 * @param DPI
+	 *            screen dots per inch (OGC standard is 90)
+	 * 
+	 * 
+	 * TODO should I take into account also the destination CRS? Otherwise I am
+	 * just assuming that the final crs is lon,lat that is it maps lon to x (n
+	 * raster space) and lat to y (in raster space).
+	 * @throws TransformException
+	 * @throws FactoryException
+	 * 
+	 */
+	public static double calculateScale(ReferencedEnvelope envelope,
+			int imageWidth, int imageHeight, double DPI)
+			throws TransformException, FactoryException {
+
+		final double diagonalGroundDistance;
+		if (!(envelope.getCoordinateReferenceSystem() instanceof EngineeringCRS)) { // geographic or cad?
+			// //
+			//
+			// get CRS2D for this referenced envelope, check that its 2d
+			//
+			// //
+			final CoordinateReferenceSystem tempCRS = CRS.getHorizontalCRS(envelope.getCoordinateReferenceSystem());
+	        if(tempCRS==null)
+	            throw new TransformException(Errors.format(
+	                      ErrorKeys.CANT_REDUCE_TO_TWO_DIMENSIONS_$1,
+	                      envelope.getCoordinateReferenceSystem()));
+			// make sure the crs is 2d
+			envelope = new ReferencedEnvelope((Envelope) envelope, tempCRS);
+			final MathTransform toWGS84 = CRS.findMathTransform(tempCRS,
+					DefaultGeographicCRS.WGS84);
+
+			// //
+			// Try to compute the source crs envelope, either by asking CRS or
+			// by trying to project the WGS84 envelope (world) to the specified
+			// CRS
+			// //
+			GeneralEnvelope sourceCRSEnvelope = (GeneralEnvelope) CRS
+					.getEnvelope(tempCRS);
+			if (sourceCRSEnvelope == null) {
+				try {
+					// try to compute the envelope by reprojecting the WGS84
+					// envelope
+					sourceCRSEnvelope = CRS.transform(toWGS84
+							.inverse(), CRS.getEnvelope(DefaultGeographicCRS.WGS84));
+				} catch (TransformException e) {
+					// for some transformations this is normal, it's not possible
+					// to project the whole WGS84 envelope in many transforms,
+					// such as Mercator or Gauss (the transform does diverge)
+				}catch ( AssertionError ae){
+                                    // same reason as above basically.  For some 
+                                    // projections the assertion will complain.  Nothing can be done about this
+                                }
+			}
+
+			// //
+			//
+			// Make sure it intersect the world in the source projection by
+			// intersecting the provided envelope with the envelope of its crs.
+			//
+			// This will also prevent us from having problems with requests for
+			// images bigger than the world (thanks Dave!!!)
+			//
+			// It is important to note that I also have to update the image
+			// width in case the provided envelope is bigger than the envelope of the
+			// source crs.
+			// //
+			final GeneralEnvelope intersectedEnvelope = new GeneralEnvelope(
+					envelope);
+			if (sourceCRSEnvelope != null) {
+				intersectedEnvelope.intersect(sourceCRSEnvelope);
+				if (intersectedEnvelope.isEmpty())
+					throw new IllegalArgumentException(
+							"The provided envelope is outside the source CRS definition area");
+				if (!intersectedEnvelope.equals(envelope)) {
+					final double scale0 = intersectedEnvelope.getLength(0)
+							/ envelope.getLength(0);
+					final double scale1 = intersectedEnvelope.getLength(1)
+							/ envelope.getLength(1);
+					imageWidth *= scale0;
+					imageHeight *= scale1;
+				}
+			}
+
+			// //
+			//
+			// Go to WGS84 in order to see how things are there
+			//
+			// //
+			final GeneralEnvelope geographicEnvelope = CRS.transform(
+					toWGS84, intersectedEnvelope);
+			geographicEnvelope.setCoordinateReferenceSystem(DefaultGeographicCRS.WGS84);
+
+			// //
+			//
+			// Instantiate a geodetic calculator for GCS WGS84 and get the
+			// orthodromic distance between LLC and UC of the geographic
+			// envelope.
+			//
+			// //
+			final GeodeticCalculator calculator = new GeodeticCalculator(
+					DefaultGeographicCRS.WGS84);
+			final DirectPosition lowerLeftCorner = geographicEnvelope
+					.getLowerCorner();
+			final DirectPosition upperRightCorner = geographicEnvelope
+					.getUpperCorner();
+			calculator.setStartingGeographicPoint(lowerLeftCorner
+					.getOrdinate(0), lowerLeftCorner.getOrdinate(1));
+			calculator.setDestinationGeographicPoint(upperRightCorner
+					.getOrdinate(0), upperRightCorner.getOrdinate(1));
+			diagonalGroundDistance = calculator
+					.getOrthodromicDistance();
+		} else {
+			// if it's an engineering crs, compute only the graphical scale, assuming a CAD space
+			diagonalGroundDistance = Math.sqrt(envelope.getWidth() * envelope.getWidth()
+					+ envelope.getHeight() * envelope.getHeight());
+		}
+
+		// //
+		//
+		// Compute the distances on the requested image using the provided DPI.
+		//
+		// //
+		// pythagorus theorm
+		double diagonalPixelDistancePixels = Math.sqrt(imageWidth * imageWidth
+				+ imageHeight * imageHeight);
+		double diagonalPixelDistanceMeters = diagonalPixelDistancePixels / DPI
+				* 2.54 / 100; // 2.54 = cm/inch, 100= cm/m
+		return diagonalGroundDistance / diagonalPixelDistanceMeters;
+		// remember, this is the denominator, not the actual scale;
+	}
+
+	
+	/**
+	 * This worldToScreenTransform method makes the assumption that the crs is
+	 * in Lon,Lat or Lat,Lon. If the provided envelope does not carry along a
+	 * crs the assumption that the map extent is in the classic Lon,Lat form. In
+	 * case the provided envelope is of type.
+	 * 
+	 * Note that this method takes into account also the OGC standard with
+	 * respect to the relation between pixels and sample.
+	 * 
+	 * @param mapExtent
+	 *            The envelope of the map in lon,lat
+	 * @param paintArea
+	 *            The area to paint as a rectangle
+	 * @param destinationCrs
+	 * @throws TransformException 
+	 * @todo add georeferenced envelope check when merge with trunk will
+	 *         be performed
+	 * 
+	 */
+	public static AffineTransform worldToScreenTransform(Envelope mapExtent,
+			Rectangle paintArea, CoordinateReferenceSystem destinationCrs) throws TransformException {
+
+			// is the crs also lon,lat?
+		final CoordinateReferenceSystem crs2D= CRS.getHorizontalCRS(destinationCrs);
+		if(crs2D==null)
+			throw new TransformException(Errors.format(
+                    ErrorKeys.CANT_REDUCE_TO_TWO_DIMENSIONS_$1,
+                    destinationCrs));
+		final boolean lonFirst = crs2D
+				.getCoordinateSystem().getAxis(0).getDirection().absolute()
+				.equals(AxisDirection.EAST);
+		final GeneralEnvelope newEnvelope = lonFirst ? new GeneralEnvelope(
+				new double[] { mapExtent.getMinX(), mapExtent.getMinY() },
+				new double[] { mapExtent.getMaxX(), mapExtent.getMaxY() })
+				: new GeneralEnvelope(new double[] { mapExtent.getMinY(),
+						mapExtent.getMinX() }, new double[] {
+						mapExtent.getMaxY(), mapExtent.getMaxX() });
+		newEnvelope.setCoordinateReferenceSystem(destinationCrs);
+
+		//			
+		// with this method I can build a world to grid transform
+		// without adding half of a pixel translations. The cost
+        // is a hashtable lookup. The benefit is reusing the last
+        // transform (instead of creating a new one) if the grid
+        // and envelope are the same one than during last invocation.
+        final GridToEnvelopeMapper m = (GridToEnvelopeMapper) gridToEnvelopeMappers.get();
+        m.setGridRange(new GridEnvelope2D(paintArea));
+        m.setEnvelope(newEnvelope);
+        return (AffineTransform) (m.createTransform().inverse());
+
+
+	}
+	
+	/**
+     * Finds the centroid of the input geometry if input = point, line, polygon
+     * --> return a point that represents the centroid of that geom if input =
+     * geometry collection --> return a multipoint that represents the centoid
+     * of each sub-geom
+     * 
+     * @param g
+     */
+    public static Geometry getCentroid(Geometry g) {
+        if(g instanceof MultiPoint) {
+            return g;
+        } else if (g instanceof GeometryCollection) {
+            final GeometryCollection gc = (GeometryCollection) g;
+            final Coordinate[] pts = new Coordinate[gc.getNumGeometries()];
+            final int length = gc.getNumGeometries();
+            for (int t = 0; t < length; t++) {
+                pts[t] = pointInGeometry(gc.getGeometryN(t)).getCoordinate();
+            }
+            return g.getFactory().createMultiPoint(pts);
+        } else if (g != null) {
+            return pointInGeometry(g);
+        }
+        return null;
+    }
+    
+    private static Geometry pointInGeometry(Geometry g) {
+        if(g instanceof Polygon) {
+            Point p = g.getCentroid();
+            // if the geometry is heavily generalized centroid computation may fail and return NaN
+            if(Double.isNaN(p.getX()) || Double.isNaN(p.getY()))
+                return g.getFactory().createPoint(g.getCoordinate());
+            if(!g.contains(p))
+                try {
+                    return g.getInteriorPoint();
+                } catch(Exception e) {
+                    // generalized geometries might make interior point go bye bye
+                    return p;
+                }
+            else
+                return p;
+        } else {
+            return g.getCentroid();
+        }
+    }
+}