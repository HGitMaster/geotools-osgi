--- conflicted
+++ resolved
@@ -1,5159 +1,2663 @@
-<<<<<<< HEAD
-/*
- *    GeoTools - The Open Source Java GIS Toolkit
- *    http://geotools.org
- * 
- *    (C) 2004-2008, Open Source Geospatial Foundation (OSGeo)
- *
- *    This library is free software; you can redistribute it and/or
- *    modify it under the terms of the GNU Lesser General Public
- *    License as published by the Free Software Foundation;
- *    version 2.1 of the License.
- *
- *    This library is distributed in the hope that it will be useful,
- *    but WITHOUT ANY WARRANTY; without even the implied warranty of
- *    MERCHANTABILITY or FITNESS FOR A PARTICULAR PURPOSE.  See the GNU
- *    Lesser General Public License for more details.
- */
-package org.geotools.renderer.lite;
-
-import java.awt.AlphaComposite;
-import java.awt.Graphics2D;
-import java.awt.Rectangle;
-import java.awt.RenderingHints;
-import java.awt.Shape;
-import java.awt.Transparency;
-import java.awt.RenderingHints.Key;
-import java.awt.font.GlyphVector;
-import java.awt.geom.AffineTransform;
-import java.awt.geom.NoninvertibleTransformException;
-import java.awt.image.BufferedImage;
-import java.io.IOException;
-import java.text.NumberFormat;
-import java.util.ArrayList;
-import java.util.Arrays;
-import java.util.Collection;
-import java.util.Collections;
-import java.util.IdentityHashMap;
-import java.util.Iterator;
-import java.util.LinkedList;
-import java.util.List;
-import java.util.Map;
-import java.util.Set;
-import java.util.concurrent.CopyOnWriteArrayList;
-import java.util.logging.Level;
-import java.util.logging.Logger;
-
-import org.geotools.coverage.grid.GridCoverage2D;
-import org.geotools.coverage.grid.GridEnvelope2D;
-import org.geotools.coverage.grid.GridGeometry2D;
-import org.geotools.coverage.grid.io.AbstractGridCoverage2DReader;
-import org.geotools.coverage.grid.io.AbstractGridFormat;
-import org.geotools.data.DataUtilities;
-import org.geotools.data.DefaultQuery;
-import org.geotools.data.FeatureSource;
-import org.geotools.data.Query;
-import org.geotools.data.crs.ForceCoordinateSystemFeatureResults;
-import org.geotools.data.memory.CollectionSource;
-import org.geotools.factory.CommonFactoryFinder;
-import org.geotools.factory.Hints;
-import org.geotools.feature.FeatureCollection;
-import org.geotools.feature.FeatureTypes;
-import org.geotools.feature.IllegalAttributeException;
-import org.geotools.filter.IllegalFilterException;
-import org.geotools.filter.function.GeometryTransformationVisitor;
-import org.geotools.filter.visitor.SimplifyingFilterVisitor;
-import org.geotools.geometry.jts.Decimator;
-import org.geotools.geometry.jts.LiteCoordinateSequence;
-import org.geotools.geometry.jts.LiteCoordinateSequenceFactory;
-import org.geotools.geometry.jts.LiteShape2;
-import org.geotools.geometry.jts.ReferencedEnvelope;
-import org.geotools.map.MapContext;
-import org.geotools.map.MapLayer;
-import org.geotools.parameter.Parameter;
-import org.geotools.referencing.CRS;
-import org.geotools.referencing.operation.matrix.XAffineTransform;
-import org.geotools.referencing.operation.transform.ConcatenatedTransform;
-import org.geotools.referencing.operation.transform.ProjectiveTransform;
-import org.geotools.renderer.GTRenderer;
-import org.geotools.renderer.RenderListener;
-import org.geotools.renderer.crs.ProjectionHandler;
-import org.geotools.renderer.crs.ProjectionHandlerFinder;
-import org.geotools.renderer.label.LabelCacheImpl;
-import org.geotools.renderer.lite.gridcoverage2d.GridCoverageRenderer;
-import org.geotools.renderer.style.SLDStyleFactory;
-import org.geotools.renderer.style.Style2D;
-import org.geotools.styling.FeatureTypeStyle;
-import org.geotools.styling.PointSymbolizer;
-import org.geotools.styling.RasterSymbolizer;
-import org.geotools.styling.Rule;
-import org.geotools.styling.StyleAttributeExtractor;
-import org.geotools.styling.Symbolizer;
-import org.geotools.styling.TextSymbolizer;
-import org.geotools.util.NumberRange;
-import org.geotools.util.Range;
-import org.opengis.coverage.grid.GridCoverage;
-import org.opengis.coverage.processing.OperationNotFoundException;
-import org.opengis.feature.simple.SimpleFeature;
-import org.opengis.feature.simple.SimpleFeatureType;
-import org.opengis.feature.type.AttributeDescriptor;
-import org.opengis.feature.type.FeatureType;
-import org.opengis.feature.type.GeometryDescriptor;
-import org.opengis.filter.Filter;
-import org.opengis.filter.FilterFactory;
-import org.opengis.filter.expression.Expression;
-import org.opengis.filter.expression.PropertyName;
-import org.opengis.parameter.GeneralParameterValue;
-import org.opengis.referencing.FactoryException;
-import org.opengis.referencing.crs.CoordinateReferenceSystem;
-import org.opengis.referencing.operation.MathTransform;
-import org.opengis.referencing.operation.MathTransform2D;
-import org.opengis.referencing.operation.TransformException;
-
-import com.vividsolutions.jts.geom.Envelope;
-import com.vividsolutions.jts.geom.Geometry;
-
-/**
- * A streaming implementation of the GTRenderer interface.
- * <ul>
- * <li>The code is relatively simple to understand, so it can be used as a
- * simple example of an SLD compliant rendering code</li>
- * <li>Uses as little memory as possible</li>
- * </ul>
- * Use this class if you need a stateless renderer that provides low memory
- * footprint and decent rendering performance on the first call but don't need
- * good optimal performance on subsequent calls on the same data.
- * 
- * <p>
- * The streaming renderer is not thread safe
- * 
- * @author James Macgill
- * @author dblasby
- * @author jessie eichar
- * @author Simone Giannecchini
- * @author Andrea Aime
- * @author Alessio Fabiani
- * 
- * @source $URL:
- *         http://svn.geotools.org/geotools/trunk/gt/module/render/src/org/geotools/renderer/lite/StreamingRenderer.java $
- * @version $Id: StreamingRenderer.java 34851 2010-01-29 17:49:40Z aaime $
- */
-public final class StreamingRenderer implements GTRenderer {
-
-	private final static int defaultMaxFiltersToSendToDatastore = 5; // default
-    
-    /**
-     * Computes the scale as the ratio between map distances and real world distances,
-     * assuming 90dpi and taking into consideration projection deformations and actual
-     * earth shape. <br>
-     * Use this method only when in need of accurate computation. Will break if the
-     * data extent is outside of the currenct projection definition area. 
-     */
-    public static final String SCALE_ACCURATE = "ACCURATE";
-    
-    /**
-     * Very simple and lenient scale computation method that conforms to the OGC SLD 
-     * specification 1.0, page 26. <br>This method is quite approximative, but should
-     * never break and ensure constant scale even on lat/lon unprojected maps (because
-     * in that case scale is computed as if the area was along the equator no matter
-     * what the real position is).
-     */
-    public static final String SCALE_OGC = "OGC";
-    
-	/** Tolerance used to compare doubles for equality */
-	private static final double TOLERANCE = 1e-6;
-
-	/** The logger for the rendering module. */
-	private static final Logger LOGGER = org.geotools.util.logging.Logging.getLogger("org.geotools.rendering");
-
-	int error = 0;
-
-	/** Filter factory for creating bounding box filters */
-	private final static FilterFactory filterFactory = CommonFactoryFinder.getFilterFactory(null);
-	
-	private final static PropertyName gridPropertyName = filterFactory.property("grid");
-	
-	private final static PropertyName paramsPropertyName = filterFactory.property("params");
-	
-	private final static PropertyName defaultGeometryPropertyName = filterFactory.property("");
-	
-
-	/**
-	 * Context which contains the layers and the bounding box which needs to be
-	 * rendered.
-	 */
-	private MapContext context;
-
-	/**
-	 * Flag which determines if the renderer is interactive or not. An
-	 * interactive renderer will return rather than waiting for time consuming
-	 * operations to complete (e.g. Image Loading). A non-interactive renderer
-	 * (e.g. a SVG or PDF renderer) will block for these operations.
-	 */
-	private boolean interactive = true;
-
-	/**
-	 * Flag which controls behaviour for applying affine transformation to the
-	 * graphics object. If true then the transform will be concatenated to the
-	 * existing transform. If false it will be replaced.
-	 */
-	private boolean concatTransforms = false;
-
-	/** Geographic map extent, eventually expanded to consider buffer area around the map */
-	private ReferencedEnvelope mapExtent;
-	
-	/** Geographic map extent, as provided by the caller */
-    private ReferencedEnvelope originalMapExtent;
-    
-    /**
-     * The handler that will be called to process the geometries to deal with projections 
-     * singularities and dateline wrapping
-     */
-    private ProjectionHandler projectionHandler;
-
-	/** The size of the output area in output units. */
-	private Rectangle screenSize;
-
-	/**
-	 * This flag is set to false when starting rendering, and will be checked
-	 * during the rendering loop in order to make it stop forcefully
-	 */
-	private boolean renderingStopRequested = false;
-
-	/**
-	 * The ratio required to scale the features to be rendered so that they fit
-	 * into the output space.
-	 */
-	private double scaleDenominator;
-
-	/** Maximum displacement for generalization during rendering */
-	private double generalizationDistance = 0.8;
-
-	/** Factory that will resolve symbolizers into rendered styles */
-	private SLDStyleFactory styleFactory = new SLDStyleFactory();
-
-	protected LabelCache labelCache = new LabelCacheImpl();
-
-	/** The painter class we use to depict shapes onto the screen */
-	private StyledShapePainter painter = new StyledShapePainter(labelCache);
-
-	private IndexedFeatureResults indexedFeatureResults;
-
-	private List<RenderListener> renderListeners = new CopyOnWriteArrayList<RenderListener>();
-
-	private RenderingHints java2dHints;
-
-	private boolean optimizedDataLoadingEnabledDEFAULT = true;
-
-    private int renderingBufferDEFAULT = 0;
-    
-    private String scaleComputationMethodDEFAULT = SCALE_OGC;
-    
-    /**
-     * Text will be rendered using the usual calls gc.drawString/drawGlyphVector.
-     * This is a little faster, and more consistent with how the platform renders
-     * the text in other applications. The downside is that on most platform the label
-     * and its eventual halo are not properly centered.
-     */
-    public static final String TEXT_RENDERING_STRING = "STRING";
-    
-    /**
-     * Text will be rendered using the associated {@link GlyphVector} outline, that is, a {@link Shape}.
-     * This ensures perfect centering between the text and the halo, but introduces more text aliasing.
-     */
-    public static final String TEXT_RENDERING_OUTLINE = "OUTLINE";
-    
-    /**
-     * The text rendering method, either TEXT_RENDERING_OUTLINE or TEXT_RENDERING_STRING
-     */
-    public static final String TEXT_RENDERING_KEY = "textRenderingMethod";
-    private String textRenderingModeDEFAULT = TEXT_RENDERING_STRING;
-    
-    /**
-     * Whether the thin line width optimization should be used, or not.
-     * <p>When rendering non antialiased lines adopting a width of 0 makes the
-     * java2d renderer get into a fast path that generates the same output
-     * as a 1 pixel wide line<p>
-     * Unfortunately for antialiased rendering that optimization does not help,
-     * and disallows controlling the width of thin lines. It is provided as
-     * an explicit option as the optimization has been hard coded for years,
-     * removing it when antialiasing is on by default will invalidate lots
-     * of existing styles (making lines appear thicker).
-     */
-    public static final String LINE_WIDTH_OPTIMIZATION_KEY = "lineWidthOptimization";
-    
-    /**
-     * Boolean flag controlling a memory/speed trade off related to how
-     * multiple feature type styles are rendered.
-     * <p>When enabled (by default) multiple feature type styles against the
-     * same data source will be rendered in separate memory back buffers
-     * in a way that allows the source to be scanned only once (each back buffer
-     * is as big as the image being rendered).</p> 
-     * <p>When disabled no memory back buffers will be used but the
-     * feature source will be scanned once for every feature type style
-     * declared against it</p>
-     */
-    public static final String OPTIMIZE_FTS_RENDERING_KEY = "optimizeFTSRendering";
-    
-    
-    /**
-     * Enables advanced reprojection handling. Geometries will be sliced to fit into the
-     * area of definition of the rendering projection, and for projections that can wrap
-     * the world in a continuous way (e.g., Mercator) a Google Maps like effect will be
-     * generated (continuous horizontal map).
-     */
-    public static final String ADVANCED_PROJECTION_HANDLING_KEY = "advancedProjectionHandling";
-
-	/**
-	 * Boolean flag indicating whether vector rendering should be preferred when
-	 * painting graphic fills. See {@link SLDStyleFactory#isVectorRenderingEnabled()}
-	 * for more details.  
-	 */
-	public static final String VECTOR_RENDERING_KEY = "vectorRenderingEnabled";
-	private static boolean VECTOR_RENDERING_ENABLED_DEFAULT = false;
-	
-	public static final String LABEL_CACHE_KEY = "labelCache";
-	public static final String DPI_KEY = "dpi";
-	public static final String DECLARED_SCALE_DENOM_KEY = "declaredScaleDenominator";
-	public static final String OPTIMIZED_DATA_LOADING_KEY = "optimizedDataLoadingEnabled";
-	public static final String SCALE_COMPUTATION_METHOD_KEY = "scaleComputationMethod";
-    
-    /**
-     * "optimizedDataLoadingEnabled" - Boolean  yes/no (see default optimizedDataLoadingEnabledDEFAULT)
-     * "memoryPreloadingEnabled"     - Boolean  yes/no (see default memoryPreloadingEnabledDEFAULT)
-     * "vectorRenderingEnabled"      - Boolean  yes/no (see default vectorRenderingEnabledDEFAULT)
-     * "declaredScaleDenominator"    - Double   the value of the scale denominator to use by the renderer.  
-     *                                          by default the value is calculated based on the screen size 
-     *                                          and the displayed area of the map.
-     *  "dpi"                        - Integer  number of dots per inch of the display 90 DPI is the default (as declared by OGC)      
-     *  "forceCRS"                   - CoordinateReferenceSystem declares to the renderer that all layers are of the CRS declared in this hint                               
-     *  "labelCache"                 - Declares the label cache that will be used by the renderer.                               
-     */
-    private Map rendererHints = null;
-    
-	private AffineTransform worldToScreenTransform = null;
-
-	private CoordinateReferenceSystem destinationCrs;
-
-	private boolean canTransform;
-	
-	/**
-	 * Whether the renderer must perform generalization for the current set of features.
-	 * For each layer we will set this flag depending on whether the datastore can do full
-	 * generalization for us, or not
-	 */
-	private boolean inMemoryGeneralization = true;
-
-	/**
-	 * Creates a new instance of LiteRenderer without a context. Use it only to
-	 * gain access to utility methods of this class or if you want to render
-	 * random feature collections instead of using the map context interface
-	 */
-	public StreamingRenderer() {
-
-	}
-
-	/**
-	 * Sets the flag which controls behaviour for applying affine transformation
-	 * to the graphics object.
-	 * 
-	 * @param flag
-	 *            If true then the transform will be concatenated to the
-	 *            existing transform. If false it will be replaced.
-	 */
-	public void setConcatTransforms(boolean flag) {
-		concatTransforms = flag;
-	}
-
-	/**
-	 * Flag which controls behaviour for applying affine transformation to the
-	 * graphics object.
-	 * 
-	 * @return a boolean flag. If true then the transform will be concatenated
-	 *         to the existing transform. If false it will be replaced.
-	 */
-	public boolean getConcatTransforms() {
-		return concatTransforms;
-	}
-
-	/**
-	 * adds a listener that responds to error events of feature rendered events.
-	 * 
-	 * @see RenderListener
-	 * 
-	 * @param listener
-	 *            the listener to add.
-	 */
-	public void addRenderListener(RenderListener listener) {
-		renderListeners.add(listener);
-	}
-
-	/**
-	 * Removes a render listener.
-	 * 
-	 * @see RenderListener
-	 * 
-	 * @param listener
-	 *            the listener to remove.
-	 */
-	public void removeRenderListener(RenderListener listener) {
-		renderListeners.remove(listener);
-	}
-
-	private void fireFeatureRenderedEvent(Object feature) {
-        if( !(feature instanceof SimpleFeature)){
-            return;
-        }
-        if (renderListeners.size() > 0) {
-            RenderListener listener;
-            for (int i = 0; i < renderListeners.size(); i++) {
-                listener = renderListeners.get(i);
-                listener.featureRenderer((SimpleFeature) feature);
-            }
-        }
-	}
-
-	private void fireErrorEvent(Exception e) {
-        if (renderListeners.size() > 0) {
-            RenderListener listener;
-            for (int i = 0; i < renderListeners.size(); i++) {
-                listener = renderListeners.get(i);
-                listener.errorOccurred(e);
-            }
-        }
-	}
-
-	/**
-	 * If you call this method from another thread than the one that called
-	 * <code>paint</code> or <code>render</code> the rendering will be
-	 * forcefully stopped before termination
-	 */
-	public void stopRendering() {
-		renderingStopRequested = true;
-		labelCache.stop();
-	}
-
-	/**
-	 * Renders features based on the map layers and their styles as specified in
-	 * the map context using <code>setContext</code>. <p/> This version of
-	 * the method assumes that the size of the output area and the
-	 * transformation from coordinates to pixels are known. The latter
-	 * determines the map scale. The viewport (the visible part of the map) will
-	 * be calculated internally.
-	 * 
-	 * @param graphics
-	 *            The graphics object to draw to.
-	 * @param paintArea
-	 *            The size of the output area in output units (eg: pixels).
-	 * @param worldToScreen
-	 *            A transform which converts World coordinates to Screen
-	 *            coordinates.
-	 * @task Need to check if the Layer CoordinateSystem is different to the
-	 *       BoundingBox rendering CoordinateSystem and if so, then transform
-	 *       the coordinates.
-	 * @deprecated Use paint(Graphics2D graphics, Rectangle paintArea,
-	 *             ReferencedEnvelope mapArea) or paint(Graphics2D graphics,
-	 *             Rectangle paintArea, ReferencedEnvelope mapArea,
-	 *             AffineTransform worldToScreen) instead.
-	 */
-	public void paint(Graphics2D graphics, Rectangle paintArea,
-			AffineTransform worldToScreen) {
-		if (worldToScreen == null || paintArea == null) {
-			LOGGER.info("renderer passed null arguments");
-			return;
-		} // Other arguments get checked later
-		// First, create the bbox in real world coordinates
-		Envelope mapArea;
-		try {
-			mapArea = RendererUtilities.createMapEnvelope(paintArea,
-					worldToScreen);
-			paint(graphics, paintArea, mapArea, worldToScreen);
-		} catch (NoninvertibleTransformException e) {
-			LOGGER.log(Level.SEVERE, e.getLocalizedMessage(), e);
-			fireErrorEvent(new Exception(
-					"Can't create pixel to world transform", e));
-		}
-	}
-
-	/**
-	 * Renders features based on the map layers and their styles as specified in
-	 * the map context using <code>setContext</code>. <p/> This version of
-	 * the method assumes that the area of the visible part of the map and the
-	 * size of the output area are known. The transform between the two is
-	 * calculated internally.
-	 * 
-	 * @param graphics
-	 *            The graphics object to draw to.
-	 * @param paintArea
-	 *            The size of the output area in output units (eg: pixels).
-	 * @param mapArea
-	 *            the map's visible area (viewport) in map coordinates.
-	 * @deprecated Use paint(Graphics2D graphics, Rectangle paintArea,
-	 *             ReferencedEnvelope mapArea) or paint(Graphics2D graphics,
-	 *             Rectangle paintArea, ReferencedEnvelope mapArea,
-	 *             AffineTransform worldToScreen) instead.
-	 */
-	public void paint(Graphics2D graphics, Rectangle paintArea, Envelope mapArea) {
-		if (mapArea == null || paintArea == null) {
-			LOGGER.info("renderer passed null arguments");
-			return;
-		} // Other arguments get checked later
-		paint(graphics, paintArea, mapArea, RendererUtilities
-				.worldToScreenTransform(mapArea, paintArea));
-	}
-
-	/**
-	 * Renders features based on the map layers and their styles as specified in
-	 * the map context using <code>setContext</code>. <p/> This version of
-	 * the method assumes that the area of the visible part of the map and the
-	 * size of the output area are known. The transform between the two is
-	 * calculated internally.
-	 * 
-	 * @param graphics
-	 *            The graphics object to draw to.
-	 * @param paintArea
-	 *            The size of the output area in output units (eg: pixels).
-	 * @param mapArea
-	 *            the map's visible area (viewport) in map coordinates.
-	 */
-	public void paint(Graphics2D graphics, Rectangle paintArea,
-			ReferencedEnvelope mapArea) {
-		if (mapArea == null || paintArea == null) {
-			LOGGER.info("renderer passed null arguments");
-			return;
-		} // Other arguments get checked later
-		paint(graphics, paintArea, mapArea, RendererUtilities
-				.worldToScreenTransform(mapArea, paintArea));
-	}
-
-	/**
-	 * Renders features based on the map layers and their styles as specified in
-	 * the map context using <code>setContext</code>. <p/> This version of
-	 * the method assumes that paint area, envelope and worldToScreen transform
-	 * are already computed. Use this method to avoid recomputation. <b>Note
-	 * however that no check is performed that they are really in sync!<b/>
-	 * 
-	 * @param graphics
-	 *            The graphics object to draw to.
-	 * @param paintArea
-	 *            The size of the output area in output units (eg: pixels).
-	 * @param mapArea
-	 *            the map's visible area (viewport) in map coordinates.
-	 * @param worldToScreen
-	 *            A transform which converts World coordinates to Screen
-	 *            coordinates.
-	 * @deprecated Use paint(Graphics2D graphics, Rectangle paintArea,
-	 *             ReferencedEnvelope mapArea) or paint(Graphics2D graphics,
-	 *             Rectangle paintArea, ReferencedEnvelope mapArea,
-	 *             AffineTransform worldToScreen) instead.
-	 */
-	public void paint(Graphics2D graphics, Rectangle paintArea,
-			Envelope mapArea, AffineTransform worldToScreen) {
-		paint( graphics, paintArea, new ReferencedEnvelope(mapArea, context.getCoordinateReferenceSystem()),
-				worldToScreen);
-	}
-
-	private double computeScale(ReferencedEnvelope envelope, Rectangle paintArea, 
-	        AffineTransform worldToScreen, Map hints) {
-        if(getScaleComputationMethod().equals(SCALE_ACCURATE)) {
-            try {
-               return RendererUtilities.calculateScale(envelope,
-                    paintArea.width, paintArea.height, hints);
-            } catch (Exception e) // probably either (1) no CRS (2) error xforming
-            {
-                LOGGER.log(Level.WARNING, e.getLocalizedMessage(), e);
-            }
-        }
-        if (XAffineTransform.getRotation(worldToScreen) != 0.0) {
-            return RendererUtilities.calculateOGCScaleAffine(envelope.getCoordinateReferenceSystem(),
-                    worldToScreen, hints);
-        } 
-        return RendererUtilities.calculateOGCScale(envelope, paintArea.width, hints);
-    }
-
-    /**
-	 * Renders features based on the map layers and their styles as specified in
-	 * the map context using <code>setContext</code>. <p/> This version of
-	 * the method assumes that paint area, envelope and worldToScreen transform
-	 * are already computed. Use this method to avoid recomputation. <b>Note
-	 * however that no check is performed that they are really in sync!<b/>
-	 * 
-	 * @param graphics
-	 *            The graphics object to draw to.
-	 * @param paintArea
-	 *            The size of the output area in output units (eg: pixels).
-	 * @param mapArea
-	 *            the map's visible area (viewport) in map coordinates. Its
-	 *            associate CRS is ALWAYS 2D
-	 * @param worldToScreen
-	 *            A transform which converts World coordinates to Screen
-	 *            coordinates.
-	 */
-	public void paint(Graphics2D graphics, Rectangle paintArea,
-			ReferencedEnvelope mapArea, AffineTransform worldToScreen) {
-		// ////////////////////////////////////////////////////////////////////
-		// 
-		// Check for null arguments, recompute missing ones if possible
-		//
-		// ////////////////////////////////////////////////////////////////////
-		if (graphics == null || paintArea == null) {
-			LOGGER.severe("renderer passed null arguments");
-			throw new NullPointerException("renderer passed null arguments");
-		} else if (mapArea == null && paintArea == null) {
-			LOGGER.severe("renderer passed null arguments");
-			throw new NullPointerException("renderer passed null arguments");
-		} else if (mapArea == null) {
-
-			LOGGER.severe("renderer passed null arguments");
-			throw new NullPointerException("renderer passed null arguments");
-		} else if (worldToScreen == null) {
-			worldToScreen = RendererUtilities.worldToScreenTransform(mapArea,
-					paintArea);
-			if (worldToScreen == null)
-				return;
-		}
-
-		// ////////////////////////////////////////////////////////////////////
-		// 
-		// Setting base information
-		//
-		// TODO the way this thing is built is a mess if you try to use it in a
-		// multithreaded environment. I will fix this at the end.
-		//
-		// ////////////////////////////////////////////////////////////////////
-		destinationCrs = mapArea.getCoordinateReferenceSystem();
-		mapExtent = new ReferencedEnvelope(mapArea);
-		this.screenSize = paintArea;
-		this.worldToScreenTransform = worldToScreen;
-		error = 0;
-		if (java2dHints != null)
-			graphics.setRenderingHints(java2dHints);
-		// reset the abort flag
-		renderingStopRequested = false;
-
-		// ////////////////////////////////////////////////////////////////////
-		//
-		// Managing transformations , CRSs and scales
-		//
-		// If we are rendering to a component which has already set up some form
-		// of transformation then we can concatenate our transformation to it.
-		// An example of this is the ZoomPane component of the swinggui module.
-		// ////////////////////////////////////////////////////////////////////
-		if (concatTransforms) {
-			AffineTransform atg = graphics.getTransform();
-			atg.concatenate(worldToScreenTransform);
-			worldToScreenTransform = atg;
-			graphics.setTransform(worldToScreenTransform);
-		}
-		if(isAdvancedProjectionHandlingEnabled())
-		    projectionHandler = ProjectionHandlerFinder.getHandler(mapExtent);
-
-        // compute scale according to the user specified method
-        scaleDenominator = computeScale(mapArea, paintArea,worldToScreenTransform, rendererHints);
-        if(LOGGER.isLoggable(Level.FINE))
-            LOGGER.fine("Computed scale denominator: " + scaleDenominator);
-		//////////////////////////////////////////////////////////////////////
-        //
-        // Consider expanding the map extent so that a few more geometries
-        // will be considered, in order to catch those outside of the rendering
-        // bounds whose stroke is so thick that it countributes rendered area
-        //
-        //////////////////////////////////////////////////////////////////////
-        int buffer = getRenderingBuffer();
-        originalMapExtent = mapExtent;
-        if(buffer > 0) {
-            mapExtent = new ReferencedEnvelope(expandEnvelope(mapExtent, worldToScreen, buffer), 
-                    mapExtent.getCoordinateReferenceSystem()); 
-        }
-
-		// ////////////////////////////////////////////////////////////////////
-		//
-		// Processing all the map layers in the context using the accompaining
-		// styles
-		//
-		// ////////////////////////////////////////////////////////////////////
-		final MapLayer[] layers = context.getLayers();
-		labelCache.start();
-		if(labelCache instanceof LabelCacheImpl) {
-		    boolean outlineEnabled = TEXT_RENDERING_OUTLINE.equals(getTextRenderingMethod());
-            ((LabelCacheImpl) labelCache).setOutlineRenderingEnabled(outlineEnabled);
-		}
-		final int layersNumber = layers.length;
-		MapLayer currLayer;
-		for (int i = 0; i < layersNumber; i++) // DJB: for each layer (ie. one
-		{
-			currLayer = layers[i];
-
-			if (!currLayer.isVisible()) {
-				// Only render layer when layer is visible
-				continue;
-			}
-
-			if (renderingStopRequested) {
-				return;
-			}
-			labelCache.startLayer(i+"");
-			try {
-
-				// extract the feature type stylers from the style object
-				// and process them
-				processStylers(graphics, currLayer, worldToScreenTransform,
-						destinationCrs, mapExtent, screenSize, i+"");
-			} catch (Throwable t) {
-				LOGGER.log(Level.SEVERE, t.getLocalizedMessage(), t);
-				fireErrorEvent(new Exception(new StringBuffer(
-						"Exception rendering layer ").append(currLayer)
-						.toString(), t));
-			}
-
-			labelCache.endLayer(i+"", graphics, screenSize);
-		}
-
-		labelCache.end(graphics, paintArea);
-
-		if (LOGGER.isLoggable(Level.FINE))
-			LOGGER.fine(new StringBuffer("Style cache hit ratio: ").append(
-					styleFactory.getHitRatio()).append(" , hits ").append(
-					styleFactory.getHits()).append(", requests ").append(
-					styleFactory.getRequests()).toString());
-		if (error > 0) {
-			LOGGER
-					.warning(new StringBuffer(
-							"Number of Errors during paint(Graphics2D, AffineTransform) = ")
-							.append(error).toString());
-		}
-	}
-
-	/**
-	 * Extends the provided {@link Envelope} in order to add the number of pixels
-	 * specified by <code>buffer</code> in every direction.
-	 * 
-	 * @param envelope to extend.
-	 * @param worldToScreen by means  of which doing the extension.
-	 * @param buffer to use for the extension.
-	 * @return an extended version of the provided {@link Envelope}.
-	 */
-    private Envelope expandEnvelope(Envelope envelope, AffineTransform worldToScreen, int buffer) {
-    	assert buffer>0;
-        double bufferX =  Math.abs(buffer * 1.0 /  XAffineTransform.getScaleX0(worldToScreen));
-        double bufferY =  Math.abs(buffer * 1.0 /  XAffineTransform.getScaleY0(worldToScreen));
-        return new Envelope(envelope.getMinX() - bufferX, 
-                envelope.getMaxX() + bufferX, envelope.getMinY() - bufferY, 
-                envelope.getMaxY() + bufferY);
-    }
-
-	/**
-	 * Queries a given layer's <code>Source</code> instance to be rendered. 
-	 * <p>
-	 * <em><strong>Note: This is proof-of-concept quality only!</strong> At 
-	 * the moment the query is not filtered, that means all objects with all 
-	 * fields are read from the datastore for every call to this method. This 
-	 * method should work like 
-	 * {@link #queryLayer(MapLayer, FeatureSource, SimpleFeatureType, LiteFeatureTypeStyle[], Envelope, CoordinateReferenceSystem, CoordinateReferenceSystem, Rectangle, GeometryAttributeType)} 
-	 * and eventually replace it.</em>
-	 * </p>
-	 * 
-	 * @param currLayer The actually processed layer for rendering
-	 * @param source Source to read data from
-	 */
-	//TODO: Implement filtering for bbox and read in only the need attributes 
-	Collection queryLayer(MapLayer currLayer, CollectionSource source) {
-		//REVISIT: this method does not make sense. Always compares
-	    //new DefaultQuery(DefaultQuery.ALL) for reference equality with Query.All. GR.
-	    
-		Collection results = null;
-		DefaultQuery query = new DefaultQuery(DefaultQuery.ALL);
-		Query definitionQuery;
-
-		definitionQuery = currLayer.getQuery();
-
-		if (definitionQuery != Query.ALL) {
-			if (query == Query.ALL) {
-				query = new DefaultQuery(definitionQuery);
-			} else {
-				query = new DefaultQuery(DataUtilities.mixQueries(definitionQuery, query, "liteRenderer"));
-			}
-		}
-		
-		results = source.content(query.getFilter());
-
-		return results;
-	}
-		
-	
-	/**
-	 * Queries a given layer's features to be rendered based on the target
-	 * rendering bounding box.
-	 * <p>
-	 * If <code>optimizedDataLoadingEnabled</code> attribute has been set to
-	 * <code>true</code>, the following optimization will be performed in
-	 * order to limit the number of features returned:
-	 * <ul>
-	 * <li>Just the features whose geometric attributes lies within
-	 * <code>envelope</code> will be queried</li>
-	 * <li>The queried attributes will be limited to just those needed to
-	 * perform the rendering, based on the required geometric and non geometric
-	 * attributes found in the Layer's style rules</li>
-	 * <li>If a <code>Query</code> has been set to limit the resulting
-	 * layer's features, the final filter to obtain them will respect it. This
-	 * means that the bounding box filter and the Query filter will be combined,
-	 * also including maxFeatures from Query</li>
-	 * <li>At least that the layer's definition query explicitly says to
-	 * retrieve some attribute, no attributes will be requested from it, for
-	 * performance reasons. So it is desirable to not use a Query for filtering
-	 * a layer which includes attributes. Note that including the attributes in
-	 * the result is not necessary for the query's filter to get properly
-	 * processed. </li>
-	 * </ul>
-	 * </p>
-	 * <p>
-	 * <b>NOTE </b>: This is an internal method and should only be called by
-	 * <code>paint(Graphics2D, Rectangle, AffineTransform)</code>. It is
-	 * package protected just to allow unit testing it.
-	 * </p>
-	 * 
-	 * @param currLayer
-	 *            the actually processing layer for renderition
-	 * @param schema
-	 * @param source
-	 * @param envelope
-	 *            the spatial extent which is the target area of the rendering
-	 *            process
-	 * @param destinationCrs
-	 *            DOCUMENT ME!
-	 * @param sourceCrs
-	 * @param screenSize
-	 * @param geometryAttribute
-	 * @return the set of features resulting from <code>currLayer</code> after
-	 *         querying its feature source
-	 * @throws IllegalFilterException
-	 *             if something goes wrong constructing the bbox filter
-	 * @throws IOException
-	 * @throws IllegalAttributeException
-	 * @see MapLayer#setQuery(org.geotools.data.Query)
-	 */
-	/*
-	 * Default visibility for testing purposes
-	 */
-	
-	FeatureCollection<SimpleFeatureType, SimpleFeature> queryLayer(MapLayer currLayer, FeatureSource<SimpleFeatureType, SimpleFeature> source,
-			SimpleFeatureType schema, LiteFeatureTypeStyle[] styles,
-			Envelope mapArea, CoordinateReferenceSystem mapCRS,
-			CoordinateReferenceSystem featCrs, Rectangle screenSize,
-			GeometryDescriptor geometryAttribute,
-            AffineTransform worldToScreenTransform)
-			throws IllegalFilterException, IOException,
-			IllegalAttributeException {
-	    FeatureCollection<SimpleFeatureType, SimpleFeature> results = null;
-		DefaultQuery query = new DefaultQuery(DefaultQuery.ALL);
-		Query definitionQuery;
-		final int length;
-		Filter filter = null;
-		
-        // if map extent are not already expanded by a constant buffer, try to compute a layer
-        // specific one based on stroke widths
-        if(getRenderingBuffer() == 0) {
-            int buffer = findRenderingBuffer(styles);
-            if (buffer > 0) {
-                mapArea = expandEnvelope(mapArea, worldToScreenTransform,
-                        buffer);
-                LOGGER.fine("Expanding rendering area by " + buffer 
-                        + " pixels to consider stroke width");
-            }
-        }
-        
-        // build a list of attributes used in the rendering
-        String[] attributes;
-        if (styles == null) {
-            List<AttributeDescriptor> ats = schema.getAttributeDescriptors();
-            length = ats.size();
-            attributes = new String[length];
-            for (int t = 0; t < length; t++) {
-                attributes[t] = ats.get(t).getLocalName();
-            }
-        } else {
-            attributes = findStyleAttributes(styles, schema);
-        }
-        
-		ReferencedEnvelope envelope = new ReferencedEnvelope(mapArea, mapCRS);
-		if (isOptimizedDataLoadingEnabled()) {
-			// see what attributes we really need by exploring the styles
-			// for testing purposes we have a null case -->
-
-			try {
-				// Then create the geometry filters. We have to create one for
-				// each geometric attribute used during the rendering as the
-				// feature may have more than one and the styles could use non
-				// default geometric ones
-				List<ReferencedEnvelope> envelopes;
-				if (projectionHandler != null) {
-                    envelopes = projectionHandler.getQueryEnvelopes(featCrs);
-				} else {
-    				if (mapCRS != null && featCrs != null && !CRS.equalsIgnoreMetadata(featCrs, mapCRS)) {
-    						envelopes = Collections.singletonList(envelope.transform(featCrs, true, 10));
-    				} else {
-    					envelopes = Collections.singletonList(envelope);
-    				}
-				}
-
-                if(LOGGER.isLoggable(Level.FINE))
-                    LOGGER.fine("Querying layer " + schema.getTypeName() +  " with bbox: " + envelope);
-				filter = createBBoxFilters(schema, attributes, envelopes);
-
-				// now build the query using only the attributes and the
-				// bounding box needed
-				query = new DefaultQuery(schema.getTypeName());
-				query.setFilter(filter);
-				query.setPropertyNames(attributes);
-				processRuleForQuery(styles, query);
-
-			} catch (Exception e) {
-				fireErrorEvent(new Exception("Error transforming bbox", e));
-				canTransform = false;
-				query = new DefaultQuery(schema.getTypeName());
-				query.setPropertyNames(attributes);
-				Envelope bounds = source.getBounds();
-				if (bounds != null && envelope.intersects(bounds)) {
-					LOGGER.log(Level.WARNING, "Got a tranform exception while trying to de-project the current " +
-											"envelope, bboxs intersect therefore using envelope)", e);
-					filter = null;					
-					filter = createBBoxFilters(schema, attributes, Collections.singletonList(envelope));
-					query.setFilter(filter);
-				} else {
-					LOGGER.log(Level.WARNING, "Got a tranform exception while trying to de-project the current " +
-											"envelope, falling back on full data loading (no bbox query)", e);
-					query.setFilter(Filter.INCLUDE);
-				}
-				processRuleForQuery(styles, query);
-
-			}
-		}
-
-		// now, if a definition query has been established for this layer, be
-		// sure to respect it by combining it with the bounding box one.
-		// Currently this definition query is being set dynamically in geoserver
-		// as per the user's filter, maxFeatures and startIndex WMS GetMap custom parameters
-		definitionQuery = currLayer.getQuery();
-
-		if (definitionQuery != Query.ALL) {
-			if (query == Query.ALL) {
-				query = new DefaultQuery(definitionQuery);
-			} else {
-				query = new DefaultQuery(DataUtilities.mixQueries(
-						definitionQuery, query, "liteRenderer"));
-			}
-		}
-		query.setCoordinateSystem(featCrs);
-		
-		// prepare hints
-		// ... basic one, we want fast and compact coordinate sequences
-		Hints hints = new Hints(Hints.JTS_COORDINATE_SEQUENCE_FACTORY, new LiteCoordinateSequenceFactory());
-		// ... if possible we let the datastore do the generalization
-		Set<RenderingHints.Key> fsHints = source.getSupportedHints();
-		if(fsHints.contains(Hints.GEOMETRY_DISTANCE) || fsHints.contains(Hints.GEOMETRY_SIMPLIFICATION)) {
-		    CoordinateReferenceSystem crs = getNativeCRS(schema, Arrays.asList(attributes));
-		    if(crs != null) {
-		        try {
-    		        MathTransform mt = buildFullTransform(crs, mapCRS, worldToScreenTransform);
-    		        double[] spans = Decimator.computeGeneralizationDistances(mt.inverse(), screenSize, generalizationDistance);
-    		        double distance = spans[0] < spans[1] ? spans[0] : spans[1];
-    		        if(fsHints.contains(Hints.GEOMETRY_SIMPLIFICATION)) {
-    		            // good, we don't need to perform in memory generalization, the datastore
-    		            // does it all for us
-                        hints.put(Hints.GEOMETRY_SIMPLIFICATION, distance);
-                        inMemoryGeneralization = false;
-    		        } else if(fsHints.contains(Hints.GEOMETRY_DISTANCE)) {
-    		            // in this case the datastore can get us close, but we can still
-    		            // perform some in memory generalization
-    		            hints.put(Hints.GEOMETRY_DISTANCE, distance);
-    		        }
-		        } catch(Exception e) {
-		            LOGGER.log(Level.INFO, "Error computing the generalization hints", e);
-		        }
-		    }
-		}
-		query.setHints(hints);
-		
-		// simplify the filter
-        SimplifyingFilterVisitor simplifier = new SimplifyingFilterVisitor();
-        Filter simplifiedFilter = (Filter) query.getFilter().accept(simplifier, null);
-        query.setFilter(simplifiedFilter);
-		
-		return source.getFeatures(query);
-	}
-
-    
-	/**
-	 * Takes care of eventual geometric transformations
-	 * @param styles
-	 * @param envelope
-	 * @return
-	 */
-    ReferencedEnvelope expandEnvelopeByTransformations(LiteFeatureTypeStyle[] styles,
-            ReferencedEnvelope envelope) {
-        GeometryTransformationVisitor visitor = new GeometryTransformationVisitor();
-        ReferencedEnvelope result = new ReferencedEnvelope(envelope);
-        for (LiteFeatureTypeStyle lts : styles) {
-            List<Rule> rules = new ArrayList<Rule>();
-            rules.addAll(Arrays.asList(lts.ruleList));
-            rules.addAll(Arrays.asList(lts.elseRules));
-            for (Rule r : rules) {
-                for (Symbolizer s : r.symbolizers()) {
-                    if(s.getGeometry() != null)
-                    result.expandToInclude((ReferencedEnvelope) s.getGeometry().accept(visitor, envelope));
-                }
-            }
-         }
-        
-        return result;
-    }
-
-    /**
-     * Builds a full transform going from the source CRS to the denstionan CRS
-     * and from there to the screen
-     */
-    private MathTransform2D buildFullTransform(CoordinateReferenceSystem sourceCRS,
-            CoordinateReferenceSystem destCRS, AffineTransform worldToScreenTransform)
-            throws FactoryException {
-        MathTransform2D mt = buildTransform(sourceCRS, destCRS);
-        
-        // concatenate from world to screen
-        if (mt != null && !mt.isIdentity()) {
-            mt = (MathTransform2D) ConcatenatedTransform
-                    .create(mt, ProjectiveTransform.create(worldToScreenTransform));
-        } else {
-            mt = (MathTransform2D) ProjectiveTransform.create(worldToScreenTransform);
-        }
-        
-        return mt;
-    }
-
-    /**
-     * Builds the transform from sourceCRS to destCRS
-     * @param sourceCRS
-     * @param destCRS
-     * @return the transform, or null if any of the crs is null, or if the the two crs are equal
-     * @throws FactoryException
-     */
-	private MathTransform2D buildTransform(CoordinateReferenceSystem sourceCRS,
-			CoordinateReferenceSystem destCRS) throws FactoryException {
-		// the basic crs transformation, if any
-        MathTransform2D mt;
-        if (sourceCRS == null || destCRS == null || CRS.equalsIgnoreMetadata(sourceCRS,
-                destCRS))
-            mt = null;
-        else
-            mt = (MathTransform2D) CRS.findMathTransform(sourceCRS, destCRS, true);
-		return mt;
-	}
-
-    /**
-     * Scans the schema for the specified attributes are returns a single CRS
-     * if all the geometric attributes in the lot share one CRS, null if
-     * there are different ones
-     * @param schema
-     * @return
-     */
-    private CoordinateReferenceSystem getNativeCRS(SimpleFeatureType schema, List<String> attNames) {
-        // first off, check how many crs we have, this hint works only
-        // if we have just one native CRS at hand (and the native CRS is known
-        CoordinateReferenceSystem crs = null;
-        for (AttributeDescriptor att : schema.getAttributeDescriptors()) {
-            if(!attNames.contains(att.getLocalName()))
-                continue;
-            
-            if(att instanceof GeometryDescriptor) {
-                GeometryDescriptor gd = (GeometryDescriptor) att;
-                CoordinateReferenceSystem gdCrs = gd.getCoordinateReferenceSystem();
-                if(crs == null) {
-                    crs = gdCrs;
-                } else if(gdCrs == null) {
-                    crs = null;
-                    break;
-                } else if(!CRS.equalsIgnoreMetadata(crs, gdCrs)) {
-                    crs = null;
-                    break;
-                }
-            }
-        }
-        return crs;
-    }
-
-	/**
-	 * JE: If there is a single rule "and" its filter together with the query's
-	 * filter and send it off to datastore. This will allow as more processing
-	 * to be done on the back end... Very useful if DataStore is a database.
-	 * Problem is that worst case each filter is ran twice. Next we will modify
-	 * it to find a "Common" filter between all rules and send that to the
-	 * datastore.
-	 * 
-	 * DJB: trying to be smarter. If there are no "elseRules" and no rules w/o a
-	 * filter, then it makes sense to send them off to the Datastore We limit
-	 * the number of Filters sent off to the datastore, just because it could
-	 * get a bit rediculous. In general, for a database, if you can limit 10% of
-	 * the rows being returned you're probably doing quite well. The main
-	 * problem is when your filters really mean you're secretly asking for all
-	 * the data in which case sending the filters to the Datastore actually
-	 * costs you. But, databases are *much* faster at processing the Filters
-	 * than JAVA is and can use statistical analysis to do it.
-	 * 
-	 * @param styles
-	 * @param q
-	 */
-
-	private void processRuleForQuery(LiteFeatureTypeStyle[] styles,
-			DefaultQuery q) {
-		try {
-
-			// first we check to see if there are >
-			// "getMaxFiltersToSendToDatastore" rules
-			// if so, then we dont do anything since no matter what there's too
-			// many to send down.
-			// next we check for any else rules. If we find any --> dont send
-			// anything to Datastore
-			// next we check for rules w/o filters. If we find any --> dont send
-			// anything to Datastore
-			//
-			// otherwise, we're gold and can "or" together all the filters then
-			// AND it with the original filter.
-			// ie. SELECT * FROM ... WHERE (the_geom && BBOX) AND (filter1 OR
-			// filter2 OR filter3);
-
-			final int maxFilters = getMaxFiltersToSendToDatastore();
-			final List<Filter> filtersToDS = new ArrayList<Filter>();
-			// look at each featuretypestyle
-			for(LiteFeatureTypeStyle style : styles) {
-				if (style.elseRules.length > 0) // uh-oh has elseRule
-					return;
-				// look at each rule in the featuretypestyle
-				for(Rule r : style.ruleList) {
-					if (r.getFilter() == null)
-						return; // uh-oh has no filter (want all rows)
-					filtersToDS.add(r.getFilter());
-				}
-			}
-			
-			// if too many bail out
-			if (filtersToDS.size() > maxFilters)
-				return;
-
-			// or together all the filters
-			org.opengis.filter.Filter ruleFiltersCombined;
-			if (filtersToDS.size() == 1) {
-				ruleFiltersCombined = (Filter) filtersToDS.get(0);
-			} else {
-			    ruleFiltersCombined = filterFactory.or(filtersToDS); 
-			}
-			
-			// combine with the pre-existing filter
-			ruleFiltersCombined = filterFactory.and(
-					q.getFilter(), ruleFiltersCombined);
-			q.setFilter(ruleFiltersCombined);
-		} catch (Exception e) {
-			if (LOGGER.isLoggable(Level.WARNING))
-				LOGGER.log(Level.SEVERE,
-						"Could not send rules to datastore due to: "
-								+ e.getLocalizedMessage(), e);
-		}
-	}
-
-	/**
-	 * find out the maximum number of filters we're going to send off to the
-	 * datastore. See processRuleForQuery() for details.
-	 * 
-	 */
-	private int getMaxFiltersToSendToDatastore() {
-		try {
-			Integer result = (Integer) rendererHints
-					.get("maxFiltersToSendToDatastore");
-			if (result == null)
-				return defaultMaxFiltersToSendToDatastore; // default if not
-			// present in hints
-			return result.intValue();
-
-		} catch (Exception e) {
-			return defaultMaxFiltersToSendToDatastore;
-		}
-	}
-
-	/**
-     * Checks if optimized feature type style rendering is enabled, or not.
-     * See {@link #OPTIMIZE_FTS_RENDERING_KEY} description for a full explanation.
-     */
-    private boolean isOptimizedFTSRenderingEnabled() {
-        if (rendererHints == null)
-            return true;
-        Object result = rendererHints.get(OPTIMIZE_FTS_RENDERING_KEY);
-        if (result == null)
-            return true;
-        return Boolean.TRUE.equals(result);
-    }
-    
-    /**
-     * Checks if the advanced projection handling is enabled
-     * @return
-     */
-    private boolean isAdvancedProjectionHandlingEnabled() {
-        if (rendererHints == null)
-            return false;
-        Object result = rendererHints.get(ADVANCED_PROJECTION_HANDLING_KEY);
-        if (result == null)
-            return false;
-        return Boolean.TRUE.equals(result);
-    }
-    
-    /**
-     * Checks if vector rendering is enabled or not.
-     * See {@link SLDStyleFactory#isVectorRenderingEnabled()} for a full explanation.
-     */
-    private boolean isVectorRenderingEnabled() {
-        if (rendererHints == null)
-            return true;
-        Object result = rendererHints.get(VECTOR_RENDERING_KEY);
-        if (result == null)
-            return VECTOR_RENDERING_ENABLED_DEFAULT;
-		return ((Boolean)result).booleanValue();
-    }
-    
-    /**
-     * Returns an estimate of the rendering buffer needed to properly display this
-     * layer taking into consideration the constant stroke sizes in the feature type
-     * styles.
-     * 
-     * @param styles
-     *            the feature type styles to be applied to the layer
-     * @return an estimate of the buffer that should be used to properly display a layer
-     *         rendered with the specified styles 
-     */
-    private int findRenderingBuffer(LiteFeatureTypeStyle[] styles) {
-        final MetaBufferEstimator rbe = new MetaBufferEstimator();
-
-        for (int t = 0; t < styles.length; t++) {
-            final LiteFeatureTypeStyle lfts = styles[t];
-            Rule[] rules = lfts.elseRules;
-            for (int j = 0; j < rules.length; j++) {
-                rbe.visit(rules[j]);
-            }
-            rules = lfts.ruleList;
-            for (int j = 0; j <  rules.length; j++) {
-                rbe.visit(rules[j]);
-            }
-        }
-
-        if(!rbe.isEstimateAccurate())
-            LOGGER.warning("Assuming rendering buffer = " + rbe.getBuffer() 
-                    + ", but estimation is not accurate, you may want to set a buffer manually");
-        return rbe.getBuffer();
-    }
-
-	/**
-	 * Inspects the <code>MapLayer</code>'s style and retrieves it's needed
-	 * attribute names, returning at least the default geometry attribute name.
-	 * 
-	 * @param layer
-	 *            the <code>MapLayer</code> to determine the needed attributes
-	 *            from
-	 * @param schema
-	 *            the <code>layer</code>'s FeatureSource<SimpleFeatureType, SimpleFeature> schema
-	 * @return the minimum set of attribute names needed to render
-	 *         <code>layer</code>
-	 */
-	private String[] findStyleAttributes(LiteFeatureTypeStyle[] styles,
-			SimpleFeatureType schema) {
-		final StyleAttributeExtractor sae = new StyleAttributeExtractor();
-
-		LiteFeatureTypeStyle lfts;
-		Rule[] rules;
-		int rulesLength;
-		final int length = styles.length;
-		for (int t = 0; t < length; t++) {
-			lfts = styles[t];
-			rules = lfts.elseRules;
-			rulesLength = rules.length;
-			for (int j = 0; j < rulesLength; j++) {
-				sae.visit(rules[j]);
-			}
-			rules = lfts.ruleList;
-			rulesLength = rules.length;
-			for (int j = 0; j < rulesLength; j++) {
-				sae.visit(rules[j]);
-			}
-		}
-
-		String[] ftsAttributes = sae.getAttributeNames();
-
-		/*
-		 * DJB: this is an old comment - erase it soon (see geos-469 and below) -
-		 * we only add the default geometry if it was used.
-		 * 
-		 * GR: if as result of sae.getAttributeNames() ftsAttributes already
-		 * contains geometry attribute names, they gets duplicated, which produces
-		 * an error in AbstracDatastore when trying to create a derivate
-		 * SimpleFeatureType. So I'll add the default geometry only if it is not
-		 * already present, but: should all the geometric attributes be added by
-		 * default? I will add them, but don't really know what's the expected
-		 * behavior
-		 */
-		List atts = new LinkedList(Arrays.asList(ftsAttributes));
-		List<AttributeDescriptor> attTypes = schema.getAttributeDescriptors();
-		String attName;
-
-		final int attTypesLength = attTypes.size();
-		for (int i = 0; i < attTypesLength; i++) {
-			attName = attTypes.get(i).getLocalName();
-
-			// DJB: This geometry check was commented out. I think it should
-			// actually be back in or
-			// you get ALL the attributes back, which isn't what you want.
-			// ALX: For rasters I need even the "grid" attribute.
-
-			// DJB:geos-469, we do not grab all the geometry columns.
-			// for symbolizers, if a geometry is required it is either
-			// explicitly named
-			// ("<Geometry><PropertyName>the_geom</PropertyName></Geometry>")
-			// or the default geometry is assumed (no <Geometry> element).
-			// I've modified the style attribute extractor so it tracks if the
-			// default geometry is used. So, we no longer add EVERY geometry
-			// column to the query!!
-
-			if ((attName.equalsIgnoreCase("grid"))
-					&& !atts.contains(attName)||
-					(attName.equalsIgnoreCase("params"))
-					&& !atts.contains(attName)) {
-				atts.add(attName);
-				if (LOGGER.isLoggable(Level.FINE))
-					LOGGER.fine("added attribute " + attName);
-			}
-		}
-
-		try {
-			// DJB:geos-469 if the default geometry was used in the style, we
-			// need to grab it.
-			if (sae.getDefaultGeometryUsed()
-					&& (!atts.contains(schema.getGeometryDescriptor().getLocalName()))) {
-				atts.add(schema.getGeometryDescriptor().getLocalName());
-			}
-		} catch (Exception e) {
-			// might not be a geometry column. That will cause problems down the
-			// road (why render a non-geometry layer)
-		}
-
-		ftsAttributes = new String[atts.size()];
-		atts.toArray(ftsAttributes);
-
-		return ftsAttributes;
-	}
-
-	/**
-	 * Creates the bounding box filters (one for each geometric attribute)
-	 * needed to query a <code>MapLayer</code>'s feature source to return
-	 * just the features for the target rendering extent
-	 * 
-	 * @param schema
-	 *            the layer's feature source schema
-	 * @param attributes
-	 *            set of needed attributes
-	 * @param bbox
-	 *            the expression holding the target rendering bounding box
-	 * @return an or'ed list of bbox filters, one for each geometric attribute
-	 *         in <code>attributes</code>. If there are just one geometric
-	 *         attribute, just returns its corresponding
-	 *         <code>GeometryFilter</code>.
-	 * @throws IllegalFilterException
-	 *             if something goes wrong creating the filter
-	 */
-	private Filter createBBoxFilters(SimpleFeatureType schema, String[] attributes,
-			List<ReferencedEnvelope> bboxes) throws IllegalFilterException {
-		Filter filter = Filter.INCLUDE;
-		final int length = attributes.length;
-		AttributeDescriptor attType;
-		
-		for (int j = 0; j < length; j++) {
-			attType = schema.getDescriptor(attributes[j]);
-
-			// DJB: added this for better error messages!
-			if (attType == null) {
-				if (LOGGER.isLoggable(Level.FINE))
-					LOGGER.fine(new StringBuffer("Could not find '").append(
-							attributes[j]).append("' in the FeatureType (")
-							.append(schema.getTypeName()).append(")")
-							.toString());
-				throw new IllegalFilterException(new StringBuffer(
-						"Could not find '").append(
-						attributes[j] + "' in the FeatureType (").append(
-						schema.getTypeName()).append(")").toString());
-			}
-
-			if (attType instanceof GeometryDescriptor) {
-				Filter gfilter = new FastBBOX(attType.getLocalName(), bboxes.get(0));
-                
-				if (filter == Filter.INCLUDE) {
-					filter = gfilter;
-				} else {
-					filter = filterFactory.or( filter, gfilter );
-				}
-				
-				if(bboxes.size() > 0) {
-					for (int k = 1; k < bboxes.size(); k++) {
-						filter = filterFactory.or( filter, new FastBBOX(attType.getLocalName(), bboxes.get(k)) );
-					}
-				}
-			}
-		}
-
-		return filter;
-	}
-
-	/**
-	 * Checks if a rule can be triggered at the current scale level
-	 * 
-	 * @param r
-	 *            The rule
-	 * @return true if the scale is compatible with the rule settings
-	 */
-	private boolean isWithInScale(Rule r) {
-		return ((r.getMinScaleDenominator() - TOLERANCE) <= scaleDenominator)
-				&& ((r.getMaxScaleDenominator() + TOLERANCE) > scaleDenominator);
-	}
-
-	/**
-	 * <p>Creates a list of <code>LiteFeatureTypeStyle</code>s with:
-	 * <ol type="a">
-	 * <li>out-of-scale rules removed</li>
-	 * <li>incompatible FeatureTypeStyles removed</li>
-	 * </ol>
-	 * </p>
-	 * 
-	 * <p><em><strong>Note:</strong> This method has a lot of duplication with 
-	 * {@link #createLiteFeatureTypeStyles(FeatureTypeStyle[], SimpleFeatureType, Graphics2D)}. 
-	 * </em></p>
-	 * 
-	 * @param featureStyles Styles to process
-	 * @param typeDescription The type description that has to be matched
-	 * @return ArrayList<LiteFeatureTypeStyle>
-	 */
-	//TODO: Merge the two createLiteFeatureTypeStyles() methods
-	private ArrayList createLiteFeatureTypeStyles(FeatureTypeStyle[] featureStyles, Object typeDescription, Graphics2D graphics) throws IOException {
-		ArrayList result = new ArrayList();
-		
-		Rule[] rules;
-		ArrayList ruleList = new ArrayList();
-		ArrayList elseRuleList = new ArrayList();
-		Rule r;
-		LiteFeatureTypeStyle lfts;
-		BufferedImage image;
-		int numOfRules;		
-		int itemNumber = 0;
-
-		final int length = featureStyles.length;
-		for (int i = 0; i < length; i++) {
-			FeatureTypeStyle fts = featureStyles[i];
-	
-			if ( typeDescription == null || typeDescription.toString().indexOf( fts.getFeatureTypeName() ) == -1 ) continue; 
-			
-			// get applicable rules at the current scale
-			rules = fts.getRules();
-			ruleList = new ArrayList();
-			elseRuleList = new ArrayList();
-
-			numOfRules = rules.length;
-			for (int j = 0; j < numOfRules; j++) {
-				// getting rule
-				r = rules[j];
-
-				if (isWithInScale(r)) {
-					if (r.hasElseFilter()) {
-						elseRuleList.add(r);
-					} else {
-						ruleList.add(r);
-					}
-				}
-			}
-			if ((ruleList.size() == 0) && (elseRuleList.size() == 0))
-				continue; // DJB: optimization - nothing to render, dont
-			// do anything!!
-
-			if (itemNumber == 0 || !isOptimizedFTSRenderingEnabled()) // we can optimize this one!
-			{
-				lfts = new LiteFeatureTypeStyle(graphics, ruleList,
-						elseRuleList);
-			} else {
-				image = graphics
-						.getDeviceConfiguration()
-						.createCompatibleImage(screenSize.width,
-								screenSize.height, Transparency.TRANSLUCENT);
-				lfts = new LiteFeatureTypeStyle(image, graphics
-						.getTransform(), ruleList, elseRuleList,
-						java2dHints);
-			}
-			result.add(lfts);
-			itemNumber++;			
-			
-		}
-
-		return result;
-	}
-	
-	/**
-	 * creates a list of LiteFeatureTypeStyles a) out-of-scale rules removed b)
-	 * incompatible FeatureTypeStyles removed
-	 * 
-	 * 
-	 * @param featureStylers
-	 * @param features
-	 * @throws Exception
-	 * @return ArrayList<LiteFeatureTypeStyle>
-	 */
-	private ArrayList createLiteFeatureTypeStyles(
-			FeatureTypeStyle[] featureStyles, SimpleFeatureType ftype,
-			Graphics2D graphics) throws IOException {
-		if (LOGGER.isLoggable(Level.FINE))
-			LOGGER.fine("creating rules for scale denominator - "
-					+ NumberFormat.getNumberInstance().format(scaleDenominator));
-		ArrayList result = new ArrayList();
-
-		int itemNumber = 0;
-
-		LiteFeatureTypeStyle lfts;
-		for (FeatureTypeStyle fts : featureStyles) {
-			if (isFeatureTypeStyleActive(ftype, fts)) {
-				// DJB: this FTS is compatible with this FT.
-
-				// get applicable rules at the current scale
-			    List[] splittedRules = splitRules(fts);
-				List ruleList = splittedRules[0];
-				List elseRuleList = splittedRules[1];
-
-				// if none, skip it
-				if ((ruleList.size() == 0) && (elseRuleList.size() == 0))
-					continue; 
-
-				if (itemNumber == 0 || !isOptimizedFTSRenderingEnabled()) // we can optimize this one!
-				{
-					lfts = new LiteFeatureTypeStyle(graphics, ruleList,
-							elseRuleList);
-				} else {
-					BufferedImage image = graphics
-							.getDeviceConfiguration()
-							.createCompatibleImage(screenSize.width,
-									screenSize.height, Transparency.TRANSLUCENT);
-					lfts = new LiteFeatureTypeStyle(image, graphics
-							.getTransform(), ruleList, elseRuleList,
-							java2dHints);
-				}
-				result.add(lfts);
-				itemNumber++;
-
-			}
-		}
-
-		return result;
-	}
-	
-	private boolean isFeatureTypeStyleActive(SimpleFeatureType ftype, FeatureTypeStyle fts) {
-	    return ((ftype.getTypeName() != null)
-                && (ftype.getTypeName().equalsIgnoreCase(fts.getFeatureTypeName()) || 
-                        FeatureTypes.isDecendedFrom(ftype, null, fts.getFeatureTypeName())));
-    }
-	
-	private List[] splitRules(FeatureTypeStyle fts) {
-	    Rule[] rules;
-        List<Rule> ruleList = new ArrayList<Rule>();
-        List<Rule> elseRuleList = new ArrayList<Rule>();
-	    
-	    rules = fts.getRules();
-        ruleList = new ArrayList();
-        elseRuleList = new ArrayList();
-
-        for (int j = 0; j < rules.length; j++) {
-            // getting rule
-            Rule r = rules[j];
-
-            if (isWithInScale(r)) {
-                if (r.hasElseFilter()) {
-                    elseRuleList.add(r);
-                } else {
-                    ruleList.add(r);
-                }
-            }
-        }
-        
-        return new List[] {ruleList, elseRuleList};
-	}
-	
-	/**
-	 * When drawing in optimized mode a 32bit surface is created for each FeatureTypeStyle
-	 * other than the first in order to draw features in parallel while respecting the
-	 * feature draw ordering multiple FTS impose. This method allows to estimate how many
-	 * megabytes will be needed, in terms of back buffers, to draw the current {@link MapContext},
-	 * assuming the feature type style optimizations are turned on (in the case they are off,
-	 * no extra memory will be used).
-	 * @param width the image width
-	 * @param height the image height
-	 */
-	public int getMaxBackBufferMemory(int width, int height) {
-	    int maxBuffers = 0;
-	    for (MapLayer layer : context.getLayers()) {
-            if (!layer.isVisible()) {
-                // Only render layer when layer is visible
-                continue;
-            }
-
-            // skip layers that do have only one fts
-            if(layer.getStyle().getFeatureTypeStyles().length < 2)
-                continue;
-
-            // count how many lite feature type styles are active
-            int currCount = 0;
-            SimpleFeatureType ftype = (SimpleFeatureType) layer.getFeatureSource().getSchema();
-            for (FeatureTypeStyle fts : layer.getStyle().getFeatureTypeStyles()) {
-                if (isFeatureTypeStyleActive(ftype, fts)) {
-                    // get applicable rules at the current scale
-                    List[] splittedRules = splitRules(fts);
-                    List ruleList = splittedRules[0];
-                    List elseRuleList = splittedRules[1];
-
-                    // if none, skip this fts
-                    if ((ruleList.size() == 0) && (elseRuleList.size() == 0))
-                        continue; 
-                    
-                    currCount++;
-                }
-            }
-            // consider the first fts does not allocate a buffer
-            currCount--;
-            
-            if(currCount > maxBuffers)
-                maxBuffers = currCount;
-        }
-	    
-	    return maxBuffers * width * height * 4;
-	}
-
-    /**
-     * Prepair a FeatureCollection<SimpleFeatureType, SimpleFeature> for display, this method formally ensured that a FeatureReader
-     * produced the correct CRS and has now been updated to work with FeatureCollection.
-     * <p>
-     * What is really going on is the need to set up for reprojection; but *after* decimation has
-     * occured.
-     * </p>
-     *  
-     * @param features
-     * @param sourceCrs
-     * @return FeatureCollection<SimpleFeatureType, SimpleFeature> that produces results with the correct CRS
-     */
-    private FeatureCollection<SimpleFeatureType, SimpleFeature> prepFeatureCollection( FeatureCollection<SimpleFeatureType, SimpleFeature> features, CoordinateReferenceSystem sourceCrs ) {
-        // DJB: dont do reprojection here - do it after decimation
-        // but we ensure that the reader is producing geometries with
-        // the correct CRS
-        // NOTE: it, by default, produces ones that are are tagged with
-        // the CRS of the datastore, which
-        // maybe incorrect.
-        // The correct value is in sourceCrs.
-
-        // this is the reader's CRS
-        CoordinateReferenceSystem rCS = null;
-        try {
-            rCS = features.getSchema().getGeometryDescriptor().getType().getCoordinateReferenceSystem();
-        } catch(NullPointerException e) {
-            // life sucks sometimes
-        }
-
-        // sourceCrs == source's real SRS
-        // if we need to recode the incoming geometries
-
-        if (rCS != sourceCrs) // not both null or both EXACTLY the
-        // same CRS object
-        {
-            if (sourceCrs != null) // dont re-tag to null, keep the
-            // DataStore's CRS (this shouldnt
-            // really happen)
-            {
-                // if the datastore is producing null CRS, we recode.
-                // if the datastore's CRS != real CRS, then we recode
-                if ((rCS == null) || !CRS.equalsIgnoreMetadata(rCS, sourceCrs)) {
-                    // need to retag the features
-                    try {
-                        return new ForceCoordinateSystemFeatureResults( features, sourceCrs );
-                    } catch (Exception ee) {
-                        LOGGER.log(Level.WARNING, ee.getLocalizedMessage(), ee);
-                    }
-                }
-            }
-        }
-        return features;
-    }
-    
-	/**
-	 * Applies each feature type styler in turn to all of the features. This
-	 * perhaps needs some explanation to make it absolutely clear.
-	 * featureStylers[0] is applied to all features before featureStylers[1] is
-	 * applied. This can have important consequences as regards the painting
-	 * order.
-	 * <p>
-	 * In most cases, this is the desired effect. For example, all line features
-	 * may be rendered with a fat line and then a thin line. This produces a
-	 * 'cased' effect without any strange overlaps.
-	 * </p>
-	 * <p>
-	 * This method is internal and should only be called by render.
-	 * </p>
-	 * <p>
-	 * </p>
-	 * 
-	 * @param graphics
-	 *            DOCUMENT ME!
-	 * @param features
-	 *            An array of features to be rendered
-	 * @param featureStylers
-	 *            An array of feature stylers to be applied
-	 * @param at
-	 *            DOCUMENT ME!
-	 * @param destinationCrs -
-	 *            The destination CRS, or null if no reprojection is required
-	 * @param screenSize
-	 * @param layerId 
-	 * @throws IOException
-	 * @throws IllegalAttributeException
-	 * @throws IllegalFilterException
-	 */
-	final private void processStylers(final Graphics2D graphics,
-			MapLayer currLayer, AffineTransform at,
-			CoordinateReferenceSystem destinationCrs, Envelope mapArea,
-			Rectangle screenSize, String layerId) throws IllegalFilterException, IOException,
-			IllegalAttributeException {
-
-		/*
-		 * DJB: changed this a wee bit so that it now does the layer query AFTER
-		 * it has evaluated the rules for scale inclusion. This makes it so that
-		 * geometry columns (and other columns) will not be queried unless they
-		 * are actually going to be required. see geos-469
-		 */
-		// /////////////////////////////////////////////////////////////////////
-		//
-		// Preparing feature information and styles
-		//
-		// /////////////////////////////////////////////////////////////////////
-		final FeatureTypeStyle[] featureStylers = currLayer.getStyle().getFeatureTypeStyles();
-		
-        final FeatureSource<SimpleFeatureType, SimpleFeature> featureSource = (FeatureSource<SimpleFeatureType, SimpleFeature>) currLayer.getFeatureSource();
-        
-        Collection collection = null;
-        FeatureCollection features = null;
-        
-        final CoordinateReferenceSystem sourceCrs;
-        final NumberRange scaleRange = new NumberRange(scaleDenominator,scaleDenominator);
-        final ArrayList lfts ;
-        
-        if ( featureSource != null ) {
-			final SimpleFeatureType schema = featureSource.getSchema();
-	        
-			final GeometryDescriptor geometryAttribute = schema.getGeometryDescriptor();
-			sourceCrs = geometryAttribute.getType().getCoordinateReferenceSystem();
-			if (LOGGER.isLoggable(Level.FINE)) {
-				LOGGER.fine(new StringBuffer("processing ").append(
-						featureStylers.length).append(" stylers for ").append(
-						currLayer.getFeatureSource().getSchema().getName())
-						.toString());
-			}
-			// transformMap = new HashMap();
-			lfts = createLiteFeatureTypeStyles(featureStylers,schema, graphics);
-            if(lfts.size() == 0)
-                return;
-	
-	        LiteFeatureTypeStyle[] featureTypeStyleArray = (LiteFeatureTypeStyle[]) lfts.toArray(new LiteFeatureTypeStyle[lfts.size()]);
-	        // /////////////////////////////////////////////////////////////////////
-			//
-			// DJB: get a featureresults (so you can get a feature reader) for the
-			// data
-			//
-			// /////////////////////////////////////////////////////////////////////
-        
-	        // ... assume we have to do the generalization, the query layer process will
-	        // turn down the flag if we don't 
-	        inMemoryGeneralization = true;
-        	features = queryLayer(currLayer, featureSource, schema,
-				featureTypeStyleArray,
-				mapArea, destinationCrs, sourceCrs, screenSize,
-				geometryAttribute, at);
-        	
-        	features = prepFeatureCollection( features, sourceCrs );        	
-        } else {
-            CollectionSource source = currLayer.getSource();
-        	collection = queryLayer( currLayer, currLayer.getSource() );
-            
-        	sourceCrs = null;
-        	lfts = createLiteFeatureTypeStyles( featureStylers, source.describe(), graphics );
-        }
-
-		if (lfts.size() == 0) return; // nothing to do
-
-		
-		if(isOptimizedFTSRenderingEnabled())
-		    drawOptimized(graphics, currLayer, at, destinationCrs, layerId, collection, features,
-                scaleRange, lfts);
-		else
-		    drawPlain(graphics, currLayer, at, destinationCrs, layerId, collection, features,
-	                scaleRange, lfts);
-
-	}
-	
-	    /**
-     * Performs all rendering on the user provided graphics object by scanning
-     * the collection multiple times, one for each feature type style provided
-     */
-    private void drawPlain(final Graphics2D graphics, MapLayer currLayer, AffineTransform at,
-            CoordinateReferenceSystem destinationCrs, String layerId, Collection collection,
-            FeatureCollection features, final NumberRange scaleRange, final ArrayList lfts) {
-        final LiteFeatureTypeStyle[] fts_array = (LiteFeatureTypeStyle[]) lfts
-                .toArray(new LiteFeatureTypeStyle[lfts.size()]);
-
-        // for each lite feature type style, scan the whole collection and draw
-        for (LiteFeatureTypeStyle liteFeatureTypeStyle : fts_array) {
-            Iterator iterator = null;
-            if (collection != null)
-                iterator = collection.iterator();
-            if (features != null)
-                iterator = features.iterator();
-
-            if (iterator == null)
-                return; // nothing to do
-
-            try {
-                boolean clone = isCloningRequired(currLayer, fts_array);
-                RenderableFeature rf = new RenderableFeature(currLayer, clone);
-                // loop exit condition tested inside try catch
-                // make sure we test hasNext() outside of the try/cath that follows, as that
-                // one is there to make sure a single feature error does not ruin the rendering
-                // (best effort) whilst an exception in hasNext() + ignoring catch results in
-                // an infinite loop
-                while (iterator.hasNext() && !renderingStopRequested) {
-                    try {
-                        rf.setFeature(iterator.next());
-                        process(rf, liteFeatureTypeStyle, scaleRange, at, destinationCrs, layerId);
-                    } catch (Throwable tr) {
-                        LOGGER.log(Level.SEVERE, tr.getLocalizedMessage(), tr);
-                        fireErrorEvent(new Exception("Error rendering feature", tr));
-                    }
-                }
-            } finally {
-                if (collection instanceof FeatureCollection) {
-                    FeatureCollection resource = (FeatureCollection) collection;
-                    resource.close(iterator);
-                } else if (features != null) {
-                    features.close(iterator);
-                }
-            }
-        }
-	}
-
-	/**
-	 * Performs rendering so that the collection is scanned only once even in presence
-	 * of multiple feature type styles, using the in memory buffer for each feature type
-	 * style other than the first one (that uses the graphics provided by the user)s 
-	 */
-    private void drawOptimized(final Graphics2D graphics, MapLayer currLayer, AffineTransform at,
-            CoordinateReferenceSystem destinationCrs, String layerId, Collection collection,
-            FeatureCollection features, final NumberRange scaleRange, final ArrayList lfts) {
-        Iterator iterator = null;
-		if( collection != null ) iterator = collection.iterator();        
-		if( features != null ) iterator = features.iterator();
-		
-		if( iterator == null ) return; // nothing to do
-		
-		final LiteFeatureTypeStyle[] fts_array = (LiteFeatureTypeStyle[]) lfts
-				.toArray(new LiteFeatureTypeStyle[lfts.size()]);
-
-		try {
-		    boolean clone = isCloningRequired(currLayer, fts_array);
-			RenderableFeature rf = new RenderableFeature(currLayer, clone);
-			// loop exit condition tested inside try catch
-            // make sure we test hasNext() outside of the try/cath that follows, as that
-            // one is there to make sure a single feature error does not ruin the rendering
-            // (best effort) whilst an exception in hasNext() + ignoring catch results in
-            // an infinite loop
-			while (iterator.hasNext() && !renderingStopRequested) { 
-				try {
-					rf.setFeature(iterator.next());
-					// draw the feature on the main graphics and on the eventual extra image buffers
-					for (LiteFeatureTypeStyle liteFeatureTypeStyle : fts_array) {
-					    process(rf, liteFeatureTypeStyle, scaleRange, at, destinationCrs, layerId);
-                        
-					}
-				} catch (Throwable tr) {
-					LOGGER.log(Level.SEVERE, tr.getLocalizedMessage(), tr);
-					fireErrorEvent(new Exception("Error rendering feature", tr));
-				}
-			}
-		} finally {
-            if( collection instanceof FeatureCollection ){
-                FeatureCollection resource = (FeatureCollection ) collection;
-                resource.close( iterator );
-            } else if(features != null) {
-                features.close( iterator );
-            }
-		}
-		// have to re-form the image now.
-		// graphics.setTransform( new AffineTransform() );
-		graphics.setComposite(AlphaComposite.getInstance(AlphaComposite.SRC_OVER));
-		for (int t = 0; t < fts_array.length; t++) {
-			// first fts won't have an image, it's using the user provided graphics
-			// straight, so we don't need to compose it back in.
-			if (fts_array[t].myImage != null) 
-			{
-				graphics.drawImage(fts_array[t].myImage, 0, 0, null);
-				fts_array[t].myImage.flush();
-				fts_array[t].graphics.dispose();
-			}
-		}
-	}
-    
-    /**
-     * Tells if geometry cloning is required or not
-     */
-    private boolean isCloningRequired(MapLayer layer, LiteFeatureTypeStyle[] lfts) {
-        // check if the features are detached, we can thus modify the geometries in place
-        final Set<Key> hints = layer.getFeatureSource().getSupportedHints();
-        if(!hints.contains(Hints.FEATURE_DETACHED))
-            return true;
-        
-        // check if there is any conflicting geometry transformation.
-        // No geometry transformations -> we can modify geometries in place
-        // Just one geometry transformation over an attribute -> we can modify geometries in place
-        // Two tx over the same attribute, or straight usage and a tx -> we have to preserve the 
-        // original geometry as well, thus we need cloning
-        StyleAttributeExtractor extractor = new StyleAttributeExtractor();
-        FeatureType featureType = layer.getFeatureSource().getSchema();
-        Set<String> plainGeometries = new java.util.HashSet<String>();
-        Set<String> txGeometries = new java.util.HashSet<String>();
-        for (LiteFeatureTypeStyle lft : lfts) {
-            for(Rule r: lft.ruleList) {
-                for(Symbolizer s: r.symbolizers()) {
-                    if(s.getGeometry() == null) {
-                        String attribute = featureType.getGeometryDescriptor().getName().getLocalPart();
-                        if(txGeometries.contains(attribute))
-                            return true;
-                        plainGeometries.add(attribute);
-                    } else if(s.getGeometry() instanceof PropertyName) {
-                        String attribute = ((PropertyName) s.getGeometry()).getPropertyName();
-                        if(txGeometries.contains(attribute))
-                            return true;
-                        plainGeometries.add(attribute);
-                    } else {
-                        Expression g = s.getGeometry();
-                        extractor.clear();
-                        g.accept(extractor, null);
-                        Set<String> attributes = extractor.getAttributeNameSet();
-                        for (String attribute : attributes) {
-                            if(plainGeometries.contains(attribute))
-                                return true;
-                            if(txGeometries.contains(attribute))
-                                return true;
-                            txGeometries.add(attribute);
-                        }
-                    }
-                }
-            }
-        }
-        
-        return false;
-    }
-
-	/**
-	 * @param rf
-	 * @param feature 
-	 * @param style
-	 * @param layerId 
-	 */
-	final private void process(RenderableFeature rf, LiteFeatureTypeStyle style,
-			NumberRange scaleRange, AffineTransform at,
-			CoordinateReferenceSystem destinationCrs, String layerId)
-			throws TransformException, FactoryException {
-		boolean doElse = true;
-		Rule[] elseRuleList = style.elseRules;
-		Rule[] ruleList = style.ruleList;
-		Rule r;
-		Filter filter;
-		Symbolizer[] symbolizers;
-		Graphics2D graphics = style.graphics;
-		// applicable rules
-		final int length = ruleList.length;
-		for (int t = 0; t < length; t++) {
-			r = ruleList[t];
-			filter = r.getFilter();
-
-			if ((filter == null) || filter.evaluate(rf.content)) {
-				doElse = false;
-				symbolizers = r.getSymbolizers();
-				processSymbolizers(graphics, rf, symbolizers, scaleRange,
-						at, destinationCrs, layerId);
-			}
-		}
-
-		if (doElse) {
-			final int elseLength = elseRuleList.length;
-			for (int tt = 0; tt < elseLength; tt++) {
-				r = elseRuleList[tt];
-				symbolizers = r.getSymbolizers();
-
-				processSymbolizers(graphics, rf, symbolizers, scaleRange,
-						at, destinationCrs, layerId);
-
-			}
-		}
-	}
-
-	/**
-	 * Applies each of a set of symbolizers in turn to a given feature.
-	 * <p>
-	 * This is an internal method and should only be called by processStylers.
-	 * </p>
-	 * @param currLayer 
-	 * 
-	 * @param graphics
-	 * @param drawMe
-	 *            The feature to be rendered
-	 * @param symbolizers
-	 *            An array of symbolizers which actually perform the rendering.
-	 * @param scaleRange
-	 *            The scale range we are working on... provided in order to make
-	 *            the style factory happy
-	 * @param shape
-	 * @param destinationCrs
-	 * @param layerId 
-	 * @throws TransformException
-	 * @throws FactoryException
-	 */
-	final private void processSymbolizers(final Graphics2D graphics,
-			final RenderableFeature drawMe, final Symbolizer[] symbolizers,
-			NumberRange scaleRange, AffineTransform at,
-			CoordinateReferenceSystem destinationCrs, String layerId)
-			throws TransformException, FactoryException {
-		final int length = symbolizers.length;
-		
-		// clips Graphics to current drawing area before painting
-		Graphics2D clippedGraphics = (Graphics2D)graphics.create();
-		clippedGraphics.clip(screenSize);
-		
-		for (int m = 0; m < length; m++) {
-
-			// /////////////////////////////////////////////////////////////////
-			//
-			// RASTER
-			//
-			// /////////////////////////////////////////////////////////////////
-			final Symbolizer symbolizer = symbolizers[m];
-			if (symbolizer instanceof RasterSymbolizer) {
-				renderRaster(clippedGraphics, drawMe.content,
-						(RasterSymbolizer) symbolizer, destinationCrs,
-						scaleRange,at);
-
-			} else {
-
-				// /////////////////////////////////////////////////////////////////
-				//
-				// FEATURE
-				//
-				// /////////////////////////////////////////////////////////////////
-				LiteShape2 shape = drawMe.getShape(symbolizer, at);
-				if(shape == null)
-					continue;
-				if (symbolizer instanceof TextSymbolizer && drawMe.content instanceof SimpleFeature) {
-					labelCache.put(layerId, (TextSymbolizer) symbolizers[m], (SimpleFeature) drawMe.content,
-							shape, scaleRange);
-				} else {
-					Style2D style = styleFactory.createStyle(drawMe.content,
-							symbolizer, scaleRange);
-					painter.paint(clippedGraphics, shape, style, scaleDenominator);
-				}
-
-			}
-		}
-		fireFeatureRenderedEvent(drawMe.content);
-	}
-
-	
-
-	/**
-	 * Renders a grid coverage on the device.
-	 * 
-	 * @param graphics
-	 *            DOCUMENT ME!
-	 * @param drawMe
-	 *            the feature that contains the GridCoverage. The grid coverage
-	 *            must be contained in the "grid" attribute
-	 * @param symbolizer
-	 *            The raster symbolizer
-	 * @param scaleRange
-	 * @param worldToScreen the world to screen transform
-	 * @param world2Grid 
-	 * @task make it follow the symbolizer
-	 */
-	private void renderRaster(Graphics2D graphics, Object drawMe,
-			RasterSymbolizer symbolizer,
-			CoordinateReferenceSystem destinationCRS, Range scaleRange, AffineTransform worldToScreen) {
-		final Object grid = gridPropertyName.evaluate( drawMe);
-		if (LOGGER.isLoggable(Level.FINE))
-			LOGGER.fine(new StringBuffer("rendering Raster for feature ")
-					.append(drawMe.toString()).append(" - ").append(
-							grid).toString());
-
-		GridCoverage2D coverage=null;
-		try {
-			// /////////////////////////////////////////////////////////////////
-			//
-			// If the grid object is a reader we ask him to do its best for the
-			// requested resolution, if it is a gridcoverage instead we have to
-			// rely on the gridocerage renderer itself.
-			//
-			// /////////////////////////////////////////////////////////////////
-			final GridCoverageRenderer gcr = new GridCoverageRenderer(
-					destinationCRS, originalMapExtent, screenSize, worldToScreen,java2dHints);
-
-			// //
-			// It is a grid coverage
-			// //
-			if (grid instanceof GridCoverage)
-				gcr.paint(graphics, (GridCoverage2D) grid, symbolizer);
-			else if (grid instanceof AbstractGridCoverage2DReader) {
-				
-				// //
-				// It is an AbstractGridCoverage2DReader, let's use parameters
-				// if we have any supplied by a user.
-				// //
-				// first I created the correct ReadGeometry
-				final Parameter<GridGeometry2D> readGG = new Parameter<GridGeometry2D>(AbstractGridFormat.READ_GRIDGEOMETRY2D);
-				readGG.setValue(new GridGeometry2D(new GridEnvelope2D(screenSize), mapExtent));
-				final AbstractGridCoverage2DReader reader = (AbstractGridCoverage2DReader) grid;
-				// then I try to get read parameters associated with this
-				// coverage if there are any.
-				final Object params = paramsPropertyName.evaluate(drawMe);
-				if (params != null) {
-					// //
-					//
-					// Getting parameters to control how to read this coverage.
-					// Remember to check to actually have them before forwarding
-					// them to the reader.
-					//
-					// //
-					GeneralParameterValue[] readParams = (GeneralParameterValue[]) params;
-					final int length = readParams.length;
-					if (length > 0) {
-						// we have a valid number of parameters, let's check if
-						// also have a READ_GRIDGEOMETRY2D. In such case we just
-						// override it with the one we just build for this
-						// request.
-						final String name = AbstractGridFormat.READ_GRIDGEOMETRY2D
-								.getName().toString();
-						int i = 0;
-						for (; i < length; i++)
-							if (readParams[i].getDescriptor().getName()
-									.toString().equalsIgnoreCase(name))
-								break;
-						// did we find anything?
-						if (i < length) {
-							//we found another READ_GRIDGEOMETRY2D, let's override it.
-							((Parameter) readParams[i]).setValue(readGG);
-							coverage = (GridCoverage2D) reader.read(readParams);
-						} else {
-							// add the correct read geometry to the supplied
-							// params since we did not find anything
-							GeneralParameterValue[] readParams2 = new GeneralParameterValue[length + 1];
-							System.arraycopy(readParams, 0, readParams2, 0,length);
-							readParams2[length] = readGG;
-							coverage = (GridCoverage2D) reader.read(readParams2);
-						}
-					} else
-						// we have no parameters hence we just use the read grid
-						// geometry to get a coverage
-						coverage = (GridCoverage2D) reader.read(new GeneralParameterValue[] { readGG });
-				} else {
-					coverage = (GridCoverage2D) reader.read(new GeneralParameterValue[] { readGG });
-				}
-				try{
-					if(coverage!=null)
-						gcr.paint(graphics, coverage, symbolizer);
-				}
-				finally {
-
-					//we need to try and dispose this coverage since it was created on purpose for rendering 
-					if(coverage!=null)
-						coverage.dispose(true);
-				}
-			}
-			if (LOGGER.isLoggable(Level.FINE))
-				LOGGER.fine("Raster rendered");
-
-		} catch (FactoryException e) {
-			LOGGER.log(Level.WARNING, e.getLocalizedMessage(), e);
-			fireErrorEvent(e);
-		} catch (TransformException e) {
-			LOGGER.log(Level.WARNING, e.getLocalizedMessage(), e);
-			fireErrorEvent(e);
-		} catch (NoninvertibleTransformException e) {
-			LOGGER.log(Level.WARNING, e.getLocalizedMessage(), e);
-			fireErrorEvent(e);
-		} catch (IllegalArgumentException e) {
-			LOGGER.log(Level.WARNING, e.getLocalizedMessage(), e);
-			fireErrorEvent(e);
-		} catch (IOException e) {
-			LOGGER.log(Level.WARNING, e.getLocalizedMessage(), e);
-			fireErrorEvent(e);
-		}
-
-	}
-
-
-	/**
-	 * Finds the geometric attribute requested by the symbolizer
-	 * 
-	 * @param drawMe
-	 *            The feature
-	 * @param s
-	 * 
-	 * /** Finds the geometric attribute requested by the symbolizer
-	 * 
-	 * @param drawMe
-	 *            The feature
-	 * @param s
-	 *            The symbolizer
-	 * @return The geometry requested in the symbolizer, or the default geometry
-	 *         if none is specified
-	 */
-	private com.vividsolutions.jts.geom.Geometry findGeometry(Object drawMe,
-			Symbolizer s) {
-		Expression geomExpr = s.getGeometry();
-
-		// get the geometry
-		Geometry geom;
-		if(geomExpr == null) {
-		    if(drawMe instanceof SimpleFeature)
-		        geom = (Geometry) ((SimpleFeature) drawMe).getDefaultGeometry();
-		    else
-		        geom = (Geometry) defaultGeometryPropertyName.evaluate(drawMe, Geometry.class);
-		} else {
-		    geom = (Geometry) geomExpr.evaluate(drawMe, Geometry.class);
-		}
-		    
-		return geom;    
-	}
-
-	/**
-	 * Finds the geometric attribute coordinate reference system.
-	 * @param drawMe2 
-	 * 
-	 * @param f The feature
-	 * @param s The symbolizer
-	 * @return The geometry requested in the symbolizer, or the default geometry if none is specified
-	 */
-	private org.opengis.referencing.crs.CoordinateReferenceSystem findGeometryCS(
-			MapLayer currLayer, Object drawMe, Symbolizer s) {
-
-
-        if( drawMe instanceof SimpleFeature ){
-            SimpleFeature f = (SimpleFeature) drawMe;
-            SimpleFeatureType schema = f.getFeatureType();
-        
-            Expression geometry = s.getGeometry();
-            
-            String geomName = null;
-            if(geometry instanceof PropertyName) {
-                geomName = ((PropertyName) geometry).getPropertyName();
-                return getAttributeCRS(geomName, schema);
-            } else if(geometry == null) {
-                return getAttributeCRS(null, schema);
-            } else {
-                StyleAttributeExtractor attExtractor = new StyleAttributeExtractor();
-                geometry.accept(attExtractor, null);
-                for(String name : attExtractor.getAttributeNameSet()) {
-                    if(schema.getDescriptor(name) instanceof GeometryDescriptor) {
-                        return getAttributeCRS(name, schema);
-                    }
-                }
-            }
-            
-            
-        } else if ( currLayer.getSource() != null ) {
-        	return currLayer.getSource().getCRS();
-        }
-        
-        return null;
-	}
-
-	/**
-	 * Finds the CRS of the specified attribute (or uses the default geometry instead)
-	 * @param geomName
-	 * @param schema
-	 * @return
-	 */
-    org.opengis.referencing.crs.CoordinateReferenceSystem getAttributeCRS(String geomName,
-            SimpleFeatureType schema) {
-        if (geomName == null || "".equals(geomName)) {
-            GeometryDescriptor geom = schema.getGeometryDescriptor();
-            return geom.getType().getCoordinateReferenceSystem();
-        } else {
-            GeometryDescriptor geom = (GeometryDescriptor) schema.getDescriptor( geomName );
-            return geom.getType().getCoordinateReferenceSystem();
-        }
-    }
-
-	/**
-	 * Getter for property interactive.
-	 * 
-	 * @return Value of property interactive.
-	 */
-	public boolean isInteractive() {
-		return interactive;
-	}
-
-	/**
-	 * Sets the interactive status of the renderer. An interactive renderer
-	 * won't wait for long image loading, preferring an alternative mark instead
-	 * 
-	 * @param interactive
-	 *            new value for the interactive property
-	 */
-	public void setInteractive(boolean interactive) {
-		this.interactive = interactive;
-	}
-
-	/**
-	 * <p>
-	 * Returns true if the optimized data loading is enabled, false otherwise.
-	 * </p>
-	 * <p>
-	 * When optimized data loading is enabled, lite renderer will try to load
-	 * only the needed feature attributes (according to styles) and to load only
-	 * the features that are in (or overlaps with)the bounding box requested for
-	 * painting
-	 * </p>
-	 * 
-	 */
-	private boolean isOptimizedDataLoadingEnabled() {
-		if (rendererHints == null)
-			return optimizedDataLoadingEnabledDEFAULT;
-		Object result = null;
-		try{
-			result=rendererHints
-					.get("optimizedDataLoadingEnabled");
-		}catch (ClassCastException e) {
-			
-		}
-		if (result == null)
-			return optimizedDataLoadingEnabledDEFAULT;
-		return ((Boolean)result).booleanValue();
-	}
-    
-    /**
-     * <p>
-     * Returns the rendering buffer, a measure in pixels used to expand the geometry search area
-     * enough to capture the geometries that do stay outside of the current rendering bounds but
-     * do affect them because of their large strokes (labels and graphic symbols are handled 
-     * differently, see the label chache).
-     * </p>
-     * 
-     */
-    private int getRenderingBuffer() {
-        if (rendererHints == null)
-            return renderingBufferDEFAULT;
-        Number result = (Number) rendererHints.get("renderingBuffer");
-        if (result == null)
-            return renderingBufferDEFAULT;
-        return result.intValue();
-    }
-    
-    /**
-     * <p>
-     * Returns scale computation algorithm to be used. 
-     * </p>
-     * 
-     */
-    private String getScaleComputationMethod() {
-        if (rendererHints == null)
-            return scaleComputationMethodDEFAULT;
-        String result = (String) rendererHints.get("scaleComputationMethod");
-        if (result == null)
-            return scaleComputationMethodDEFAULT;
-        return result;
-    }
-    
-    /**
-     * Returns the text rendering method
-     */
-    private String getTextRenderingMethod() {
-        if (rendererHints == null)
-            return textRenderingModeDEFAULT;
-        String result = (String) rendererHints.get(TEXT_RENDERING_KEY);
-        if (result == null)
-            return textRenderingModeDEFAULT;
-        return result;
-    }
-    
-	/**
-	 * Returns the generalization distance in the screen space.
-	 * 
-	 */
-	public double getGeneralizationDistance() {
-		return generalizationDistance;
-	}
-
-	/**
-	 * <p>
-	 * Sets the generalizazion distance in the screen space.
-	 * </p>
-	 * <p>
-	 * Default value is 0.8, meaning that two subsequent points are collapsed to
-	 * one if their on screen distance is less than one pixel
-	 * </p>
-	 * <p>
-	 * Set the distance to 0 if you don't want any kind of generalization
-	 * </p>
-	 * 
-	 * @param d
-	 */
-	public void setGeneralizationDistance(double d) {
-		generalizationDistance = d;
-	}
-
-	/*
-	 * (non-Javadoc)
-	 * 
-	 * @see org.geotools.renderer.GTRenderer#setJava2DHints(java.awt.RenderingHints)
-	 */
-	public void setJava2DHints(RenderingHints hints) {
-		this.java2dHints = hints;
-		styleFactory.setRenderingHints(hints);
-	}
-
-	/*
-	 * (non-Javadoc)
-	 * 
-	 * @see org.geotools.renderer.GTRenderer#getJava2DHints()
-	 */
-	public RenderingHints getJava2DHints() {
-		return java2dHints;
-	}
-
-    public void setRendererHints(Map hints) {
-    	if( hints!=null && hints.containsKey(LABEL_CACHE_KEY) ){
-    		LabelCache cache=(LabelCache) hints.get(LABEL_CACHE_KEY);
-    		if( cache==null )
-    			throw new NullPointerException("Label_Cache_Hint has a null value for the labelcache");
-    		
-    		this.labelCache=cache;
-    		this.painter=new StyledShapePainter(cache);
-    	}
-    	if(hints != null && hints.containsKey(LINE_WIDTH_OPTIMIZATION_KEY)) {
-    	    styleFactory.setLineOptimizationEnabled(Boolean.TRUE.equals(hints.get(LINE_WIDTH_OPTIMIZATION_KEY)));
-    	}
-        rendererHints = hints;
-
-        // sets whether vector rendering is enabled in the SLDStyleFactory
-    	styleFactory.setVectorRenderingEnabled(isVectorRenderingEnabled());
-    }
-    
-	/*
-	 * (non-Javadoc)
-	 * 
-	 * @see org.geotools.renderer.GTRenderer#getRendererHints()
-	 */
-	public Map getRendererHints() {
-		return rendererHints;
-	}
-
-	/*
-	 * (non-Javadoc)
-	 * 
-	 * @see org.geotools.renderer.GTRenderer#setContext(org.geotools.map.MapContext)
-	 */
-	public void setContext(MapContext context) {
-		this.context = context;
-	}
-
-	/*
-	 * (non-Javadoc)
-	 * 
-	 * @see org.geotools.renderer.GTRenderer#getContext()
-	 */
-	public MapContext getContext() {
-		return context;
-	}
-
-	public boolean isCanTransform() {
-		return canTransform;
-	}
-
-	public static MathTransform getMathTransform(
-			CoordinateReferenceSystem sourceCRS,
-			CoordinateReferenceSystem destCRS) {
-		try {
-			return CRS.findMathTransform(sourceCRS, destCRS, true);
-		} catch (OperationNotFoundException e) {
-			LOGGER.log(Level.SEVERE, e.getLocalizedMessage(), e);
-
-		} catch (FactoryException e) {
-			LOGGER.log(Level.SEVERE, e.getLocalizedMessage(), e);
-		}
-		return null;
-	}
-	
-	/**
-	 * A decimator that will just transform coordinates
-	 */
-	private static final Decimator NULL_DECIMATOR = new Decimator(-1, -1);
-	
-	/**
-	 * A class transforming (and caching) feature's geometries to shapes
-	 **/
-	private class RenderableFeature {
-		Object content;
-		private MapLayer layer;
-		private IdentityHashMap symbolizerAssociationHT = new IdentityHashMap(); // associate a value
-		private List geometries = new ArrayList();
-		private List shapes = new ArrayList();
-		private boolean clone;
-		private IdentityHashMap decimators = new IdentityHashMap();
-
-		
-		public RenderableFeature(MapLayer layer, boolean clone) {
-			this.layer = layer;
-			this.clone = clone;
-		}
-		
-		public void setFeature(Object feature) {
-			this.content = feature;
-			geometries.clear();
-			shapes.clear();
-		}
-		
-		public LiteShape2 getShape(Symbolizer symbolizer, AffineTransform at) throws FactoryException {
-			Geometry g = findGeometry(content, symbolizer); // pulls the geometry
-			
-			if ( g == null )
-				return null;
-			
-			SymbolizerAssociation sa = (SymbolizerAssociation) symbolizerAssociationHT
-					.get(symbolizer);
-			MathTransform2D crsTransform = null;
-			MathTransform2D atTransform = null;
-			MathTransform2D fullTransform = null;
-			if (sa == null) {
-				sa = new SymbolizerAssociation();
-				sa.crs = (findGeometryCS(layer, content, symbolizer));
-				try {
-					crsTransform = buildTransform(sa.crs, destinationCrs);
-					atTransform = (MathTransform2D) ProjectiveTransform.create(worldToScreenTransform);
-				    fullTransform = buildFullTransform(sa.crs, destinationCrs, at);
-				} catch (Exception e) {
-					// fall through
-					LOGGER.log(Level.WARNING, e.getLocalizedMessage(), e);
-				}
-				sa.xform = fullTransform;
-				sa.crsxform = crsTransform;
-				sa.axform = atTransform;
-				
-				symbolizerAssociationHT.put(symbolizer, sa);
-			}
-			
-			// some shapes may be too close to projection boundaries to
-			// get transformed, try to be lenient
-			try {
-			    if (symbolizer instanceof PointSymbolizer) {
-			        // if the coordinate transformation will occurr in place on the coordinate sequence
-                    if(!clone && g.getFactory().getCoordinateSequenceFactory() instanceof LiteCoordinateSequenceFactory) {
-                        // if the symbolizer is a point symbolizer we first get the transformed
-                        // geometry to make sure the coordinates have been modified once, and then
-                        // compute the centroid in the screen space. This is a side effect of the
-                        // fact we're modifing the geometry coordinates directly, if we don't get
-                        // the reprojected and decimated geometry we risk of transforming it twice
-                        // when computing the centroid
-                        getTransformedShape(g, sa);
-                        return getTransformedShape(RendererUtilities.getCentroid(g), null);
-                    } else {
-                        return getTransformedShape(RendererUtilities.getCentroid(g), sa);
-                    }
-                } else {
-                    return getTransformedShape(g, sa);
-                }
-			} catch (TransformException te) {
-                                    LOGGER.log(Level.FINE, te.getLocalizedMessage(), te);
-				fireErrorEvent(te);
-				return null;
-			} catch (AssertionError ae) {
-                                    LOGGER.log(Level.FINE, ae.getLocalizedMessage(), ae);
-				fireErrorEvent(new RuntimeException(ae));
-				return null;
-			}
-		}
-		
-		private final LiteShape2 getTransformedShape(Geometry originalGeom, SymbolizerAssociation sa) throws TransformException,
-				FactoryException {
-				for (int i = 0; i < geometries.size(); i++) {
-					if(geometries.get(i) == originalGeom)
-						return (LiteShape2) shapes.get(i);
-				}
-				
-				// we need to clone if the clone flag is high or if the coordinate sequence is not the one we asked for
-				Geometry geom = originalGeom;
-				if(clone || !(geom.getFactory().getCoordinateSequenceFactory() instanceof LiteCoordinateSequenceFactory)) {
-                    geom = LiteCoordinateSequence.cloneGeometry(geom);
-                }
-				
-				LiteShape2 shape;
-				if(projectionHandler != null && sa != null) {
-				    // first generalize and transform the geometry into the rendering CRS
-				    geom = projectionHandler.preProcess(sa.crs, geom);
-                    if(geom == null) {
-                        shape = null;
-                    } else {
-    				    // first generalize and transform the geometry into the rendering CRS
-    					Decimator d = getDecimator(sa.xform);
-    					d.decimateTransformGeneralize(geom, sa.crsxform);
-    					geom.geometryChanged();
-    					
-    					// then post process it					
-    					geom = projectionHandler.postProcess(geom);
-    					
-    					// apply the affine transform turning the coordinates into pixels
-    					d = new Decimator(-1, -1);
-    					d.decimateTransformGeneralize(geom, sa.axform);
-    					
-    					// wrap into a lite shape
-    					if(geom != null)
-    					    geom.geometryChanged();
-    					shape = new LiteShape2(geom, null, null, false, false);
-                    } 
-				} else {
-				    MathTransform2D xform = null;
-				    if(sa != null)
-				        xform = sa.xform;
-					shape = new LiteShape2(geom, xform, getDecimator(xform), false, false);
-				}
-				
-				// cache the result
-				geometries.add(originalGeom);
-				shapes.add(shape);
-				return shape;
-		}
-		
-		
-
-		/**
-		 * @throws org.opengis.referencing.operation.NoninvertibleTransformException
-		 */
-		private Decimator getDecimator(MathTransform2D mathTransform)
-				throws org.opengis.referencing.operation.NoninvertibleTransformException {
-		    // returns a decimator that does nothing if the currently set generalization
-		    // distance is zero (no generalization desired) or if the datastore has
-		    // already done full generalization at the desired level
-            if (generalizationDistance == 0 || !inMemoryGeneralization)
-                return NULL_DECIMATOR;
-		    
-			Decimator decimator = (Decimator) decimators.get(mathTransform);
-			if (decimator == null) {
-				if (mathTransform != null && !mathTransform.isIdentity())
-					decimator = new Decimator(mathTransform.inverse(), screenSize, generalizationDistance);
-				else
-					decimator = new Decimator(null, screenSize, generalizationDistance);
-
-				decimators.put(mathTransform, decimator);
-			}
-			return decimator;
-		}
-	}
-}
-=======
-/*
- *    GeoTools - The Open Source Java GIS Toolkit
- *    http://geotools.org
- * 
- *    (C) 2004-2008, Open Source Geospatial Foundation (OSGeo)
- *
- *    This library is free software; you can redistribute it and/or
- *    modify it under the terms of the GNU Lesser General Public
- *    License as published by the Free Software Foundation;
- *    version 2.1 of the License.
- *
- *    This library is distributed in the hope that it will be useful,
- *    but WITHOUT ANY WARRANTY; without even the implied warranty of
- *    MERCHANTABILITY or FITNESS FOR A PARTICULAR PURPOSE.  See the GNU
- *    Lesser General Public License for more details.
- */
-package org.geotools.renderer.lite;
-
-import java.awt.AlphaComposite;
-import java.awt.Graphics2D;
-import java.awt.Rectangle;
-import java.awt.RenderingHints;
-import java.awt.Shape;
-import java.awt.Transparency;
-import java.awt.RenderingHints.Key;
-import java.awt.font.GlyphVector;
-import java.awt.geom.AffineTransform;
-import java.awt.geom.NoninvertibleTransformException;
-import java.awt.image.BufferedImage;
-import java.io.IOException;
-import java.text.NumberFormat;
-import java.util.ArrayList;
-import java.util.Arrays;
-import java.util.Collection;
-import java.util.IdentityHashMap;
-import java.util.Iterator;
-import java.util.LinkedList;
-import java.util.List;
-import java.util.Map;
-import java.util.Set;
-import java.util.concurrent.CopyOnWriteArrayList;
-import java.util.logging.Level;
-import java.util.logging.Logger;
-
-import org.geotools.coverage.grid.GridCoverage2D;
-import org.geotools.coverage.grid.GridEnvelope2D;
-import org.geotools.coverage.grid.GridGeometry2D;
-import org.geotools.coverage.grid.io.AbstractGridCoverage2DReader;
-import org.geotools.coverage.grid.io.AbstractGridFormat;
-import org.geotools.data.DataUtilities;
-import org.geotools.data.DefaultQuery;
-import org.geotools.data.FeatureSource;
-import org.geotools.data.Query;
-import org.geotools.data.crs.ForceCoordinateSystemFeatureResults;
-import org.geotools.data.memory.CollectionSource;
-import org.geotools.factory.CommonFactoryFinder;
-import org.geotools.factory.Hints;
-import org.geotools.feature.FeatureCollection;
-import org.geotools.feature.FeatureTypes;
-import org.geotools.feature.IllegalAttributeException;
-import org.geotools.filter.IllegalFilterException;
-import org.geotools.filter.visitor.SimplifyingFilterVisitor;
-import org.geotools.geometry.jts.Decimator;
-import org.geotools.geometry.jts.LiteCoordinateSequenceFactory;
-import org.geotools.geometry.jts.LiteShape2;
-import org.geotools.geometry.jts.ReferencedEnvelope;
-import org.geotools.map.MapContext;
-import org.geotools.map.MapLayer;
-import org.geotools.parameter.Parameter;
-import org.geotools.referencing.CRS;
-import org.geotools.referencing.operation.matrix.XAffineTransform;
-import org.geotools.referencing.operation.transform.ConcatenatedTransform;
-import org.geotools.referencing.operation.transform.ProjectiveTransform;
-import org.geotools.renderer.GTRenderer;
-import org.geotools.renderer.RenderListener;
-import org.geotools.renderer.label.LabelCacheImpl;
-import org.geotools.renderer.lite.gridcoverage2d.GridCoverageRenderer;
-import org.geotools.renderer.style.SLDStyleFactory;
-import org.geotools.renderer.style.Style2D;
-import org.geotools.styling.FeatureTypeStyle;
-import org.geotools.styling.LineSymbolizer;
-import org.geotools.styling.PointSymbolizer;
-import org.geotools.styling.PolygonSymbolizer;
-import org.geotools.styling.RasterSymbolizer;
-import org.geotools.styling.Rule;
-import org.geotools.styling.StyleAttributeExtractor;
-import org.geotools.styling.Symbolizer;
-import org.geotools.styling.TextSymbolizer;
-import org.geotools.util.NumberRange;
-import org.geotools.util.Range;
-import org.opengis.coverage.grid.GridCoverage;
-import org.opengis.coverage.processing.OperationNotFoundException;
-import org.opengis.feature.simple.SimpleFeature;
-import org.opengis.feature.simple.SimpleFeatureType;
-import org.opengis.feature.type.AttributeDescriptor;
-import org.opengis.feature.type.GeometryDescriptor;
-import org.opengis.filter.Filter;
-import org.opengis.filter.FilterFactory;
-import org.opengis.filter.expression.PropertyName;
-import org.opengis.filter.spatial.BBOX;
-import org.opengis.parameter.GeneralParameterValue;
-import org.opengis.referencing.FactoryException;
-import org.opengis.referencing.crs.CoordinateReferenceSystem;
-import org.opengis.referencing.operation.MathTransform;
-import org.opengis.referencing.operation.MathTransform2D;
-import org.opengis.referencing.operation.TransformException;
-
-import com.vividsolutions.jts.geom.Envelope;
-import com.vividsolutions.jts.geom.Geometry;
-
-/**
- * A streaming implementation of the GTRenderer interface.
- * <ul>
- * <li>The code is relatively simple to understand, so it can be used as a
- * simple example of an SLD compliant rendering code</li>
- * <li>Uses as little memory as possible</li>
- * </ul>
- * Use this class if you need a stateless renderer that provides low memory
- * footprint and decent rendering performance on the first call but don't need
- * good optimal performance on subsequent calls on the same data.
- * 
- * <p>
- * The streaming renderer is not thread safe
- * 
- * @author James Macgill
- * @author dblasby
- * @author jessie eichar
- * @author Simone Giannecchini
- * @author Andrea Aime
- * @author Alessio Fabiani
- * 
- * @source $URL:
- *         http://svn.geotools.org/geotools/trunk/gt/module/render/src/org/geotools/renderer/lite/StreamingRenderer.java $
- * @version $Id: StreamingRenderer.java 33789 2009-08-21 17:47:14Z aaime $
- */
-public final class StreamingRenderer implements GTRenderer {
-
-   private final static int defaultMaxFiltersToSendToDatastore = 5; // default
-    
-    /**
-     * Computes the scale as the ratio between map distances and real world distances,
-     * assuming 90dpi and taking into consideration projection deformations and actual
-     * earth shape. <br>
-     * Use this method only when in need of accurate computation. Will break if the
-     * data extent is outside of the currenct projection definition area. 
-     */
-    public static final String SCALE_ACCURATE = "ACCURATE";
-    
-    /**
-     * Very simple and lenient scale computation method that conforms to the OGC SLD 
-     * specification 1.0, page 26. <br>This method is quite approximative, but should
-     * never break and ensure constant scale even on lat/lon unprojected maps (because
-     * in that case scale is computed as if the area was along the equator no matter
-     * what the real position is).
-     */
-    public static final String SCALE_OGC = "OGC";
-    
-   /** Tolerance used to compare doubles for equality */
-   private static final double TOLERANCE = 1e-6;
-
-   /** The logger for the rendering module. */
-   private static final Logger LOGGER = org.geotools.util.logging.Logging.getLogger("org.geotools.rendering");
-
-   int error = 0;
-
-   /** Filter factory for creating bounding box filters */
-   private final static FilterFactory filterFactory = CommonFactoryFinder.getFilterFactory(null);
-   
-   private final static PropertyName gridPropertyName = filterFactory.property("grid");
-   
-   private final static PropertyName paramsPropertyName = filterFactory.property("params");
-   
-   private final static PropertyName defaultGeometryPropertyName = filterFactory.property("");
-   
-
-   /**
-    * Context which contains the layers and the bounding box which needs to be
-    * rendered.
-    */
-   private MapContext context;
-
-   /**
-    * Flag which determines if the renderer is interactive or not. An
-    * interactive renderer will return rather than waiting for time consuming
-    * operations to complete (e.g. Image Loading). A non-interactive renderer
-    * (e.g. a SVG or PDF renderer) will block for these operations.
-    */
-   private boolean interactive = true;
-
-   /**
-    * Flag which controls behaviour for applying affine transformation to the
-    * graphics object. If true then the transform will be concatenated to the
-    * existing transform. If false it will be replaced.
-    */
-   private boolean concatTransforms = false;
-
-   /** Geographic map extent, eventually expanded to consider buffer area around the map */
-   private ReferencedEnvelope mapExtent;
-   
-   /** Geographic map extent, as provided by the caller */
-    private ReferencedEnvelope originalMapExtent;
-
-   /** The size of the output area in output units. */
-   private Rectangle screenSize;
-
-   /**
-    * This flag is set to false when starting rendering, and will be checked
-    * during the rendering loop in order to make it stop forcefully
-    */
-   private boolean renderingStopRequested = false;
-
-   /**
-    * The ratio required to scale the features to be rendered so that they fit
-    * into the output space.
-    */
-   private double scaleDenominator;
-
-   /** Maximum displacement for generalization during rendering */
-   private double generalizationDistance = 0.8;
-
-   /** Factory that will resolve symbolizers into rendered styles */
-   private SLDStyleFactory styleFactory = new SLDStyleFactory();
-
-   protected LabelCache labelCache = new SynchronizedLabelCache(new LabelCacheImpl());
-
-   /** The painter class we use to depict shapes onto the screen */
-   private StyledShapePainter painter = new StyledShapePainter(labelCache);
-
-   private IndexedFeatureResults indexedFeatureResults;
-
-   private List<RenderListener> renderListeners = new CopyOnWriteArrayList<RenderListener>();
-
-   private RenderingHints java2dHints;
-
-   private boolean optimizedDataLoadingEnabledDEFAULT = false;
-
-   private boolean memoryPreloadingEnabledDEFAULT = false;
-    
-    private int renderingBufferDEFAULT = 0;
-    
-    private String scaleComputationMethodDEFAULT = SCALE_OGC;
-    
-    /**
-     * Text will be rendered using the usual calls gc.drawString/drawGlyphVector.
-     * This is a little faster, and more consistent with how the platform renders
-     * the text in other applications. The downside is that on most platform the label
-     * and its eventual halo are not properly centered.
-     */
-    public static final String TEXT_RENDERING_STRING = "STRING";
-    
-    /**
-     * Text will be rendered using the associated {@link GlyphVector} outline, that is, a {@link Shape}.
-     * This ensures perfect centering between the text and the halo, but introduces more text aliasing.
-     */
-    public static final String TEXT_RENDERING_OUTLINE = "OUTLINE";
-    
-    /**
-     * The text rendering method, either TEXT_RENDERING_OUTLINE or TEXT_RENDERING_STRING
-     */
-    public static final String TEXT_RENDERING_KEY = "textRenderingMethod";
-    private String textRenderingModeDEFAULT = TEXT_RENDERING_STRING;
-    
-    /**
-     * Whether the thin line width optimization should be used, or not.
-     * <p>When rendering non antialiased lines adopting a width of 0 makes the
-     * java2d renderer get into a fast path that generates the same output
-     * as a 1 pixel wide line<p>
-     * Unfortunately for antialiased rendering that optimization does not help,
-     * and disallows controlling the width of thin lines. It is provided as
-     * an explicit option as the optimization has been hard coded for years,
-     * removing it when antialiasing is on by default will invalidate lots
-     * of existing styles (making lines appear thicker).
-     */
-    public static final String LINE_WIDTH_OPTIMIZATION_KEY = "lineWidthOptimization";
-    
-    /**
-     * Boolean flag controlling a memory/speed trade off related to how
-     * multiple feature type styles are rendered.
-     * <p>When enabled (by default) multiple feature type styles against the
-     * same data source will be rendered in separate memory back buffers
-     * in a way that allows the source to be scanned only once (each back buffer
-     * is as big as the image being rendered).</p> 
-     * <p>When disabled no memory back buffers will be used but the
-     * feature source will be scanned once for every feature type style
-     * declared against it</p>
-     */
-    public static final String OPTIMIZE_FTS_RENDERING_KEY = "optimizeFTSRendering";
-
-   public static final String LABEL_CACHE_KEY = "labelCache";
-   public static final String FORCE_CRS_KEY = "forceCRS";
-   public static final String DPI_KEY = "dpi";
-   public static final String DECLARED_SCALE_DENOM_KEY = "declaredScaleDenominator";
-   public static final String MEMORY_PRE_LOADING_KEY = "memoryPreloadingEnabled";
-   public static final String OPTIMIZED_DATA_LOADING_KEY = "optimizedDataLoadingEnabled";
-   public static final String SCALE_COMPUTATION_METHOD_KEY = "scaleComputationMethod";
-   
-    
-    
-    /**
-     * "optimizedDataLoadingEnabled" - Boolean  yes/no (see default optimizedDataLoadingEnabledDEFAULT)
-     * "memoryPreloadingEnabled"     - Boolean  yes/no (see default memoryPreloadingEnabledDEFAULT)
-     * "declaredScaleDenominator"    - Double   the value of the scale denominator to use by the renderer.  
-     *                                          by default the value is calculated based on the screen size 
-     *                                          and the displayed area of the map.
-     *  "dpi"                        - Integer  number of dots per inch of the display 90 DPI is the default (as declared by OGC)      
-     *  "forceCRS"                   - CoordinateReferenceSystem declares to the renderer that all layers are of the CRS declared in this hint                               
-     *  "labelCache"                 - Declares the label cache that will be used by the renderer.                               
-     */
-    private Map rendererHints = null;
-    
-   private AffineTransform worldToScreenTransform = null;
-
-   private CoordinateReferenceSystem destinationCrs;
-
-   private boolean canTransform;
-   
-   /**
-    * Whether the renderer must perform generalization for the current set of features.
-    * For each layer we will set this flag depending on whether the datastore can do full
-    * generalization for us, or not
-    */
-   private boolean inMemoryGeneralization = true;
-
-   /**
-    * Creates a new instance of LiteRenderer without a context. Use it only to
-    * gain access to utility methods of this class or if you want to render
-    * random feature collections instead of using the map context interface
-    */
-   public StreamingRenderer() {
-
-   }
-
-   /**
-    * Sets the flag which controls behaviour for applying affine transformation
-    * to the graphics object.
-    * 
-    * @param flag
-    *            If true then the transform will be concatenated to the
-    *            existing transform. If false it will be replaced.
-    */
-   public void setConcatTransforms(boolean flag) {
-      concatTransforms = flag;
-   }
-
-   /**
-    * Flag which controls behaviour for applying affine transformation to the
-    * graphics object.
-    * 
-    * @return a boolean flag. If true then the transform will be concatenated
-    *         to the existing transform. If false it will be replaced.
-    */
-   public boolean getConcatTransforms() {
-      return concatTransforms;
-   }
-
-   /**
-    * adds a listener that responds to error events of feature rendered events.
-    * 
-    * @see RenderListener
-    * 
-    * @param listener
-    *            the listener to add.
-    */
-   public void addRenderListener(RenderListener listener) {
-      renderListeners.add(listener);
-   }
-
-   /**
-    * Removes a render listener.
-    * 
-    * @see RenderListener
-    * 
-    * @param listener
-    *            the listener to remove.
-    */
-   public void removeRenderListener(RenderListener listener) {
-      renderListeners.remove(listener);
-   }
-
-   private void fireFeatureRenderedEvent(Object feature) {
-        if( !(feature instanceof SimpleFeature)){
-            return;
-        }
-        if (renderListeners.size() > 0) {
-            RenderListener listener;
-            for (int i = 0; i < renderListeners.size(); i++) {
-                listener = renderListeners.get(i);
-                listener.featureRenderer((SimpleFeature) feature);
-            }
-        }
-   }
-
-   private void fireErrorEvent(Exception e) {
-        if (renderListeners.size() > 0) {
-            RenderListener listener;
-            for (int i = 0; i < renderListeners.size(); i++) {
-                listener = renderListeners.get(i);
-                listener.errorOccurred(e);
-            }
-        }
-   }
-
-   /**
-    * If you call this method from another thread than the one that called
-    * <code>paint</code> or <code>render</code> the rendering will be
-    * forcefully stopped before termination
-    */
-   public void stopRendering() {
-      renderingStopRequested = true;
-      labelCache.stop();
-   }
-
-   /**
-    * Renders features based on the map layers and their styles as specified in
-    * the map context using <code>setContext</code>. <p/> This version of
-    * the method assumes that the size of the output area and the
-    * transformation from coordinates to pixels are known. The latter
-    * determines the map scale. The viewport (the visible part of the map) will
-    * be calculated internally.
-    * 
-    * @param graphics
-    *            The graphics object to draw to.
-    * @param paintArea
-    *            The size of the output area in output units (eg: pixels).
-    * @param worldToScreen
-    *            A transform which converts World coordinates to Screen
-    *            coordinates.
-    * @task Need to check if the Layer CoordinateSystem is different to the
-    *       BoundingBox rendering CoordinateSystem and if so, then transform
-    *       the coordinates.
-    * @deprecated Use paint(Graphics2D graphics, Rectangle paintArea,
-    *             ReferencedEnvelope mapArea) or paint(Graphics2D graphics,
-    *             Rectangle paintArea, ReferencedEnvelope mapArea,
-    *             AffineTransform worldToScreen) instead.
-    */
-   public void paint(Graphics2D graphics, Rectangle paintArea,
-         AffineTransform worldToScreen) {
-      if (worldToScreen == null || paintArea == null) {
-         LOGGER.info("renderer passed null arguments");
-         return;
-      } // Other arguments get checked later
-      // First, create the bbox in real world coordinates
-      Envelope mapArea;
-      try {
-         mapArea = RendererUtilities.createMapEnvelope(paintArea,
-               worldToScreen);
-         paint(graphics, paintArea, mapArea, worldToScreen);
-      } catch (NoninvertibleTransformException e) {
-         LOGGER.log(Level.SEVERE, e.getLocalizedMessage(), e);
-         fireErrorEvent(new Exception(
-               "Can't create pixel to world transform", e));
-      }
-   }
-
-   /**
-    * Renders features based on the map layers and their styles as specified in
-    * the map context using <code>setContext</code>. <p/> This version of
-    * the method assumes that the area of the visible part of the map and the
-    * size of the output area are known. The transform between the two is
-    * calculated internally.
-    * 
-    * @param graphics
-    *            The graphics object to draw to.
-    * @param paintArea
-    *            The size of the output area in output units (eg: pixels).
-    * @param mapArea
-    *            the map's visible area (viewport) in map coordinates.
-    * @deprecated Use paint(Graphics2D graphics, Rectangle paintArea,
-    *             ReferencedEnvelope mapArea) or paint(Graphics2D graphics,
-    *             Rectangle paintArea, ReferencedEnvelope mapArea,
-    *             AffineTransform worldToScreen) instead.
-    */
-   public void paint(Graphics2D graphics, Rectangle paintArea, Envelope mapArea) {
-      if (mapArea == null || paintArea == null) {
-         LOGGER.info("renderer passed null arguments");
-         return;
-      } // Other arguments get checked later
-      paint(graphics, paintArea, mapArea, RendererUtilities
-            .worldToScreenTransform(mapArea, paintArea));
-   }
-
-   /**
-    * Renders features based on the map layers and their styles as specified in
-    * the map context using <code>setContext</code>. <p/> This version of
-    * the method assumes that the area of the visible part of the map and the
-    * size of the output area are known. The transform between the two is
-    * calculated internally.
-    * 
-    * @param graphics
-    *            The graphics object to draw to.
-    * @param paintArea
-    *            The size of the output area in output units (eg: pixels).
-    * @param mapArea
-    *            the map's visible area (viewport) in map coordinates.
-    */
-   public void paint(Graphics2D graphics, Rectangle paintArea,
-         ReferencedEnvelope mapArea) {
-      if (mapArea == null || paintArea == null) {
-         LOGGER.info("renderer passed null arguments");
-         return;
-      } // Other arguments get checked later
-      paint(graphics, paintArea, mapArea, RendererUtilities
-            .worldToScreenTransform(mapArea, paintArea));
-   }
-
-   /**
-    * Renders features based on the map layers and their styles as specified in
-    * the map context using <code>setContext</code>. <p/> This version of
-    * the method assumes that paint area, envelope and worldToScreen transform
-    * are already computed. Use this method to avoid recomputation. <b>Note
-    * however that no check is performed that they are really in sync!<b/>
-    * 
-    * @param graphics
-    *            The graphics object to draw to.
-    * @param paintArea
-    *            The size of the output area in output units (eg: pixels).
-    * @param mapArea
-    *            the map's visible area (viewport) in map coordinates.
-    * @param worldToScreen
-    *            A transform which converts World coordinates to Screen
-    *            coordinates.
-    * @deprecated Use paint(Graphics2D graphics, Rectangle paintArea,
-    *             ReferencedEnvelope mapArea) or paint(Graphics2D graphics,
-    *             Rectangle paintArea, ReferencedEnvelope mapArea,
-    *             AffineTransform worldToScreen) instead.
-    */
-   public void paint(Graphics2D graphics, Rectangle paintArea,
-         Envelope mapArea, AffineTransform worldToScreen) {
-      paint( graphics, paintArea, new ReferencedEnvelope(mapArea, context.getCoordinateReferenceSystem()),
-            worldToScreen);
-   }
-
-   private double computeScale(ReferencedEnvelope envelope, Rectangle paintArea, 
-           AffineTransform worldToScreen, Map hints) {
-        if(getScaleComputationMethod().equals(SCALE_ACCURATE)) {
-            try {
-               return RendererUtilities.calculateScale(envelope,
-                    paintArea.width, paintArea.height, hints);
-            } catch (Exception e) // probably either (1) no CRS (2) error xforming
-            {
-                LOGGER.log(Level.WARNING, e.getLocalizedMessage(), e);
-            }
-        }
-        if (XAffineTransform.getRotation(worldToScreen) != 0.0) {
-            return RendererUtilities.calculateOGCScaleAffine(envelope.getCoordinateReferenceSystem(),
-                    worldToScreen, hints);
-        } 
-        return RendererUtilities.calculateOGCScale(envelope, paintArea.width, hints);
-    }
-
-    /**
-    * Renders features based on the map layers and their styles as specified in
-    * the map context using <code>setContext</code>. <p/> This version of
-    * the method assumes that paint area, envelope and worldToScreen transform
-    * are already computed. Use this method to avoid recomputation. <b>Note
-    * however that no check is performed that they are really in sync!<b/>
-    * 
-    * @param graphics
-    *            The graphics object to draw to.
-    * @param paintArea
-    *            The size of the output area in output units (eg: pixels).
-    * @param mapArea
-    *            the map's visible area (viewport) in map coordinates. Its
-    *            associate CRS is ALWAYS 2D
-    * @param worldToScreen
-    *            A transform which converts World coordinates to Screen
-    *            coordinates.
-    */
-   public void paint(Graphics2D graphics, Rectangle paintArea,
-         ReferencedEnvelope mapArea, AffineTransform worldToScreen) {
-      // ////////////////////////////////////////////////////////////////////
-      // 
-      // Check for null arguments, recompute missing ones if possible
-      //
-      // ////////////////////////////////////////////////////////////////////
-      if (graphics == null || paintArea == null) {
-         LOGGER.severe("renderer passed null arguments");
-         throw new NullPointerException("renderer passed null arguments");
-      } else if (mapArea == null && paintArea == null) {
-         LOGGER.severe("renderer passed null arguments");
-         throw new NullPointerException("renderer passed null arguments");
-      } else if (mapArea == null) {
-
-         LOGGER.severe("renderer passed null arguments");
-         throw new NullPointerException("renderer passed null arguments");
-      } else if (worldToScreen == null) {
-         worldToScreen = RendererUtilities.worldToScreenTransform(mapArea,
-               paintArea);
-         if (worldToScreen == null)
-            return;
-      }
-
-      // ////////////////////////////////////////////////////////////////////
-      // 
-      // Setting base information
-      //
-      // TODO the way this thing is built is a mess if you try to use it in a
-      // multithreaded environment. I will fix this at the end.
-      //
-      // ////////////////////////////////////////////////////////////////////
-      destinationCrs = mapArea.getCoordinateReferenceSystem();
-      mapExtent = new ReferencedEnvelope(mapArea);
-      this.screenSize = paintArea;
-      this.worldToScreenTransform = worldToScreen;
-      error = 0;
-      if (java2dHints != null)
-         graphics.setRenderingHints(java2dHints);
-      // reset the abort flag
-      renderingStopRequested = false;
-
-      // ////////////////////////////////////////////////////////////////////
-      //
-      // Managing transformations , CRSs and scales
-      //
-      // If we are rendering to a component which has already set up some form
-      // of transformation then we can concatenate our transformation to it.
-      // An example of this is the ZoomPane component of the swinggui module.
-      // ////////////////////////////////////////////////////////////////////
-      if (concatTransforms) {
-         AffineTransform atg = graphics.getTransform();
-         atg.concatenate(worldToScreenTransform);
-         worldToScreenTransform = atg;
-         graphics.setTransform(worldToScreenTransform);
-      }
-
-        // compute scale according to the user specified method
-        scaleDenominator = computeScale(mapArea, paintArea,worldToScreenTransform, rendererHints);
-        if(LOGGER.isLoggable(Level.FINE))
-            LOGGER.fine("Computed scale denominator: " + scaleDenominator);
-      //////////////////////////////////////////////////////////////////////
-        //
-        // Consider expanding the map extent so that a few more geometries
-        // will be considered, in order to catch those outside of the rendering
-        // bounds whose stroke is so thick that it countributes rendered area
-        //
-        //////////////////////////////////////////////////////////////////////
-        int buffer = getRenderingBuffer();
-        originalMapExtent = mapExtent;
-        if(buffer > 0) {
-            mapExtent = new ReferencedEnvelope(expandEnvelope(mapExtent, worldToScreen, buffer), 
-                    mapExtent.getCoordinateReferenceSystem()); 
-        }
-        
-
-      // ////////////////////////////////////////////////////////////////////
-      //
-      // Processing all the map layers in the context using the accompaining
-      // styles
-      //
-      // ////////////////////////////////////////////////////////////////////
-      final MapLayer[] layers = context.getLayers();
-      labelCache.start();
-      if(labelCache instanceof LabelCacheImpl) {
-          boolean outlineEnabled = TEXT_RENDERING_OUTLINE.equals(getTextRenderingMethod());
-            ((LabelCacheImpl) labelCache).setOutlineRenderingEnabled(outlineEnabled);
-      }
-      final int layersNumber = layers.length;
-      MapLayer currLayer;
-      for (int i = 0; i < layersNumber; i++) // DJB: for each layer (ie. one
-      {
-         currLayer = layers[i];
-
-         if (!currLayer.isVisible()) {
-            // Only render layer when layer is visible
-            continue;
-         }
-
-         if (renderingStopRequested) {
-            return;
-         }
-         labelCache.startLayer(i+"");
-         try {
-
-            // extract the feature type stylers from the style object
-            // and process them
-            processStylers(graphics, currLayer, worldToScreenTransform,
-                  destinationCrs, mapExtent, screenSize, i+"");
-         } catch (Throwable t) {
-            LOGGER.log(Level.SEVERE, t.getLocalizedMessage(), t);
-            fireErrorEvent(new Exception(new StringBuffer(
-                  "Exception rendering layer ").append(currLayer)
-                  .toString(), t));
-         }
-
-         labelCache.endLayer(i+"", graphics, screenSize);
-      }
-
-      labelCache.end(graphics, paintArea);
-
-      if (LOGGER.isLoggable(Level.FINE))
-         LOGGER.fine(new StringBuffer("Style cache hit ratio: ").append(
-               styleFactory.getHitRatio()).append(" , hits ").append(
-               styleFactory.getHits()).append(", requests ").append(
-               styleFactory.getRequests()).toString());
-      if (error > 0) {
-         LOGGER
-               .warning(new StringBuffer(
-                     "Number of Errors during paint(Graphics2D, AffineTransform) = ")
-                     .append(error).toString());
-      }
-   }
-
-   /**
-    * Extends the provided {@link Envelope} in order to add the number of pixels
-    * specified by <code>buffer</code> in every direction.
-    * 
-    * @param envelope to extend.
-    * @param worldToScreen by means  of which doing the extension.
-    * @param buffer to use for the extension.
-    * @return an extended version of the provided {@link Envelope}.
-    */
-    private Envelope expandEnvelope(Envelope envelope, AffineTransform worldToScreen, int buffer) {
-      assert buffer>0;
-        double bufferX =  Math.abs(buffer * 1.0 /  XAffineTransform.getScaleX0(worldToScreen));
-        double bufferY =  Math.abs(buffer * 1.0 /  XAffineTransform.getScaleY0(worldToScreen));
-        return new Envelope(envelope.getMinX() - bufferX, 
-                envelope.getMaxX() + bufferX, envelope.getMinY() - bufferY, 
-                envelope.getMaxY() + bufferY);
-    }
-
-   /**
-    * Queries a given layer's <code>Source</code> instance to be rendered. 
-    * <p>
-    * <em><strong>Note: This is proof-of-concept quality only!</strong> At 
-    * the moment the query is not filtered, that means all objects with all 
-    * fields are read from the datastore for every call to this method. This 
-    * method should work like 
-    * {@link #queryLayer(MapLayer, FeatureSource, SimpleFeatureType, LiteFeatureTypeStyle[], Envelope, CoordinateReferenceSystem, CoordinateReferenceSystem, Rectangle, GeometryAttributeType)} 
-    * and eventually replace it.</em>
-    * </p>
-    * 
-    * @param currLayer The actually processed layer for rendering
-    * @param source Source to read data from
-    */
-   //TODO: Implement filtering for bbox and read in only the need attributes 
-   Collection queryLayer(MapLayer currLayer, CollectionSource source) {
-      //REVISIT: this method does not make sense. Always compares
-       //new DefaultQuery(DefaultQuery.ALL) for reference equality with Query.All. GR.
-       
-      Collection results = null;
-      DefaultQuery query = new DefaultQuery(DefaultQuery.ALL);
-      Query definitionQuery;
-
-      definitionQuery = currLayer.getQuery();
-
-      if (definitionQuery != Query.ALL) {
-         if (query == Query.ALL) {
-            query = new DefaultQuery(definitionQuery);
-         } else {
-            query = new DefaultQuery(DataUtilities.mixQueries(definitionQuery, query, "liteRenderer"));
-         }
-      }
-      
-      results = source.content(query.getFilter());
-
-      return results;
-   }
-      
-   
-   /**
-    * Queries a given layer's features to be rendered based on the target
-    * rendering bounding box.
-    * <p>
-    * If <code>optimizedDataLoadingEnabled</code> attribute has been set to
-    * <code>true</code>, the following optimization will be performed in
-    * order to limit the number of features returned:
-    * <ul>
-    * <li>Just the features whose geometric attributes lies within
-    * <code>envelope</code> will be queried</li>
-    * <li>The queried attributes will be limited to just those needed to
-    * perform the rendering, based on the required geometric and non geometric
-    * attributes found in the Layer's style rules</li>
-    * <li>If a <code>Query</code> has been set to limit the resulting
-    * layer's features, the final filter to obtain them will respect it. This
-    * means that the bounding box filter and the Query filter will be combined,
-    * also including maxFeatures from Query</li>
-    * <li>At least that the layer's definition query explicitly says to
-    * retrieve some attribute, no attributes will be requested from it, for
-    * performance reasons. So it is desirable to not use a Query for filtering
-    * a layer which includes attributes. Note that including the attributes in
-    * the result is not necessary for the query's filter to get properly
-    * processed. </li>
-    * </ul>
-    * </p>
-    * <p>
-    * <b>NOTE </b>: This is an internal method and should only be called by
-    * <code>paint(Graphics2D, Rectangle, AffineTransform)</code>. It is
-    * package protected just to allow unit testing it.
-    * </p>
-    * 
-    * @param currLayer
-    *            the actually processing layer for renderition
-    * @param schema
-    * @param source
-    * @param envelope
-    *            the spatial extent which is the target area of the rendering
-    *            process
-    * @param destinationCrs
-    *            DOCUMENT ME!
-    * @param sourceCrs
-    * @param screenSize
-    * @param geometryAttribute
-    * @return the set of features resulting from <code>currLayer</code> after
-    *         querying its feature source
-    * @throws IllegalFilterException
-    *             if something goes wrong constructing the bbox filter
-    * @throws IOException
-    * @throws IllegalAttributeException
-    * @see MapLayer#setQuery(org.geotools.data.Query)
-    */
-   /*
-    * Default visibility for testing purposes
-    */
-   
-   FeatureCollection<SimpleFeatureType, SimpleFeature> queryLayer(MapLayer currLayer, FeatureSource<SimpleFeatureType, SimpleFeature> source,
-         SimpleFeatureType schema, LiteFeatureTypeStyle[] styles,
-         Envelope mapArea, CoordinateReferenceSystem mapCRS,
-         CoordinateReferenceSystem featCrs, Rectangle screenSize,
-         GeometryDescriptor geometryAttribute,
-            AffineTransform worldToScreenTransform)
-         throws IllegalFilterException, IOException,
-         IllegalAttributeException {
-       FeatureCollection<SimpleFeatureType, SimpleFeature> results = null;
-      DefaultQuery query = new DefaultQuery(DefaultQuery.ALL);
-      Query definitionQuery;
-      final int length;
-      Filter filter = null;
-      
-        // if map extent are not already expanded by a constant buffer, try to compute a layer
-        // specific one based on stroke widths
-        if(getRenderingBuffer() == 0) {
-            int buffer = findRenderingBuffer(styles);
-            if (buffer > 0) {
-                mapArea = expandEnvelope(mapArea, worldToScreenTransform,
-                        buffer);
-                LOGGER.fine("Expanding rendering area by " + buffer 
-                        + " pixels to consider stroke width");
-            }
-        }
-        
-        // build a list of attributes used in the rendering
-        String[] attributes;
-        if (styles == null) {
-            List<AttributeDescriptor> ats = schema.getAttributeDescriptors();
-            length = ats.size();
-            attributes = new String[length];
-            for (int t = 0; t < length; t++) {
-                attributes[t] = ats.get(t).getLocalName();
-            }
-        } else {
-            attributes = findStyleAttributes(styles, schema);
-        }
-        
-      ReferencedEnvelope envelope = new ReferencedEnvelope(mapArea, mapCRS);
-      if (isOptimizedDataLoadingEnabled()) {
-         // see what attributes we really need by exploring the styles
-         // for testing purposes we have a null case -->
-
-         try {
-            // Then create the geometry filters. We have to create one for
-            // each geometric attribute used during the rendering as the
-            // feature may have more than one and the styles could use non
-            // default geometric ones
-            if (mapCRS != null && featCrs != null
-                  && !CRS.equalsIgnoreMetadata(featCrs, mapCRS)) {
-               envelope = envelope.transform(featCrs, true, 10);
-            }
-
-            if (!isMemoryPreloadingEnabled()) {
-                    if(LOGGER.isLoggable(Level.FINE))
-                        LOGGER.fine("Querying layer " + schema.getTypeName() +  " with bbox: " + envelope);
-               filter = createBBoxFilters(schema, attributes, envelope);
-            } else {
-               filter = Filter.INCLUDE;
-            }
-
-            // now build the query using only the attributes and the
-            // bounding box needed
-            query = new DefaultQuery(schema.getTypeName());
-            query.setFilter(filter);
-            query.setPropertyNames(attributes);
-            processRuleForQuery(styles, query);
-
-         } catch (Exception e) {
-            fireErrorEvent(new Exception("Error transforming bbox", e));
-            canTransform = false;
-            query = new DefaultQuery(schema.getTypeName());
-            query.setPropertyNames(attributes);
-            Envelope bounds = source.getBounds();
-            if (bounds != null && envelope.intersects(bounds)) {
-               LOGGER.log(Level.WARNING, "Got a tranform exception while trying to de-project the current " +
-                                 "envelope, bboxs intersect therefore using envelope)", e);
-               filter = null;             
-               filter = createBBoxFilters(schema, attributes, envelope);
-               query.setFilter(filter);
-            } else {
-               LOGGER.log(Level.WARNING, "Got a tranform exception while trying to de-project the current " +
-                                 "envelope, falling back on full data loading (no bbox query)", e);
-               query.setFilter(Filter.INCLUDE);
-            }
-            processRuleForQuery(styles, query);
-
-         }
-      }
-
-      // now, if a definition query has been established for this layer, be
-      // sure to respect it by combining it with the bounding box one.
-      // Currently this definition query is being set dynamically in geoserver
-      // as per the user's filter, maxFeatures and startIndex WMS GetMap custom parameters
-      definitionQuery = currLayer.getQuery();
-
-      if (definitionQuery != Query.ALL) {
-         if (query == Query.ALL) {
-            query = new DefaultQuery(definitionQuery);
-         } else {
-            query = new DefaultQuery(DataUtilities.mixQueries(
-                  definitionQuery, query, "liteRenderer"));
-            SimplifyingFilterVisitor simplifier = new SimplifyingFilterVisitor();
-            Filter simplified = (Filter)query.getFilter().accept(simplifier, null);
-            query.setFilter(simplified);
-         }
-      }
-      query.setCoordinateSystem(featCrs);
-      
-      // prepare hints
-      // ... basic one, we want fast and compact coordinate sequences
-      Hints hints = new Hints(Hints.JTS_COORDINATE_SEQUENCE_FACTORY, new LiteCoordinateSequenceFactory());
-      // ... if possible we let the datastore do the generalization
-      Set<RenderingHints.Key> fsHints = source.getSupportedHints();
-      if(fsHints.contains(Hints.GEOMETRY_DISTANCE) || fsHints.contains(Hints.GEOMETRY_SIMPLIFICATION)) {
-          CoordinateReferenceSystem crs = getNativeCRS(schema, Arrays.asList(attributes));
-          if(crs != null) {
-              try {
-                 MathTransform mt = buildFullTransform(crs, mapCRS, worldToScreenTransform);
-                 double[] spans = Decimator.computeGeneralizationDistances(mt.inverse(), screenSize, generalizationDistance);
-                 double distance = spans[0] < spans[1] ? spans[0] : spans[1];
-                 if(fsHints.contains(Hints.GEOMETRY_SIMPLIFICATION)) {
-                     // good, we don't need to perform in memory generalization, the datastore
-                     // does it all for us
-                        hints.put(Hints.GEOMETRY_SIMPLIFICATION, distance);
-                        inMemoryGeneralization = false;
-                 } else if(fsHints.contains(Hints.GEOMETRY_DISTANCE)) {
-                     // in this case the datastore can get us close, but we can still
-                     // perform some in memory generalization
-                     hints.put(Hints.GEOMETRY_DISTANCE, distance);
-                 }
-              } catch(Exception e) {
-                  LOGGER.log(Level.INFO, "Error computing the generalization hints", e);
-              }
-          }
-      }
-      query.setHints(hints);
-      
-      // simplify the filter
-        SimplifyingFilterVisitor simplifier = new SimplifyingFilterVisitor();
-        Filter simplifiedFilter = (Filter) query.getFilter().accept(simplifier, null);
-        query.setFilter(simplifiedFilter);
-      
-      if (isMemoryPreloadingEnabled()) {
-         // TODO: attache a feature listener, we must erase the memory cache
-         // if
-         // anything changes in the data store
-         if (indexedFeatureResults == null) {
-            indexedFeatureResults = new IndexedFeatureResults(source
-                  .getFeatures(query));
-         }
-         indexedFeatureResults.setQueryBounds(envelope);
-         results = indexedFeatureResults;
-      } else { // insert a debug point here to check your query
-         results = source.getFeatures(query);
-      }
-      
-      
-      return results;
-   }
-
-    /**
-     * Builds a full transform going from the source CRS to the denstionan CRS
-     * and from there to the screen
-     */
-    private MathTransform2D buildFullTransform(CoordinateReferenceSystem sourceCRS,
-            CoordinateReferenceSystem destCRS, AffineTransform worldToScreenTransform)
-            throws FactoryException {
-        // the basic crs transformation, if any
-        MathTransform2D mt;
-        if (sourceCRS == null || destCRS == null || CRS.equalsIgnoreMetadata(sourceCRS,
-                destCRS))
-            mt = null;
-        else
-            mt = (MathTransform2D) CRS.findMathTransform(sourceCRS, destCRS, true);
-        
-        // concatenate from world to screen
-        if (mt != null && !mt.isIdentity()) {
-            mt = (MathTransform2D) ConcatenatedTransform
-                    .create(mt, ProjectiveTransform.create(worldToScreenTransform));
-        } else {
-            mt = (MathTransform2D) ProjectiveTransform.create(worldToScreenTransform);
-        }
-        
-        return mt;
-    }
-
-    /**
-     * Scans the schema for the specified attributes are returns a single CRS
-     * if all the geometric attributes in the lot share one CRS, null if
-     * there are different ones
-     * @param schema
-     * @return
-     */
-    private CoordinateReferenceSystem getNativeCRS(SimpleFeatureType schema, List<String> attNames) {
-        // first off, check how many crs we have, this hint works only
-        // if we have just one native CRS at hand (and the native CRS is known
-        CoordinateReferenceSystem crs = null;
-        for (AttributeDescriptor att : schema.getAttributeDescriptors()) {
-            if(!attNames.contains(att.getLocalName()))
-                continue;
-            
-            if(att instanceof GeometryDescriptor) {
-                GeometryDescriptor gd = (GeometryDescriptor) att;
-                CoordinateReferenceSystem gdCrs = gd.getCoordinateReferenceSystem();
-                if(crs == null) {
-                    crs = gdCrs;
-                } else if(gdCrs == null) {
-                    crs = null;
-                    break;
-                } else if(!CRS.equalsIgnoreMetadata(crs, gdCrs)) {
-                    crs = null;
-                    break;
-                }
-            }
-        }
-        return crs;
-    }
-
-   /**
-    * JE: If there is a single rule "and" its filter together with the query's
-    * filter and send it off to datastore. This will allow as more processing
-    * to be done on the back end... Very useful if DataStore is a database.
-    * Problem is that worst case each filter is ran twice. Next we will modify
-    * it to find a "Common" filter between all rules and send that to the
-    * datastore.
-    * 
-    * DJB: trying to be smarter. If there are no "elseRules" and no rules w/o a
-    * filter, then it makes sense to send them off to the Datastore We limit
-    * the number of Filters sent off to the datastore, just because it could
-    * get a bit rediculous. In general, for a database, if you can limit 10% of
-    * the rows being returned you're probably doing quite well. The main
-    * problem is when your filters really mean you're secretly asking for all
-    * the data in which case sending the filters to the Datastore actually
-    * costs you. But, databases are *much* faster at processing the Filters
-    * than JAVA is and can use statistical analysis to do it.
-    * 
-    * @param styles
-    * @param q
-    */
-
-   private void processRuleForQuery(LiteFeatureTypeStyle[] styles,
-         DefaultQuery q) {
-      try {
-
-         // first we check to see if there are >
-         // "getMaxFiltersToSendToDatastore" rules
-         // if so, then we dont do anything since no matter what there's too
-         // many to send down.
-         // next we check for any else rules. If we find any --> dont send
-         // anything to Datastore
-         // next we check for rules w/o filters. If we find any --> dont send
-         // anything to Datastore
-         //
-         // otherwise, we're gold and can "or" together all the filters then
-         // AND it with the original filter.
-         // ie. SELECT * FROM ... WHERE (the_geom && BBOX) AND (filter1 OR
-         // filter2 OR filter3);
-
-         final int maxFilters = getMaxFiltersToSendToDatastore();
-         final List<Filter> filtersToDS = new ArrayList<Filter>();
-         // look at each featuretypestyle
-         for(LiteFeatureTypeStyle style : styles) {
-            if (style.elseRules.length > 0) // uh-oh has elseRule
-               return;
-            // look at each rule in the featuretypestyle
-            for(Rule r : style.ruleList) {
-               if (r.getFilter() == null)
-                  return; // uh-oh has no filter (want all rows)
-               filtersToDS.add(r.getFilter());
-            }
-         }
-         
-         // if too many bail out
-         if (filtersToDS.size() > maxFilters)
-            return;
-
-         // or together all the filters
-         org.opengis.filter.Filter ruleFiltersCombined;
-         if (filtersToDS.size() == 1) {
-            ruleFiltersCombined = (Filter) filtersToDS.get(0);
-         } else {
-             ruleFiltersCombined = filterFactory.or(filtersToDS); 
-         }
-         
-         // combine with the pre-existing filter
-         ruleFiltersCombined = filterFactory.and(
-               q.getFilter(), ruleFiltersCombined);
-         q.setFilter(ruleFiltersCombined);
-      } catch (Exception e) {
-         if (LOGGER.isLoggable(Level.WARNING))
-            LOGGER.log(Level.SEVERE,
-                  "Could not send rules to datastore due to: "
-                        + e.getLocalizedMessage(), e);
-      }
-   }
-
-   /**
-    * find out the maximum number of filters we're going to send off to the
-    * datastore. See processRuleForQuery() for details.
-    * 
-    */
-   private int getMaxFiltersToSendToDatastore() {
-      try {
-         Integer result = (Integer) rendererHints
-               .get("maxFiltersToSendToDatastore");
-         if (result == null)
-            return defaultMaxFiltersToSendToDatastore; // default if not
-         // present in hints
-         return result.intValue();
-
-      } catch (Exception e) {
-         return defaultMaxFiltersToSendToDatastore;
-      }
-   }
-
-   /**
-    * @deprecated this method shall be killed, its of no use
-    */
-   private boolean isMemoryPreloadingEnabled() {
-      if (rendererHints == null)
-         return memoryPreloadingEnabledDEFAULT;
-      Object result = null;
-      try{
-         result =  rendererHints.get("memoryPreloadingEnabled");
-      }catch (ClassCastException e) {
-         
-      }
-      if (result == null)
-         return memoryPreloadingEnabledDEFAULT;
-      return ((Boolean)result).booleanValue();
-   }
-   
-   /**
-     * Checks if optimized feature type style rendering is enabled, or not.
-     * See {@link #OPTIMIZE_FTS_RENDERING_KEY} description for a full explanation.
-     */
-    private boolean isOptimizedFTSRenderingEnabled() {
-        if (rendererHints == null)
-            return true;
-        Object result = rendererHints.get(OPTIMIZE_FTS_RENDERING_KEY);
-        if (result == null)
-            return true;
-        return Boolean.TRUE.equals(result);
-    }
-    
-    /**
-     * Returns an estimate of the rendering buffer needed to properly display this
-     * layer taking into consideration the constant stroke sizes in the feature type
-     * styles.
-     * 
-     * @param styles
-     *            the feature type styles to be applied to the layer
-     * @return an estimate of the buffer that should be used to properly display a layer
-     *         rendered with the specified styles 
-     */
-    private int findRenderingBuffer(LiteFeatureTypeStyle[] styles) {
-        final MetaBufferEstimator rbe = new MetaBufferEstimator();
-
-        for (int t = 0; t < styles.length; t++) {
-            final LiteFeatureTypeStyle lfts = styles[t];
-            Rule[] rules = lfts.elseRules;
-            for (int j = 0; j < rules.length; j++) {
-                rbe.visit(rules[j]);
-            }
-            rules = lfts.ruleList;
-            for (int j = 0; j <  rules.length; j++) {
-                rbe.visit(rules[j]);
-            }
-        }
-
-        if(!rbe.isEstimateAccurate())
-            LOGGER.warning("Assuming rendering buffer = " + rbe.getBuffer() 
-                    + ", but estimation is not accurate, you may want to set a buffer manually");
-        return rbe.getBuffer();
-    }
-
-   /**
-    * Inspects the <code>MapLayer</code>'s style and retrieves it's needed
-    * attribute names, returning at least the default geometry attribute name.
-    * 
-    * @param layer
-    *            the <code>MapLayer</code> to determine the needed attributes
-    *            from
-    * @param schema
-    *            the <code>layer</code>'s FeatureSource<SimpleFeatureType, SimpleFeature> schema
-    * @return the minimum set of attribute names needed to render
-    *         <code>layer</code>
-    */
-   private String[] findStyleAttributes(LiteFeatureTypeStyle[] styles,
-         SimpleFeatureType schema) {
-      final StyleAttributeExtractor sae = new StyleAttributeExtractor();
-
-      LiteFeatureTypeStyle lfts;
-      Rule[] rules;
-      int rulesLength;
-      final int length = styles.length;
-      for (int t = 0; t < length; t++) {
-         lfts = styles[t];
-         rules = lfts.elseRules;
-         rulesLength = rules.length;
-         for (int j = 0; j < rulesLength; j++) {
-            sae.visit(rules[j]);
-         }
-         rules = lfts.ruleList;
-         rulesLength = rules.length;
-         for (int j = 0; j < rulesLength; j++) {
-            sae.visit(rules[j]);
-         }
-      }
-
-      String[] ftsAttributes = sae.getAttributeNames();
-
-      /*
-       * DJB: this is an old comment - erase it soon (see geos-469 and below) -
-       * we only add the default geometry if it was used.
-       * 
-       * GR: if as result of sae.getAttributeNames() ftsAttributes already
-       * contains geometry attribute names, they gets duplicated, which produces
-       * an error in AbstracDatastore when trying to create a derivate
-       * SimpleFeatureType. So I'll add the default geometry only if it is not
-       * already present, but: should all the geometric attributes be added by
-       * default? I will add them, but don't really know what's the expected
-       * behavior
-       */
-      List atts = new LinkedList(Arrays.asList(ftsAttributes));
-      List<AttributeDescriptor> attTypes = schema.getAttributeDescriptors();
-      String attName;
-
-      final int attTypesLength = attTypes.size();
-      for (int i = 0; i < attTypesLength; i++) {
-         attName = attTypes.get(i).getLocalName();
-
-         // DJB: This geometry check was commented out. I think it should
-         // actually be back in or
-         // you get ALL the attributes back, which isn't what you want.
-         // ALX: For rasters I need even the "grid" attribute.
-
-         // DJB:geos-469, we do not grab all the geometry columns.
-         // for symbolizers, if a geometry is required it is either
-         // explicitly named
-         // ("<Geometry><PropertyName>the_geom</PropertyName></Geometry>")
-         // or the default geometry is assumed (no <Geometry> element).
-         // I've modified the style attribute extractor so it tracks if the
-         // default geometry is used. So, we no longer add EVERY geometry
-         // column to the query!!
-
-         if ((attName.equalsIgnoreCase("grid"))
-               && !atts.contains(attName)||
-               (attName.equalsIgnoreCase("params"))
-               && !atts.contains(attName)) {
-            atts.add(attName);
-            if (LOGGER.isLoggable(Level.FINE))
-               LOGGER.fine("added attribute " + attName);
-         }
-      }
-
-      try {
-         // DJB:geos-469 if the default geometry was used in the style, we
-         // need to grab it.
-         if (sae.getDefaultGeometryUsed()
-               && (!atts.contains(schema.getGeometryDescriptor().getLocalName()))) {
-            atts.add(schema.getGeometryDescriptor().getLocalName());
-         }
-      } catch (Exception e) {
-         // might not be a geometry column. That will cause problems down the
-         // road (why render a non-geometry layer)
-      }
-
-      ftsAttributes = new String[atts.size()];
-      atts.toArray(ftsAttributes);
-
-      return ftsAttributes;
-   }
-
-   /**
-    * Creates the bounding box filters (one for each geometric attribute)
-    * needed to query a <code>MapLayer</code>'s feature source to return
-    * just the features for the target rendering extent
-    * 
-    * @param schema
-    *            the layer's feature source schema
-    * @param attributes
-    *            set of needed attributes
-    * @param bbox
-    *            the expression holding the target rendering bounding box
-    * @return an or'ed list of bbox filters, one for each geometric attribute
-    *         in <code>attributes</code>. If there are just one geometric
-    *         attribute, just returns its corresponding
-    *         <code>GeometryFilter</code>.
-    * @throws IllegalFilterException
-    *             if something goes wrong creating the filter
-    */
-   private Filter createBBoxFilters(SimpleFeatureType schema, String[] attributes,
-         Envelope bbox) throws IllegalFilterException {
-      Filter filter = Filter.INCLUDE;
-      final int length = attributes.length;
-      AttributeDescriptor attType;
-      
-      for (int j = 0; j < length; j++) {
-         attType = schema.getDescriptor(attributes[j]);
-
-         // DJB: added this for better error messages!
-         if (attType == null) {
-            if (LOGGER.isLoggable(Level.FINE))
-               LOGGER.fine(new StringBuffer("Could not find '").append(
-                     attributes[j]).append("' in the FeatureType (")
-                     .append(schema.getTypeName()).append(")")
-                     .toString());
-            throw new IllegalFilterException(new StringBuffer(
-                  "Could not find '").append(
-                  attributes[j] + "' in the FeatureType (").append(
-                  schema.getTypeName()).append(")").toString());
-         }
-
-         if (attType instanceof GeometryDescriptor) {                                
-                BBOX gfilter = filterFactory.bbox( attType.getLocalName(), bbox.getMinX(), bbox.getMinY(), bbox.getMaxX(), bbox.getMaxY(), null );
-                
-            if (filter == Filter.INCLUDE) {
-               filter = gfilter;
-            } else {
-               filter = filterFactory.or( filter, gfilter );
-            }
-         }
-      }
-
-      return filter;
-   }
-
-   /**
-    * Checks if a rule can be triggered at the current scale level
-    * 
-    * @param r
-    *            The rule
-    * @return true if the scale is compatible with the rule settings
-    */
-   private boolean isWithInScale(Rule r) {
-      return ((r.getMinScaleDenominator() - TOLERANCE) <= scaleDenominator)
-            && ((r.getMaxScaleDenominator() + TOLERANCE) > scaleDenominator);
-   }
-
-   /**
-    * <p>Creates a list of <code>LiteFeatureTypeStyle</code>s with:
-    * <ol type="a">
-    * <li>out-of-scale rules removed</li>
-    * <li>incompatible FeatureTypeStyles removed</li>
-    * </ol>
-    * </p>
-    * 
-    * <p><em><strong>Note:</strong> This method has a lot of duplication with 
-    * {@link #createLiteFeatureTypeStyles(FeatureTypeStyle[], SimpleFeatureType, Graphics2D)}. 
-    * </em></p>
-    * 
-    * @param featureStyles Styles to process
-    * @param typeDescription The type description that has to be matched
-    * @return ArrayList<LiteFeatureTypeStyle>
-    */
-   //TODO: Merge the two createLiteFeatureTypeStyles() methods
-   private ArrayList createLiteFeatureTypeStyles(FeatureTypeStyle[] featureStyles, Object typeDescription, Graphics2D graphics) throws IOException {
-      ArrayList result = new ArrayList();
-      
-      Rule[] rules;
-      ArrayList ruleList = new ArrayList();
-      ArrayList elseRuleList = new ArrayList();
-      Rule r;
-      LiteFeatureTypeStyle lfts;
-      BufferedImage image;
-      int numOfRules;      
-      int itemNumber = 0;
-
-      final int length = featureStyles.length;
-      for (int i = 0; i < length; i++) {
-         FeatureTypeStyle fts = featureStyles[i];
-   
-         if ( typeDescription == null || typeDescription.toString().indexOf( fts.getFeatureTypeName() ) == -1 ) continue; 
-         
-         // get applicable rules at the current scale
-         rules = fts.getRules();
-         ruleList = new ArrayList();
-         elseRuleList = new ArrayList();
-
-         numOfRules = rules.length;
-         for (int j = 0; j < numOfRules; j++) {
-            // getting rule
-            r = rules[j];
-
-            if (isWithInScale(r)) {
-               if (r.hasElseFilter()) {
-                  elseRuleList.add(r);
-               } else {
-                  ruleList.add(r);
-               }
-            }
-         }
-         if ((ruleList.size() == 0) && (elseRuleList.size() == 0))
-            continue; // DJB: optimization - nothing to render, dont
-         // do anything!!
-
-         if (itemNumber == 0 || !isOptimizedFTSRenderingEnabled()) // we can optimize this one!
-         {
-            lfts = new LiteFeatureTypeStyle(graphics, ruleList,
-                  elseRuleList);
-         } else {
-            image = graphics
-                  .getDeviceConfiguration()
-                  .createCompatibleImage(screenSize.width,
-                        screenSize.height, Transparency.TRANSLUCENT);
-            lfts = new LiteFeatureTypeStyle(image, graphics
-                  .getTransform(), ruleList, elseRuleList,
-                  java2dHints);
-         }
-         result.add(lfts);
-         itemNumber++;        
-         
-      }
-
-      return result;
-   }
-   
-   /**
-    * creates a list of LiteFeatureTypeStyles a) out-of-scale rules removed b)
-    * incompatible FeatureTypeStyles removed
-    * 
-    * 
-    * @param featureStylers
-    * @param features
-    * @throws Exception
-    * @return ArrayList<LiteFeatureTypeStyle>
-    */
-   private ArrayList createLiteFeatureTypeStyles(
-         FeatureTypeStyle[] featureStyles, SimpleFeatureType ftype,
-         Graphics2D graphics) throws IOException {
-      if (LOGGER.isLoggable(Level.FINE))
-         LOGGER.fine("creating rules for scale denominator - "
-               + NumberFormat.getNumberInstance().format(scaleDenominator));
-      ArrayList result = new ArrayList();
-
-      int itemNumber = 0;
-
-      LiteFeatureTypeStyle lfts;
-      for (FeatureTypeStyle fts : featureStyles) {
-         if (isFeatureTypeStyleActive(ftype, fts)) {
-            // DJB: this FTS is compatible with this FT.
-
-            // get applicable rules at the current scale
-             List[] splittedRules = splitRules(fts);
-            List ruleList = splittedRules[0];
-            List elseRuleList = splittedRules[1];
-
-            // if none, skip it
-            if ((ruleList.size() == 0) && (elseRuleList.size() == 0))
-               continue; 
-
-            if (itemNumber == 0 || !isOptimizedFTSRenderingEnabled()) // we can optimize this one!
-            {
-               lfts = new LiteFeatureTypeStyle(graphics, ruleList,
-                     elseRuleList);
-            } else {
-               BufferedImage image = graphics
-                     .getDeviceConfiguration()
-                     .createCompatibleImage(screenSize.width,
-                           screenSize.height, Transparency.TRANSLUCENT);
-               lfts = new LiteFeatureTypeStyle(image, graphics
-                     .getTransform(), ruleList, elseRuleList,
-                     java2dHints);
-            }
-            result.add(lfts);
-            itemNumber++;
-
-         }
-      }
-
-      return result;
-   }
-   
-   private boolean isFeatureTypeStyleActive(SimpleFeatureType ftype, FeatureTypeStyle fts) {
-       return ((ftype.getTypeName() != null)
-                && (ftype.getTypeName().equalsIgnoreCase(fts.getFeatureTypeName()) || 
-                        FeatureTypes.isDecendedFrom(ftype, null, fts.getFeatureTypeName())));
-    }
-   
-   private List[] splitRules(FeatureTypeStyle fts) {
-       Rule[] rules;
-        List<Rule> ruleList = new ArrayList<Rule>();
-        List<Rule> elseRuleList = new ArrayList<Rule>();
-       
-       rules = fts.getRules();
-        ruleList = new ArrayList();
-        elseRuleList = new ArrayList();
-
-        for (int j = 0; j < rules.length; j++) {
-            // getting rule
-            Rule r = rules[j];
-
-            if (isWithInScale(r)) {
-                if (r.hasElseFilter()) {
-                    elseRuleList.add(r);
-                } else {
-                    ruleList.add(r);
-                }
-            }
-        }
-        
-        return new List[] {ruleList, elseRuleList};
-   }
-   
-   /**
-    * When drawing in optimized mode a 32bit surface is created for each FeatureTypeStyle
-    * other than the first in order to draw features in parallel while respecting the
-    * feature draw ordering multiple FTS impose. This method allows to estimate how many
-    * megabytes will be needed, in terms of back buffers, to draw the current {@link MapContext},
-    * assuming the feature type style optimizations are turned on (in the case they are off,
-    * no extra memory will be used).
-    * @param width the image width
-    * @param height the image height
-    */
-   public int getMaxBackBufferMemory(int width, int height) {
-       int maxBuffers = 0;
-       for (MapLayer layer : context.getLayers()) {
-            if (!layer.isVisible()) {
-                // Only render layer when layer is visible
-                continue;
-            }
-
-            // skip layers that do have only one fts
-            if(layer.getStyle().getFeatureTypeStyles().length < 2)
-                continue;
-
-            // count how many lite feature type styles are active
-            int currCount = 0;
-            SimpleFeatureType ftype = (SimpleFeatureType) layer.getFeatureSource().getSchema();
-            for (FeatureTypeStyle fts : layer.getStyle().getFeatureTypeStyles()) {
-                if (isFeatureTypeStyleActive(ftype, fts)) {
-                    // get applicable rules at the current scale
-                    List[] splittedRules = splitRules(fts);
-                    List ruleList = splittedRules[0];
-                    List elseRuleList = splittedRules[1];
-
-                    // if none, skip this fts
-                    if ((ruleList.size() == 0) && (elseRuleList.size() == 0))
-                        continue; 
-                    
-                    currCount++;
-                }
-            }
-            // consider the first fts does not allocate a buffer
-            currCount--;
-            
-            if(currCount > maxBuffers)
-                maxBuffers = currCount;
-        }
-       
-       return maxBuffers * width * height * 4;
-   }
-
-    /**
-     * Prepair a FeatureCollection<SimpleFeatureType, SimpleFeature> for display, this method formally ensured that a FeatureReader
-     * produced the correct CRS and has now been updated to work with FeatureCollection.
-     * <p>
-     * What is really going on is the need to set up for reprojection; but *after* decimation has
-     * occured.
-     * </p>
-     *  
-     * @param features
-     * @param sourceCrs
-     * @return FeatureCollection<SimpleFeatureType, SimpleFeature> that produces results with the correct CRS
-     */
-    private FeatureCollection<SimpleFeatureType, SimpleFeature> prepFeatureCollection( FeatureCollection<SimpleFeatureType, SimpleFeature> features, CoordinateReferenceSystem sourceCrs ) {
-        // DJB: dont do reprojection here - do it after decimation
-        // but we ensure that the reader is producing geometries with
-        // the correct CRS
-        // NOTE: it, by default, produces ones that are are tagged with
-        // the CRS of the datastore, which
-        // maybe incorrect.
-        // The correct value is in sourceCrs.
-
-        // this is the reader's CRS
-        CoordinateReferenceSystem rCS = null;
-        try {
-            rCS = features.getSchema().getGeometryDescriptor().getType().getCoordinateReferenceSystem();
-        } catch(NullPointerException e) {
-            // life sucks sometimes
-        }
-
-        // sourceCrs == source's real SRS
-        // if we need to recode the incoming geometries
-
-        if (rCS != sourceCrs) // not both null or both EXACTLY the
-        // same CRS object
-        {
-            if (sourceCrs != null) // dont re-tag to null, keep the
-            // DataStore's CRS (this shouldnt
-            // really happen)
-            {
-                // if the datastore is producing null CRS, we recode.
-                // if the datastore's CRS != real CRS, then we recode
-                if ((rCS == null) || !CRS.equalsIgnoreMetadata(rCS, sourceCrs)) {
-                    // need to retag the features
-                    try {
-                        return new ForceCoordinateSystemFeatureResults( features, sourceCrs );
-                    } catch (Exception ee) {
-                        LOGGER.log(Level.WARNING, ee.getLocalizedMessage(), ee);
-                    }
-                }
-            }
-        }
-        return features;
-    }
-    
-   /**
-    * Applies each feature type styler in turn to all of the features. This
-    * perhaps needs some explanation to make it absolutely clear.
-    * featureStylers[0] is applied to all features before featureStylers[1] is
-    * applied. This can have important consequences as regards the painting
-    * order.
-    * <p>
-    * In most cases, this is the desired effect. For example, all line features
-    * may be rendered with a fat line and then a thin line. This produces a
-    * 'cased' effect without any strange overlaps.
-    * </p>
-    * <p>
-    * This method is internal and should only be called by render.
-    * </p>
-    * <p>
-    * </p>
-    * 
-    * @param graphics
-    *            DOCUMENT ME!
-    * @param features
-    *            An array of features to be rendered
-    * @param featureStylers
-    *            An array of feature stylers to be applied
-    * @param at
-    *            DOCUMENT ME!
-    * @param destinationCrs -
-    *            The destination CRS, or null if no reprojection is required
-    * @param screenSize
-    * @param layerId 
-    * @throws IOException
-    * @throws IllegalAttributeException
-    * @throws IllegalFilterException
-    */
-   final private void processStylers(final Graphics2D graphics,
-         MapLayer currLayer, AffineTransform at,
-         CoordinateReferenceSystem destinationCrs, Envelope mapArea,
-         Rectangle screenSize, String layerId) throws IllegalFilterException, IOException,
-         IllegalAttributeException {
-
-      /*
-       * DJB: changed this a wee bit so that it now does the layer query AFTER
-       * it has evaluated the rules for scale inclusion. This makes it so that
-       * geometry columns (and other columns) will not be queried unless they
-       * are actually going to be required. see geos-469
-       */
-      // /////////////////////////////////////////////////////////////////////
-      //
-      // Preparing feature information and styles
-      //
-      // /////////////////////////////////////////////////////////////////////
-      final FeatureTypeStyle[] featureStylers = currLayer.getStyle().getFeatureTypeStyles();
-      
-        final FeatureSource<SimpleFeatureType, SimpleFeature> featureSource = (FeatureSource<SimpleFeatureType, SimpleFeature>) currLayer.getFeatureSource();
-        
-        Collection collection = null;
-        FeatureCollection features = null;
-        
-        final CoordinateReferenceSystem sourceCrs;
-        final NumberRange scaleRange = new NumberRange(scaleDenominator,scaleDenominator);
-        final ArrayList lfts ;
-        
-        if ( featureSource != null ) {
-         final SimpleFeatureType schema = featureSource.getSchema();
-           
-         final GeometryDescriptor geometryAttribute = schema.getGeometryDescriptor();
-         sourceCrs = geometryAttribute.getType().getCoordinateReferenceSystem();
-         if (LOGGER.isLoggable(Level.FINE)) {
-            LOGGER.fine(new StringBuffer("processing ").append(
-                  featureStylers.length).append(" stylers for ").append(
-                  currLayer.getFeatureSource().getSchema().getName())
-                  .toString());
-         }
-         // transformMap = new HashMap();
-         lfts = createLiteFeatureTypeStyles(featureStylers,schema, graphics);
-            if(lfts.size() == 0)
-                return;
-   
-           LiteFeatureTypeStyle[] featureTypeStyleArray = (LiteFeatureTypeStyle[]) lfts.toArray(new LiteFeatureTypeStyle[lfts.size()]);
-           // /////////////////////////////////////////////////////////////////////
-         //
-         // DJB: get a featureresults (so you can get a feature reader) for the
-         // data
-         //
-         // /////////////////////////////////////////////////////////////////////
-        
-           // ... assume we have to do the generalization, the query layer process will
-           // turn down the flag if we don't 
-           inMemoryGeneralization = true;
-         features = queryLayer(currLayer, featureSource, schema,
-            featureTypeStyleArray,
-            mapArea, destinationCrs, sourceCrs, screenSize,
-            geometryAttribute, at);
-         
-         features = prepFeatureCollection( features, sourceCrs );          
-        } else {
-            CollectionSource source = currLayer.getSource();
-         collection = queryLayer( currLayer, currLayer.getSource() );
-            
-         sourceCrs = null;
-         lfts = createLiteFeatureTypeStyles( featureStylers, source.describe(), graphics );
-        }
-
-      if (lfts.size() == 0) return; // nothing to do
-
-      
-      if(isOptimizedFTSRenderingEnabled())
-          drawOptimized(graphics, currLayer, at, destinationCrs, layerId, collection, features,
-                scaleRange, lfts);
-      else
-          drawPlain(graphics, currLayer, at, destinationCrs, layerId, collection, features,
-                   scaleRange, lfts);
-
-   }
-   
-       /**
-     * Performs all rendering on the user provided graphics object by scanning
-     * the collection multiple times, one for each feature type style provided
-     */
-    private void drawPlain(final Graphics2D graphics, MapLayer currLayer, AffineTransform at,
-            CoordinateReferenceSystem destinationCrs, String layerId, Collection collection,
-            FeatureCollection features, final NumberRange scaleRange, final ArrayList lfts) {
-        final LiteFeatureTypeStyle[] fts_array = (LiteFeatureTypeStyle[]) lfts
-                .toArray(new LiteFeatureTypeStyle[lfts.size()]);
-
-        // for each lite feature type style, scan the whole collection and draw
-        for (LiteFeatureTypeStyle liteFeatureTypeStyle : fts_array) {
-            Iterator iterator = null;
-            if (collection != null)
-                iterator = collection.iterator();
-            if (features != null)
-                iterator = features.iterator();
-
-            if (iterator == null)
-                return; // nothing to do
-
-            try {
-                RenderableFeature rf = new RenderableFeature(currLayer);
-                // loop exit condition tested inside try catch
-                // make sure we test hasNext() outside of the try/cath that follows, as that
-                // one is there to make sure a single feature error does not ruin the rendering
-                // (best effort) whilst an exception in hasNext() + ignoring catch results in
-                // an infinite loop
-                while (iterator.hasNext() && !renderingStopRequested) {
-                    try {
-                        rf.setFeature(iterator.next());
-                        process(rf, liteFeatureTypeStyle, scaleRange, at, destinationCrs, layerId);
-                    } catch (Throwable tr) {
-                        LOGGER.log(Level.SEVERE, tr.getLocalizedMessage(), tr);
-                        fireErrorEvent(new Exception("Error rendering feature", tr));
-                    }
-                }
-            } finally {
-                if (collection instanceof FeatureCollection) {
-                    FeatureCollection resource = (FeatureCollection) collection;
-                    resource.close(iterator);
-                } else if (features != null) {
-                    features.close(iterator);
-                }
-            }
-        }
-       }
-
-   /**
-    * Performs rendering so that the collection is scanned only once even in presence
-    * of multiple feature type styles, using the in memory buffer for each feature type
-    * style other than the first one (that uses the graphics provided by the user)s 
-    */
-    private void drawOptimized(final Graphics2D graphics, MapLayer currLayer, AffineTransform at,
-            CoordinateReferenceSystem destinationCrs, String layerId, Collection collection,
-            FeatureCollection features, final NumberRange scaleRange, final ArrayList lfts) {
-        Iterator iterator = null;
-      if( collection != null ) iterator = collection.iterator();        
-      if( features != null ) iterator = features.iterator();
-      
-      if( iterator == null ) return; // nothing to do
-      
-      final LiteFeatureTypeStyle[] fts_array = (LiteFeatureTypeStyle[]) lfts
-            .toArray(new LiteFeatureTypeStyle[lfts.size()]);
-
-      try {
-         RenderableFeature rf = new RenderableFeature(currLayer);
-         // loop exit condition tested inside try catch
-            // make sure we test hasNext() outside of the try/cath that follows, as that
-            // one is there to make sure a single feature error does not ruin the rendering
-            // (best effort) whilst an exception in hasNext() + ignoring catch results in
-            // an infinite loop
-         while (iterator.hasNext() && !renderingStopRequested) { 
-            try {
-               rf.setFeature(iterator.next());
-               // draw the feature on the main graphics and on the eventual extra image buffers
-               for (LiteFeatureTypeStyle liteFeatureTypeStyle : fts_array) {
-                   process(rf, liteFeatureTypeStyle, scaleRange, at, destinationCrs, layerId);
-                        
-               }
-            } catch (Throwable tr) {
-               LOGGER.log(Level.SEVERE, tr.getLocalizedMessage(), tr);
-               fireErrorEvent(new Exception("Error rendering feature", tr));
-            }
-         }
-      } finally {
-            if( collection instanceof FeatureCollection ){
-                FeatureCollection resource = (FeatureCollection ) collection;
-                resource.close( iterator );
-            } else if(features != null) {
-                features.close( iterator );
-            }
-      }
-      // have to re-form the image now.
-      // graphics.setTransform( new AffineTransform() );
-      graphics.setComposite(AlphaComposite.getInstance(AlphaComposite.SRC_OVER));
-      for (int t = 0; t < fts_array.length; t++) {
-         // first fts won't have an image, it's using the user provided graphics
-         // straight, so we don't need to compose it back in.
-         if (fts_array[t].myImage != null) 
-         {
-            graphics.drawImage(fts_array[t].myImage, 0, 0, null);
-            fts_array[t].myImage.flush();
-            fts_array[t].graphics.dispose();
-         }
-      }
-
-   }
-
-   /**
-    * @param rf
-    * @param feature 
-    * @param style
-    * @param layerId 
-    */
-   final private void process(RenderableFeature rf, LiteFeatureTypeStyle style,
-         NumberRange scaleRange, AffineTransform at,
-         CoordinateReferenceSystem destinationCrs, String layerId)
-         throws TransformException, FactoryException {
-      boolean doElse = true;
-      Rule[] elseRuleList = style.elseRules;
-      Rule[] ruleList = style.ruleList;
-      Rule r;
-      Filter filter;
-      Symbolizer[] symbolizers;
-      Graphics2D graphics = style.graphics;
-      // applicable rules
-      final int length = ruleList.length;
-      for (int t = 0; t < length; t++) {
-         r = ruleList[t];
-         filter = r.getFilter();
-
-         if ((filter == null) || filter.evaluate(rf.content)) {
-            doElse = false;
-            symbolizers = r.getSymbolizers();
-            processSymbolizers(graphics, rf, symbolizers, scaleRange,
-                  at, destinationCrs, layerId);
-         }
-      }
-
-      if (doElse) {
-         final int elseLength = elseRuleList.length;
-         for (int tt = 0; tt < elseLength; tt++) {
-            r = elseRuleList[tt];
-            symbolizers = r.getSymbolizers();
-
-            processSymbolizers(graphics, rf, symbolizers, scaleRange,
-                  at, destinationCrs, layerId);
-
-         }
-      }
-   }
-
-   /**
-    * Applies each of a set of symbolizers in turn to a given feature.
-    * <p>
-    * This is an internal method and should only be called by processStylers.
-    * </p>
-    * @param currLayer 
-    * 
-    * @param graphics
-    * @param drawMe
-    *            The feature to be rendered
-    * @param symbolizers
-    *            An array of symbolizers which actually perform the rendering.
-    * @param scaleRange
-    *            The scale range we are working on... provided in order to make
-    *            the style factory happy
-    * @param shape
-    * @param destinationCrs
-    * @param layerId 
-    * @throws TransformException
-    * @throws FactoryException
-    */
-   final private void processSymbolizers(final Graphics2D graphics,
-         final RenderableFeature drawMe, final Symbolizer[] symbolizers,
-         NumberRange scaleRange, AffineTransform at,
-         CoordinateReferenceSystem destinationCrs, String layerId)
-         throws TransformException, FactoryException {
-      final int length = symbolizers.length;
-      for (int m = 0; m < length; m++) {
-
-         // /////////////////////////////////////////////////////////////////
-         //
-         // RASTER
-         //
-         // /////////////////////////////////////////////////////////////////
-         final Symbolizer symbolizer = symbolizers[m];
-         if (symbolizer instanceof RasterSymbolizer) {
-            renderRaster(graphics, drawMe.content,
-                  (RasterSymbolizer) symbolizer, destinationCrs,
-                  scaleRange,at);
-
-         } else {
-
-            // /////////////////////////////////////////////////////////////////
-            //
-            // FEATURE
-            //
-            // /////////////////////////////////////////////////////////////////
-            LiteShape2 shape = drawMe.getShape(symbolizer, at);
-            if(shape == null)
-               continue;
-            if (symbolizer instanceof TextSymbolizer && drawMe.content instanceof SimpleFeature) {
-               labelCache.put(layerId, (TextSymbolizer) symbolizers[m], (SimpleFeature) drawMe.content,
-                     shape, scaleRange);
-            } else {
-               Style2D style = styleFactory.createStyle(drawMe.content,
-                     symbolizer, scaleRange);
-               painter.paint(graphics, shape, style, scaleDenominator);
-            }
-
-         }
-      }
-      fireFeatureRenderedEvent(drawMe.content);
-   }
-
-   
-
-   /**
-    * Renders a grid coverage on the device.
-    * 
-    * @param graphics
-    *            DOCUMENT ME!
-    * @param drawMe
-    *            the feature that contains the GridCoverage. The grid coverage
-    *            must be contained in the "grid" attribute
-    * @param symbolizer
-    *            The raster symbolizer
-    * @param scaleRange
-    * @param worldToScreen the world to screen transform
-    * @param world2Grid 
-    * @task make it follow the symbolizer
-    */
-   private void renderRaster(Graphics2D graphics, Object drawMe,
-         RasterSymbolizer symbolizer,
-         CoordinateReferenceSystem destinationCRS, Range scaleRange, AffineTransform worldToScreen) {
-      final Object grid = gridPropertyName.evaluate( drawMe);
-      if (LOGGER.isLoggable(Level.FINE))
-         LOGGER.fine(new StringBuffer("rendering Raster for feature ")
-               .append(drawMe.toString()).append(" - ").append(
-                     grid).toString());
-
-      GridCoverage2D coverage=null;
-      try {
-         // /////////////////////////////////////////////////////////////////
-         //
-         // If the grid object is a reader we ask him to do its best for the
-         // requested resolution, if it is a gridcoverage instead we have to
-         // rely on the gridocerage renderer itself.
-         //
-         // /////////////////////////////////////////////////////////////////
-         final GridCoverageRenderer gcr = new GridCoverageRenderer(
-               destinationCRS, originalMapExtent, screenSize, worldToScreen,java2dHints);
-
-         // //
-         // It is a grid coverage
-         // //
-         if (grid instanceof GridCoverage)
-            gcr.paint(graphics, (GridCoverage2D) grid, symbolizer);
-         else if (grid instanceof AbstractGridCoverage2DReader) {
-            
-            // //
-            // It is an AbstractGridCoverage2DReader, let's use parameters
-            // if we have any supplied by a user.
-            // //
-            // first I created the correct ReadGeometry
-            final Parameter<GridGeometry2D> readGG = new Parameter<GridGeometry2D>(AbstractGridFormat.READ_GRIDGEOMETRY2D);
-            readGG.setValue(new GridGeometry2D(new GridEnvelope2D(screenSize), mapExtent));
-            final AbstractGridCoverage2DReader reader = (AbstractGridCoverage2DReader) grid;
-            // then I try to get read parameters associated with this
-            // coverage if there are any.
-            final Object params = paramsPropertyName.evaluate(drawMe);
-            if (params != null) {
-               // //
-               //
-               // Getting parameters to control how to read this coverage.
-               // Remember to check to actually have them before forwarding
-               // them to the reader.
-               //
-               // //
-               GeneralParameterValue[] readParams = (GeneralParameterValue[]) params;
-               final int length = readParams.length;
-               if (length > 0) {
-                  // we have a valid number of parameters, let's check if
-                  // also have a READ_GRIDGEOMETRY2D. In such case we just
-                  // override it with the one we just build for this
-                  // request.
-                  final String name = AbstractGridFormat.READ_GRIDGEOMETRY2D
-                        .getName().toString();
-                  int i = 0;
-                  for (; i < length; i++)
-                     if (readParams[i].getDescriptor().getName()
-                           .toString().equalsIgnoreCase(name))
-                        break;
-                  // did we find anything?
-                  if (i < length) {
-                     //we found another READ_GRIDGEOMETRY2D, let's override it.
-                     ((Parameter) readParams[i]).setValue(readGG);
-                     coverage = (GridCoverage2D) reader.read(readParams);
-                  } else {
-                     // add the correct read geometry to the supplied
-                     // params since we did not find anything
-                     GeneralParameterValue[] readParams2 = new GeneralParameterValue[length + 1];
-                     System.arraycopy(readParams, 0, readParams2, 0,length);
-                     readParams2[length] = readGG;
-                     coverage = (GridCoverage2D) reader.read(readParams2);
-                  }
-               } else
-                  // we have no parameters hence we just use the read grid
-                  // geometry to get a coverage
-                  coverage = (GridCoverage2D) reader.read(new GeneralParameterValue[] { readGG });
-            } else {
-               coverage = (GridCoverage2D) reader.read(new GeneralParameterValue[] { readGG });
-            }
-            try{
-               gcr.paint(graphics, coverage, symbolizer);
-            }
-            finally {
-
-               //we need to try and dispose this coverage since it was created on purpose for rendering 
-               if(coverage!=null)
-                  coverage.dispose(true);
-            }
-         }
-         if (LOGGER.isLoggable(Level.FINE))
-            LOGGER.fine("Raster rendered");
-
-      } catch (FactoryException e) {
-         LOGGER.log(Level.WARNING, e.getLocalizedMessage(), e);
-         fireErrorEvent(e);
-      } catch (TransformException e) {
-         LOGGER.log(Level.WARNING, e.getLocalizedMessage(), e);
-         fireErrorEvent(e);
-      } catch (NoninvertibleTransformException e) {
-         LOGGER.log(Level.WARNING, e.getLocalizedMessage(), e);
-         fireErrorEvent(e);
-      } catch (IllegalArgumentException e) {
-         LOGGER.log(Level.WARNING, e.getLocalizedMessage(), e);
-         fireErrorEvent(e);
-      } catch (IOException e) {
-         LOGGER.log(Level.WARNING, e.getLocalizedMessage(), e);
-         fireErrorEvent(e);
-      }
-
-   }
-
-
-   /**
-    * Finds the geometric attribute requested by the symbolizer
-    * 
-    * @param drawMe
-    *            The feature
-    * @param s
-    * 
-    * /** Finds the geometric attribute requested by the symbolizer
-    * 
-    * @param drawMe
-    *            The feature
-    * @param s
-    *            The symbolizer
-    * @return The geometry requested in the symbolizer, or the default geometry
-    *         if none is specified
-    */
-   private com.vividsolutions.jts.geom.Geometry findGeometry(Object drawMe,
-         Symbolizer s) {
-      PropertyName geomName = getGeometryPropertyName(s);
-
-      // get the geometry
-      Geometry geom;
-      if(geomName == null) {
-          if(drawMe instanceof SimpleFeature)
-              geom = (Geometry) ((SimpleFeature) drawMe).getDefaultGeometry();
-          else
-              geom = (Geometry) defaultGeometryPropertyName.evaluate(drawMe, Geometry.class);
-      } else {
-          geom = (Geometry) geomName.evaluate(drawMe, Geometry.class);
-      }
-          
-      return geom;    
-   }
-
-   /**
-    * Finds the geometric attribute coordinate reference system.
-    * @param drawMe2 
-    * 
-    * @param f The feature
-    * @param s The symbolizer
-    * @return The geometry requested in the symbolizer, or the default geometry if none is specified
-    */
-   private org.opengis.referencing.crs.CoordinateReferenceSystem findGeometryCS(
-         MapLayer currLayer, Object drawMe, Symbolizer s) {
-
-
-        if( drawMe instanceof SimpleFeature ){
-            SimpleFeature f = (SimpleFeature) drawMe;
-        
-            PropertyName propertyName = getGeometryPropertyName(s);
-            String geomName = propertyName != null ? propertyName.getPropertyName() : null;        
-            if (geomName == null || "".equals(geomName)) {
-                SimpleFeatureType schema = f.getFeatureType();
-                GeometryDescriptor geom = schema.getGeometryDescriptor();
-                return geom.getType().getCoordinateReferenceSystem();
-            } else {
-                SimpleFeatureType schema = f.getFeatureType();
-                GeometryDescriptor geom = (GeometryDescriptor) schema.getDescriptor( geomName );
-                return geom.getType().getCoordinateReferenceSystem();
-            }
-        } else if ( currLayer.getSource() != null ) {
-         return currLayer.getSource().getCRS();
-        }
-        
-        return null;
-   }
-
-   private PropertyName getGeometryPropertyName(Symbolizer s) {
-      String geomName = null;
-
-      // TODO: fix the styles, the getGeometryPropertyName should probably be
-      // moved into an
-      // interface...
-      if (s instanceof PolygonSymbolizer) {
-         geomName = ((PolygonSymbolizer) s).getGeometryPropertyName();
-      } else if (s instanceof PointSymbolizer) {
-         geomName = ((PointSymbolizer) s).getGeometryPropertyName();
-      } else if (s instanceof LineSymbolizer) {
-         geomName = ((LineSymbolizer) s).getGeometryPropertyName();
-      } else if (s instanceof TextSymbolizer) {
-         geomName = ((TextSymbolizer) s).getGeometryPropertyName();
-      }
-                
-        if( geomName == null ){
-            return null;
-        }
-      return filterFactory.property(geomName);
-   }
-
-   /**
-    * Getter for property interactive.
-    * 
-    * @return Value of property interactive.
-    */
-   public boolean isInteractive() {
-      return interactive;
-   }
-
-   /**
-    * Sets the interactive status of the renderer. An interactive renderer
-    * won't wait for long image loading, preferring an alternative mark instead
-    * 
-    * @param interactive
-    *            new value for the interactive property
-    */
-   public void setInteractive(boolean interactive) {
-      this.interactive = interactive;
-   }
-
-   /**
-    * <p>
-    * Returns true if the optimized data loading is enabled, false otherwise.
-    * </p>
-    * <p>
-    * When optimized data loading is enabled, lite renderer will try to load
-    * only the needed feature attributes (according to styles) and to load only
-    * the features that are in (or overlaps with)the bounding box requested for
-    * painting
-    * </p>
-    * 
-    */
-   private boolean isOptimizedDataLoadingEnabled() {
-      if (rendererHints == null)
-         return optimizedDataLoadingEnabledDEFAULT;
-      Object result = null;
-      try{
-         result=rendererHints
-               .get("optimizedDataLoadingEnabled");
-      }catch (ClassCastException e) {
-         
-      }
-      if (result == null)
-         return optimizedDataLoadingEnabledDEFAULT;
-      return ((Boolean)result).booleanValue();
-   }
-    
-    /**
-     * <p>
-     * Returns the rendering buffer, a measure in pixels used to expand the geometry search area
-     * enough to capture the geometries that do stay outside of the current rendering bounds but
-     * do affect them because of their large strokes (labels and graphic symbols are handled 
-     * differently, see the label chache).
-     * </p>
-     * 
-     */
-    private int getRenderingBuffer() {
-        if (rendererHints == null)
-            return renderingBufferDEFAULT;
-        Number result = (Number) rendererHints.get("renderingBuffer");
-        if (result == null)
-            return renderingBufferDEFAULT;
-        return result.intValue();
-    }
-    
-    /**
-     * <p>
-     * Returns scale computation algorithm to be used. 
-     * </p>
-     * 
-     */
-    private String getScaleComputationMethod() {
-        if (rendererHints == null)
-            return scaleComputationMethodDEFAULT;
-        String result = (String) rendererHints.get("scaleComputationMethod");
-        if (result == null)
-            return scaleComputationMethodDEFAULT;
-        return result;
-    }
-    
-    /**
-     * Returns the text rendering method
-     */
-    private String getTextRenderingMethod() {
-        if (rendererHints == null)
-            return textRenderingModeDEFAULT;
-        String result = (String) rendererHints.get(TEXT_RENDERING_KEY);
-        if (result == null)
-            return textRenderingModeDEFAULT;
-        return result;
-    }
-    
-   /**
-    * Returns the generalization distance in the screen space.
-    * 
-    */
-   public double getGeneralizationDistance() {
-      return generalizationDistance;
-   }
-
-   /**
-    * <p>
-    * Sets the generalizazion distance in the screen space.
-    * </p>
-    * <p>
-    * Default value is 0.8, meaning that two subsequent points are collapsed to
-    * one if their on screen distance is less than one pixel
-    * </p>
-    * <p>
-    * Set the distance to 0 if you don't want any kind of generalization
-    * </p>
-    * 
-    * @param d
-    */
-   public void setGeneralizationDistance(double d) {
-      generalizationDistance = d;
-   }
-
-   /*
-    * (non-Javadoc)
-    * 
-    * @see org.geotools.renderer.GTRenderer#setJava2DHints(java.awt.RenderingHints)
-    */
-   public void setJava2DHints(RenderingHints hints) {
-      this.java2dHints = hints;
-      styleFactory.setRenderingHints(hints);
-   }
-
-   /*
-    * (non-Javadoc)
-    * 
-    * @see org.geotools.renderer.GTRenderer#getJava2DHints()
-    */
-   public RenderingHints getJava2DHints() {
-      return java2dHints;
-   }
-
-    public void setRendererHints(Map hints) {
-      if( hints!=null && hints.containsKey(LABEL_CACHE_KEY) ){
-         LabelCache cache=(LabelCache) hints.get(LABEL_CACHE_KEY);
-         if( cache==null )
-            throw new NullPointerException("Label_Cache_Hint has a null value for the labelcache");
-         
-         this.labelCache=cache;
-         this.painter=new StyledShapePainter(cache);
-      }
-      if(hints != null && hints.containsKey(LINE_WIDTH_OPTIMIZATION_KEY)) {
-          styleFactory.setLineOptimizationEnabled(Boolean.TRUE.equals(hints.get(LINE_WIDTH_OPTIMIZATION_KEY)));
-      }
-        rendererHints = hints;
-    }
-    
-   /*
-    * (non-Javadoc)
-    * 
-    * @see org.geotools.renderer.GTRenderer#getRendererHints()
-    */
-   public Map getRendererHints() {
-      return rendererHints;
-   }
-
-   /*
-    * (non-Javadoc)
-    * 
-    * @see org.geotools.renderer.GTRenderer#setContext(org.geotools.map.MapContext)
-    */
-   public void setContext(MapContext context) {
-      this.context = context;
-   }
-
-   /*
-    * (non-Javadoc)
-    * 
-    * @see org.geotools.renderer.GTRenderer#getContext()
-    */
-   public MapContext getContext() {
-      return context;
-   }
-
-   public boolean isCanTransform() {
-      return canTransform;
-   }
-
-   public static MathTransform getMathTransform(
-         CoordinateReferenceSystem sourceCRS,
-         CoordinateReferenceSystem destCRS) {
-      try {
-         return CRS.findMathTransform(sourceCRS, destCRS, true);
-      } catch (OperationNotFoundException e) {
-         LOGGER.log(Level.SEVERE, e.getLocalizedMessage(), e);
-
-      } catch (FactoryException e) {
-         LOGGER.log(Level.SEVERE, e.getLocalizedMessage(), e);
-      }
-      return null;
-   }
-   
-   /**
-    * A decimator that will just transform coordinates
-    */
-   private static final Decimator NULL_DECIMATOR = new Decimator(-1, -1);
-   
-   /**
-    * A class transforming (and caching) feature's geometries to shapes
-    **/
-   private class RenderableFeature {
-      Object content;
-      private MapLayer layer;
-      private IdentityHashMap symbolizerAssociationHT = new IdentityHashMap(); // associate a value
-      private List geometries = new ArrayList();
-      private List shapes = new ArrayList();
-      private boolean clone;
-      private IdentityHashMap decimators = new IdentityHashMap();
-
-      
-      public RenderableFeature(MapLayer layer) {
-         this.layer = layer;
-         final Set<Key> hints = layer.getFeatureSource().getSupportedHints();
-            this.clone = !hints.contains(Hints.FEATURE_DETACHED);
-      }
-      
-      public void setFeature(Object feature) {
-         this.content = feature;
-         geometries.clear();
-         shapes.clear();
-      }
-      
-      public LiteShape2 getShape(Symbolizer symbolizer, AffineTransform at) throws FactoryException {
-         Geometry g = findGeometry(content, symbolizer); // pulls the geometry
-         
-         if ( g == null )
-            return null;
-         
-         SymbolizerAssociation sa = (SymbolizerAssociation) symbolizerAssociationHT
-               .get(symbolizer);
-         MathTransform2D transform = null;
-         if (sa == null) {
-            sa = new SymbolizerAssociation();
-            sa.setCRS(findGeometryCS(layer, content, symbolizer));
-            try {
-                transform = buildFullTransform(sa.crs, destinationCrs, at);
-            } catch (Exception e) {
-               // fall through
-               LOGGER.log(Level.WARNING, e.getLocalizedMessage(), e);
-            }
-            sa.setXform(transform);
-            symbolizerAssociationHT.put(symbolizer, sa);
-         }
-
-         // some shapes may be too close to projection boundaries to
-         // get transformed, try to be lenient
-         try {
-             if (symbolizer instanceof PointSymbolizer) {
-                 // if the coordinate transformation will occurr in place on the coordinate sequence
-                    if(!clone && g.getFactory().getCoordinateSequenceFactory() instanceof LiteCoordinateSequenceFactory) {
-                        // if the symbolizer is a point symbolizer we first get the transformed
-                        // geometry to make sure the coordinates have been modified once, and then
-                        // compute the centroid in the screen space. This is a side effect of the
-                        // fact we're modifing the geometry coordinates directly, if we don't get
-                        // the reprojected and decimated geometry we risk of transforming it twice
-                        // when computing the centroid
-                        getTransformedShape(g, sa.getXform());
-                        return getTransformedShape(RendererUtilities.getCentroid(g), null);
-                    } else {
-                        return getTransformedShape(RendererUtilities.getCentroid(g), sa.getXform());
-                    }
-                } else {
-                    return getTransformedShape(g, sa.getXform());
-                }
-         } catch (TransformException te) {
-                                    LOGGER.log(Level.FINE, te.getLocalizedMessage(), te);
-            fireErrorEvent(te);
-            return null;
-         } catch (AssertionError ae) {
-                                    LOGGER.log(Level.FINE, ae.getLocalizedMessage(), ae);
-            fireErrorEvent(new RuntimeException(ae));
-            return null;
-         }
-      }
-      
-      private final LiteShape2 getTransformedShape(Geometry g, MathTransform2D transform) throws TransformException,
-            FactoryException {
-            for (int i = 0; i < geometries.size(); i++) {
-               if(geometries.get(i) == g)
-                  return (LiteShape2) shapes.get(i);
-            }
-            LiteShape2 shape = new LiteShape2(g, transform, getDecimator(transform), false, clone);
-            geometries.add(g);
-            shapes.add(shape);
-            return shape;
-      }
-      
-      
-
-      /**
-       * @throws org.opengis.referencing.operation.NoninvertibleTransformException
-       */
-      private Decimator getDecimator(MathTransform2D mathTransform)
-            throws org.opengis.referencing.operation.NoninvertibleTransformException {
-          // returns a decimator that does nothing if the currently set generalization
-          // distance is zero (no generalization desired) or if the datastore has
-          // already done full generalization at the desired level
-            if (generalizationDistance == 0 || !inMemoryGeneralization)
-                return NULL_DECIMATOR;
-          
-         Decimator decimator = (Decimator) decimators.get(mathTransform);
-         if (decimator == null) {
-            if (mathTransform != null && !mathTransform.isIdentity())
-               decimator = new Decimator(mathTransform.inverse(), screenSize, generalizationDistance);
-            else
-               decimator = new Decimator(null, screenSize, generalizationDistance);
-
-            decimators.put(mathTransform, decimator);
-         }
-         return decimator;
-      }
-   }
-}
->>>>>>> 6c6fb34f
+/*
+ *    GeoTools - The Open Source Java GIS Toolkit
+ *    http://geotools.org
+ * 
+ *    (C) 2004-2008, Open Source Geospatial Foundation (OSGeo)
+ *
+ *    This library is free software; you can redistribute it and/or
+ *    modify it under the terms of the GNU Lesser General Public
+ *    License as published by the Free Software Foundation;
+ *    version 2.1 of the License.
+ *
+ *    This library is distributed in the hope that it will be useful,
+ *    but WITHOUT ANY WARRANTY; without even the implied warranty of
+ *    MERCHANTABILITY or FITNESS FOR A PARTICULAR PURPOSE.  See the GNU
+ *    Lesser General Public License for more details.
+ */
+package org.geotools.renderer.lite;
+
+import java.awt.AlphaComposite;
+import java.awt.Graphics2D;
+import java.awt.Rectangle;
+import java.awt.RenderingHints;
+import java.awt.Shape;
+import java.awt.Transparency;
+import java.awt.RenderingHints.Key;
+import java.awt.font.GlyphVector;
+import java.awt.geom.AffineTransform;
+import java.awt.geom.NoninvertibleTransformException;
+import java.awt.image.BufferedImage;
+import java.io.IOException;
+import java.text.NumberFormat;
+import java.util.ArrayList;
+import java.util.Arrays;
+import java.util.Collection;
+import java.util.Collections;
+import java.util.IdentityHashMap;
+import java.util.Iterator;
+import java.util.LinkedList;
+import java.util.List;
+import java.util.Map;
+import java.util.Set;
+import java.util.concurrent.CopyOnWriteArrayList;
+import java.util.logging.Level;
+import java.util.logging.Logger;
+
+import org.geotools.coverage.grid.GridCoverage2D;
+import org.geotools.coverage.grid.GridEnvelope2D;
+import org.geotools.coverage.grid.GridGeometry2D;
+import org.geotools.coverage.grid.io.AbstractGridCoverage2DReader;
+import org.geotools.coverage.grid.io.AbstractGridFormat;
+import org.geotools.data.DataUtilities;
+import org.geotools.data.DefaultQuery;
+import org.geotools.data.FeatureSource;
+import org.geotools.data.Query;
+import org.geotools.data.crs.ForceCoordinateSystemFeatureResults;
+import org.geotools.data.memory.CollectionSource;
+import org.geotools.factory.CommonFactoryFinder;
+import org.geotools.factory.Hints;
+import org.geotools.feature.FeatureCollection;
+import org.geotools.feature.FeatureTypes;
+import org.geotools.feature.IllegalAttributeException;
+import org.geotools.filter.IllegalFilterException;
+import org.geotools.filter.function.GeometryTransformationVisitor;
+import org.geotools.filter.visitor.SimplifyingFilterVisitor;
+import org.geotools.geometry.jts.Decimator;
+import org.geotools.geometry.jts.LiteCoordinateSequence;
+import org.geotools.geometry.jts.LiteCoordinateSequenceFactory;
+import org.geotools.geometry.jts.LiteShape2;
+import org.geotools.geometry.jts.ReferencedEnvelope;
+import org.geotools.map.MapContext;
+import org.geotools.map.MapLayer;
+import org.geotools.parameter.Parameter;
+import org.geotools.referencing.CRS;
+import org.geotools.referencing.operation.matrix.XAffineTransform;
+import org.geotools.referencing.operation.transform.ConcatenatedTransform;
+import org.geotools.referencing.operation.transform.ProjectiveTransform;
+import org.geotools.renderer.GTRenderer;
+import org.geotools.renderer.RenderListener;
+import org.geotools.renderer.crs.ProjectionHandler;
+import org.geotools.renderer.crs.ProjectionHandlerFinder;
+import org.geotools.renderer.label.LabelCacheImpl;
+import org.geotools.renderer.lite.gridcoverage2d.GridCoverageRenderer;
+import org.geotools.renderer.style.SLDStyleFactory;
+import org.geotools.renderer.style.Style2D;
+import org.geotools.styling.FeatureTypeStyle;
+import org.geotools.styling.PointSymbolizer;
+import org.geotools.styling.RasterSymbolizer;
+import org.geotools.styling.Rule;
+import org.geotools.styling.StyleAttributeExtractor;
+import org.geotools.styling.Symbolizer;
+import org.geotools.styling.TextSymbolizer;
+import org.geotools.util.NumberRange;
+import org.geotools.util.Range;
+import org.opengis.coverage.grid.GridCoverage;
+import org.opengis.coverage.processing.OperationNotFoundException;
+import org.opengis.feature.simple.SimpleFeature;
+import org.opengis.feature.simple.SimpleFeatureType;
+import org.opengis.feature.type.AttributeDescriptor;
+import org.opengis.feature.type.FeatureType;
+import org.opengis.feature.type.GeometryDescriptor;
+import org.opengis.filter.Filter;
+import org.opengis.filter.FilterFactory;
+import org.opengis.filter.expression.Expression;
+import org.opengis.filter.expression.PropertyName;
+import org.opengis.parameter.GeneralParameterValue;
+import org.opengis.referencing.FactoryException;
+import org.opengis.referencing.crs.CoordinateReferenceSystem;
+import org.opengis.referencing.operation.MathTransform;
+import org.opengis.referencing.operation.MathTransform2D;
+import org.opengis.referencing.operation.TransformException;
+
+import com.vividsolutions.jts.geom.Envelope;
+import com.vividsolutions.jts.geom.Geometry;
+
+/**
+ * A streaming implementation of the GTRenderer interface.
+ * <ul>
+ * <li>The code is relatively simple to understand, so it can be used as a
+ * simple example of an SLD compliant rendering code</li>
+ * <li>Uses as little memory as possible</li>
+ * </ul>
+ * Use this class if you need a stateless renderer that provides low memory
+ * footprint and decent rendering performance on the first call but don't need
+ * good optimal performance on subsequent calls on the same data.
+ * 
+ * <p>
+ * The streaming renderer is not thread safe
+ * 
+ * @author James Macgill
+ * @author dblasby
+ * @author jessie eichar
+ * @author Simone Giannecchini
+ * @author Andrea Aime
+ * @author Alessio Fabiani
+ * 
+ * @source $URL:
+ *         http://svn.geotools.org/geotools/trunk/gt/module/render/src/org/geotools/renderer/lite/StreamingRenderer.java $
+ * @version $Id: StreamingRenderer.java 34851 2010-01-29 17:49:40Z aaime $
+ */
+public final class StreamingRenderer implements GTRenderer {
+
+   private final static int defaultMaxFiltersToSendToDatastore = 5; // default
+    
+    /**
+     * Computes the scale as the ratio between map distances and real world distances,
+     * assuming 90dpi and taking into consideration projection deformations and actual
+     * earth shape. <br>
+     * Use this method only when in need of accurate computation. Will break if the
+     * data extent is outside of the currenct projection definition area. 
+     */
+    public static final String SCALE_ACCURATE = "ACCURATE";
+    
+    /**
+     * Very simple and lenient scale computation method that conforms to the OGC SLD 
+     * specification 1.0, page 26. <br>This method is quite approximative, but should
+     * never break and ensure constant scale even on lat/lon unprojected maps (because
+     * in that case scale is computed as if the area was along the equator no matter
+     * what the real position is).
+     */
+    public static final String SCALE_OGC = "OGC";
+    
+   /** Tolerance used to compare doubles for equality */
+   private static final double TOLERANCE = 1e-6;
+
+   /** The logger for the rendering module. */
+   private static final Logger LOGGER = org.geotools.util.logging.Logging.getLogger("org.geotools.rendering");
+
+   int error = 0;
+
+   /** Filter factory for creating bounding box filters */
+   private final static FilterFactory filterFactory = CommonFactoryFinder.getFilterFactory(null);
+   
+   private final static PropertyName gridPropertyName = filterFactory.property("grid");
+   
+   private final static PropertyName paramsPropertyName = filterFactory.property("params");
+   
+   private final static PropertyName defaultGeometryPropertyName = filterFactory.property("");
+   
+
+   /**
+    * Context which contains the layers and the bounding box which needs to be
+    * rendered.
+    */
+   private MapContext context;
+
+   /**
+    * Flag which determines if the renderer is interactive or not. An
+    * interactive renderer will return rather than waiting for time consuming
+    * operations to complete (e.g. Image Loading). A non-interactive renderer
+    * (e.g. a SVG or PDF renderer) will block for these operations.
+    */
+   private boolean interactive = true;
+
+   /**
+    * Flag which controls behaviour for applying affine transformation to the
+    * graphics object. If true then the transform will be concatenated to the
+    * existing transform. If false it will be replaced.
+    */
+   private boolean concatTransforms = false;
+
+   /** Geographic map extent, eventually expanded to consider buffer area around the map */
+   private ReferencedEnvelope mapExtent;
+   
+   /** Geographic map extent, as provided by the caller */
+    private ReferencedEnvelope originalMapExtent;
+    
+    /**
+     * The handler that will be called to process the geometries to deal with projections 
+     * singularities and dateline wrapping
+     */
+    private ProjectionHandler projectionHandler;
+
+   /** The size of the output area in output units. */
+   private Rectangle screenSize;
+
+   /**
+    * This flag is set to false when starting rendering, and will be checked
+    * during the rendering loop in order to make it stop forcefully
+    */
+   private boolean renderingStopRequested = false;
+
+   /**
+    * The ratio required to scale the features to be rendered so that they fit
+    * into the output space.
+    */
+   private double scaleDenominator;
+
+   /** Maximum displacement for generalization during rendering */
+   private double generalizationDistance = 0.8;
+
+   /** Factory that will resolve symbolizers into rendered styles */
+   private SLDStyleFactory styleFactory = new SLDStyleFactory();
+
+   protected LabelCache labelCache = new SynchronizedLabelCache(new LabelCacheImpl());
+
+   /** The painter class we use to depict shapes onto the screen */
+   private StyledShapePainter painter = new StyledShapePainter(labelCache);
+
+   private IndexedFeatureResults indexedFeatureResults;
+
+	private List<RenderListener> renderListeners = new CopyOnWriteArrayList<RenderListener>();
+
+   private RenderingHints java2dHints;
+
+	private boolean optimizedDataLoadingEnabledDEFAULT = true;
+
+    private int renderingBufferDEFAULT = 0;
+    
+    private String scaleComputationMethodDEFAULT = SCALE_OGC;
+    
+    /**
+     * Text will be rendered using the usual calls gc.drawString/drawGlyphVector.
+     * This is a little faster, and more consistent with how the platform renders
+     * the text in other applications. The downside is that on most platform the label
+     * and its eventual halo are not properly centered.
+     */
+    public static final String TEXT_RENDERING_STRING = "STRING";
+    
+    /**
+     * Text will be rendered using the associated {@link GlyphVector} outline, that is, a {@link Shape}.
+     * This ensures perfect centering between the text and the halo, but introduces more text aliasing.
+     */
+    public static final String TEXT_RENDERING_OUTLINE = "OUTLINE";
+    
+    /**
+     * The text rendering method, either TEXT_RENDERING_OUTLINE or TEXT_RENDERING_STRING
+     */
+    public static final String TEXT_RENDERING_KEY = "textRenderingMethod";
+    private String textRenderingModeDEFAULT = TEXT_RENDERING_STRING;
+    
+    /**
+     * Whether the thin line width optimization should be used, or not.
+     * <p>When rendering non antialiased lines adopting a width of 0 makes the
+     * java2d renderer get into a fast path that generates the same output
+     * as a 1 pixel wide line<p>
+     * Unfortunately for antialiased rendering that optimization does not help,
+     * and disallows controlling the width of thin lines. It is provided as
+     * an explicit option as the optimization has been hard coded for years,
+     * removing it when antialiasing is on by default will invalidate lots
+     * of existing styles (making lines appear thicker).
+     */
+    public static final String LINE_WIDTH_OPTIMIZATION_KEY = "lineWidthOptimization";
+    
+    /**
+     * Boolean flag controlling a memory/speed trade off related to how
+     * multiple feature type styles are rendered.
+     * <p>When enabled (by default) multiple feature type styles against the
+     * same data source will be rendered in separate memory back buffers
+     * in a way that allows the source to be scanned only once (each back buffer
+     * is as big as the image being rendered).</p> 
+     * <p>When disabled no memory back buffers will be used but the
+     * feature source will be scanned once for every feature type style
+     * declared against it</p>
+     */
+    public static final String OPTIMIZE_FTS_RENDERING_KEY = "optimizeFTSRendering";
+    
+    
+    /**
+     * Enables advanced reprojection handling. Geometries will be sliced to fit into the
+     * area of definition of the rendering projection, and for projections that can wrap
+     * the world in a continuous way (e.g., Mercator) a Google Maps like effect will be
+     * generated (continuous horizontal map).
+     */
+    public static final String ADVANCED_PROJECTION_HANDLING_KEY = "advancedProjectionHandling";
+
+	/**
+	 * Boolean flag indicating whether vector rendering should be preferred when
+	 * painting graphic fills. See {@link SLDStyleFactory#isVectorRenderingEnabled()}
+	 * for more details.  
+	 */
+	public static final String VECTOR_RENDERING_KEY = "vectorRenderingEnabled";
+	private static boolean VECTOR_RENDERING_ENABLED_DEFAULT = false;
+	
+   public static final String LABEL_CACHE_KEY = "labelCache";
+   public static final String DPI_KEY = "dpi";
+   public static final String DECLARED_SCALE_DENOM_KEY = "declaredScaleDenominator";
+   public static final String OPTIMIZED_DATA_LOADING_KEY = "optimizedDataLoadingEnabled";
+   public static final String SCALE_COMPUTATION_METHOD_KEY = "scaleComputationMethod";
+    
+    /**
+     * "optimizedDataLoadingEnabled" - Boolean  yes/no (see default optimizedDataLoadingEnabledDEFAULT)
+     * "memoryPreloadingEnabled"     - Boolean  yes/no (see default memoryPreloadingEnabledDEFAULT)
+     * "vectorRenderingEnabled"      - Boolean  yes/no (see default vectorRenderingEnabledDEFAULT)
+     * "declaredScaleDenominator"    - Double   the value of the scale denominator to use by the renderer.  
+     *                                          by default the value is calculated based on the screen size 
+     *                                          and the displayed area of the map.
+     *  "dpi"                        - Integer  number of dots per inch of the display 90 DPI is the default (as declared by OGC)      
+     *  "forceCRS"                   - CoordinateReferenceSystem declares to the renderer that all layers are of the CRS declared in this hint                               
+     *  "labelCache"                 - Declares the label cache that will be used by the renderer.                               
+     */
+    private Map rendererHints = null;
+    
+   private AffineTransform worldToScreenTransform = null;
+
+   private CoordinateReferenceSystem destinationCrs;
+
+   private boolean canTransform;
+   
+   /**
+    * Whether the renderer must perform generalization for the current set of features.
+    * For each layer we will set this flag depending on whether the datastore can do full
+    * generalization for us, or not
+    */
+   private boolean inMemoryGeneralization = true;
+
+   /**
+    * Creates a new instance of LiteRenderer without a context. Use it only to
+    * gain access to utility methods of this class or if you want to render
+    * random feature collections instead of using the map context interface
+    */
+   public StreamingRenderer() {
+
+   }
+
+   /**
+    * Sets the flag which controls behaviour for applying affine transformation
+    * to the graphics object.
+    * 
+    * @param flag
+    *            If true then the transform will be concatenated to the
+    *            existing transform. If false it will be replaced.
+    */
+   public void setConcatTransforms(boolean flag) {
+      concatTransforms = flag;
+   }
+
+   /**
+    * Flag which controls behaviour for applying affine transformation to the
+    * graphics object.
+    * 
+    * @return a boolean flag. If true then the transform will be concatenated
+    *         to the existing transform. If false it will be replaced.
+    */
+   public boolean getConcatTransforms() {
+      return concatTransforms;
+   }
+
+   /**
+    * adds a listener that responds to error events of feature rendered events.
+    * 
+    * @see RenderListener
+    * 
+    * @param listener
+    *            the listener to add.
+    */
+   public void addRenderListener(RenderListener listener) {
+      renderListeners.add(listener);
+   }
+
+   /**
+    * Removes a render listener.
+    * 
+    * @see RenderListener
+    * 
+    * @param listener
+    *            the listener to remove.
+    */
+   public void removeRenderListener(RenderListener listener) {
+      renderListeners.remove(listener);
+   }
+
+   private void fireFeatureRenderedEvent(Object feature) {
+        if( !(feature instanceof SimpleFeature)){
+            return;
+        }
+        if (renderListeners.size() > 0) {
+            RenderListener listener;
+            for (int i = 0; i < renderListeners.size(); i++) {
+                listener = renderListeners.get(i);
+                listener.featureRenderer((SimpleFeature) feature);
+            }
+        }
+	}
+
+   private void fireErrorEvent(Exception e) {
+        if (renderListeners.size() > 0) {
+            RenderListener listener;
+            for (int i = 0; i < renderListeners.size(); i++) {
+                listener = renderListeners.get(i);
+                listener.errorOccurred(e);
+            }
+        }
+   }
+
+   /**
+    * If you call this method from another thread than the one that called
+    * <code>paint</code> or <code>render</code> the rendering will be
+    * forcefully stopped before termination
+    */
+   public void stopRendering() {
+      renderingStopRequested = true;
+      labelCache.stop();
+   }
+
+   /**
+    * Renders features based on the map layers and their styles as specified in
+    * the map context using <code>setContext</code>. <p/> This version of
+    * the method assumes that the size of the output area and the
+    * transformation from coordinates to pixels are known. The latter
+    * determines the map scale. The viewport (the visible part of the map) will
+    * be calculated internally.
+    * 
+    * @param graphics
+    *            The graphics object to draw to.
+    * @param paintArea
+    *            The size of the output area in output units (eg: pixels).
+    * @param worldToScreen
+    *            A transform which converts World coordinates to Screen
+    *            coordinates.
+    * @task Need to check if the Layer CoordinateSystem is different to the
+    *       BoundingBox rendering CoordinateSystem and if so, then transform
+    *       the coordinates.
+    * @deprecated Use paint(Graphics2D graphics, Rectangle paintArea,
+    *             ReferencedEnvelope mapArea) or paint(Graphics2D graphics,
+    *             Rectangle paintArea, ReferencedEnvelope mapArea,
+    *             AffineTransform worldToScreen) instead.
+    */
+   public void paint(Graphics2D graphics, Rectangle paintArea,
+         AffineTransform worldToScreen) {
+      if (worldToScreen == null || paintArea == null) {
+         LOGGER.info("renderer passed null arguments");
+         return;
+      } // Other arguments get checked later
+      // First, create the bbox in real world coordinates
+      Envelope mapArea;
+      try {
+         mapArea = RendererUtilities.createMapEnvelope(paintArea,
+               worldToScreen);
+         paint(graphics, paintArea, mapArea, worldToScreen);
+      } catch (NoninvertibleTransformException e) {
+         LOGGER.log(Level.SEVERE, e.getLocalizedMessage(), e);
+         fireErrorEvent(new Exception(
+               "Can't create pixel to world transform", e));
+      }
+   }
+
+   /**
+    * Renders features based on the map layers and their styles as specified in
+    * the map context using <code>setContext</code>. <p/> This version of
+    * the method assumes that the area of the visible part of the map and the
+    * size of the output area are known. The transform between the two is
+    * calculated internally.
+    * 
+    * @param graphics
+    *            The graphics object to draw to.
+    * @param paintArea
+    *            The size of the output area in output units (eg: pixels).
+    * @param mapArea
+    *            the map's visible area (viewport) in map coordinates.
+    * @deprecated Use paint(Graphics2D graphics, Rectangle paintArea,
+    *             ReferencedEnvelope mapArea) or paint(Graphics2D graphics,
+    *             Rectangle paintArea, ReferencedEnvelope mapArea,
+    *             AffineTransform worldToScreen) instead.
+    */
+   public void paint(Graphics2D graphics, Rectangle paintArea, Envelope mapArea) {
+      if (mapArea == null || paintArea == null) {
+         LOGGER.info("renderer passed null arguments");
+         return;
+      } // Other arguments get checked later
+      paint(graphics, paintArea, mapArea, RendererUtilities
+            .worldToScreenTransform(mapArea, paintArea));
+   }
+
+   /**
+    * Renders features based on the map layers and their styles as specified in
+    * the map context using <code>setContext</code>. <p/> This version of
+    * the method assumes that the area of the visible part of the map and the
+    * size of the output area are known. The transform between the two is
+    * calculated internally.
+    * 
+    * @param graphics
+    *            The graphics object to draw to.
+    * @param paintArea
+    *            The size of the output area in output units (eg: pixels).
+    * @param mapArea
+    *            the map's visible area (viewport) in map coordinates.
+    */
+   public void paint(Graphics2D graphics, Rectangle paintArea,
+         ReferencedEnvelope mapArea) {
+      if (mapArea == null || paintArea == null) {
+         LOGGER.info("renderer passed null arguments");
+         return;
+      } // Other arguments get checked later
+      paint(graphics, paintArea, mapArea, RendererUtilities
+            .worldToScreenTransform(mapArea, paintArea));
+   }
+
+   /**
+    * Renders features based on the map layers and their styles as specified in
+    * the map context using <code>setContext</code>. <p/> This version of
+    * the method assumes that paint area, envelope and worldToScreen transform
+    * are already computed. Use this method to avoid recomputation. <b>Note
+    * however that no check is performed that they are really in sync!<b/>
+    * 
+    * @param graphics
+    *            The graphics object to draw to.
+    * @param paintArea
+    *            The size of the output area in output units (eg: pixels).
+    * @param mapArea
+    *            the map's visible area (viewport) in map coordinates.
+    * @param worldToScreen
+    *            A transform which converts World coordinates to Screen
+    *            coordinates.
+    * @deprecated Use paint(Graphics2D graphics, Rectangle paintArea,
+    *             ReferencedEnvelope mapArea) or paint(Graphics2D graphics,
+    *             Rectangle paintArea, ReferencedEnvelope mapArea,
+    *             AffineTransform worldToScreen) instead.
+    */
+   public void paint(Graphics2D graphics, Rectangle paintArea,
+         Envelope mapArea, AffineTransform worldToScreen) {
+      paint( graphics, paintArea, new ReferencedEnvelope(mapArea, context.getCoordinateReferenceSystem()),
+            worldToScreen);
+   }
+
+	private double computeScale(ReferencedEnvelope envelope, Rectangle paintArea, 
+	        AffineTransform worldToScreen, Map hints) {
+        if(getScaleComputationMethod().equals(SCALE_ACCURATE)) {
+            try {
+               return RendererUtilities.calculateScale(envelope,
+                    paintArea.width, paintArea.height, hints);
+            } catch (Exception e) // probably either (1) no CRS (2) error xforming
+            {
+                LOGGER.log(Level.WARNING, e.getLocalizedMessage(), e);
+            }
+        }
+        if (XAffineTransform.getRotation(worldToScreen) != 0.0) {
+            return RendererUtilities.calculateOGCScaleAffine(envelope.getCoordinateReferenceSystem(),
+                    worldToScreen, hints);
+        } 
+        return RendererUtilities.calculateOGCScale(envelope, paintArea.width, hints);
+    }
+
+    /**
+    * Renders features based on the map layers and their styles as specified in
+    * the map context using <code>setContext</code>. <p/> This version of
+    * the method assumes that paint area, envelope and worldToScreen transform
+    * are already computed. Use this method to avoid recomputation. <b>Note
+    * however that no check is performed that they are really in sync!<b/>
+    * 
+    * @param graphics
+    *            The graphics object to draw to.
+    * @param paintArea
+    *            The size of the output area in output units (eg: pixels).
+    * @param mapArea
+    *            the map's visible area (viewport) in map coordinates. Its
+    *            associate CRS is ALWAYS 2D
+    * @param worldToScreen
+    *            A transform which converts World coordinates to Screen
+    *            coordinates.
+    */
+   public void paint(Graphics2D graphics, Rectangle paintArea,
+         ReferencedEnvelope mapArea, AffineTransform worldToScreen) {
+      // ////////////////////////////////////////////////////////////////////
+      // 
+      // Check for null arguments, recompute missing ones if possible
+      //
+      // ////////////////////////////////////////////////////////////////////
+      if (graphics == null || paintArea == null) {
+         LOGGER.severe("renderer passed null arguments");
+         throw new NullPointerException("renderer passed null arguments");
+      } else if (mapArea == null && paintArea == null) {
+         LOGGER.severe("renderer passed null arguments");
+         throw new NullPointerException("renderer passed null arguments");
+      } else if (mapArea == null) {
+
+         LOGGER.severe("renderer passed null arguments");
+         throw new NullPointerException("renderer passed null arguments");
+      } else if (worldToScreen == null) {
+         worldToScreen = RendererUtilities.worldToScreenTransform(mapArea,
+               paintArea);
+         if (worldToScreen == null)
+            return;
+      }
+
+      // ////////////////////////////////////////////////////////////////////
+      // 
+      // Setting base information
+      //
+      // TODO the way this thing is built is a mess if you try to use it in a
+      // multithreaded environment. I will fix this at the end.
+      //
+      // ////////////////////////////////////////////////////////////////////
+      destinationCrs = mapArea.getCoordinateReferenceSystem();
+      mapExtent = new ReferencedEnvelope(mapArea);
+      this.screenSize = paintArea;
+      this.worldToScreenTransform = worldToScreen;
+      error = 0;
+      if (java2dHints != null)
+         graphics.setRenderingHints(java2dHints);
+      // reset the abort flag
+      renderingStopRequested = false;
+
+      // ////////////////////////////////////////////////////////////////////
+      //
+      // Managing transformations , CRSs and scales
+      //
+      // If we are rendering to a component which has already set up some form
+      // of transformation then we can concatenate our transformation to it.
+      // An example of this is the ZoomPane component of the swinggui module.
+      // ////////////////////////////////////////////////////////////////////
+      if (concatTransforms) {
+         AffineTransform atg = graphics.getTransform();
+         atg.concatenate(worldToScreenTransform);
+         worldToScreenTransform = atg;
+         graphics.setTransform(worldToScreenTransform);
+      }
+		if(isAdvancedProjectionHandlingEnabled())
+		    projectionHandler = ProjectionHandlerFinder.getHandler(mapExtent);
+
+        // compute scale according to the user specified method
+        scaleDenominator = computeScale(mapArea, paintArea,worldToScreenTransform, rendererHints);
+        if(LOGGER.isLoggable(Level.FINE))
+            LOGGER.fine("Computed scale denominator: " + scaleDenominator);
+      //////////////////////////////////////////////////////////////////////
+        //
+        // Consider expanding the map extent so that a few more geometries
+        // will be considered, in order to catch those outside of the rendering
+        // bounds whose stroke is so thick that it countributes rendered area
+        //
+        //////////////////////////////////////////////////////////////////////
+        int buffer = getRenderingBuffer();
+        originalMapExtent = mapExtent;
+        if(buffer > 0) {
+            mapExtent = new ReferencedEnvelope(expandEnvelope(mapExtent, worldToScreen, buffer), 
+                    mapExtent.getCoordinateReferenceSystem()); 
+        }
+
+      // ////////////////////////////////////////////////////////////////////
+      //
+      // Processing all the map layers in the context using the accompaining
+      // styles
+      //
+      // ////////////////////////////////////////////////////////////////////
+      final MapLayer[] layers = context.getLayers();
+      labelCache.start();
+      if(labelCache instanceof LabelCacheImpl) {
+          boolean outlineEnabled = TEXT_RENDERING_OUTLINE.equals(getTextRenderingMethod());
+            ((LabelCacheImpl) labelCache).setOutlineRenderingEnabled(outlineEnabled);
+      }
+      final int layersNumber = layers.length;
+      MapLayer currLayer;
+      for (int i = 0; i < layersNumber; i++) // DJB: for each layer (ie. one
+      {
+         currLayer = layers[i];
+
+         if (!currLayer.isVisible()) {
+            // Only render layer when layer is visible
+            continue;
+         }
+
+         if (renderingStopRequested) {
+            return;
+         }
+         labelCache.startLayer(i+"");
+         try {
+
+            // extract the feature type stylers from the style object
+            // and process them
+            processStylers(graphics, currLayer, worldToScreenTransform,
+                  destinationCrs, mapExtent, screenSize, i+"");
+         } catch (Throwable t) {
+            LOGGER.log(Level.SEVERE, t.getLocalizedMessage(), t);
+            fireErrorEvent(new Exception(new StringBuffer(
+                  "Exception rendering layer ").append(currLayer)
+                  .toString(), t));
+         }
+
+         labelCache.endLayer(i+"", graphics, screenSize);
+      }
+
+      labelCache.end(graphics, paintArea);
+
+      if (LOGGER.isLoggable(Level.FINE))
+         LOGGER.fine(new StringBuffer("Style cache hit ratio: ").append(
+               styleFactory.getHitRatio()).append(" , hits ").append(
+               styleFactory.getHits()).append(", requests ").append(
+               styleFactory.getRequests()).toString());
+      if (error > 0) {
+         LOGGER
+               .warning(new StringBuffer(
+                     "Number of Errors during paint(Graphics2D, AffineTransform) = ")
+                     .append(error).toString());
+      }
+   }
+
+   /**
+    * Extends the provided {@link Envelope} in order to add the number of pixels
+    * specified by <code>buffer</code> in every direction.
+    * 
+    * @param envelope to extend.
+    * @param worldToScreen by means  of which doing the extension.
+    * @param buffer to use for the extension.
+    * @return an extended version of the provided {@link Envelope}.
+    */
+    private Envelope expandEnvelope(Envelope envelope, AffineTransform worldToScreen, int buffer) {
+      assert buffer>0;
+        double bufferX =  Math.abs(buffer * 1.0 /  XAffineTransform.getScaleX0(worldToScreen));
+        double bufferY =  Math.abs(buffer * 1.0 /  XAffineTransform.getScaleY0(worldToScreen));
+        return new Envelope(envelope.getMinX() - bufferX, 
+                envelope.getMaxX() + bufferX, envelope.getMinY() - bufferY, 
+                envelope.getMaxY() + bufferY);
+    }
+
+   /**
+    * Queries a given layer's <code>Source</code> instance to be rendered. 
+    * <p>
+    * <em><strong>Note: This is proof-of-concept quality only!</strong> At 
+    * the moment the query is not filtered, that means all objects with all 
+    * fields are read from the datastore for every call to this method. This 
+    * method should work like 
+    * {@link #queryLayer(MapLayer, FeatureSource, SimpleFeatureType, LiteFeatureTypeStyle[], Envelope, CoordinateReferenceSystem, CoordinateReferenceSystem, Rectangle, GeometryAttributeType)} 
+    * and eventually replace it.</em>
+    * </p>
+    * 
+    * @param currLayer The actually processed layer for rendering
+    * @param source Source to read data from
+    */
+   //TODO: Implement filtering for bbox and read in only the need attributes 
+   Collection queryLayer(MapLayer currLayer, CollectionSource source) {
+      //REVISIT: this method does not make sense. Always compares
+       //new DefaultQuery(DefaultQuery.ALL) for reference equality with Query.All. GR.
+       
+      Collection results = null;
+      DefaultQuery query = new DefaultQuery(DefaultQuery.ALL);
+      Query definitionQuery;
+
+      definitionQuery = currLayer.getQuery();
+
+      if (definitionQuery != Query.ALL) {
+         if (query == Query.ALL) {
+            query = new DefaultQuery(definitionQuery);
+         } else {
+            query = new DefaultQuery(DataUtilities.mixQueries(definitionQuery, query, "liteRenderer"));
+         }
+      }
+      
+      results = source.content(query.getFilter());
+
+      return results;
+   }
+      
+   
+   /**
+    * Queries a given layer's features to be rendered based on the target
+    * rendering bounding box.
+    * <p>
+    * If <code>optimizedDataLoadingEnabled</code> attribute has been set to
+    * <code>true</code>, the following optimization will be performed in
+    * order to limit the number of features returned:
+    * <ul>
+    * <li>Just the features whose geometric attributes lies within
+    * <code>envelope</code> will be queried</li>
+    * <li>The queried attributes will be limited to just those needed to
+    * perform the rendering, based on the required geometric and non geometric
+    * attributes found in the Layer's style rules</li>
+    * <li>If a <code>Query</code> has been set to limit the resulting
+    * layer's features, the final filter to obtain them will respect it. This
+    * means that the bounding box filter and the Query filter will be combined,
+    * also including maxFeatures from Query</li>
+    * <li>At least that the layer's definition query explicitly says to
+    * retrieve some attribute, no attributes will be requested from it, for
+    * performance reasons. So it is desirable to not use a Query for filtering
+    * a layer which includes attributes. Note that including the attributes in
+    * the result is not necessary for the query's filter to get properly
+    * processed. </li>
+    * </ul>
+    * </p>
+    * <p>
+    * <b>NOTE </b>: This is an internal method and should only be called by
+    * <code>paint(Graphics2D, Rectangle, AffineTransform)</code>. It is
+    * package protected just to allow unit testing it.
+    * </p>
+    * 
+    * @param currLayer
+    *            the actually processing layer for renderition
+    * @param schema
+    * @param source
+    * @param envelope
+    *            the spatial extent which is the target area of the rendering
+    *            process
+    * @param destinationCrs
+    *            DOCUMENT ME!
+    * @param sourceCrs
+    * @param screenSize
+    * @param geometryAttribute
+    * @return the set of features resulting from <code>currLayer</code> after
+    *         querying its feature source
+    * @throws IllegalFilterException
+    *             if something goes wrong constructing the bbox filter
+    * @throws IOException
+    * @throws IllegalAttributeException
+    * @see MapLayer#setQuery(org.geotools.data.Query)
+    */
+   /*
+    * Default visibility for testing purposes
+    */
+   
+   FeatureCollection<SimpleFeatureType, SimpleFeature> queryLayer(MapLayer currLayer, FeatureSource<SimpleFeatureType, SimpleFeature> source,
+         SimpleFeatureType schema, LiteFeatureTypeStyle[] styles,
+         Envelope mapArea, CoordinateReferenceSystem mapCRS,
+         CoordinateReferenceSystem featCrs, Rectangle screenSize,
+         GeometryDescriptor geometryAttribute,
+            AffineTransform worldToScreenTransform)
+         throws IllegalFilterException, IOException,
+         IllegalAttributeException {
+       FeatureCollection<SimpleFeatureType, SimpleFeature> results = null;
+      DefaultQuery query = new DefaultQuery(DefaultQuery.ALL);
+      Query definitionQuery;
+      final int length;
+      Filter filter = null;
+      
+        // if map extent are not already expanded by a constant buffer, try to compute a layer
+        // specific one based on stroke widths
+        if(getRenderingBuffer() == 0) {
+            int buffer = findRenderingBuffer(styles);
+            if (buffer > 0) {
+                mapArea = expandEnvelope(mapArea, worldToScreenTransform,
+                        buffer);
+                LOGGER.fine("Expanding rendering area by " + buffer 
+                        + " pixels to consider stroke width");
+            }
+        }
+        
+        // build a list of attributes used in the rendering
+        String[] attributes;
+        if (styles == null) {
+            List<AttributeDescriptor> ats = schema.getAttributeDescriptors();
+            length = ats.size();
+            attributes = new String[length];
+            for (int t = 0; t < length; t++) {
+                attributes[t] = ats.get(t).getLocalName();
+            }
+        } else {
+            attributes = findStyleAttributes(styles, schema);
+        }
+        
+      ReferencedEnvelope envelope = new ReferencedEnvelope(mapArea, mapCRS);
+      if (isOptimizedDataLoadingEnabled()) {
+         // see what attributes we really need by exploring the styles
+         // for testing purposes we have a null case -->
+
+         try {
+            // Then create the geometry filters. We have to create one for
+            // each geometric attribute used during the rendering as the
+            // feature may have more than one and the styles could use non
+            // default geometric ones
+				List<ReferencedEnvelope> envelopes;
+				if (projectionHandler != null) {
+                    envelopes = projectionHandler.getQueryEnvelopes(featCrs);
+				} else {
+    				if (mapCRS != null && featCrs != null && !CRS.equalsIgnoreMetadata(featCrs, mapCRS)) {
+    						envelopes = Collections.singletonList(envelope.transform(featCrs, true, 10));
+    				} else {
+    					envelopes = Collections.singletonList(envelope);
+    				}
+            }
+
+                if(LOGGER.isLoggable(Level.FINE))
+                    LOGGER.fine("Querying layer " + schema.getTypeName() +  " with bbox: " + envelope);
+				filter = createBBoxFilters(schema, attributes, envelopes);
+
+            // now build the query using only the attributes and the
+            // bounding box needed
+            query = new DefaultQuery(schema.getTypeName());
+            query.setFilter(filter);
+            query.setPropertyNames(attributes);
+            processRuleForQuery(styles, query);
+
+         } catch (Exception e) {
+            fireErrorEvent(new Exception("Error transforming bbox", e));
+            canTransform = false;
+            query = new DefaultQuery(schema.getTypeName());
+            query.setPropertyNames(attributes);
+            Envelope bounds = source.getBounds();
+            if (bounds != null && envelope.intersects(bounds)) {
+               LOGGER.log(Level.WARNING, "Got a tranform exception while trying to de-project the current " +
+                                 "envelope, bboxs intersect therefore using envelope)", e);
+               filter = null;             
+					filter = createBBoxFilters(schema, attributes, Collections.singletonList(envelope));
+               query.setFilter(filter);
+            } else {
+               LOGGER.log(Level.WARNING, "Got a tranform exception while trying to de-project the current " +
+                                 "envelope, falling back on full data loading (no bbox query)", e);
+               query.setFilter(Filter.INCLUDE);
+            }
+            processRuleForQuery(styles, query);
+
+         }
+      }
+
+      // now, if a definition query has been established for this layer, be
+      // sure to respect it by combining it with the bounding box one.
+      // Currently this definition query is being set dynamically in geoserver
+      // as per the user's filter, maxFeatures and startIndex WMS GetMap custom parameters
+      definitionQuery = currLayer.getQuery();
+
+      if (definitionQuery != Query.ALL) {
+         if (query == Query.ALL) {
+            query = new DefaultQuery(definitionQuery);
+         } else {
+            query = new DefaultQuery(DataUtilities.mixQueries(
+                  definitionQuery, query, "liteRenderer"));
+         }
+      }
+      query.setCoordinateSystem(featCrs);
+      
+      // prepare hints
+      // ... basic one, we want fast and compact coordinate sequences
+      Hints hints = new Hints(Hints.JTS_COORDINATE_SEQUENCE_FACTORY, new LiteCoordinateSequenceFactory());
+      // ... if possible we let the datastore do the generalization
+      Set<RenderingHints.Key> fsHints = source.getSupportedHints();
+      if(fsHints.contains(Hints.GEOMETRY_DISTANCE) || fsHints.contains(Hints.GEOMETRY_SIMPLIFICATION)) {
+          CoordinateReferenceSystem crs = getNativeCRS(schema, Arrays.asList(attributes));
+          if(crs != null) {
+              try {
+                 MathTransform mt = buildFullTransform(crs, mapCRS, worldToScreenTransform);
+                 double[] spans = Decimator.computeGeneralizationDistances(mt.inverse(), screenSize, generalizationDistance);
+                 double distance = spans[0] < spans[1] ? spans[0] : spans[1];
+                 if(fsHints.contains(Hints.GEOMETRY_SIMPLIFICATION)) {
+                     // good, we don't need to perform in memory generalization, the datastore
+                     // does it all for us
+                        hints.put(Hints.GEOMETRY_SIMPLIFICATION, distance);
+                        inMemoryGeneralization = false;
+                 } else if(fsHints.contains(Hints.GEOMETRY_DISTANCE)) {
+                     // in this case the datastore can get us close, but we can still
+                     // perform some in memory generalization
+                     hints.put(Hints.GEOMETRY_DISTANCE, distance);
+                 }
+              } catch(Exception e) {
+                  LOGGER.log(Level.INFO, "Error computing the generalization hints", e);
+              }
+          }
+      }
+      query.setHints(hints);
+      
+      // simplify the filter
+        SimplifyingFilterVisitor simplifier = new SimplifyingFilterVisitor();
+        Filter simplifiedFilter = (Filter) query.getFilter().accept(simplifier, null);
+        query.setFilter(simplifiedFilter);
+      
+		return source.getFeatures(query);
+	}
+
+    
+	/**
+	 * Takes care of eventual geometric transformations
+	 * @param styles
+	 * @param envelope
+	 * @return
+	 */
+    ReferencedEnvelope expandEnvelopeByTransformations(LiteFeatureTypeStyle[] styles,
+            ReferencedEnvelope envelope) {
+        GeometryTransformationVisitor visitor = new GeometryTransformationVisitor();
+        ReferencedEnvelope result = new ReferencedEnvelope(envelope);
+        for (LiteFeatureTypeStyle lts : styles) {
+            List<Rule> rules = new ArrayList<Rule>();
+            rules.addAll(Arrays.asList(lts.ruleList));
+            rules.addAll(Arrays.asList(lts.elseRules));
+            for (Rule r : rules) {
+                for (Symbolizer s : r.symbolizers()) {
+                    if(s.getGeometry() != null)
+                    result.expandToInclude((ReferencedEnvelope) s.getGeometry().accept(visitor, envelope));
+                }
+            }
+         }
+        
+        return result;
+    }
+
+    /**
+     * Builds a full transform going from the source CRS to the denstionan CRS
+     * and from there to the screen
+     */
+    private MathTransform2D buildFullTransform(CoordinateReferenceSystem sourceCRS,
+            CoordinateReferenceSystem destCRS, AffineTransform worldToScreenTransform)
+            throws FactoryException {
+        MathTransform2D mt = buildTransform(sourceCRS, destCRS);
+        
+        // concatenate from world to screen
+        if (mt != null && !mt.isIdentity()) {
+            mt = (MathTransform2D) ConcatenatedTransform
+                    .create(mt, ProjectiveTransform.create(worldToScreenTransform));
+        } else {
+            mt = (MathTransform2D) ProjectiveTransform.create(worldToScreenTransform);
+        }
+        
+        return mt;
+    }
+
+    /**
+     * Builds the transform from sourceCRS to destCRS
+     * @param sourceCRS
+     * @param destCRS
+     * @return the transform, or null if any of the crs is null, or if the the two crs are equal
+     * @throws FactoryException
+     */
+	private MathTransform2D buildTransform(CoordinateReferenceSystem sourceCRS,
+			CoordinateReferenceSystem destCRS) throws FactoryException {
+		// the basic crs transformation, if any
+        MathTransform2D mt;
+        if (sourceCRS == null || destCRS == null || CRS.equalsIgnoreMetadata(sourceCRS,
+                destCRS))
+            mt = null;
+        else
+            mt = (MathTransform2D) CRS.findMathTransform(sourceCRS, destCRS, true);
+		return mt;
+	}
+
+    /**
+     * Scans the schema for the specified attributes are returns a single CRS
+     * if all the geometric attributes in the lot share one CRS, null if
+     * there are different ones
+     * @param schema
+     * @return
+     */
+    private CoordinateReferenceSystem getNativeCRS(SimpleFeatureType schema, List<String> attNames) {
+        // first off, check how many crs we have, this hint works only
+        // if we have just one native CRS at hand (and the native CRS is known
+        CoordinateReferenceSystem crs = null;
+        for (AttributeDescriptor att : schema.getAttributeDescriptors()) {
+            if(!attNames.contains(att.getLocalName()))
+                continue;
+            
+            if(att instanceof GeometryDescriptor) {
+                GeometryDescriptor gd = (GeometryDescriptor) att;
+                CoordinateReferenceSystem gdCrs = gd.getCoordinateReferenceSystem();
+                if(crs == null) {
+                    crs = gdCrs;
+                } else if(gdCrs == null) {
+                    crs = null;
+                    break;
+                } else if(!CRS.equalsIgnoreMetadata(crs, gdCrs)) {
+                    crs = null;
+                    break;
+                }
+            }
+        }
+        return crs;
+    }
+
+   /**
+    * JE: If there is a single rule "and" its filter together with the query's
+    * filter and send it off to datastore. This will allow as more processing
+    * to be done on the back end... Very useful if DataStore is a database.
+    * Problem is that worst case each filter is ran twice. Next we will modify
+    * it to find a "Common" filter between all rules and send that to the
+    * datastore.
+    * 
+    * DJB: trying to be smarter. If there are no "elseRules" and no rules w/o a
+    * filter, then it makes sense to send them off to the Datastore We limit
+    * the number of Filters sent off to the datastore, just because it could
+    * get a bit rediculous. In general, for a database, if you can limit 10% of
+    * the rows being returned you're probably doing quite well. The main
+    * problem is when your filters really mean you're secretly asking for all
+    * the data in which case sending the filters to the Datastore actually
+    * costs you. But, databases are *much* faster at processing the Filters
+    * than JAVA is and can use statistical analysis to do it.
+    * 
+    * @param styles
+    * @param q
+    */
+
+   private void processRuleForQuery(LiteFeatureTypeStyle[] styles,
+         DefaultQuery q) {
+      try {
+
+         // first we check to see if there are >
+         // "getMaxFiltersToSendToDatastore" rules
+         // if so, then we dont do anything since no matter what there's too
+         // many to send down.
+         // next we check for any else rules. If we find any --> dont send
+         // anything to Datastore
+         // next we check for rules w/o filters. If we find any --> dont send
+         // anything to Datastore
+         //
+         // otherwise, we're gold and can "or" together all the filters then
+         // AND it with the original filter.
+         // ie. SELECT * FROM ... WHERE (the_geom && BBOX) AND (filter1 OR
+         // filter2 OR filter3);
+
+         final int maxFilters = getMaxFiltersToSendToDatastore();
+         final List<Filter> filtersToDS = new ArrayList<Filter>();
+         // look at each featuretypestyle
+         for(LiteFeatureTypeStyle style : styles) {
+            if (style.elseRules.length > 0) // uh-oh has elseRule
+               return;
+            // look at each rule in the featuretypestyle
+            for(Rule r : style.ruleList) {
+               if (r.getFilter() == null)
+                  return; // uh-oh has no filter (want all rows)
+               filtersToDS.add(r.getFilter());
+            }
+         }
+         
+         // if too many bail out
+         if (filtersToDS.size() > maxFilters)
+            return;
+
+         // or together all the filters
+         org.opengis.filter.Filter ruleFiltersCombined;
+         if (filtersToDS.size() == 1) {
+            ruleFiltersCombined = (Filter) filtersToDS.get(0);
+         } else {
+             ruleFiltersCombined = filterFactory.or(filtersToDS); 
+         }
+         
+         // combine with the pre-existing filter
+         ruleFiltersCombined = filterFactory.and(
+               q.getFilter(), ruleFiltersCombined);
+         q.setFilter(ruleFiltersCombined);
+      } catch (Exception e) {
+         if (LOGGER.isLoggable(Level.WARNING))
+            LOGGER.log(Level.SEVERE,
+                  "Could not send rules to datastore due to: "
+                        + e.getLocalizedMessage(), e);
+      }
+   }
+
+   /**
+    * find out the maximum number of filters we're going to send off to the
+    * datastore. See processRuleForQuery() for details.
+    * 
+    */
+   private int getMaxFiltersToSendToDatastore() {
+      try {
+         Integer result = (Integer) rendererHints
+               .get("maxFiltersToSendToDatastore");
+         if (result == null)
+            return defaultMaxFiltersToSendToDatastore; // default if not
+         // present in hints
+         return result.intValue();
+
+      } catch (Exception e) {
+         return defaultMaxFiltersToSendToDatastore;
+      }
+   }
+
+   /**
+     * Checks if optimized feature type style rendering is enabled, or not.
+     * See {@link #OPTIMIZE_FTS_RENDERING_KEY} description for a full explanation.
+     */
+    private boolean isOptimizedFTSRenderingEnabled() {
+        if (rendererHints == null)
+            return true;
+        Object result = rendererHints.get(OPTIMIZE_FTS_RENDERING_KEY);
+        if (result == null)
+            return true;
+        return Boolean.TRUE.equals(result);
+    }
+    
+    /**
+     * Checks if the advanced projection handling is enabled
+     * @return
+     */
+    private boolean isAdvancedProjectionHandlingEnabled() {
+        if (rendererHints == null)
+            return false;
+        Object result = rendererHints.get(ADVANCED_PROJECTION_HANDLING_KEY);
+        if (result == null)
+            return false;
+        return Boolean.TRUE.equals(result);
+    }
+    
+    /**
+     * Checks if vector rendering is enabled or not.
+     * See {@link SLDStyleFactory#isVectorRenderingEnabled()} for a full explanation.
+     */
+    private boolean isVectorRenderingEnabled() {
+        if (rendererHints == null)
+            return true;
+        Object result = rendererHints.get(VECTOR_RENDERING_KEY);
+        if (result == null)
+            return VECTOR_RENDERING_ENABLED_DEFAULT;
+		return ((Boolean)result).booleanValue();
+    }
+    
+    /**
+     * Returns an estimate of the rendering buffer needed to properly display this
+     * layer taking into consideration the constant stroke sizes in the feature type
+     * styles.
+     * 
+     * @param styles
+     *            the feature type styles to be applied to the layer
+     * @return an estimate of the buffer that should be used to properly display a layer
+     *         rendered with the specified styles 
+     */
+    private int findRenderingBuffer(LiteFeatureTypeStyle[] styles) {
+        final MetaBufferEstimator rbe = new MetaBufferEstimator();
+
+        for (int t = 0; t < styles.length; t++) {
+            final LiteFeatureTypeStyle lfts = styles[t];
+            Rule[] rules = lfts.elseRules;
+            for (int j = 0; j < rules.length; j++) {
+                rbe.visit(rules[j]);
+            }
+            rules = lfts.ruleList;
+            for (int j = 0; j <  rules.length; j++) {
+                rbe.visit(rules[j]);
+            }
+        }
+
+        if(!rbe.isEstimateAccurate())
+            LOGGER.warning("Assuming rendering buffer = " + rbe.getBuffer() 
+                    + ", but estimation is not accurate, you may want to set a buffer manually");
+        return rbe.getBuffer();
+    }
+
+   /**
+    * Inspects the <code>MapLayer</code>'s style and retrieves it's needed
+    * attribute names, returning at least the default geometry attribute name.
+    * 
+    * @param layer
+    *            the <code>MapLayer</code> to determine the needed attributes
+    *            from
+    * @param schema
+    *            the <code>layer</code>'s FeatureSource<SimpleFeatureType, SimpleFeature> schema
+    * @return the minimum set of attribute names needed to render
+    *         <code>layer</code>
+    */
+   private String[] findStyleAttributes(LiteFeatureTypeStyle[] styles,
+         SimpleFeatureType schema) {
+      final StyleAttributeExtractor sae = new StyleAttributeExtractor();
+
+      LiteFeatureTypeStyle lfts;
+      Rule[] rules;
+      int rulesLength;
+      final int length = styles.length;
+      for (int t = 0; t < length; t++) {
+         lfts = styles[t];
+         rules = lfts.elseRules;
+         rulesLength = rules.length;
+         for (int j = 0; j < rulesLength; j++) {
+            sae.visit(rules[j]);
+         }
+         rules = lfts.ruleList;
+         rulesLength = rules.length;
+         for (int j = 0; j < rulesLength; j++) {
+            sae.visit(rules[j]);
+         }
+      }
+
+      String[] ftsAttributes = sae.getAttributeNames();
+
+      /*
+       * DJB: this is an old comment - erase it soon (see geos-469 and below) -
+       * we only add the default geometry if it was used.
+       * 
+       * GR: if as result of sae.getAttributeNames() ftsAttributes already
+       * contains geometry attribute names, they gets duplicated, which produces
+       * an error in AbstracDatastore when trying to create a derivate
+       * SimpleFeatureType. So I'll add the default geometry only if it is not
+       * already present, but: should all the geometric attributes be added by
+       * default? I will add them, but don't really know what's the expected
+       * behavior
+       */
+      List atts = new LinkedList(Arrays.asList(ftsAttributes));
+      List<AttributeDescriptor> attTypes = schema.getAttributeDescriptors();
+      String attName;
+
+      final int attTypesLength = attTypes.size();
+      for (int i = 0; i < attTypesLength; i++) {
+         attName = attTypes.get(i).getLocalName();
+
+         // DJB: This geometry check was commented out. I think it should
+         // actually be back in or
+         // you get ALL the attributes back, which isn't what you want.
+         // ALX: For rasters I need even the "grid" attribute.
+
+         // DJB:geos-469, we do not grab all the geometry columns.
+         // for symbolizers, if a geometry is required it is either
+         // explicitly named
+         // ("<Geometry><PropertyName>the_geom</PropertyName></Geometry>")
+         // or the default geometry is assumed (no <Geometry> element).
+         // I've modified the style attribute extractor so it tracks if the
+         // default geometry is used. So, we no longer add EVERY geometry
+         // column to the query!!
+
+         if ((attName.equalsIgnoreCase("grid"))
+               && !atts.contains(attName)||
+               (attName.equalsIgnoreCase("params"))
+               && !atts.contains(attName)) {
+            atts.add(attName);
+            if (LOGGER.isLoggable(Level.FINE))
+               LOGGER.fine("added attribute " + attName);
+         }
+      }
+
+      try {
+         // DJB:geos-469 if the default geometry was used in the style, we
+         // need to grab it.
+         if (sae.getDefaultGeometryUsed()
+               && (!atts.contains(schema.getGeometryDescriptor().getLocalName()))) {
+            atts.add(schema.getGeometryDescriptor().getLocalName());
+         }
+      } catch (Exception e) {
+         // might not be a geometry column. That will cause problems down the
+         // road (why render a non-geometry layer)
+      }
+
+      ftsAttributes = new String[atts.size()];
+      atts.toArray(ftsAttributes);
+
+      return ftsAttributes;
+   }
+
+   /**
+    * Creates the bounding box filters (one for each geometric attribute)
+    * needed to query a <code>MapLayer</code>'s feature source to return
+    * just the features for the target rendering extent
+    * 
+    * @param schema
+    *            the layer's feature source schema
+    * @param attributes
+    *            set of needed attributes
+    * @param bbox
+    *            the expression holding the target rendering bounding box
+    * @return an or'ed list of bbox filters, one for each geometric attribute
+    *         in <code>attributes</code>. If there are just one geometric
+    *         attribute, just returns its corresponding
+    *         <code>GeometryFilter</code>.
+    * @throws IllegalFilterException
+    *             if something goes wrong creating the filter
+    */
+   private Filter createBBoxFilters(SimpleFeatureType schema, String[] attributes,
+			List<ReferencedEnvelope> bboxes) throws IllegalFilterException {
+		Filter filter = Filter.INCLUDE;
+      final int length = attributes.length;
+      AttributeDescriptor attType;
+      
+      for (int j = 0; j < length; j++) {
+         attType = schema.getDescriptor(attributes[j]);
+
+         // DJB: added this for better error messages!
+         if (attType == null) {
+            if (LOGGER.isLoggable(Level.FINE))
+               LOGGER.fine(new StringBuffer("Could not find '").append(
+                     attributes[j]).append("' in the FeatureType (")
+                     .append(schema.getTypeName()).append(")")
+                     .toString());
+            throw new IllegalFilterException(new StringBuffer(
+                  "Could not find '").append(
+                  attributes[j] + "' in the FeatureType (").append(
+                  schema.getTypeName()).append(")").toString());
+         }
+
+			if (attType instanceof GeometryDescriptor) {
+				Filter gfilter = new FastBBOX(attType.getLocalName(), bboxes.get(0));
+                
+				if (filter == Filter.INCLUDE) {
+               filter = gfilter;
+            } else {
+               filter = filterFactory.or( filter, gfilter );
+            }
+				
+				if(bboxes.size() > 0) {
+					for (int k = 1; k < bboxes.size(); k++) {
+						filter = filterFactory.or( filter, new FastBBOX(attType.getLocalName(), bboxes.get(k)) );
+					}
+				}
+         }
+      }
+
+      return filter;
+   }
+
+   /**
+    * Checks if a rule can be triggered at the current scale level
+    * 
+    * @param r
+    *            The rule
+    * @return true if the scale is compatible with the rule settings
+    */
+   private boolean isWithInScale(Rule r) {
+      return ((r.getMinScaleDenominator() - TOLERANCE) <= scaleDenominator)
+            && ((r.getMaxScaleDenominator() + TOLERANCE) > scaleDenominator);
+   }
+
+   /**
+    * <p>Creates a list of <code>LiteFeatureTypeStyle</code>s with:
+    * <ol type="a">
+    * <li>out-of-scale rules removed</li>
+    * <li>incompatible FeatureTypeStyles removed</li>
+    * </ol>
+    * </p>
+    * 
+    * <p><em><strong>Note:</strong> This method has a lot of duplication with 
+    * {@link #createLiteFeatureTypeStyles(FeatureTypeStyle[], SimpleFeatureType, Graphics2D)}. 
+    * </em></p>
+    * 
+    * @param featureStyles Styles to process
+    * @param typeDescription The type description that has to be matched
+    * @return ArrayList<LiteFeatureTypeStyle>
+    */
+   //TODO: Merge the two createLiteFeatureTypeStyles() methods
+   private ArrayList createLiteFeatureTypeStyles(FeatureTypeStyle[] featureStyles, Object typeDescription, Graphics2D graphics) throws IOException {
+      ArrayList result = new ArrayList();
+      
+      Rule[] rules;
+      ArrayList ruleList = new ArrayList();
+      ArrayList elseRuleList = new ArrayList();
+      Rule r;
+      LiteFeatureTypeStyle lfts;
+      BufferedImage image;
+      int numOfRules;      
+      int itemNumber = 0;
+
+      final int length = featureStyles.length;
+      for (int i = 0; i < length; i++) {
+         FeatureTypeStyle fts = featureStyles[i];
+   
+         if ( typeDescription == null || typeDescription.toString().indexOf( fts.getFeatureTypeName() ) == -1 ) continue; 
+         
+         // get applicable rules at the current scale
+         rules = fts.getRules();
+         ruleList = new ArrayList();
+         elseRuleList = new ArrayList();
+
+         numOfRules = rules.length;
+         for (int j = 0; j < numOfRules; j++) {
+            // getting rule
+            r = rules[j];
+
+            if (isWithInScale(r)) {
+               if (r.hasElseFilter()) {
+                  elseRuleList.add(r);
+               } else {
+                  ruleList.add(r);
+               }
+            }
+         }
+         if ((ruleList.size() == 0) && (elseRuleList.size() == 0))
+            continue; // DJB: optimization - nothing to render, dont
+         // do anything!!
+
+         if (itemNumber == 0 || !isOptimizedFTSRenderingEnabled()) // we can optimize this one!
+         {
+            lfts = new LiteFeatureTypeStyle(graphics, ruleList,
+                  elseRuleList);
+         } else {
+            image = graphics
+                  .getDeviceConfiguration()
+                  .createCompatibleImage(screenSize.width,
+                        screenSize.height, Transparency.TRANSLUCENT);
+            lfts = new LiteFeatureTypeStyle(image, graphics
+                  .getTransform(), ruleList, elseRuleList,
+                  java2dHints);
+         }
+         result.add(lfts);
+         itemNumber++;        
+         
+      }
+
+      return result;
+   }
+   
+   /**
+    * creates a list of LiteFeatureTypeStyles a) out-of-scale rules removed b)
+    * incompatible FeatureTypeStyles removed
+    * 
+    * 
+    * @param featureStylers
+    * @param features
+    * @throws Exception
+    * @return ArrayList<LiteFeatureTypeStyle>
+    */
+   private ArrayList createLiteFeatureTypeStyles(
+         FeatureTypeStyle[] featureStyles, SimpleFeatureType ftype,
+         Graphics2D graphics) throws IOException {
+      if (LOGGER.isLoggable(Level.FINE))
+         LOGGER.fine("creating rules for scale denominator - "
+               + NumberFormat.getNumberInstance().format(scaleDenominator));
+      ArrayList result = new ArrayList();
+
+      int itemNumber = 0;
+
+      LiteFeatureTypeStyle lfts;
+		for (FeatureTypeStyle fts : featureStyles) {
+			if (isFeatureTypeStyleActive(ftype, fts)) {
+            // DJB: this FTS is compatible with this FT.
+
+            // get applicable rules at the current scale
+			    List[] splittedRules = splitRules(fts);
+				List ruleList = splittedRules[0];
+				List elseRuleList = splittedRules[1];
+
+				// if none, skip it
+            if ((ruleList.size() == 0) && (elseRuleList.size() == 0))
+					continue; 
+
+            if (itemNumber == 0 || !isOptimizedFTSRenderingEnabled()) // we can optimize this one!
+            {
+               lfts = new LiteFeatureTypeStyle(graphics, ruleList,
+                     elseRuleList);
+            } else {
+					BufferedImage image = graphics
+                     .getDeviceConfiguration()
+                     .createCompatibleImage(screenSize.width,
+                           screenSize.height, Transparency.TRANSLUCENT);
+               lfts = new LiteFeatureTypeStyle(image, graphics
+                     .getTransform(), ruleList, elseRuleList,
+                     java2dHints);
+            }
+            result.add(lfts);
+            itemNumber++;
+
+         }
+      }
+
+      return result;
+   }
+	
+	private boolean isFeatureTypeStyleActive(SimpleFeatureType ftype, FeatureTypeStyle fts) {
+	    return ((ftype.getTypeName() != null)
+                && (ftype.getTypeName().equalsIgnoreCase(fts.getFeatureTypeName()) || 
+                        FeatureTypes.isDecendedFrom(ftype, null, fts.getFeatureTypeName())));
+    }
+	
+	private List[] splitRules(FeatureTypeStyle fts) {
+	    Rule[] rules;
+        List<Rule> ruleList = new ArrayList<Rule>();
+        List<Rule> elseRuleList = new ArrayList<Rule>();
+	    
+	    rules = fts.getRules();
+        ruleList = new ArrayList();
+        elseRuleList = new ArrayList();
+
+        for (int j = 0; j < rules.length; j++) {
+            // getting rule
+            Rule r = rules[j];
+
+            if (isWithInScale(r)) {
+                if (r.hasElseFilter()) {
+                    elseRuleList.add(r);
+                } else {
+                    ruleList.add(r);
+                }
+            }
+        }
+        
+        return new List[] {ruleList, elseRuleList};
+	}
+	
+	/**
+	 * When drawing in optimized mode a 32bit surface is created for each FeatureTypeStyle
+	 * other than the first in order to draw features in parallel while respecting the
+	 * feature draw ordering multiple FTS impose. This method allows to estimate how many
+	 * megabytes will be needed, in terms of back buffers, to draw the current {@link MapContext},
+	 * assuming the feature type style optimizations are turned on (in the case they are off,
+	 * no extra memory will be used).
+	 * @param width the image width
+	 * @param height the image height
+	 */
+	public int getMaxBackBufferMemory(int width, int height) {
+	    int maxBuffers = 0;
+	    for (MapLayer layer : context.getLayers()) {
+            if (!layer.isVisible()) {
+                // Only render layer when layer is visible
+                continue;
+            }
+
+            // skip layers that do have only one fts
+            if(layer.getStyle().getFeatureTypeStyles().length < 2)
+                continue;
+
+            // count how many lite feature type styles are active
+            int currCount = 0;
+            SimpleFeatureType ftype = (SimpleFeatureType) layer.getFeatureSource().getSchema();
+            for (FeatureTypeStyle fts : layer.getStyle().getFeatureTypeStyles()) {
+                if (isFeatureTypeStyleActive(ftype, fts)) {
+                    // get applicable rules at the current scale
+                    List[] splittedRules = splitRules(fts);
+                    List ruleList = splittedRules[0];
+                    List elseRuleList = splittedRules[1];
+
+                    // if none, skip this fts
+                    if ((ruleList.size() == 0) && (elseRuleList.size() == 0))
+                        continue; 
+                    
+                    currCount++;
+                }
+            }
+            // consider the first fts does not allocate a buffer
+            currCount--;
+            
+            if(currCount > maxBuffers)
+                maxBuffers = currCount;
+        }
+	    
+	    return maxBuffers * width * height * 4;
+	}
+
+    /**
+     * Prepair a FeatureCollection<SimpleFeatureType, SimpleFeature> for display, this method formally ensured that a FeatureReader
+     * produced the correct CRS and has now been updated to work with FeatureCollection.
+     * <p>
+     * What is really going on is the need to set up for reprojection; but *after* decimation has
+     * occured.
+     * </p>
+     *  
+     * @param features
+     * @param sourceCrs
+     * @return FeatureCollection<SimpleFeatureType, SimpleFeature> that produces results with the correct CRS
+     */
+    private FeatureCollection<SimpleFeatureType, SimpleFeature> prepFeatureCollection( FeatureCollection<SimpleFeatureType, SimpleFeature> features, CoordinateReferenceSystem sourceCrs ) {
+        // DJB: dont do reprojection here - do it after decimation
+        // but we ensure that the reader is producing geometries with
+        // the correct CRS
+        // NOTE: it, by default, produces ones that are are tagged with
+        // the CRS of the datastore, which
+        // maybe incorrect.
+        // The correct value is in sourceCrs.
+
+        // this is the reader's CRS
+        CoordinateReferenceSystem rCS = null;
+        try {
+            rCS = features.getSchema().getGeometryDescriptor().getType().getCoordinateReferenceSystem();
+        } catch(NullPointerException e) {
+            // life sucks sometimes
+        }
+
+        // sourceCrs == source's real SRS
+        // if we need to recode the incoming geometries
+
+        if (rCS != sourceCrs) // not both null or both EXACTLY the
+        // same CRS object
+        {
+            if (sourceCrs != null) // dont re-tag to null, keep the
+            // DataStore's CRS (this shouldnt
+            // really happen)
+            {
+                // if the datastore is producing null CRS, we recode.
+                // if the datastore's CRS != real CRS, then we recode
+                if ((rCS == null) || !CRS.equalsIgnoreMetadata(rCS, sourceCrs)) {
+                    // need to retag the features
+                    try {
+                        return new ForceCoordinateSystemFeatureResults( features, sourceCrs );
+                    } catch (Exception ee) {
+                        LOGGER.log(Level.WARNING, ee.getLocalizedMessage(), ee);
+                    }
+                }
+            }
+        }
+        return features;
+    }
+    
+   /**
+    * Applies each feature type styler in turn to all of the features. This
+    * perhaps needs some explanation to make it absolutely clear.
+    * featureStylers[0] is applied to all features before featureStylers[1] is
+    * applied. This can have important consequences as regards the painting
+    * order.
+    * <p>
+    * In most cases, this is the desired effect. For example, all line features
+    * may be rendered with a fat line and then a thin line. This produces a
+    * 'cased' effect without any strange overlaps.
+    * </p>
+    * <p>
+    * This method is internal and should only be called by render.
+    * </p>
+    * <p>
+    * </p>
+    * 
+    * @param graphics
+    *            DOCUMENT ME!
+    * @param features
+    *            An array of features to be rendered
+    * @param featureStylers
+    *            An array of feature stylers to be applied
+    * @param at
+    *            DOCUMENT ME!
+    * @param destinationCrs -
+    *            The destination CRS, or null if no reprojection is required
+    * @param screenSize
+    * @param layerId 
+    * @throws IOException
+    * @throws IllegalAttributeException
+    * @throws IllegalFilterException
+    */
+   final private void processStylers(final Graphics2D graphics,
+         MapLayer currLayer, AffineTransform at,
+         CoordinateReferenceSystem destinationCrs, Envelope mapArea,
+         Rectangle screenSize, String layerId) throws IllegalFilterException, IOException,
+         IllegalAttributeException {
+
+      /*
+       * DJB: changed this a wee bit so that it now does the layer query AFTER
+       * it has evaluated the rules for scale inclusion. This makes it so that
+       * geometry columns (and other columns) will not be queried unless they
+       * are actually going to be required. see geos-469
+       */
+      // /////////////////////////////////////////////////////////////////////
+      //
+      // Preparing feature information and styles
+      //
+      // /////////////////////////////////////////////////////////////////////
+      final FeatureTypeStyle[] featureStylers = currLayer.getStyle().getFeatureTypeStyles();
+      
+        final FeatureSource<SimpleFeatureType, SimpleFeature> featureSource = (FeatureSource<SimpleFeatureType, SimpleFeature>) currLayer.getFeatureSource();
+        
+        Collection collection = null;
+        FeatureCollection features = null;
+        
+        final CoordinateReferenceSystem sourceCrs;
+        final NumberRange scaleRange = new NumberRange(scaleDenominator,scaleDenominator);
+        final ArrayList lfts ;
+        
+        if ( featureSource != null ) {
+         final SimpleFeatureType schema = featureSource.getSchema();
+           
+         final GeometryDescriptor geometryAttribute = schema.getGeometryDescriptor();
+         sourceCrs = geometryAttribute.getType().getCoordinateReferenceSystem();
+         if (LOGGER.isLoggable(Level.FINE)) {
+            LOGGER.fine(new StringBuffer("processing ").append(
+                  featureStylers.length).append(" stylers for ").append(
+                  currLayer.getFeatureSource().getSchema().getName())
+                  .toString());
+         }
+         // transformMap = new HashMap();
+         lfts = createLiteFeatureTypeStyles(featureStylers,schema, graphics);
+            if(lfts.size() == 0)
+                return;
+   
+           LiteFeatureTypeStyle[] featureTypeStyleArray = (LiteFeatureTypeStyle[]) lfts.toArray(new LiteFeatureTypeStyle[lfts.size()]);
+           // /////////////////////////////////////////////////////////////////////
+         //
+         // DJB: get a featureresults (so you can get a feature reader) for the
+         // data
+         //
+         // /////////////////////////////////////////////////////////////////////
+        
+           // ... assume we have to do the generalization, the query layer process will
+           // turn down the flag if we don't 
+           inMemoryGeneralization = true;
+         features = queryLayer(currLayer, featureSource, schema,
+            featureTypeStyleArray,
+            mapArea, destinationCrs, sourceCrs, screenSize,
+            geometryAttribute, at);
+         
+         features = prepFeatureCollection( features, sourceCrs );          
+        } else {
+            CollectionSource source = currLayer.getSource();
+         collection = queryLayer( currLayer, currLayer.getSource() );
+            
+         sourceCrs = null;
+         lfts = createLiteFeatureTypeStyles( featureStylers, source.describe(), graphics );
+        }
+
+      if (lfts.size() == 0) return; // nothing to do
+
+      
+      if(isOptimizedFTSRenderingEnabled())
+          drawOptimized(graphics, currLayer, at, destinationCrs, layerId, collection, features,
+                scaleRange, lfts);
+      else
+          drawPlain(graphics, currLayer, at, destinationCrs, layerId, collection, features,
+                   scaleRange, lfts);
+
+   }
+   
+       /**
+     * Performs all rendering on the user provided graphics object by scanning
+     * the collection multiple times, one for each feature type style provided
+     */
+    private void drawPlain(final Graphics2D graphics, MapLayer currLayer, AffineTransform at,
+            CoordinateReferenceSystem destinationCrs, String layerId, Collection collection,
+            FeatureCollection features, final NumberRange scaleRange, final ArrayList lfts) {
+        final LiteFeatureTypeStyle[] fts_array = (LiteFeatureTypeStyle[]) lfts
+                .toArray(new LiteFeatureTypeStyle[lfts.size()]);
+
+        // for each lite feature type style, scan the whole collection and draw
+        for (LiteFeatureTypeStyle liteFeatureTypeStyle : fts_array) {
+            Iterator iterator = null;
+            if (collection != null)
+                iterator = collection.iterator();
+            if (features != null)
+                iterator = features.iterator();
+
+            if (iterator == null)
+                return; // nothing to do
+
+            try {
+                boolean clone = isCloningRequired(currLayer, fts_array);
+                RenderableFeature rf = new RenderableFeature(currLayer, clone);
+                // loop exit condition tested inside try catch
+                // make sure we test hasNext() outside of the try/cath that follows, as that
+                // one is there to make sure a single feature error does not ruin the rendering
+                // (best effort) whilst an exception in hasNext() + ignoring catch results in
+                // an infinite loop
+                while (iterator.hasNext() && !renderingStopRequested) {
+                    try {
+                        rf.setFeature(iterator.next());
+                        process(rf, liteFeatureTypeStyle, scaleRange, at, destinationCrs, layerId);
+                    } catch (Throwable tr) {
+                        LOGGER.log(Level.SEVERE, tr.getLocalizedMessage(), tr);
+                        fireErrorEvent(new Exception("Error rendering feature", tr));
+                    }
+                }
+            } finally {
+                if (collection instanceof FeatureCollection) {
+                    FeatureCollection resource = (FeatureCollection) collection;
+                    resource.close(iterator);
+                } else if (features != null) {
+                    features.close(iterator);
+                }
+            }
+        }
+	}
+
+   /**
+    * Performs rendering so that the collection is scanned only once even in presence
+    * of multiple feature type styles, using the in memory buffer for each feature type
+    * style other than the first one (that uses the graphics provided by the user)s 
+    */
+    private void drawOptimized(final Graphics2D graphics, MapLayer currLayer, AffineTransform at,
+            CoordinateReferenceSystem destinationCrs, String layerId, Collection collection,
+            FeatureCollection features, final NumberRange scaleRange, final ArrayList lfts) {
+        Iterator iterator = null;
+      if( collection != null ) iterator = collection.iterator();        
+      if( features != null ) iterator = features.iterator();
+      
+      if( iterator == null ) return; // nothing to do
+      
+      final LiteFeatureTypeStyle[] fts_array = (LiteFeatureTypeStyle[]) lfts
+            .toArray(new LiteFeatureTypeStyle[lfts.size()]);
+
+      try {
+		    boolean clone = isCloningRequired(currLayer, fts_array);
+			RenderableFeature rf = new RenderableFeature(currLayer, clone);
+         // loop exit condition tested inside try catch
+            // make sure we test hasNext() outside of the try/cath that follows, as that
+            // one is there to make sure a single feature error does not ruin the rendering
+            // (best effort) whilst an exception in hasNext() + ignoring catch results in
+            // an infinite loop
+         while (iterator.hasNext() && !renderingStopRequested) { 
+            try {
+               rf.setFeature(iterator.next());
+               // draw the feature on the main graphics and on the eventual extra image buffers
+               for (LiteFeatureTypeStyle liteFeatureTypeStyle : fts_array) {
+                   process(rf, liteFeatureTypeStyle, scaleRange, at, destinationCrs, layerId);
+                        
+               }
+            } catch (Throwable tr) {
+               LOGGER.log(Level.SEVERE, tr.getLocalizedMessage(), tr);
+               fireErrorEvent(new Exception("Error rendering feature", tr));
+            }
+         }
+      } finally {
+            if( collection instanceof FeatureCollection ){
+                FeatureCollection resource = (FeatureCollection ) collection;
+                resource.close( iterator );
+            } else if(features != null) {
+                features.close( iterator );
+            }
+      }
+      // have to re-form the image now.
+      // graphics.setTransform( new AffineTransform() );
+      graphics.setComposite(AlphaComposite.getInstance(AlphaComposite.SRC_OVER));
+      for (int t = 0; t < fts_array.length; t++) {
+         // first fts won't have an image, it's using the user provided graphics
+         // straight, so we don't need to compose it back in.
+         if (fts_array[t].myImage != null) 
+         {
+            graphics.drawImage(fts_array[t].myImage, 0, 0, null);
+            fts_array[t].myImage.flush();
+            fts_array[t].graphics.dispose();
+         }
+      }
+	}
+    
+    /**
+     * Tells if geometry cloning is required or not
+     */
+    private boolean isCloningRequired(MapLayer layer, LiteFeatureTypeStyle[] lfts) {
+        // check if the features are detached, we can thus modify the geometries in place
+        final Set<Key> hints = layer.getFeatureSource().getSupportedHints();
+        if(!hints.contains(Hints.FEATURE_DETACHED))
+            return true;
+        
+        // check if there is any conflicting geometry transformation.
+        // No geometry transformations -> we can modify geometries in place
+        // Just one geometry transformation over an attribute -> we can modify geometries in place
+        // Two tx over the same attribute, or straight usage and a tx -> we have to preserve the 
+        // original geometry as well, thus we need cloning
+        StyleAttributeExtractor extractor = new StyleAttributeExtractor();
+        FeatureType featureType = layer.getFeatureSource().getSchema();
+        Set<String> plainGeometries = new java.util.HashSet<String>();
+        Set<String> txGeometries = new java.util.HashSet<String>();
+        for (LiteFeatureTypeStyle lft : lfts) {
+            for(Rule r: lft.ruleList) {
+                for(Symbolizer s: r.symbolizers()) {
+                    if(s.getGeometry() == null) {
+                        String attribute = featureType.getGeometryDescriptor().getName().getLocalPart();
+                        if(txGeometries.contains(attribute))
+                            return true;
+                        plainGeometries.add(attribute);
+                    } else if(s.getGeometry() instanceof PropertyName) {
+                        String attribute = ((PropertyName) s.getGeometry()).getPropertyName();
+                        if(txGeometries.contains(attribute))
+                            return true;
+                        plainGeometries.add(attribute);
+                    } else {
+                        Expression g = s.getGeometry();
+                        extractor.clear();
+                        g.accept(extractor, null);
+                        Set<String> attributes = extractor.getAttributeNameSet();
+                        for (String attribute : attributes) {
+                            if(plainGeometries.contains(attribute))
+                                return true;
+                            if(txGeometries.contains(attribute))
+                                return true;
+                            txGeometries.add(attribute);
+                        }
+                    }
+                }
+            }
+        }
+        
+        return false;
+    }
+
+   /**
+    * @param rf
+    * @param feature 
+    * @param style
+    * @param layerId 
+    */
+   final private void process(RenderableFeature rf, LiteFeatureTypeStyle style,
+         NumberRange scaleRange, AffineTransform at,
+         CoordinateReferenceSystem destinationCrs, String layerId)
+         throws TransformException, FactoryException {
+      boolean doElse = true;
+      Rule[] elseRuleList = style.elseRules;
+      Rule[] ruleList = style.ruleList;
+      Rule r;
+      Filter filter;
+      Symbolizer[] symbolizers;
+      Graphics2D graphics = style.graphics;
+      // applicable rules
+      final int length = ruleList.length;
+      for (int t = 0; t < length; t++) {
+         r = ruleList[t];
+         filter = r.getFilter();
+
+         if ((filter == null) || filter.evaluate(rf.content)) {
+            doElse = false;
+            symbolizers = r.getSymbolizers();
+            processSymbolizers(graphics, rf, symbolizers, scaleRange,
+                  at, destinationCrs, layerId);
+         }
+      }
+
+      if (doElse) {
+         final int elseLength = elseRuleList.length;
+         for (int tt = 0; tt < elseLength; tt++) {
+            r = elseRuleList[tt];
+            symbolizers = r.getSymbolizers();
+
+            processSymbolizers(graphics, rf, symbolizers, scaleRange,
+                  at, destinationCrs, layerId);
+
+         }
+      }
+   }
+
+   /**
+    * Applies each of a set of symbolizers in turn to a given feature.
+    * <p>
+    * This is an internal method and should only be called by processStylers.
+    * </p>
+    * @param currLayer 
+    * 
+    * @param graphics
+    * @param drawMe
+    *            The feature to be rendered
+    * @param symbolizers
+    *            An array of symbolizers which actually perform the rendering.
+    * @param scaleRange
+    *            The scale range we are working on... provided in order to make
+    *            the style factory happy
+    * @param shape
+    * @param destinationCrs
+    * @param layerId 
+    * @throws TransformException
+    * @throws FactoryException
+    */
+   final private void processSymbolizers(final Graphics2D graphics,
+         final RenderableFeature drawMe, final Symbolizer[] symbolizers,
+         NumberRange scaleRange, AffineTransform at,
+         CoordinateReferenceSystem destinationCrs, String layerId)
+         throws TransformException, FactoryException {
+      final int length = symbolizers.length;
+		
+		// clips Graphics to current drawing area before painting
+		Graphics2D clippedGraphics = (Graphics2D)graphics.create();
+		clippedGraphics.clip(screenSize);
+		
+      for (int m = 0; m < length; m++) {
+
+         // /////////////////////////////////////////////////////////////////
+         //
+         // RASTER
+         //
+         // /////////////////////////////////////////////////////////////////
+         final Symbolizer symbolizer = symbolizers[m];
+         if (symbolizer instanceof RasterSymbolizer) {
+				renderRaster(clippedGraphics, drawMe.content,
+                  (RasterSymbolizer) symbolizer, destinationCrs,
+						scaleRange,at);
+
+         } else {
+
+            // /////////////////////////////////////////////////////////////////
+            //
+            // FEATURE
+            //
+            // /////////////////////////////////////////////////////////////////
+            LiteShape2 shape = drawMe.getShape(symbolizer, at);
+            if(shape == null)
+               continue;
+            if (symbolizer instanceof TextSymbolizer && drawMe.content instanceof SimpleFeature) {
+               labelCache.put(layerId, (TextSymbolizer) symbolizers[m], (SimpleFeature) drawMe.content,
+                     shape, scaleRange);
+            } else {
+               Style2D style = styleFactory.createStyle(drawMe.content,
+                     symbolizer, scaleRange);
+					painter.paint(clippedGraphics, shape, style, scaleDenominator);
+            }
+
+         }
+      }
+      fireFeatureRenderedEvent(drawMe.content);
+   }
+
+   
+
+   /**
+    * Renders a grid coverage on the device.
+    * 
+    * @param graphics
+    *            DOCUMENT ME!
+    * @param drawMe
+    *            the feature that contains the GridCoverage. The grid coverage
+    *            must be contained in the "grid" attribute
+    * @param symbolizer
+    *            The raster symbolizer
+    * @param scaleRange
+	 * @param worldToScreen the world to screen transform
+    * @param world2Grid 
+    * @task make it follow the symbolizer
+    */
+   private void renderRaster(Graphics2D graphics, Object drawMe,
+         RasterSymbolizer symbolizer,
+			CoordinateReferenceSystem destinationCRS, Range scaleRange, AffineTransform worldToScreen) {
+      final Object grid = gridPropertyName.evaluate( drawMe);
+      if (LOGGER.isLoggable(Level.FINE))
+         LOGGER.fine(new StringBuffer("rendering Raster for feature ")
+               .append(drawMe.toString()).append(" - ").append(
+                     grid).toString());
+
+      GridCoverage2D coverage=null;
+      try {
+         // /////////////////////////////////////////////////////////////////
+         //
+         // If the grid object is a reader we ask him to do its best for the
+         // requested resolution, if it is a gridcoverage instead we have to
+         // rely on the gridocerage renderer itself.
+         //
+         // /////////////////////////////////////////////////////////////////
+         final GridCoverageRenderer gcr = new GridCoverageRenderer(
+					destinationCRS, originalMapExtent, screenSize, worldToScreen,java2dHints);
+
+         // //
+         // It is a grid coverage
+         // //
+         if (grid instanceof GridCoverage)
+            gcr.paint(graphics, (GridCoverage2D) grid, symbolizer);
+         else if (grid instanceof AbstractGridCoverage2DReader) {
+            
+            // //
+            // It is an AbstractGridCoverage2DReader, let's use parameters
+            // if we have any supplied by a user.
+            // //
+            // first I created the correct ReadGeometry
+            final Parameter<GridGeometry2D> readGG = new Parameter<GridGeometry2D>(AbstractGridFormat.READ_GRIDGEOMETRY2D);
+            readGG.setValue(new GridGeometry2D(new GridEnvelope2D(screenSize), mapExtent));
+            final AbstractGridCoverage2DReader reader = (AbstractGridCoverage2DReader) grid;
+            // then I try to get read parameters associated with this
+            // coverage if there are any.
+            final Object params = paramsPropertyName.evaluate(drawMe);
+            if (params != null) {
+               // //
+               //
+               // Getting parameters to control how to read this coverage.
+               // Remember to check to actually have them before forwarding
+               // them to the reader.
+               //
+               // //
+               GeneralParameterValue[] readParams = (GeneralParameterValue[]) params;
+               final int length = readParams.length;
+               if (length > 0) {
+                  // we have a valid number of parameters, let's check if
+                  // also have a READ_GRIDGEOMETRY2D. In such case we just
+                  // override it with the one we just build for this
+                  // request.
+                  final String name = AbstractGridFormat.READ_GRIDGEOMETRY2D
+                        .getName().toString();
+                  int i = 0;
+                  for (; i < length; i++)
+                     if (readParams[i].getDescriptor().getName()
+                           .toString().equalsIgnoreCase(name))
+                        break;
+                  // did we find anything?
+                  if (i < length) {
+                     //we found another READ_GRIDGEOMETRY2D, let's override it.
+                     ((Parameter) readParams[i]).setValue(readGG);
+                     coverage = (GridCoverage2D) reader.read(readParams);
+                  } else {
+                     // add the correct read geometry to the supplied
+                     // params since we did not find anything
+                     GeneralParameterValue[] readParams2 = new GeneralParameterValue[length + 1];
+                     System.arraycopy(readParams, 0, readParams2, 0,length);
+                     readParams2[length] = readGG;
+                     coverage = (GridCoverage2D) reader.read(readParams2);
+                  }
+               } else
+                  // we have no parameters hence we just use the read grid
+                  // geometry to get a coverage
+                  coverage = (GridCoverage2D) reader.read(new GeneralParameterValue[] { readGG });
+            } else {
+               coverage = (GridCoverage2D) reader.read(new GeneralParameterValue[] { readGG });
+            }
+            try{
+					if(coverage!=null)
+						gcr.paint(graphics, coverage, symbolizer);
+            }
+            finally {
+
+               //we need to try and dispose this coverage since it was created on purpose for rendering 
+               if(coverage!=null)
+                  coverage.dispose(true);
+            }
+         }
+         if (LOGGER.isLoggable(Level.FINE))
+            LOGGER.fine("Raster rendered");
+
+      } catch (FactoryException e) {
+         LOGGER.log(Level.WARNING, e.getLocalizedMessage(), e);
+         fireErrorEvent(e);
+      } catch (TransformException e) {
+         LOGGER.log(Level.WARNING, e.getLocalizedMessage(), e);
+         fireErrorEvent(e);
+      } catch (NoninvertibleTransformException e) {
+         LOGGER.log(Level.WARNING, e.getLocalizedMessage(), e);
+         fireErrorEvent(e);
+      } catch (IllegalArgumentException e) {
+         LOGGER.log(Level.WARNING, e.getLocalizedMessage(), e);
+         fireErrorEvent(e);
+      } catch (IOException e) {
+         LOGGER.log(Level.WARNING, e.getLocalizedMessage(), e);
+         fireErrorEvent(e);
+      }
+
+   }
+
+
+   /**
+    * Finds the geometric attribute requested by the symbolizer
+    * 
+    * @param drawMe
+    *            The feature
+    * @param s
+    * 
+    * /** Finds the geometric attribute requested by the symbolizer
+    * 
+    * @param drawMe
+    *            The feature
+    * @param s
+    *            The symbolizer
+    * @return The geometry requested in the symbolizer, or the default geometry
+    *         if none is specified
+    */
+   private com.vividsolutions.jts.geom.Geometry findGeometry(Object drawMe,
+         Symbolizer s) {
+		Expression geomExpr = s.getGeometry();
+
+      // get the geometry
+      Geometry geom;
+		if(geomExpr == null) {
+          if(drawMe instanceof SimpleFeature)
+              geom = (Geometry) ((SimpleFeature) drawMe).getDefaultGeometry();
+          else
+              geom = (Geometry) defaultGeometryPropertyName.evaluate(drawMe, Geometry.class);
+      } else {
+		    geom = (Geometry) geomExpr.evaluate(drawMe, Geometry.class);
+      }
+          
+      return geom;    
+   }
+
+   /**
+    * Finds the geometric attribute coordinate reference system.
+    * @param drawMe2 
+    * 
+    * @param f The feature
+    * @param s The symbolizer
+    * @return The geometry requested in the symbolizer, or the default geometry if none is specified
+    */
+   private org.opengis.referencing.crs.CoordinateReferenceSystem findGeometryCS(
+         MapLayer currLayer, Object drawMe, Symbolizer s) {
+
+
+        if( drawMe instanceof SimpleFeature ){
+            SimpleFeature f = (SimpleFeature) drawMe;
+            SimpleFeatureType schema = f.getFeatureType();
+        
+            Expression geometry = s.getGeometry();
+            
+            String geomName = null;
+            if(geometry instanceof PropertyName) {
+                geomName = ((PropertyName) geometry).getPropertyName();
+                return getAttributeCRS(geomName, schema);
+            } else if(geometry == null) {
+                return getAttributeCRS(null, schema);
+            } else {
+                StyleAttributeExtractor attExtractor = new StyleAttributeExtractor();
+                geometry.accept(attExtractor, null);
+                for(String name : attExtractor.getAttributeNameSet()) {
+                    if(schema.getDescriptor(name) instanceof GeometryDescriptor) {
+                        return getAttributeCRS(name, schema);
+                    }
+                }
+            }
+            
+            
+        } else if ( currLayer.getSource() != null ) {
+        	return currLayer.getSource().getCRS();
+        }
+        
+        return null;
+	}
+
+	/**
+	 * Finds the CRS of the specified attribute (or uses the default geometry instead)
+	 * @param geomName
+	 * @param schema
+	 * @return
+	 */
+    org.opengis.referencing.crs.CoordinateReferenceSystem getAttributeCRS(String geomName,
+            SimpleFeatureType schema) {
+        if (geomName == null || "".equals(geomName)) {
+            GeometryDescriptor geom = schema.getGeometryDescriptor();
+            return geom.getType().getCoordinateReferenceSystem();
+        } else {
+            GeometryDescriptor geom = (GeometryDescriptor) schema.getDescriptor( geomName );
+            return geom.getType().getCoordinateReferenceSystem();
+        }
+    }
+
+   /**
+    * Getter for property interactive.
+    * 
+    * @return Value of property interactive.
+    */
+   public boolean isInteractive() {
+      return interactive;
+   }
+
+   /**
+    * Sets the interactive status of the renderer. An interactive renderer
+    * won't wait for long image loading, preferring an alternative mark instead
+    * 
+    * @param interactive
+    *            new value for the interactive property
+    */
+   public void setInteractive(boolean interactive) {
+      this.interactive = interactive;
+   }
+
+   /**
+    * <p>
+    * Returns true if the optimized data loading is enabled, false otherwise.
+    * </p>
+    * <p>
+    * When optimized data loading is enabled, lite renderer will try to load
+    * only the needed feature attributes (according to styles) and to load only
+    * the features that are in (or overlaps with)the bounding box requested for
+    * painting
+    * </p>
+    * 
+    */
+   private boolean isOptimizedDataLoadingEnabled() {
+      if (rendererHints == null)
+         return optimizedDataLoadingEnabledDEFAULT;
+      Object result = null;
+      try{
+         result=rendererHints
+               .get("optimizedDataLoadingEnabled");
+      }catch (ClassCastException e) {
+         
+      }
+      if (result == null)
+         return optimizedDataLoadingEnabledDEFAULT;
+      return ((Boolean)result).booleanValue();
+   }
+    
+    /**
+     * <p>
+     * Returns the rendering buffer, a measure in pixels used to expand the geometry search area
+     * enough to capture the geometries that do stay outside of the current rendering bounds but
+     * do affect them because of their large strokes (labels and graphic symbols are handled 
+     * differently, see the label chache).
+     * </p>
+     * 
+     */
+    private int getRenderingBuffer() {
+        if (rendererHints == null)
+            return renderingBufferDEFAULT;
+        Number result = (Number) rendererHints.get("renderingBuffer");
+        if (result == null)
+            return renderingBufferDEFAULT;
+        return result.intValue();
+    }
+    
+    /**
+     * <p>
+     * Returns scale computation algorithm to be used. 
+     * </p>
+     * 
+     */
+    private String getScaleComputationMethod() {
+        if (rendererHints == null)
+            return scaleComputationMethodDEFAULT;
+        String result = (String) rendererHints.get("scaleComputationMethod");
+        if (result == null)
+            return scaleComputationMethodDEFAULT;
+        return result;
+    }
+    
+    /**
+     * Returns the text rendering method
+     */
+    private String getTextRenderingMethod() {
+        if (rendererHints == null)
+            return textRenderingModeDEFAULT;
+        String result = (String) rendererHints.get(TEXT_RENDERING_KEY);
+        if (result == null)
+            return textRenderingModeDEFAULT;
+        return result;
+    }
+    
+   /**
+    * Returns the generalization distance in the screen space.
+    * 
+    */
+   public double getGeneralizationDistance() {
+      return generalizationDistance;
+   }
+
+   /**
+    * <p>
+    * Sets the generalizazion distance in the screen space.
+    * </p>
+    * <p>
+    * Default value is 0.8, meaning that two subsequent points are collapsed to
+    * one if their on screen distance is less than one pixel
+    * </p>
+    * <p>
+    * Set the distance to 0 if you don't want any kind of generalization
+    * </p>
+    * 
+    * @param d
+    */
+   public void setGeneralizationDistance(double d) {
+      generalizationDistance = d;
+   }
+
+   /*
+    * (non-Javadoc)
+    * 
+    * @see org.geotools.renderer.GTRenderer#setJava2DHints(java.awt.RenderingHints)
+    */
+   public void setJava2DHints(RenderingHints hints) {
+      this.java2dHints = hints;
+      styleFactory.setRenderingHints(hints);
+   }
+
+   /*
+    * (non-Javadoc)
+    * 
+    * @see org.geotools.renderer.GTRenderer#getJava2DHints()
+    */
+   public RenderingHints getJava2DHints() {
+      return java2dHints;
+   }
+
+    public void setRendererHints(Map hints) {
+      if( hints!=null && hints.containsKey(LABEL_CACHE_KEY) ){
+         LabelCache cache=(LabelCache) hints.get(LABEL_CACHE_KEY);
+         if( cache==null )
+            throw new NullPointerException("Label_Cache_Hint has a null value for the labelcache");
+         
+         this.labelCache=cache;
+         this.painter=new StyledShapePainter(cache);
+      }
+      if(hints != null && hints.containsKey(LINE_WIDTH_OPTIMIZATION_KEY)) {
+          styleFactory.setLineOptimizationEnabled(Boolean.TRUE.equals(hints.get(LINE_WIDTH_OPTIMIZATION_KEY)));
+      }
+        rendererHints = hints;
+
+        // sets whether vector rendering is enabled in the SLDStyleFactory
+    	styleFactory.setVectorRenderingEnabled(isVectorRenderingEnabled());
+    }
+    
+   /*
+    * (non-Javadoc)
+    * 
+    * @see org.geotools.renderer.GTRenderer#getRendererHints()
+    */
+   public Map getRendererHints() {
+      return rendererHints;
+   }
+
+   /*
+    * (non-Javadoc)
+    * 
+    * @see org.geotools.renderer.GTRenderer#setContext(org.geotools.map.MapContext)
+    */
+   public void setContext(MapContext context) {
+      this.context = context;
+   }
+
+   /*
+    * (non-Javadoc)
+    * 
+    * @see org.geotools.renderer.GTRenderer#getContext()
+    */
+   public MapContext getContext() {
+      return context;
+   }
+
+   public boolean isCanTransform() {
+      return canTransform;
+   }
+
+   public static MathTransform getMathTransform(
+         CoordinateReferenceSystem sourceCRS,
+         CoordinateReferenceSystem destCRS) {
+      try {
+         return CRS.findMathTransform(sourceCRS, destCRS, true);
+      } catch (OperationNotFoundException e) {
+         LOGGER.log(Level.SEVERE, e.getLocalizedMessage(), e);
+
+      } catch (FactoryException e) {
+         LOGGER.log(Level.SEVERE, e.getLocalizedMessage(), e);
+      }
+      return null;
+   }
+   
+   /**
+    * A decimator that will just transform coordinates
+    */
+   private static final Decimator NULL_DECIMATOR = new Decimator(-1, -1);
+   
+   /**
+    * A class transforming (and caching) feature's geometries to shapes
+    **/
+   private class RenderableFeature {
+      Object content;
+      private MapLayer layer;
+      private IdentityHashMap symbolizerAssociationHT = new IdentityHashMap(); // associate a value
+      private List geometries = new ArrayList();
+      private List shapes = new ArrayList();
+      private boolean clone;
+      private IdentityHashMap decimators = new IdentityHashMap();
+
+      
+		public RenderableFeature(MapLayer layer, boolean clone) {
+         this.layer = layer;
+			this.clone = clone;
+      }
+      
+      public void setFeature(Object feature) {
+         this.content = feature;
+         geometries.clear();
+         shapes.clear();
+      }
+      
+      public LiteShape2 getShape(Symbolizer symbolizer, AffineTransform at) throws FactoryException {
+         Geometry g = findGeometry(content, symbolizer); // pulls the geometry
+         
+         if ( g == null )
+            return null;
+         
+         SymbolizerAssociation sa = (SymbolizerAssociation) symbolizerAssociationHT
+               .get(symbolizer);
+			MathTransform2D crsTransform = null;
+			MathTransform2D atTransform = null;
+			MathTransform2D fullTransform = null;
+         if (sa == null) {
+            sa = new SymbolizerAssociation();
+				sa.crs = (findGeometryCS(layer, content, symbolizer));
+            try {
+					crsTransform = buildTransform(sa.crs, destinationCrs);
+					atTransform = (MathTransform2D) ProjectiveTransform.create(worldToScreenTransform);
+				    fullTransform = buildFullTransform(sa.crs, destinationCrs, at);
+            } catch (Exception e) {
+               // fall through
+               LOGGER.log(Level.WARNING, e.getLocalizedMessage(), e);
+            }
+				sa.xform = fullTransform;
+				sa.crsxform = crsTransform;
+				sa.axform = atTransform;
+				
+            symbolizerAssociationHT.put(symbolizer, sa);
+         }
+			
+         // some shapes may be too close to projection boundaries to
+         // get transformed, try to be lenient
+         try {
+             if (symbolizer instanceof PointSymbolizer) {
+                 // if the coordinate transformation will occurr in place on the coordinate sequence
+                    if(!clone && g.getFactory().getCoordinateSequenceFactory() instanceof LiteCoordinateSequenceFactory) {
+                        // if the symbolizer is a point symbolizer we first get the transformed
+                        // geometry to make sure the coordinates have been modified once, and then
+                        // compute the centroid in the screen space. This is a side effect of the
+                        // fact we're modifing the geometry coordinates directly, if we don't get
+                        // the reprojected and decimated geometry we risk of transforming it twice
+                        // when computing the centroid
+                        getTransformedShape(g, sa);
+                        return getTransformedShape(RendererUtilities.getCentroid(g), null);
+                    } else {
+                        return getTransformedShape(RendererUtilities.getCentroid(g), sa);
+                    }
+                } else {
+                    return getTransformedShape(g, sa);
+                }
+         } catch (TransformException te) {
+                                    LOGGER.log(Level.FINE, te.getLocalizedMessage(), te);
+            fireErrorEvent(te);
+            return null;
+         } catch (AssertionError ae) {
+                                    LOGGER.log(Level.FINE, ae.getLocalizedMessage(), ae);
+            fireErrorEvent(new RuntimeException(ae));
+            return null;
+         }
+      }
+      
+		private final LiteShape2 getTransformedShape(Geometry originalGeom, SymbolizerAssociation sa) throws TransformException,
+            FactoryException {
+            for (int i = 0; i < geometries.size(); i++) {
+					if(geometries.get(i) == originalGeom)
+                  return (LiteShape2) shapes.get(i);
+            }
+				
+				// we need to clone if the clone flag is high or if the coordinate sequence is not the one we asked for
+				Geometry geom = originalGeom;
+				if(clone || !(geom.getFactory().getCoordinateSequenceFactory() instanceof LiteCoordinateSequenceFactory)) {
+                    geom = LiteCoordinateSequence.cloneGeometry(geom);
+                }
+				
+				LiteShape2 shape;
+				if(projectionHandler != null && sa != null) {
+				    // first generalize and transform the geometry into the rendering CRS
+				    geom = projectionHandler.preProcess(sa.crs, geom);
+                    if(geom == null) {
+                        shape = null;
+                    } else {
+    				    // first generalize and transform the geometry into the rendering CRS
+    					Decimator d = getDecimator(sa.xform);
+    					d.decimateTransformGeneralize(geom, sa.crsxform);
+    					geom.geometryChanged();
+    					
+    					// then post process it					
+    					geom = projectionHandler.postProcess(geom);
+    					
+    					// apply the affine transform turning the coordinates into pixels
+    					d = new Decimator(-1, -1);
+    					d.decimateTransformGeneralize(geom, sa.axform);
+    					
+    					// wrap into a lite shape
+    					if(geom != null)
+    					    geom.geometryChanged();
+    					shape = new LiteShape2(geom, null, null, false, false);
+                    } 
+				} else {
+				    MathTransform2D xform = null;
+				    if(sa != null)
+				        xform = sa.xform;
+					shape = new LiteShape2(geom, xform, getDecimator(xform), false, false);
+				}
+				
+				// cache the result
+				geometries.add(originalGeom);
+            shapes.add(shape);
+            return shape;
+      }
+      
+      
+
+      /**
+       * @throws org.opengis.referencing.operation.NoninvertibleTransformException
+       */
+      private Decimator getDecimator(MathTransform2D mathTransform)
+            throws org.opengis.referencing.operation.NoninvertibleTransformException {
+          // returns a decimator that does nothing if the currently set generalization
+          // distance is zero (no generalization desired) or if the datastore has
+          // already done full generalization at the desired level
+            if (generalizationDistance == 0 || !inMemoryGeneralization)
+                return NULL_DECIMATOR;
+          
+         Decimator decimator = (Decimator) decimators.get(mathTransform);
+         if (decimator == null) {
+            if (mathTransform != null && !mathTransform.isIdentity())
+               decimator = new Decimator(mathTransform.inverse(), screenSize, generalizationDistance);
+            else
+               decimator = new Decimator(null, screenSize, generalizationDistance);
+
+            decimators.put(mathTransform, decimator);
+         }
+         return decimator;
+      }
+   }
+}