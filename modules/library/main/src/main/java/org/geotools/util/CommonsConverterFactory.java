--- conflicted
+++ resolved
@@ -1,511 +1,364 @@
-<<<<<<< local
-/*
- *    GeoTools - The Open Source Java GIS Toolkit
- *    http://geotools.org
- * 
- *    (C) 2002-2008, Open Source Geospatial Foundation (OSGeo)
- *
- *    This library is free software; you can redistribute it and/or
- *    modify it under the terms of the GNU Lesser General Public
- *    License as published by the Free Software Foundation;
- *    version 2.1 of the License.
- *
- *    This library is distributed in the hope that it will be useful,
- *    but WITHOUT ANY WARRANTY; without even the implied warranty of
- *    MERCHANTABILITY or FITNESS FOR A PARTICULAR PURPOSE.  See the GNU
- *    Lesser General Public License for more details.
- */
-package org.geotools.util;
-
-import java.math.BigInteger;
-import java.net.URI;
-import java.net.URISyntaxException;
-
-import org.apache.commons.beanutils.ConvertUtils;
-import org.apache.commons.beanutils.converters.BigDecimalConverter;
-import org.apache.commons.beanutils.converters.BigIntegerConverter;
-import org.apache.commons.beanutils.converters.BooleanConverter;
-import org.apache.commons.beanutils.converters.ByteConverter;
-import org.apache.commons.beanutils.converters.CharacterConverter;
-import org.apache.commons.beanutils.converters.DoubleConverter;
-import org.apache.commons.beanutils.converters.FloatConverter;
-import org.apache.commons.beanutils.converters.IntegerConverter;
-import org.apache.commons.beanutils.converters.LongConverter;
-import org.apache.commons.beanutils.converters.ShortConverter;
-import org.geotools.factory.Hints;
-
-/**
- * ConverterFactory based on the apache commons {@link org.apache.commons.beanutils.Converter}
- * interface.
- * 
- * @author Justin Deoliveira, The Open Planning Project
- * @since 2.4
- *
- * @source $URL: http://svn.osgeo.org/geotools/tags/2.6.5/modules/library/main/src/main/java/org/geotools/util/CommonsConverterFactory.java $
- */
-public class CommonsConverterFactory implements ConverterFactory {
-	
-	//some additional converters
-    
-    /**
-     * converts a string to a uri.
-     */
-	static org.apache.commons.beanutils.Converter uri = new org.apache.commons.beanutils.Converter() {
-		public Object convert( Class target, Object value ) {
-			String string = (String) value;
-			try {
-				return new URI( string );
-			} 
-			catch (URISyntaxException e) { } 
-		
-			return null;
-		}
-	};
-	/**
-	 * converts a string to a number when the target class == Number, does so 
-	 * by delegating to the other numeric converters
-	 */
-	static org.apache.commons.beanutils.Converter number = new org.apache.commons.beanutils.Converter() {
-	    public Object convert(Class type, Object value) {
-	        String string = (String) value;
-	        Number parsed = null;
-	        try {
-	            //first try integer
-	            parsed = (Number) new IntegerConverter().convert(Integer.class, string);
-	        }
-	        catch(Exception e) {}
-	        
-	        if ( parsed == null ) {
-	            //try double
-	            parsed = (Number) new DoubleConverter().convert(Double.class,string);
-	        }
-	        
-	        return parsed;
-	    };
-	};
-	
-	static {
-	    ConvertUtils.register( uri, URI.class );
-		ConvertUtils.register( number, Number.class );
-		
-		//make sure numeric converters do not use default value
-		ConvertUtils.register( new ByteConverter(null), Byte.class );
-		ConvertUtils.register( new ShortConverter(null), Short.class );
-		ConvertUtils.register( new IntegerConverter(null), Integer.class );
-		ConvertUtils.register( new LongConverter(null), Long.class );
-		ConvertUtils.register( new BigIntegerConverter(null), BigInteger.class );
-		ConvertUtils.register( new FloatConverter(null), Float.class );
-		ConvertUtils.register( new DoubleConverter(null), Double.class );
-		ConvertUtils.register( new BigDecimalConverter(null), BigDecimalConverter.class );
-		
-		ConvertUtils.register( new BooleanConverter(null), Boolean.class );
-		ConvertUtils.register( new CharacterConverter(null), Character.class );
-	}
-	
-	
-	/**
-	 * Delegates to {@link ConvertUtils#lookup(java.lang.Class)} to create a 
-	 * converter instance.
-	 * 
-	 * @see ConverterFactory#createConverter(Class, Class, Hints). 
-	 */
-	public Converter createConverter(Class source, Class target, Hints hints) {
-		//only do strings
-		if ( source.equals( String.class ) ) {
-			org.apache.commons.beanutils.Converter converter = ConvertUtils.lookup( target );
-			if ( converter != null ) {
-				return new CommonsConverterWrapper( converter );
-			}
-		}
-		
-		return null;
-	}
-
-	/**
-	 * Decorates a beanutils converter in a geotools converter.
-	 * 
-	 * @author Justin Deoliveira, The Open Planning Project
-	 *
-	 */
-	static class CommonsConverterWrapper implements Converter {
-
-		org.apache.commons.beanutils.Converter delegate;
-		
-		public CommonsConverterWrapper( org.apache.commons.beanutils.Converter delegate ) {
-			this.delegate = delegate;
-		}
-		
-		public Object convert(Object source, Class target) throws Exception {
-			return delegate.convert( target, source );
-		}
-		
-	}
-	
-	
-}
-=======
-/*
- *    GeoTools - The Open Source Java GIS Toolkit
- *    http://geotools.org
- * 
- *    (C) 2002-2008, Open Source Geospatial Foundation (OSGeo)
- *
- *    This library is free software; you can redistribute it and/or
- *    modify it under the terms of the GNU Lesser General Public
- *    License as published by the Free Software Foundation;
- *    version 2.1 of the License.
- *
- *    This library is distributed in the hope that it will be useful,
- *    but WITHOUT ANY WARRANTY; without even the implied warranty of
- *    MERCHANTABILITY or FITNESS FOR A PARTICULAR PURPOSE.  See the GNU
- *    Lesser General Public License for more details.
- */
-package org.geotools.util;
-
-import java.io.File;
-import java.math.BigDecimal;
-import java.math.BigInteger;
-import java.net.URI;
-import java.net.URISyntaxException;
-import java.net.URL;
-import java.text.DateFormat;
-import java.text.SimpleDateFormat;
-import java.util.Date;
-import java.util.HashMap;
-
-import org.geotools.factory.Hints;
-
-/**
- * Convert String to common scalar values.
- * <p>
- * Formally this class made use of the apache commons {@link org.apache.commons.beanutils.Converter}
- * interface.
- * 
- * @author Justin Deoliveira, The Open Planning Project
- * @since 2.4
- * @version 2.7
- *
- * @source $URL: http://svn.osgeo.org/geotools/tags/8.0-M1/modules/library/main/src/main/java/org/geotools/util/CommonsConverterFactory.java $
- */
-public class CommonsConverterFactory implements ConverterFactory {
-	
-    // some additional converters
-    /**
-     * converts a string to a uri.
-     */
-    static class URIConverter implements Converter {
-        public <T> T convert(Object source, Class<T> target) throws Exception {
-            if( source == null ) return null;
-            String string = (String) source;
-            try {
-                    URI uri = new URI( string );
-                    return target.cast( uri );
-            } 
-            catch (URISyntaxException e) { } 
-            return null;
-        }
-    }
-    static class NumberConverter implements Converter {
-        public <T> T convert(Object source, Class<T> target) throws Exception {
-            if( source == null ) return null;
-            String string = (String) source;
-            Number parsed = null;
-            try { //first try integer
-                parsed = (Number) new IntegerConverter().convert(string,Integer.class);
-            }
-            catch(Exception e) {}            
-            if ( parsed == null ) { //try double
-                parsed = (Number) new DoubleConverter().convert(string,Double.class);
-            }            
-            return target.cast(parsed);
-        }
-    }
-    static class ByteConverter implements Converter {
-        public <T> T convert(Object source, Class<T> target) throws Exception {
-            if( source == null ) return null;
-            String string = (String) source;
-            try {
-                Byte parsed = new Byte(string);
-                return target.cast(parsed);
-            } catch (Exception e) {
-                return null;
-            }
-        }
-    }
-    static class ShortConverter implements Converter {
-        public <T> T convert(Object source, Class<T> target) throws Exception {
-            if( source == null ) return null;
-            String string = (String) source;
-            try {
-                Short parsed = new Short(string);
-                return target.cast(parsed);
-            } catch (Exception e) {
-                return null;
-            }
-        }
-    }
-    static class IntegerConverter implements Converter {
-        public <T> T convert(Object source, Class<T> target) throws Exception {
-            if( source == null ) return null;
-            String string = (String) source;
-            try {
-                Integer parsed = new Integer(string);
-                return target.cast(parsed);
-            } catch (Exception e) {
-                return null;
-            }
-        }
-    }
-    static class LongConverter implements Converter {
-        public <T> T convert(Object source, Class<T> target) throws Exception {
-            if( source == null ) return null;
-            String string = (String) source;
-            try {
-                Long parsed = new Long(string);
-                return target.cast(parsed);
-            } catch (Exception e) {
-                return null;
-            }
-        }
-    }
-    static class BigIntegerConverter implements Converter {
-        public <T> T convert(Object source, Class<T> target) throws Exception {
-            if( source == null ) return null;
-            String string = (String) source;
-            try {
-                BigInteger parsed = new BigInteger(string);
-                return target.cast(parsed);
-            } catch (Exception e) {
-                return null;
-            }
-        }
-    }
-    static class FloatConverter implements Converter {
-        public <T> T convert(Object source, Class<T> target) throws Exception {
-            if( source == null ) return null;
-            String string = (String) source;
-            try {
-                Float parsed = new Float(string);
-                return target.cast(parsed);
-            } catch (Exception e) {
-                return null;
-            }
-        }
-    }
-    static class DoubleConverter implements Converter {
-        public <T> T convert(Object source, Class<T> target) throws Exception {
-            if( source == null ) return null;
-            String string = (String) source;
-            try {
-                Double parsed = new Double(string);
-                return target.cast(parsed);
-            } catch (Exception e) {
-                return null;
-            }
-        }
-    }
-    static class BigDecimalConverter implements Converter {
-        public <T> T convert(Object source, Class<T> target) throws Exception {
-            if( source == null ) return null;
-            String string = (String) source;
-            try {
-                BigDecimal parsed = new BigDecimal(string);
-                return target.cast(parsed);
-            } catch (Exception e) {
-                return null;
-            }
-        }
-    }
-    static class BooleanConverter implements Converter {
-//        static final Set<String> YES = new HashSet<String>(
-//                Arrays.asList(new String[]{"YES","Y","TRUE","ON","1"}) );
-//        static final Set<String> NO = new HashSet<String>(
-//                Arrays.asList(new String[]{"NO","N","FALSE","OFF","0"}) );
-        
-        public <T> T convert(Object source, Class<T> target) throws Exception {
-            if( source == null ) return null;
-            String string = (String) source;
-//            string = string.toUpperCase();
-//            if( YES.contains(string) ){
-//                return target.cast( Boolean.TRUE );
-//            }
-//            else if( NO.contains(string)){
-//                return target.cast( Boolean.FALSE );
-//            }
-//            else {
-//                return null;
-//            }
-            if (string.equalsIgnoreCase("yes") ||
-                string.equalsIgnoreCase("y") ||
-                string.equalsIgnoreCase("true") ||
-                string.equalsIgnoreCase("on") ||
-                string.equalsIgnoreCase("1")) {
-                return target.cast(Boolean.TRUE);
-            } else if (string.equalsIgnoreCase("no") ||
-                       string.equalsIgnoreCase("n") ||
-                       string.equalsIgnoreCase("false") ||
-                       string.equalsIgnoreCase("off") ||
-                       string.equalsIgnoreCase("0")) {
-                return target.cast(Boolean.FALSE);
-            } else {
-                return null;
-            }
-        }
-    }
-    static class CharacterConverter implements Converter {
-        public <T> T convert(Object source, Class<T> target) throws Exception {
-            if( source == null ) return null;
-            String string = (String) source;
-            if( string.length() > 0 ){
-                return target.cast( string.charAt(0) );
-            }
-            return null;
-        }
-    }
-    
-    static class DateConverter implements Converter {
-        private static SimpleDateFormat format1 = new SimpleDateFormat( "yyyy-MM-dd HH:mm:ss.S a" );
-        private static SimpleDateFormat format2 = new SimpleDateFormat( "yyyy-MM-dd HH:mm:ssa" );
-        
-        public <T> T convert(Object source, Class<T> target) throws Exception {
-            if( source == null ) return null;
-            String string = (String) source;
-            
-            try {
-                Date parsed = format1.parse(string);
-                return target.cast( parsed );
-            }
-            catch( Exception ignore){
-            }
-            try {
-                Date parsed = format2.parse(string);
-                return target.cast( parsed );
-            }
-            catch( Exception ignore){
-            }
-            return null;
-        }
-    }
-    
-    static class URLConverter implements Converter {
-        public <T> T convert(Object source, Class<T> target) throws Exception {
-            if( source == null ) return null;
-            String string = (String) source;
-            try {
-                URL parsed = new URL( string );
-                return target.cast(parsed);
-            } catch (Exception e) {
-                return null;
-            }
-        }
-    }
-    
-    static class SQLDateConverter implements Converter {
-        public <T> T convert(Object source, Class<T> target) throws Exception {
-            if( source == null ) return null;
-            String string = (String) source;
-            try {
-                java.sql.Date parsed = java.sql.Date.valueOf(string);
-                return target.cast(parsed);
-            } catch (Exception e) {
-                return null;
-            }
-        }
-    }
-    
-    static class SQLTimeConverter implements Converter {
-        public <T> T convert(Object source, Class<T> target) throws Exception {
-            if( source == null ) return null;
-            String string = (String) source;
-            try {
-                java.sql.Time parsed = java.sql.Time.valueOf(string);
-                return target.cast(parsed);
-            } catch (Exception e) {
-                return null;
-            }
-        }
-    }
-    static class SQLTimestampConverter implements Converter {
-        public <T> T convert(Object source, Class<T> target) throws Exception {
-            if( source == null ) return null;
-            String string = (String) source;
-            try {
-                java.sql.Timestamp parsed = java.sql.Timestamp.valueOf(string);
-                return target.cast(parsed);
-            } catch (Exception e) {
-                return null;
-            }
-        }
-    }
-    static class FileConverter implements Converter {
-        public <T> T convert(Object source, Class<T> target) throws Exception {
-            if( source == null ) return null;
-            String string = (String) source;
-            try {
-                File parsed = new File(string);
-                return target.cast(parsed);
-            } catch (Exception e) {
-                return null;
-            }
-        }
-    }
-    /**
-     * No need for FastHashMap - we are only registering during construction
-     */
-    private static HashMap<Class<?>, Converter> register = new HashMap<Class<?>, Converter>();
-    static {
-        register.put(URI.class, new URIConverter());
-        register.put(Number.class, new NumberConverter());
-
-        // make sure numeric converters do not use default value
-        register.put(Byte.class, new ByteConverter());
-        register.put(Byte.TYPE, new ByteConverter());
-        register.put(Short.class, new ShortConverter());
-        register.put(Short.TYPE, new ShortConverter());
-        register.put(Integer.class, new IntegerConverter());
-        register.put(Integer.TYPE, new IntegerConverter());
-        register.put(Long.class, new LongConverter());
-        register.put(Long.TYPE, new LongConverter());
-        register.put(BigInteger.class, new BigIntegerConverter());
-        register.put(Float.class, new FloatConverter());
-        register.put(Float.TYPE, new FloatConverter());
-        register.put(Double.class, new DoubleConverter());
-        register.put(Double.TYPE, new DoubleConverter());
-        register.put(BigDecimalConverter.class, new BigDecimalConverter());
-        register.put(Boolean.class, new BooleanConverter());
-        register.put(Boolean.TYPE, new BooleanConverter());
-        register.put(Character.class, new CharacterConverter());
-        register.put(Character.TYPE, new CharacterConverter());
-        
-        // the follow was required to pass tests
-        // (they were not registered explicitly)
-        // java.lang.Class</li>
-        register.put( File.class, new FileConverter() );
-        register.put( URL.class, new URLConverter() );
-        register.put(java.sql.Date.class, new SQLDateConverter() );
-        register.put(java.sql.Time.class, new SQLTimeConverter() );
-        register.put(java.sql.Timestamp.class, new SQLTimestampConverter() );
-        
-        register.put(Date.class, new DateConverter() );
-
-    }
-	
-	
-	/**
-	 * Delegates to {@link ConvertUtils#lookup(java.lang.Class)} to create a 
-	 * converter instance.
-	 * 
-	 * @see ConverterFactory#createConverter(Class, Class, Hints). 
-	 */
-	public Converter createConverter(Class<?> source, Class<?> target, Hints hints) {
-		if ( source == null || !source.equals( String.class ) ) {
-		    return null; // only do strings
-		}
-		Converter converter = register.get(target);
-		if( converter != null ){
-		    return converter;
-		}
-		return null;
-	}
-}
->>>>>>> other+/*
+ *    GeoTools - The Open Source Java GIS Toolkit
+ *    http://geotools.org
+ * 
+ *    (C) 2002-2008, Open Source Geospatial Foundation (OSGeo)
+ *
+ *    This library is free software; you can redistribute it and/or
+ *    modify it under the terms of the GNU Lesser General Public
+ *    License as published by the Free Software Foundation;
+ *    version 2.1 of the License.
+ *
+ *    This library is distributed in the hope that it will be useful,
+ *    but WITHOUT ANY WARRANTY; without even the implied warranty of
+ *    MERCHANTABILITY or FITNESS FOR A PARTICULAR PURPOSE.  See the GNU
+ *    Lesser General Public License for more details.
+ */
+package org.geotools.util;
+
+import java.io.File;
+import java.math.BigDecimal;
+import java.math.BigInteger;
+import java.net.URI;
+import java.net.URISyntaxException;
+import java.net.URL;
+import java.text.DateFormat;
+import java.text.SimpleDateFormat;
+import java.util.Date;
+import java.util.HashMap;
+
+import org.geotools.factory.Hints;
+
+/**
+ * Convert String to common scalar values.
+ * <p>
+ * Formally this class made use of the apache commons {@link org.apache.commons.beanutils.Converter}
+ * interface.
+ * 
+ * @author Justin Deoliveira, The Open Planning Project
+ * @since 2.4
+ * @version 2.7
+ *
+ * @source $URL: http://svn.osgeo.org/geotools/tags/8.0-M1/modules/library/main/src/main/java/org/geotools/util/CommonsConverterFactory.java $
+ */
+public class CommonsConverterFactory implements ConverterFactory {
+	
+    // some additional converters
+    /**
+     * converts a string to a uri.
+     */
+    static class URIConverter implements Converter {
+        public <T> T convert(Object source, Class<T> target) throws Exception {
+            if( source == null ) return null;
+            String string = (String) source;
+            try {
+                    URI uri = new URI( string );
+                    return target.cast( uri );
+            } 
+            catch (URISyntaxException e) { } 
+            return null;
+        }
+    }
+    static class NumberConverter implements Converter {
+        public <T> T convert(Object source, Class<T> target) throws Exception {
+            if( source == null ) return null;
+            String string = (String) source;
+            Number parsed = null;
+            try { //first try integer
+                parsed = (Number) new IntegerConverter().convert(string,Integer.class);
+            }
+            catch(Exception e) {}            
+            if ( parsed == null ) { //try double
+                parsed = (Number) new DoubleConverter().convert(string,Double.class);
+            }            
+            return target.cast(parsed);
+        }
+    }
+    static class ByteConverter implements Converter {
+        public <T> T convert(Object source, Class<T> target) throws Exception {
+            if( source == null ) return null;
+            String string = (String) source;
+            try {
+                Byte parsed = new Byte(string);
+                return target.cast(parsed);
+            } catch (Exception e) {
+                return null;
+            }
+        }
+    }
+    static class ShortConverter implements Converter {
+        public <T> T convert(Object source, Class<T> target) throws Exception {
+            if( source == null ) return null;
+            String string = (String) source;
+            try {
+                Short parsed = new Short(string);
+                return target.cast(parsed);
+            } catch (Exception e) {
+                return null;
+            }
+        }
+    }
+    static class IntegerConverter implements Converter {
+        public <T> T convert(Object source, Class<T> target) throws Exception {
+            if( source == null ) return null;
+            String string = (String) source;
+            try {
+                Integer parsed = new Integer(string);
+                return target.cast(parsed);
+            } catch (Exception e) {
+                return null;
+            }
+        }
+    }
+    static class LongConverter implements Converter {
+        public <T> T convert(Object source, Class<T> target) throws Exception {
+            if( source == null ) return null;
+            String string = (String) source;
+            try {
+                Long parsed = new Long(string);
+                return target.cast(parsed);
+            } catch (Exception e) {
+                return null;
+            }
+        }
+    }
+    static class BigIntegerConverter implements Converter {
+        public <T> T convert(Object source, Class<T> target) throws Exception {
+            if( source == null ) return null;
+            String string = (String) source;
+            try {
+                BigInteger parsed = new BigInteger(string);
+                return target.cast(parsed);
+            } catch (Exception e) {
+                return null;
+            }
+        }
+    }
+    static class FloatConverter implements Converter {
+        public <T> T convert(Object source, Class<T> target) throws Exception {
+            if( source == null ) return null;
+            String string = (String) source;
+            try {
+                Float parsed = new Float(string);
+                return target.cast(parsed);
+            } catch (Exception e) {
+                return null;
+            }
+        }
+    }
+    static class DoubleConverter implements Converter {
+        public <T> T convert(Object source, Class<T> target) throws Exception {
+            if( source == null ) return null;
+            String string = (String) source;
+            try {
+                Double parsed = new Double(string);
+                return target.cast(parsed);
+            } catch (Exception e) {
+                return null;
+            }
+        }
+    }
+    static class BigDecimalConverter implements Converter {
+        public <T> T convert(Object source, Class<T> target) throws Exception {
+            if( source == null ) return null;
+            String string = (String) source;
+            try {
+                BigDecimal parsed = new BigDecimal(string);
+                return target.cast(parsed);
+            } catch (Exception e) {
+                return null;
+            }
+        }
+    }
+    static class BooleanConverter implements Converter {
+//        static final Set<String> YES = new HashSet<String>(
+//                Arrays.asList(new String[]{"YES","Y","TRUE","ON","1"}) );
+//        static final Set<String> NO = new HashSet<String>(
+//                Arrays.asList(new String[]{"NO","N","FALSE","OFF","0"}) );
+        
+        public <T> T convert(Object source, Class<T> target) throws Exception {
+            if( source == null ) return null;
+            String string = (String) source;
+//            string = string.toUpperCase();
+//            if( YES.contains(string) ){
+//                return target.cast( Boolean.TRUE );
+//            }
+//            else if( NO.contains(string)){
+//                return target.cast( Boolean.FALSE );
+//            }
+//            else {
+//                return null;
+//            }
+            if (string.equalsIgnoreCase("yes") ||
+                string.equalsIgnoreCase("y") ||
+                string.equalsIgnoreCase("true") ||
+                string.equalsIgnoreCase("on") ||
+                string.equalsIgnoreCase("1")) {
+                return target.cast(Boolean.TRUE);
+            } else if (string.equalsIgnoreCase("no") ||
+                       string.equalsIgnoreCase("n") ||
+                       string.equalsIgnoreCase("false") ||
+                       string.equalsIgnoreCase("off") ||
+                       string.equalsIgnoreCase("0")) {
+                return target.cast(Boolean.FALSE);
+            } else {
+                return null;
+            }
+        }
+    }
+    static class CharacterConverter implements Converter {
+        public <T> T convert(Object source, Class<T> target) throws Exception {
+            if( source == null ) return null;
+            String string = (String) source;
+            if( string.length() > 0 ){
+                return target.cast( string.charAt(0) );
+            }
+            return null;
+        }
+    }
+    
+    static class DateConverter implements Converter {
+        private static SimpleDateFormat format1 = new SimpleDateFormat( "yyyy-MM-dd HH:mm:ss.S a" );
+        private static SimpleDateFormat format2 = new SimpleDateFormat( "yyyy-MM-dd HH:mm:ssa" );
+        
+        public <T> T convert(Object source, Class<T> target) throws Exception {
+            if( source == null ) return null;
+            String string = (String) source;
+            
+            try {
+                Date parsed = format1.parse(string);
+                return target.cast( parsed );
+            }
+            catch( Exception ignore){
+            }
+            try {
+                Date parsed = format2.parse(string);
+                return target.cast( parsed );
+            }
+            catch( Exception ignore){
+            }
+            return null;
+        }
+    }
+    
+    static class URLConverter implements Converter {
+        public <T> T convert(Object source, Class<T> target) throws Exception {
+            if( source == null ) return null;
+            String string = (String) source;
+            try {
+                URL parsed = new URL( string );
+                return target.cast(parsed);
+            } catch (Exception e) {
+                return null;
+            }
+        }
+    }
+    
+    static class SQLDateConverter implements Converter {
+        public <T> T convert(Object source, Class<T> target) throws Exception {
+            if( source == null ) return null;
+            String string = (String) source;
+            try {
+                java.sql.Date parsed = java.sql.Date.valueOf(string);
+                return target.cast(parsed);
+            } catch (Exception e) {
+                return null;
+            }
+        }
+    }
+    
+    static class SQLTimeConverter implements Converter {
+        public <T> T convert(Object source, Class<T> target) throws Exception {
+            if( source == null ) return null;
+            String string = (String) source;
+            try {
+                java.sql.Time parsed = java.sql.Time.valueOf(string);
+                return target.cast(parsed);
+            } catch (Exception e) {
+                return null;
+            }
+        }
+    }
+    static class SQLTimestampConverter implements Converter {
+        public <T> T convert(Object source, Class<T> target) throws Exception {
+            if( source == null ) return null;
+            String string = (String) source;
+            try {
+                java.sql.Timestamp parsed = java.sql.Timestamp.valueOf(string);
+                return target.cast(parsed);
+            } catch (Exception e) {
+                return null;
+            }
+        }
+    }
+    static class FileConverter implements Converter {
+        public <T> T convert(Object source, Class<T> target) throws Exception {
+            if( source == null ) return null;
+            String string = (String) source;
+            try {
+                File parsed = new File(string);
+                return target.cast(parsed);
+            } catch (Exception e) {
+                return null;
+            }
+        }
+    }
+    /**
+     * No need for FastHashMap - we are only registering during construction
+     */
+    private static HashMap<Class<?>, Converter> register = new HashMap<Class<?>, Converter>();
+    static {
+        register.put(URI.class, new URIConverter());
+        register.put(Number.class, new NumberConverter());
+
+        // make sure numeric converters do not use default value
+        register.put(Byte.class, new ByteConverter());
+        register.put(Byte.TYPE, new ByteConverter());
+        register.put(Short.class, new ShortConverter());
+        register.put(Short.TYPE, new ShortConverter());
+        register.put(Integer.class, new IntegerConverter());
+        register.put(Integer.TYPE, new IntegerConverter());
+        register.put(Long.class, new LongConverter());
+        register.put(Long.TYPE, new LongConverter());
+        register.put(BigInteger.class, new BigIntegerConverter());
+        register.put(Float.class, new FloatConverter());
+        register.put(Float.TYPE, new FloatConverter());
+        register.put(Double.class, new DoubleConverter());
+        register.put(Double.TYPE, new DoubleConverter());
+        register.put(BigDecimalConverter.class, new BigDecimalConverter());
+        register.put(Boolean.class, new BooleanConverter());
+        register.put(Boolean.TYPE, new BooleanConverter());
+        register.put(Character.class, new CharacterConverter());
+        register.put(Character.TYPE, new CharacterConverter());
+        
+        // the follow was required to pass tests
+        // (they were not registered explicitly)
+        // java.lang.Class</li>
+        register.put( File.class, new FileConverter() );
+        register.put( URL.class, new URLConverter() );
+        register.put(java.sql.Date.class, new SQLDateConverter() );
+        register.put(java.sql.Time.class, new SQLTimeConverter() );
+        register.put(java.sql.Timestamp.class, new SQLTimestampConverter() );
+        
+        register.put(Date.class, new DateConverter() );
+
+    }
+	
+	
+	/**
+	 * Delegates to {@link ConvertUtils#lookup(java.lang.Class)} to create a 
+	 * converter instance.
+	 * 
+	 * @see ConverterFactory#createConverter(Class, Class, Hints). 
+	 */
+	public Converter createConverter(Class<?> source, Class<?> target, Hints hints) {
+		if ( source == null || !source.equals( String.class ) ) {
+		    return null; // only do strings
+		}
+		Converter converter = register.get(target);
+		if( converter != null ){
+		    return converter;
+		}
+		return null;
+	}
+}