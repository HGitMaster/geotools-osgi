<<<<<<< local
/*
 *    GeoTools - The Open Source Java GIS Toolkit
 *    http://geotools.org
 * 
 *    (C) 2002-2008, Open Source Geospatial Foundation (OSGeo)
 *
 *    This library is free software; you can redistribute it and/or
 *    modify it under the terms of the GNU Lesser General Public
 *    License as published by the Free Software Foundation;
 *    version 2.1 of the License.
 *
 *    This library is distributed in the hope that it will be useful,
 *    but WITHOUT ANY WARRANTY; without even the implied warranty of
 *    MERCHANTABILITY or FITNESS FOR A PARTICULAR PURPOSE.  See the GNU
 *    Lesser General Public License for more details.
 */
package org.geotools.util;

import java.io.File;
import java.net.MalformedURLException;
import java.net.URI;
import java.net.URISyntaxException;
import java.net.URL;

import org.geotools.factory.Hints;

/**
 * Converter factory which can convert between URL,URI, and String.
 * <p>
 * Handles the following conversions:
 * <ul>
 *   <li>String -> URL
 *   <li>String -> URI
 *   <li>URL -> URI
 *   <li>URI -> URL
 * </ul>
 * </p>
 *
 * @author Justin Deoliveira, OpenGEO
 * @since 2.5
 *
 * @source $URL: http://svn.osgeo.org/geotools/tags/2.6.5/modules/library/main/src/main/java/org/geotools/util/URConverterFactory.java $
 */
public class URConverterFactory implements ConverterFactory {

    public static final Converter StringToURL = new Converter() {
        public <T> T convert(Object source, Class<T> target) throws Exception {
            String s = (String) source;
            try {
                return (T) new URL( s );
            }
            catch( MalformedURLException e1 ) {
                File f = new File( s );
                try {
                    return (T) f.toURI().toURL();
                }
                catch( MalformedURLException e2 ) {}
            }

            return null;

        }
    };
    
    public static final Converter StringToURI = new Converter() {

        public <T> T convert(Object source, Class<T> target) throws Exception {
            String s = (String) source;
            try {
                return (T) new URI( s );
            }
            catch( URISyntaxException e1 ) {
                File f = new File( s );
                try {
                    return (T) f.toURI();
                }
                catch( Exception e2 ) {}
            }

            return null;
        }
        
    };
    
    public static final Converter URLToURI = new Converter() {

        public <T> T convert(Object source, Class<T> target) throws Exception {
            URL url = (URL) source;
            return (T) url.toURI();
        }
    };
    
    public static final Converter URIToURL = new Converter() {
      
        public <T> T convert(Object source, Class<T> target) throws Exception {
            URI uri = (URI) source;
            return (T) uri.toURL();
        }
    };
    
    public Converter createConverter(Class<?> source, Class<?> target,
            Hints hints) {
        if ( String.class.equals( source ) ) {
            if ( URL.class.equals( target ) ) {
                return StringToURL;
            }
            if ( URI.class.equals( target ) ) {
                return StringToURI;
            }
        }
        
        if ( URL.class.equals( source ) && URI.class.equals( target ) ) {
            return URLToURI;
        }
        if ( URI.class.equals( source ) && URL.class.equals( target ) ) {
            return URIToURL;
        }
        
        return null;
    }

}
=======
/*
 *    GeoTools - The Open Source Java GIS Toolkit
 *    http://geotools.org
 * 
 *    (C) 2002-2008, Open Source Geospatial Foundation (OSGeo)
 *
 *    This library is free software; you can redistribute it and/or
 *    modify it under the terms of the GNU Lesser General Public
 *    License as published by the Free Software Foundation;
 *    version 2.1 of the License.
 *
 *    This library is distributed in the hope that it will be useful,
 *    but WITHOUT ANY WARRANTY; without even the implied warranty of
 *    MERCHANTABILITY or FITNESS FOR A PARTICULAR PURPOSE.  See the GNU
 *    Lesser General Public License for more details.
 */
package org.geotools.util;

import java.io.File;
import java.net.MalformedURLException;
import java.net.URI;
import java.net.URISyntaxException;
import java.net.URL;

import org.geotools.factory.Hints;

/**
 * Converter factory which can convert between URL,URI, and String.
 * <p>
 * Handles the following conversions:
 * <ul>
 *   <li>String -> URL
 *   <li>String -> URI
 *   <li>URL -> URI
 *   <li>URI -> URL
 * </ul>
 * </p>
 *
 * @author Justin Deoliveira, OpenGEO
 * @since 2.5
 *
 *
 * @source $URL: http://svn.osgeo.org/geotools/tags/8.0-M1/modules/library/main/src/main/java/org/geotools/util/URConverterFactory.java $
 */
public class URConverterFactory implements ConverterFactory {

    public static final Converter StringToURL = new Converter() {
        public <T> T convert(Object source, Class<T> target) throws Exception {
            String s = (String) source;
            try {
                return (T) new URL( s );
            }
            catch( MalformedURLException e1 ) {
                File f = new File( s );
                try {
                    return (T) f.toURI().toURL();
                }
                catch( MalformedURLException e2 ) {}
            }

            return null;

        }
    };
    
    public static final Converter StringToURI = new Converter() {

        public <T> T convert(Object source, Class<T> target) throws Exception {
            String s = (String) source;
            try {
                return (T) new URI( s );
            }
            catch( URISyntaxException e1 ) {
                File f = new File( s );
                try {
                    return (T) f.toURI();
                }
                catch( Exception e2 ) {}
            }

            return null;
        }
        
    };
    
    public static final Converter URLToURI = new Converter() {

        public <T> T convert(Object source, Class<T> target) throws Exception {
            URL url = (URL) source;
            return (T) url.toURI();
        }
    };
    
    public static final Converter URIToURL = new Converter() {
      
        public <T> T convert(Object source, Class<T> target) throws Exception {
            URI uri = (URI) source;
            return (T) uri.toURL();
        }
    };
    
    public Converter createConverter(Class<?> source, Class<?> target,
            Hints hints) {
        if ( String.class.equals( source ) ) {
            if ( URL.class.equals( target ) ) {
                return StringToURL;
            }
            if ( URI.class.equals( target ) ) {
                return StringToURI;
            }
        }
        
        if ( URL.class.equals( source ) && URI.class.equals( target ) ) {
            return URLToURI;
        }
        if ( URI.class.equals( source ) && URL.class.equals( target ) ) {
            return URIToURL;
        }
        
        return null;
    }

}
>>>>>>> other<|MERGE_RESOLUTION|>--- conflicted
+++ resolved
@@ -1,248 +1,123 @@
-<<<<<<< local
-/*
- *    GeoTools - The Open Source Java GIS Toolkit
- *    http://geotools.org
- * 
- *    (C) 2002-2008, Open Source Geospatial Foundation (OSGeo)
- *
- *    This library is free software; you can redistribute it and/or
- *    modify it under the terms of the GNU Lesser General Public
- *    License as published by the Free Software Foundation;
- *    version 2.1 of the License.
- *
- *    This library is distributed in the hope that it will be useful,
- *    but WITHOUT ANY WARRANTY; without even the implied warranty of
- *    MERCHANTABILITY or FITNESS FOR A PARTICULAR PURPOSE.  See the GNU
- *    Lesser General Public License for more details.
- */
-package org.geotools.util;
-
-import java.io.File;
-import java.net.MalformedURLException;
-import java.net.URI;
-import java.net.URISyntaxException;
-import java.net.URL;
-
-import org.geotools.factory.Hints;
-
-/**
- * Converter factory which can convert between URL,URI, and String.
- * <p>
- * Handles the following conversions:
- * <ul>
- *   <li>String -> URL
- *   <li>String -> URI
- *   <li>URL -> URI
- *   <li>URI -> URL
- * </ul>
- * </p>
- *
- * @author Justin Deoliveira, OpenGEO
- * @since 2.5
- *
- * @source $URL: http://svn.osgeo.org/geotools/tags/2.6.5/modules/library/main/src/main/java/org/geotools/util/URConverterFactory.java $
- */
-public class URConverterFactory implements ConverterFactory {
-
-    public static final Converter StringToURL = new Converter() {
-        public <T> T convert(Object source, Class<T> target) throws Exception {
-            String s = (String) source;
-            try {
-                return (T) new URL( s );
-            }
-            catch( MalformedURLException e1 ) {
-                File f = new File( s );
-                try {
-                    return (T) f.toURI().toURL();
-                }
-                catch( MalformedURLException e2 ) {}
-            }
-
-            return null;
-
-        }
-    };
-    
-    public static final Converter StringToURI = new Converter() {
-
-        public <T> T convert(Object source, Class<T> target) throws Exception {
-            String s = (String) source;
-            try {
-                return (T) new URI( s );
-            }
-            catch( URISyntaxException e1 ) {
-                File f = new File( s );
-                try {
-                    return (T) f.toURI();
-                }
-                catch( Exception e2 ) {}
-            }
-
-            return null;
-        }
-        
-    };
-    
-    public static final Converter URLToURI = new Converter() {
-
-        public <T> T convert(Object source, Class<T> target) throws Exception {
-            URL url = (URL) source;
-            return (T) url.toURI();
-        }
-    };
-    
-    public static final Converter URIToURL = new Converter() {
-      
-        public <T> T convert(Object source, Class<T> target) throws Exception {
-            URI uri = (URI) source;
-            return (T) uri.toURL();
-        }
-    };
-    
-    public Converter createConverter(Class<?> source, Class<?> target,
-            Hints hints) {
-        if ( String.class.equals( source ) ) {
-            if ( URL.class.equals( target ) ) {
-                return StringToURL;
-            }
-            if ( URI.class.equals( target ) ) {
-                return StringToURI;
-            }
-        }
-        
-        if ( URL.class.equals( source ) && URI.class.equals( target ) ) {
-            return URLToURI;
-        }
-        if ( URI.class.equals( source ) && URL.class.equals( target ) ) {
-            return URIToURL;
-        }
-        
-        return null;
-    }
-
-}
-=======
-/*
- *    GeoTools - The Open Source Java GIS Toolkit
- *    http://geotools.org
- * 
- *    (C) 2002-2008, Open Source Geospatial Foundation (OSGeo)
- *
- *    This library is free software; you can redistribute it and/or
- *    modify it under the terms of the GNU Lesser General Public
- *    License as published by the Free Software Foundation;
- *    version 2.1 of the License.
- *
- *    This library is distributed in the hope that it will be useful,
- *    but WITHOUT ANY WARRANTY; without even the implied warranty of
- *    MERCHANTABILITY or FITNESS FOR A PARTICULAR PURPOSE.  See the GNU
- *    Lesser General Public License for more details.
- */
-package org.geotools.util;
-
-import java.io.File;
-import java.net.MalformedURLException;
-import java.net.URI;
-import java.net.URISyntaxException;
-import java.net.URL;
-
-import org.geotools.factory.Hints;
-
-/**
- * Converter factory which can convert between URL,URI, and String.
- * <p>
- * Handles the following conversions:
- * <ul>
- *   <li>String -> URL
- *   <li>String -> URI
- *   <li>URL -> URI
- *   <li>URI -> URL
- * </ul>
- * </p>
- *
- * @author Justin Deoliveira, OpenGEO
- * @since 2.5
- *
- *
- * @source $URL: http://svn.osgeo.org/geotools/tags/8.0-M1/modules/library/main/src/main/java/org/geotools/util/URConverterFactory.java $
- */
-public class URConverterFactory implements ConverterFactory {
-
-    public static final Converter StringToURL = new Converter() {
-        public <T> T convert(Object source, Class<T> target) throws Exception {
-            String s = (String) source;
-            try {
-                return (T) new URL( s );
-            }
-            catch( MalformedURLException e1 ) {
-                File f = new File( s );
-                try {
-                    return (T) f.toURI().toURL();
-                }
-                catch( MalformedURLException e2 ) {}
-            }
-
-            return null;
-
-        }
-    };
-    
-    public static final Converter StringToURI = new Converter() {
-
-        public <T> T convert(Object source, Class<T> target) throws Exception {
-            String s = (String) source;
-            try {
-                return (T) new URI( s );
-            }
-            catch( URISyntaxException e1 ) {
-                File f = new File( s );
-                try {
-                    return (T) f.toURI();
-                }
-                catch( Exception e2 ) {}
-            }
-
-            return null;
-        }
-        
-    };
-    
-    public static final Converter URLToURI = new Converter() {
-
-        public <T> T convert(Object source, Class<T> target) throws Exception {
-            URL url = (URL) source;
-            return (T) url.toURI();
-        }
-    };
-    
-    public static final Converter URIToURL = new Converter() {
-      
-        public <T> T convert(Object source, Class<T> target) throws Exception {
-            URI uri = (URI) source;
-            return (T) uri.toURL();
-        }
-    };
-    
-    public Converter createConverter(Class<?> source, Class<?> target,
-            Hints hints) {
-        if ( String.class.equals( source ) ) {
-            if ( URL.class.equals( target ) ) {
-                return StringToURL;
-            }
-            if ( URI.class.equals( target ) ) {
-                return StringToURI;
-            }
-        }
-        
-        if ( URL.class.equals( source ) && URI.class.equals( target ) ) {
-            return URLToURI;
-        }
-        if ( URI.class.equals( source ) && URL.class.equals( target ) ) {
-            return URIToURL;
-        }
-        
-        return null;
-    }
-
-}
->>>>>>> other+/*
+ *    GeoTools - The Open Source Java GIS Toolkit
+ *    http://geotools.org
+ * 
+ *    (C) 2002-2008, Open Source Geospatial Foundation (OSGeo)
+ *
+ *    This library is free software; you can redistribute it and/or
+ *    modify it under the terms of the GNU Lesser General Public
+ *    License as published by the Free Software Foundation;
+ *    version 2.1 of the License.
+ *
+ *    This library is distributed in the hope that it will be useful,
+ *    but WITHOUT ANY WARRANTY; without even the implied warranty of
+ *    MERCHANTABILITY or FITNESS FOR A PARTICULAR PURPOSE.  See the GNU
+ *    Lesser General Public License for more details.
+ */
+package org.geotools.util;
+
+import java.io.File;
+import java.net.MalformedURLException;
+import java.net.URI;
+import java.net.URISyntaxException;
+import java.net.URL;
+
+import org.geotools.factory.Hints;
+
+/**
+ * Converter factory which can convert between URL,URI, and String.
+ * <p>
+ * Handles the following conversions:
+ * <ul>
+ *   <li>String -> URL
+ *   <li>String -> URI
+ *   <li>URL -> URI
+ *   <li>URI -> URL
+ * </ul>
+ * </p>
+ *
+ * @author Justin Deoliveira, OpenGEO
+ * @since 2.5
+ *
+ *
+ * @source $URL: http://svn.osgeo.org/geotools/tags/8.0-M1/modules/library/main/src/main/java/org/geotools/util/URConverterFactory.java $
+ */
+public class URConverterFactory implements ConverterFactory {
+
+    public static final Converter StringToURL = new Converter() {
+        public <T> T convert(Object source, Class<T> target) throws Exception {
+            String s = (String) source;
+            try {
+                return (T) new URL( s );
+            }
+            catch( MalformedURLException e1 ) {
+                File f = new File( s );
+                try {
+                    return (T) f.toURI().toURL();
+                }
+                catch( MalformedURLException e2 ) {}
+            }
+
+            return null;
+
+        }
+    };
+    
+    public static final Converter StringToURI = new Converter() {
+
+        public <T> T convert(Object source, Class<T> target) throws Exception {
+            String s = (String) source;
+            try {
+                return (T) new URI( s );
+            }
+            catch( URISyntaxException e1 ) {
+                File f = new File( s );
+                try {
+                    return (T) f.toURI();
+                }
+                catch( Exception e2 ) {}
+            }
+
+            return null;
+        }
+        
+    };
+    
+    public static final Converter URLToURI = new Converter() {
+
+        public <T> T convert(Object source, Class<T> target) throws Exception {
+            URL url = (URL) source;
+            return (T) url.toURI();
+        }
+    };
+    
+    public static final Converter URIToURL = new Converter() {
+      
+        public <T> T convert(Object source, Class<T> target) throws Exception {
+            URI uri = (URI) source;
+            return (T) uri.toURL();
+        }
+    };
+    
+    public Converter createConverter(Class<?> source, Class<?> target,
+            Hints hints) {
+        if ( String.class.equals( source ) ) {
+            if ( URL.class.equals( target ) ) {
+                return StringToURL;
+            }
+            if ( URI.class.equals( target ) ) {
+                return StringToURI;
+            }
+        }
+        
+        if ( URL.class.equals( source ) && URI.class.equals( target ) ) {
+            return URLToURI;
+        }
+        if ( URI.class.equals( source ) && URL.class.equals( target ) ) {
+            return URIToURL;
+        }
+        
+        return null;
+    }
+
+}