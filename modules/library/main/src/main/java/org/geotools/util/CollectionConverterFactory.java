<<<<<<< local
/*
 *    GeoTools - The Open Source Java GIS Toolkit
 *    http://geotools.org
 * 
 *    (C) 2002-2008, Open Source Geospatial Foundation (OSGeo)
 *
 *    This library is free software; you can redistribute it and/or
 *    modify it under the terms of the GNU Lesser General Public
 *    License as published by the Free Software Foundation;
 *    version 2.1 of the License.
 *
 *    This library is distributed in the hope that it will be useful,
 *    but WITHOUT ANY WARRANTY; without even the implied warranty of
 *    MERCHANTABILITY or FITNESS FOR A PARTICULAR PURPOSE.  See the GNU
 *    Lesser General Public License for more details.
 */
package org.geotools.util;

import java.lang.reflect.Array;
import java.util.ArrayList;
import java.util.Collection;
import java.util.HashSet;
import java.util.Iterator;
import java.util.List;
import java.util.Set;
import java.util.SortedSet;
import java.util.TreeSet;

import org.geotools.factory.Hints;

/**
 * Converts among arrays and different collection classes.
 * <p>
 * THe following conversions are supported:
 * <ul>
 *   <li>Collection to Collection where collections are different types ( ex list to set )
 *   <li>Collection to Array
 *   <li>Array to Collection
 *   <li>Array to Array where the declared type of the target array is assignable from 
 *   the declared type of the source array
 * </ul>
 * </p>
 * 
 * @author Justin Deoliveira, The Open Planning Project
 *
 *
 * @source $URL: http://svn.osgeo.org/geotools/tags/2.6.5/modules/library/main/src/main/java/org/geotools/util/CollectionConverterFactory.java $
 */
public class CollectionConverterFactory implements ConverterFactory {

    /**
     * Converter for collection to collection
     */
    protected static final Converter CollectionToCollection = new Converter() {

        public Object convert(Object source, Class target) throws Exception {
            //if source is already an instance nevermind
            if ( target.isInstance( source ) ) {
                return source;
            }
            
            //dynamically create and add
            Collection converted = newCollection( target );
            if ( converted != null ) {
                converted.addAll( (Collection) source );    
            }
          
            return converted;
        }
        
    };
    
    /**
     * Converter for collection to array.
     */
    protected static final Converter CollectionToArray = new Converter() {

        public Object convert(Object source, Class target) throws Exception {
            Collection s = (Collection) source;
            Object array = Array.newInstance(target.getComponentType(), s.size());
            
            try {
                int x = 0;
                for ( Iterator i = s.iterator(); i.hasNext(); x++ ) {
                    Array.set( array, x, i.next() );
                }
                
                return array;
            }
            catch( Exception e ) {
                //Means an incompatable type assignment
                
            }
             
            return null;
        }
        
    };
    
    /**
     * Converter for array to collection.
     */
    protected static final Converter ArrayToCollection = new Converter() {

        public Object convert(Object source, Class target) throws Exception {
            Collection collection = newCollection(target);
            if ( collection != null ) {
                int length = Array.getLength(source);
                for ( int i = 0; i < length; i++ ) {
                    collection.add( Array.get( source, i) );
                }
            }
            
            return collection;
        }
        
    };
    
    /**
     * Converter for array to array.
     */
    protected static final Converter ArrayToArray = new Converter() {

        public Object convert(Object source, Class target) throws Exception {
          //get the individual component types
            Class s = source.getClass().getComponentType();
            Class t = target.getComponentType();

            //make sure the source can be assiigned to the target
            if ( t.isAssignableFrom(s) ) {
                int length = Array.getLength(source);
                Object converted = Array.newInstance( t, length );
               
                for ( int i = 0; i < length; i++ ) {
                    Array.set(converted, i, Array.get( source, i ) );
                }
                
                return converted;
            }
            
            return null;
        }
    };
    
    protected static Collection newCollection( Class target ) throws Exception {
        if ( target.isInterface() ) {
            //try the common ones
            if ( List.class.isAssignableFrom( target ) ) {
                return new ArrayList();
            }
            if ( SortedSet.class.isAssignableFrom( target ) ) {
                return new TreeSet();
            }
            else if ( Set.class.isAssignableFrom( target ) ) {
                return new HashSet();
            }
            
            //could not figure out
            return null;
        }
        else {
            //instantiate directly
            return (Collection) target.newInstance();
        }
    }
    public Converter createConverter(Class source, Class target, Hints hints) {
        if ( ( Collection.class.isAssignableFrom( source ) || source.isArray() ) 
            && ( Collection.class.isAssignableFrom( target ) || target.isArray() ) ) {
            
            //both collections?
            if ( Collection.class.isAssignableFrom( source ) && 
                    Collection.class.isAssignableFrom( target ) ) {
               return CollectionToCollection;
            }
            
            //both arrays?
            if ( source.getClass().isArray() && target.isArray() ) {
                return ArrayToArray;
            }
            
            //collection to array?
            if ( Collection.class.isAssignableFrom( source ) && target.isArray() ) {
               return CollectionToArray;
            }
            
            //array to collection?
            if ( source.getClass().isArray() && Collection.class.isAssignableFrom( target ) ) {
                return ArrayToCollection;
            }
        }
            
        return null;
    }
}
=======
/*
 *    GeoTools - The Open Source Java GIS Toolkit
 *    http://geotools.org
 * 
 *    (C) 2002-2008, Open Source Geospatial Foundation (OSGeo)
 *
 *    This library is free software; you can redistribute it and/or
 *    modify it under the terms of the GNU Lesser General Public
 *    License as published by the Free Software Foundation;
 *    version 2.1 of the License.
 *
 *    This library is distributed in the hope that it will be useful,
 *    but WITHOUT ANY WARRANTY; without even the implied warranty of
 *    MERCHANTABILITY or FITNESS FOR A PARTICULAR PURPOSE.  See the GNU
 *    Lesser General Public License for more details.
 */
package org.geotools.util;

import java.lang.reflect.Array;
import java.util.ArrayList;
import java.util.Collection;
import java.util.HashSet;
import java.util.Iterator;
import java.util.List;
import java.util.Set;
import java.util.SortedSet;
import java.util.TreeSet;

import org.geotools.factory.Hints;

/**
 * Converts among arrays and different collection classes.
 * <p>
 * THe following conversions are supported:
 * <ul>
 *   <li>Collection to Collection where collections are different types ( ex list to set )
 *   <li>Collection to Array
 *   <li>Array to Collection
 *   <li>Array to Array where the declared type of the target array is assignable from 
 *   the declared type of the source array
 * </ul>
 * </p>
 * 
 * @author Justin Deoliveira, The Open Planning Project
 *
 *
 *
 * @source $URL: http://svn.osgeo.org/geotools/tags/8.0-M1/modules/library/main/src/main/java/org/geotools/util/CollectionConverterFactory.java $
 */
public class CollectionConverterFactory implements ConverterFactory {

    /**
     * Converter for collection to collection
     */
    protected static final Converter CollectionToCollection = new Converter() {

        public Object convert(Object source, Class target) throws Exception {
            //if source is already an instance nevermind
            if ( target.isInstance( source ) ) {
                return source;
            }
            
            //dynamically create and add
            Collection converted = newCollection( target );
            if ( converted != null ) {
                converted.addAll( (Collection) source );    
            }
          
            return converted;
        }
        
    };
    
    /**
     * Converter for collection to array.
     */
    protected static final Converter CollectionToArray = new Converter() {

        public Object convert(Object source, Class target) throws Exception {
            Collection s = (Collection) source;
            Object array = Array.newInstance(target.getComponentType(), s.size());
            
            try {
                int x = 0;
                for ( Iterator i = s.iterator(); i.hasNext(); x++ ) {
                    Array.set( array, x, i.next() );
                }
                
                return array;
            }
            catch( Exception e ) {
                //Means an incompatable type assignment
                
            }
             
            return null;
        }
        
    };
    
    /**
     * Converter for array to collection.
     */
    protected static final Converter ArrayToCollection = new Converter() {

        public Object convert(Object source, Class target) throws Exception {
            Collection collection = newCollection(target);
            if ( collection != null ) {
                int length = Array.getLength(source);
                for ( int i = 0; i < length; i++ ) {
                    collection.add( Array.get( source, i) );
                }
            }
            
            return collection;
        }
        
    };
    
    /**
     * Converter for array to array.
     */
    protected static final Converter ArrayToArray = new Converter() {

        public Object convert(Object source, Class target) throws Exception {
          //get the individual component types
            Class s = source.getClass().getComponentType();
            Class t = target.getComponentType();

            //make sure the source can be assiigned to the target
            if ( t.isAssignableFrom(s) ) {
                int length = Array.getLength(source);
                Object converted = Array.newInstance( t, length );
               
                for ( int i = 0; i < length; i++ ) {
                    Array.set(converted, i, Array.get( source, i ) );
                }
                
                return converted;
            }
            
            return null;
        }
    };
    
    protected static Collection newCollection( Class target ) throws Exception {
        if ( target.isInterface() ) {
            //try the common ones
            if ( List.class.isAssignableFrom( target ) ) {
                return new ArrayList();
            }
            if ( SortedSet.class.isAssignableFrom( target ) ) {
                return new TreeSet();
            }
            else if ( Set.class.isAssignableFrom( target ) ) {
                return new HashSet();
            }
            
            //could not figure out
            return null;
        }
        else {
            //instantiate directly
            return (Collection) target.newInstance();
        }
    }
    public Converter createConverter(Class source, Class target, Hints hints) {
        if ( ( Collection.class.isAssignableFrom( source ) || source.isArray() ) 
            && ( Collection.class.isAssignableFrom( target ) || target.isArray() ) ) {
            
            //both collections?
            if ( Collection.class.isAssignableFrom( source ) && 
                    Collection.class.isAssignableFrom( target ) ) {
               return CollectionToCollection;
            }
            
            //both arrays?
            if ( source.getClass().isArray() && target.isArray() ) {
                return ArrayToArray;
            }
            
            //collection to array?
            if ( Collection.class.isAssignableFrom( source ) && target.isArray() ) {
               return CollectionToArray;
            }
            
            //array to collection?
            if ( source.isArray() && Collection.class.isAssignableFrom( target ) ) {
                return ArrayToCollection;
            }
        }
            
        return null;
    }
}
>>>>>>> other<|MERGE_RESOLUTION|>--- conflicted
+++ resolved
@@ -1,392 +1,195 @@
-<<<<<<< local
-/*
- *    GeoTools - The Open Source Java GIS Toolkit
- *    http://geotools.org
- * 
- *    (C) 2002-2008, Open Source Geospatial Foundation (OSGeo)
- *
- *    This library is free software; you can redistribute it and/or
- *    modify it under the terms of the GNU Lesser General Public
- *    License as published by the Free Software Foundation;
- *    version 2.1 of the License.
- *
- *    This library is distributed in the hope that it will be useful,
- *    but WITHOUT ANY WARRANTY; without even the implied warranty of
- *    MERCHANTABILITY or FITNESS FOR A PARTICULAR PURPOSE.  See the GNU
- *    Lesser General Public License for more details.
- */
-package org.geotools.util;
-
-import java.lang.reflect.Array;
-import java.util.ArrayList;
-import java.util.Collection;
-import java.util.HashSet;
-import java.util.Iterator;
-import java.util.List;
-import java.util.Set;
-import java.util.SortedSet;
-import java.util.TreeSet;
-
-import org.geotools.factory.Hints;
-
-/**
- * Converts among arrays and different collection classes.
- * <p>
- * THe following conversions are supported:
- * <ul>
- *   <li>Collection to Collection where collections are different types ( ex list to set )
- *   <li>Collection to Array
- *   <li>Array to Collection
- *   <li>Array to Array where the declared type of the target array is assignable from 
- *   the declared type of the source array
- * </ul>
- * </p>
- * 
- * @author Justin Deoliveira, The Open Planning Project
- *
- *
- * @source $URL: http://svn.osgeo.org/geotools/tags/2.6.5/modules/library/main/src/main/java/org/geotools/util/CollectionConverterFactory.java $
- */
-public class CollectionConverterFactory implements ConverterFactory {
-
-    /**
-     * Converter for collection to collection
-     */
-    protected static final Converter CollectionToCollection = new Converter() {
-
-        public Object convert(Object source, Class target) throws Exception {
-            //if source is already an instance nevermind
-            if ( target.isInstance( source ) ) {
-                return source;
-            }
-            
-            //dynamically create and add
-            Collection converted = newCollection( target );
-            if ( converted != null ) {
-                converted.addAll( (Collection) source );    
-            }
-          
-            return converted;
-        }
-        
-    };
-    
-    /**
-     * Converter for collection to array.
-     */
-    protected static final Converter CollectionToArray = new Converter() {
-
-        public Object convert(Object source, Class target) throws Exception {
-            Collection s = (Collection) source;
-            Object array = Array.newInstance(target.getComponentType(), s.size());
-            
-            try {
-                int x = 0;
-                for ( Iterator i = s.iterator(); i.hasNext(); x++ ) {
-                    Array.set( array, x, i.next() );
-                }
-                
-                return array;
-            }
-            catch( Exception e ) {
-                //Means an incompatable type assignment
-                
-            }
-             
-            return null;
-        }
-        
-    };
-    
-    /**
-     * Converter for array to collection.
-     */
-    protected static final Converter ArrayToCollection = new Converter() {
-
-        public Object convert(Object source, Class target) throws Exception {
-            Collection collection = newCollection(target);
-            if ( collection != null ) {
-                int length = Array.getLength(source);
-                for ( int i = 0; i < length; i++ ) {
-                    collection.add( Array.get( source, i) );
-                }
-            }
-            
-            return collection;
-        }
-        
-    };
-    
-    /**
-     * Converter for array to array.
-     */
-    protected static final Converter ArrayToArray = new Converter() {
-
-        public Object convert(Object source, Class target) throws Exception {
-          //get the individual component types
-            Class s = source.getClass().getComponentType();
-            Class t = target.getComponentType();
-
-            //make sure the source can be assiigned to the target
-            if ( t.isAssignableFrom(s) ) {
-                int length = Array.getLength(source);
-                Object converted = Array.newInstance( t, length );
-               
-                for ( int i = 0; i < length; i++ ) {
-                    Array.set(converted, i, Array.get( source, i ) );
-                }
-                
-                return converted;
-            }
-            
-            return null;
-        }
-    };
-    
-    protected static Collection newCollection( Class target ) throws Exception {
-        if ( target.isInterface() ) {
-            //try the common ones
-            if ( List.class.isAssignableFrom( target ) ) {
-                return new ArrayList();
-            }
-            if ( SortedSet.class.isAssignableFrom( target ) ) {
-                return new TreeSet();
-            }
-            else if ( Set.class.isAssignableFrom( target ) ) {
-                return new HashSet();
-            }
-            
-            //could not figure out
-            return null;
-        }
-        else {
-            //instantiate directly
-            return (Collection) target.newInstance();
-        }
-    }
-    public Converter createConverter(Class source, Class target, Hints hints) {
-        if ( ( Collection.class.isAssignableFrom( source ) || source.isArray() ) 
-            && ( Collection.class.isAssignableFrom( target ) || target.isArray() ) ) {
-            
-            //both collections?
-            if ( Collection.class.isAssignableFrom( source ) && 
-                    Collection.class.isAssignableFrom( target ) ) {
-               return CollectionToCollection;
-            }
-            
-            //both arrays?
-            if ( source.getClass().isArray() && target.isArray() ) {
-                return ArrayToArray;
-            }
-            
-            //collection to array?
-            if ( Collection.class.isAssignableFrom( source ) && target.isArray() ) {
-               return CollectionToArray;
-            }
-            
-            //array to collection?
-            if ( source.getClass().isArray() && Collection.class.isAssignableFrom( target ) ) {
-                return ArrayToCollection;
-            }
-        }
-            
-        return null;
-    }
-}
-=======
-/*
- *    GeoTools - The Open Source Java GIS Toolkit
- *    http://geotools.org
- * 
- *    (C) 2002-2008, Open Source Geospatial Foundation (OSGeo)
- *
- *    This library is free software; you can redistribute it and/or
- *    modify it under the terms of the GNU Lesser General Public
- *    License as published by the Free Software Foundation;
- *    version 2.1 of the License.
- *
- *    This library is distributed in the hope that it will be useful,
- *    but WITHOUT ANY WARRANTY; without even the implied warranty of
- *    MERCHANTABILITY or FITNESS FOR A PARTICULAR PURPOSE.  See the GNU
- *    Lesser General Public License for more details.
- */
-package org.geotools.util;
-
-import java.lang.reflect.Array;
-import java.util.ArrayList;
-import java.util.Collection;
-import java.util.HashSet;
-import java.util.Iterator;
-import java.util.List;
-import java.util.Set;
-import java.util.SortedSet;
-import java.util.TreeSet;
-
-import org.geotools.factory.Hints;
-
-/**
- * Converts among arrays and different collection classes.
- * <p>
- * THe following conversions are supported:
- * <ul>
- *   <li>Collection to Collection where collections are different types ( ex list to set )
- *   <li>Collection to Array
- *   <li>Array to Collection
- *   <li>Array to Array where the declared type of the target array is assignable from 
- *   the declared type of the source array
- * </ul>
- * </p>
- * 
- * @author Justin Deoliveira, The Open Planning Project
- *
- *
- *
- * @source $URL: http://svn.osgeo.org/geotools/tags/8.0-M1/modules/library/main/src/main/java/org/geotools/util/CollectionConverterFactory.java $
- */
-public class CollectionConverterFactory implements ConverterFactory {
-
-    /**
-     * Converter for collection to collection
-     */
-    protected static final Converter CollectionToCollection = new Converter() {
-
-        public Object convert(Object source, Class target) throws Exception {
-            //if source is already an instance nevermind
-            if ( target.isInstance( source ) ) {
-                return source;
-            }
-            
-            //dynamically create and add
-            Collection converted = newCollection( target );
-            if ( converted != null ) {
-                converted.addAll( (Collection) source );    
-            }
-          
-            return converted;
-        }
-        
-    };
-    
-    /**
-     * Converter for collection to array.
-     */
-    protected static final Converter CollectionToArray = new Converter() {
-
-        public Object convert(Object source, Class target) throws Exception {
-            Collection s = (Collection) source;
-            Object array = Array.newInstance(target.getComponentType(), s.size());
-            
-            try {
-                int x = 0;
-                for ( Iterator i = s.iterator(); i.hasNext(); x++ ) {
-                    Array.set( array, x, i.next() );
-                }
-                
-                return array;
-            }
-            catch( Exception e ) {
-                //Means an incompatable type assignment
-                
-            }
-             
-            return null;
-        }
-        
-    };
-    
-    /**
-     * Converter for array to collection.
-     */
-    protected static final Converter ArrayToCollection = new Converter() {
-
-        public Object convert(Object source, Class target) throws Exception {
-            Collection collection = newCollection(target);
-            if ( collection != null ) {
-                int length = Array.getLength(source);
-                for ( int i = 0; i < length; i++ ) {
-                    collection.add( Array.get( source, i) );
-                }
-            }
-            
-            return collection;
-        }
-        
-    };
-    
-    /**
-     * Converter for array to array.
-     */
-    protected static final Converter ArrayToArray = new Converter() {
-
-        public Object convert(Object source, Class target) throws Exception {
-          //get the individual component types
-            Class s = source.getClass().getComponentType();
-            Class t = target.getComponentType();
-
-            //make sure the source can be assiigned to the target
-            if ( t.isAssignableFrom(s) ) {
-                int length = Array.getLength(source);
-                Object converted = Array.newInstance( t, length );
-               
-                for ( int i = 0; i < length; i++ ) {
-                    Array.set(converted, i, Array.get( source, i ) );
-                }
-                
-                return converted;
-            }
-            
-            return null;
-        }
-    };
-    
-    protected static Collection newCollection( Class target ) throws Exception {
-        if ( target.isInterface() ) {
-            //try the common ones
-            if ( List.class.isAssignableFrom( target ) ) {
-                return new ArrayList();
-            }
-            if ( SortedSet.class.isAssignableFrom( target ) ) {
-                return new TreeSet();
-            }
-            else if ( Set.class.isAssignableFrom( target ) ) {
-                return new HashSet();
-            }
-            
-            //could not figure out
-            return null;
-        }
-        else {
-            //instantiate directly
-            return (Collection) target.newInstance();
-        }
-    }
-    public Converter createConverter(Class source, Class target, Hints hints) {
-        if ( ( Collection.class.isAssignableFrom( source ) || source.isArray() ) 
-            && ( Collection.class.isAssignableFrom( target ) || target.isArray() ) ) {
-            
-            //both collections?
-            if ( Collection.class.isAssignableFrom( source ) && 
-                    Collection.class.isAssignableFrom( target ) ) {
-               return CollectionToCollection;
-            }
-            
-            //both arrays?
-            if ( source.getClass().isArray() && target.isArray() ) {
-                return ArrayToArray;
-            }
-            
-            //collection to array?
-            if ( Collection.class.isAssignableFrom( source ) && target.isArray() ) {
-               return CollectionToArray;
-            }
-            
-            //array to collection?
-            if ( source.isArray() && Collection.class.isAssignableFrom( target ) ) {
-                return ArrayToCollection;
-            }
-        }
-            
-        return null;
-    }
-}
->>>>>>> other+/*
+ *    GeoTools - The Open Source Java GIS Toolkit
+ *    http://geotools.org
+ * 
+ *    (C) 2002-2008, Open Source Geospatial Foundation (OSGeo)
+ *
+ *    This library is free software; you can redistribute it and/or
+ *    modify it under the terms of the GNU Lesser General Public
+ *    License as published by the Free Software Foundation;
+ *    version 2.1 of the License.
+ *
+ *    This library is distributed in the hope that it will be useful,
+ *    but WITHOUT ANY WARRANTY; without even the implied warranty of
+ *    MERCHANTABILITY or FITNESS FOR A PARTICULAR PURPOSE.  See the GNU
+ *    Lesser General Public License for more details.
+ */
+package org.geotools.util;
+
+import java.lang.reflect.Array;
+import java.util.ArrayList;
+import java.util.Collection;
+import java.util.HashSet;
+import java.util.Iterator;
+import java.util.List;
+import java.util.Set;
+import java.util.SortedSet;
+import java.util.TreeSet;
+
+import org.geotools.factory.Hints;
+
+/**
+ * Converts among arrays and different collection classes.
+ * <p>
+ * THe following conversions are supported:
+ * <ul>
+ *   <li>Collection to Collection where collections are different types ( ex list to set )
+ *   <li>Collection to Array
+ *   <li>Array to Collection
+ *   <li>Array to Array where the declared type of the target array is assignable from 
+ *   the declared type of the source array
+ * </ul>
+ * </p>
+ * 
+ * @author Justin Deoliveira, The Open Planning Project
+ *
+ *
+ *
+ * @source $URL: http://svn.osgeo.org/geotools/tags/8.0-M1/modules/library/main/src/main/java/org/geotools/util/CollectionConverterFactory.java $
+ */
+public class CollectionConverterFactory implements ConverterFactory {
+
+    /**
+     * Converter for collection to collection
+     */
+    protected static final Converter CollectionToCollection = new Converter() {
+
+        public Object convert(Object source, Class target) throws Exception {
+            //if source is already an instance nevermind
+            if ( target.isInstance( source ) ) {
+                return source;
+            }
+            
+            //dynamically create and add
+            Collection converted = newCollection( target );
+            if ( converted != null ) {
+                converted.addAll( (Collection) source );    
+            }
+          
+            return converted;
+        }
+        
+    };
+    
+    /**
+     * Converter for collection to array.
+     */
+    protected static final Converter CollectionToArray = new Converter() {
+
+        public Object convert(Object source, Class target) throws Exception {
+            Collection s = (Collection) source;
+            Object array = Array.newInstance(target.getComponentType(), s.size());
+            
+            try {
+                int x = 0;
+                for ( Iterator i = s.iterator(); i.hasNext(); x++ ) {
+                    Array.set( array, x, i.next() );
+                }
+                
+                return array;
+            }
+            catch( Exception e ) {
+                //Means an incompatable type assignment
+                
+            }
+             
+            return null;
+        }
+        
+    };
+    
+    /**
+     * Converter for array to collection.
+     */
+    protected static final Converter ArrayToCollection = new Converter() {
+
+        public Object convert(Object source, Class target) throws Exception {
+            Collection collection = newCollection(target);
+            if ( collection != null ) {
+                int length = Array.getLength(source);
+                for ( int i = 0; i < length; i++ ) {
+                    collection.add( Array.get( source, i) );
+                }
+            }
+            
+            return collection;
+        }
+        
+    };
+    
+    /**
+     * Converter for array to array.
+     */
+    protected static final Converter ArrayToArray = new Converter() {
+
+        public Object convert(Object source, Class target) throws Exception {
+          //get the individual component types
+            Class s = source.getClass().getComponentType();
+            Class t = target.getComponentType();
+
+            //make sure the source can be assiigned to the target
+            if ( t.isAssignableFrom(s) ) {
+                int length = Array.getLength(source);
+                Object converted = Array.newInstance( t, length );
+               
+                for ( int i = 0; i < length; i++ ) {
+                    Array.set(converted, i, Array.get( source, i ) );
+                }
+                
+                return converted;
+            }
+            
+            return null;
+        }
+    };
+    
+    protected static Collection newCollection( Class target ) throws Exception {
+        if ( target.isInterface() ) {
+            //try the common ones
+            if ( List.class.isAssignableFrom( target ) ) {
+                return new ArrayList();
+            }
+            if ( SortedSet.class.isAssignableFrom( target ) ) {
+                return new TreeSet();
+            }
+            else if ( Set.class.isAssignableFrom( target ) ) {
+                return new HashSet();
+            }
+            
+            //could not figure out
+            return null;
+        }
+        else {
+            //instantiate directly
+            return (Collection) target.newInstance();
+        }
+    }
+    public Converter createConverter(Class source, Class target, Hints hints) {
+        if ( ( Collection.class.isAssignableFrom( source ) || source.isArray() ) 
+            && ( Collection.class.isAssignableFrom( target ) || target.isArray() ) ) {
+            
+            //both collections?
+            if ( Collection.class.isAssignableFrom( source ) && 
+                    Collection.class.isAssignableFrom( target ) ) {
+               return CollectionToCollection;
+            }
+            
+            //both arrays?
+            if ( source.getClass().isArray() && target.isArray() ) {
+                return ArrayToArray;
+            }
+            
+            //collection to array?
+            if ( Collection.class.isAssignableFrom( source ) && target.isArray() ) {
+               return CollectionToArray;
+            }
+            
+            //array to collection?
+            if ( source.isArray() && Collection.class.isAssignableFrom( target ) ) {
+                return ArrayToCollection;
+            }
+        }
+            
+        return null;
+    }
+}