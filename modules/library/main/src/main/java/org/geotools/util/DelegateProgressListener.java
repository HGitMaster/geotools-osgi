<<<<<<< local
/*
 *    GeoTools - The Open Source Java GIS Toolkit
 *    http://geotools.org
 * 
 *    (C) 2002-2008, Open Source Geospatial Foundation (OSGeo)
 *
 *    This library is free software; you can redistribute it and/or
 *    modify it under the terms of the GNU Lesser General Public
 *    License as published by the Free Software Foundation;
 *    version 2.1 of the License.
 *
 *    This library is distributed in the hope that it will be useful,
 *    but WITHOUT ANY WARRANTY; without even the implied warranty of
 *    MERCHANTABILITY or FITNESS FOR A PARTICULAR PURPOSE.  See the GNU
 *    Lesser General Public License for more details.
 */
package org.geotools.util;

import org.opengis.util.InternationalString;

public class DelegateProgressListener implements org.opengis.util.ProgressListener {
    protected org.opengis.util.ProgressListener delegate;
    private InternationalString task;
    private boolean isCanceled;

    public DelegateProgressListener( org.opengis.util.ProgressListener progress ){
        if( progress == null ) progress = new NullProgressListener();
        this.delegate = progress;
    }

    public void started() {
        delegate.started();        
    }
    public void complete() {
        delegate.complete();
    }

    public void dispose() {
        delegate.dispose();
        delegate = null;       
    }

    public void exceptionOccurred( Throwable exception ) {
        delegate.exceptionOccurred( exception );
    }

    public String getDescription() {
        return delegate.getDescription();
    }

    public InternationalString getTask() {
        return delegate.getTask();
    }

    public boolean isCanceled() {
        return delegate.isCanceled();
    }

    public void progress( float progress) {
        delegate.progress( progress );
    }
    
    public float getProgress() {
        return delegate.getProgress();
    }
    
    public void setCanceled( boolean cancel) {
        delegate.setCanceled( cancel );
        
    }

    public void setDescription( String description ) {
        delegate.setDescription( description );
    }

    public void setTask( InternationalString task ) {
        delegate.setTask( task );
    }

    public void warningOccurred( String source, String location, String warning ){
        delegate.warningOccurred( source, location, warning );
    }
    
}
=======
/*
 *    GeoTools - The Open Source Java GIS Toolkit
 *    http://geotools.org
 * 
 *    (C) 2002-2008, Open Source Geospatial Foundation (OSGeo)
 *
 *    This library is free software; you can redistribute it and/or
 *    modify it under the terms of the GNU Lesser General Public
 *    License as published by the Free Software Foundation;
 *    version 2.1 of the License.
 *
 *    This library is distributed in the hope that it will be useful,
 *    but WITHOUT ANY WARRANTY; without even the implied warranty of
 *    MERCHANTABILITY or FITNESS FOR A PARTICULAR PURPOSE.  See the GNU
 *    Lesser General Public License for more details.
 */
package org.geotools.util;

import org.opengis.util.InternationalString;

public class DelegateProgressListener implements org.opengis.util.ProgressListener {
    protected org.opengis.util.ProgressListener delegate;
    private InternationalString task;
    private boolean isCanceled;

    public DelegateProgressListener( org.opengis.util.ProgressListener progress ){
        if( progress == null ) progress = new NullProgressListener();
        this.delegate = progress;
    }

    public void started() {
        delegate.started();        
    }
    public void complete() {
        delegate.complete();
    }

    public void dispose() {
        delegate.dispose();
        delegate = null;       
    }

    public void exceptionOccurred( Throwable exception ) {
        delegate.exceptionOccurred( exception );
    }

    public String getDescription() {
        return delegate.getDescription();
    }

    public InternationalString getTask() {
        return delegate.getTask();
    }

    public boolean isCanceled() {
        return delegate.isCanceled();
    }

    public void progress( float progress) {
        delegate.progress( progress );
    }
    
    public float getProgress() {
        return delegate.getProgress();
    }
    
    public void setCanceled( boolean cancel) {
        delegate.setCanceled( cancel );
        
    }

    public void setDescription( String description ) {
        delegate.setDescription( description );
    }

    public void setTask( InternationalString task ) {
        delegate.setTask( task );
    }

    public void warningOccurred( String source, String location, String warning ){
        delegate.warningOccurred( source, location, warning );
    }
    
}
>>>>>>> other<|MERGE_RESOLUTION|>--- conflicted
+++ resolved
@@ -1,171 +1,84 @@
-<<<<<<< local
-/*
- *    GeoTools - The Open Source Java GIS Toolkit
- *    http://geotools.org
- * 
- *    (C) 2002-2008, Open Source Geospatial Foundation (OSGeo)
- *
- *    This library is free software; you can redistribute it and/or
- *    modify it under the terms of the GNU Lesser General Public
- *    License as published by the Free Software Foundation;
- *    version 2.1 of the License.
- *
- *    This library is distributed in the hope that it will be useful,
- *    but WITHOUT ANY WARRANTY; without even the implied warranty of
- *    MERCHANTABILITY or FITNESS FOR A PARTICULAR PURPOSE.  See the GNU
- *    Lesser General Public License for more details.
- */
-package org.geotools.util;
-
-import org.opengis.util.InternationalString;
-
-public class DelegateProgressListener implements org.opengis.util.ProgressListener {
-    protected org.opengis.util.ProgressListener delegate;
-    private InternationalString task;
-    private boolean isCanceled;
-
-    public DelegateProgressListener( org.opengis.util.ProgressListener progress ){
-        if( progress == null ) progress = new NullProgressListener();
-        this.delegate = progress;
-    }
-
-    public void started() {
-        delegate.started();        
-    }
-    public void complete() {
-        delegate.complete();
-    }
-
-    public void dispose() {
-        delegate.dispose();
-        delegate = null;       
-    }
-
-    public void exceptionOccurred( Throwable exception ) {
-        delegate.exceptionOccurred( exception );
-    }
-
-    public String getDescription() {
-        return delegate.getDescription();
-    }
-
-    public InternationalString getTask() {
-        return delegate.getTask();
-    }
-
-    public boolean isCanceled() {
-        return delegate.isCanceled();
-    }
-
-    public void progress( float progress) {
-        delegate.progress( progress );
-    }
-    
-    public float getProgress() {
-        return delegate.getProgress();
-    }
-    
-    public void setCanceled( boolean cancel) {
-        delegate.setCanceled( cancel );
-        
-    }
-
-    public void setDescription( String description ) {
-        delegate.setDescription( description );
-    }
-
-    public void setTask( InternationalString task ) {
-        delegate.setTask( task );
-    }
-
-    public void warningOccurred( String source, String location, String warning ){
-        delegate.warningOccurred( source, location, warning );
-    }
-    
-}
-=======
-/*
- *    GeoTools - The Open Source Java GIS Toolkit
- *    http://geotools.org
- * 
- *    (C) 2002-2008, Open Source Geospatial Foundation (OSGeo)
- *
- *    This library is free software; you can redistribute it and/or
- *    modify it under the terms of the GNU Lesser General Public
- *    License as published by the Free Software Foundation;
- *    version 2.1 of the License.
- *
- *    This library is distributed in the hope that it will be useful,
- *    but WITHOUT ANY WARRANTY; without even the implied warranty of
- *    MERCHANTABILITY or FITNESS FOR A PARTICULAR PURPOSE.  See the GNU
- *    Lesser General Public License for more details.
- */
-package org.geotools.util;
-
-import org.opengis.util.InternationalString;
-
-public class DelegateProgressListener implements org.opengis.util.ProgressListener {
-    protected org.opengis.util.ProgressListener delegate;
-    private InternationalString task;
-    private boolean isCanceled;
-
-    public DelegateProgressListener( org.opengis.util.ProgressListener progress ){
-        if( progress == null ) progress = new NullProgressListener();
-        this.delegate = progress;
-    }
-
-    public void started() {
-        delegate.started();        
-    }
-    public void complete() {
-        delegate.complete();
-    }
-
-    public void dispose() {
-        delegate.dispose();
-        delegate = null;       
-    }
-
-    public void exceptionOccurred( Throwable exception ) {
-        delegate.exceptionOccurred( exception );
-    }
-
-    public String getDescription() {
-        return delegate.getDescription();
-    }
-
-    public InternationalString getTask() {
-        return delegate.getTask();
-    }
-
-    public boolean isCanceled() {
-        return delegate.isCanceled();
-    }
-
-    public void progress( float progress) {
-        delegate.progress( progress );
-    }
-    
-    public float getProgress() {
-        return delegate.getProgress();
-    }
-    
-    public void setCanceled( boolean cancel) {
-        delegate.setCanceled( cancel );
-        
-    }
-
-    public void setDescription( String description ) {
-        delegate.setDescription( description );
-    }
-
-    public void setTask( InternationalString task ) {
-        delegate.setTask( task );
-    }
-
-    public void warningOccurred( String source, String location, String warning ){
-        delegate.warningOccurred( source, location, warning );
-    }
-    
-}
->>>>>>> other+/*
+ *    GeoTools - The Open Source Java GIS Toolkit
+ *    http://geotools.org
+ * 
+ *    (C) 2002-2008, Open Source Geospatial Foundation (OSGeo)
+ *
+ *    This library is free software; you can redistribute it and/or
+ *    modify it under the terms of the GNU Lesser General Public
+ *    License as published by the Free Software Foundation;
+ *    version 2.1 of the License.
+ *
+ *    This library is distributed in the hope that it will be useful,
+ *    but WITHOUT ANY WARRANTY; without even the implied warranty of
+ *    MERCHANTABILITY or FITNESS FOR A PARTICULAR PURPOSE.  See the GNU
+ *    Lesser General Public License for more details.
+ */
+package org.geotools.util;
+
+import org.opengis.util.InternationalString;
+
+public class DelegateProgressListener implements org.opengis.util.ProgressListener {
+    protected org.opengis.util.ProgressListener delegate;
+    private InternationalString task;
+    private boolean isCanceled;
+
+    public DelegateProgressListener( org.opengis.util.ProgressListener progress ){
+        if( progress == null ) progress = new NullProgressListener();
+        this.delegate = progress;
+    }
+
+    public void started() {
+        delegate.started();        
+    }
+    public void complete() {
+        delegate.complete();
+    }
+
+    public void dispose() {
+        delegate.dispose();
+        delegate = null;       
+    }
+
+    public void exceptionOccurred( Throwable exception ) {
+        delegate.exceptionOccurred( exception );
+    }
+
+    public String getDescription() {
+        return delegate.getDescription();
+    }
+
+    public InternationalString getTask() {
+        return delegate.getTask();
+    }
+
+    public boolean isCanceled() {
+        return delegate.isCanceled();
+    }
+
+    public void progress( float progress) {
+        delegate.progress( progress );
+    }
+    
+    public float getProgress() {
+        return delegate.getProgress();
+    }
+    
+    public void setCanceled( boolean cancel) {
+        delegate.setCanceled( cancel );
+        
+    }
+
+    public void setDescription( String description ) {
+        delegate.setDescription( description );
+    }
+
+    public void setTask( InternationalString task ) {
+        delegate.setTask( task );
+    }
+
+    public void warningOccurred( String source, String location, String warning ){
+        delegate.warningOccurred( source, location, warning );
+    }
+    
+}