--- conflicted
+++ resolved
@@ -1,718 +1,358 @@
-<<<<<<< local
-/*
- *    GeoTools - The Open Source Java GIS Toolkit
- *    http://geotools.org
- * 
- *    (C) 2002-2008, Open Source Geospatial Foundation (OSGeo)
- *
- *    This library is free software; you can redistribute it and/or
- *    modify it under the terms of the GNU Lesser General Public
- *    License as published by the Free Software Foundation;
- *    version 2.1 of the License.
- *
- *    This library is distributed in the hope that it will be useful,
- *    but WITHOUT ANY WARRANTY; without even the implied warranty of
- *    MERCHANTABILITY or FITNESS FOR A PARTICULAR PURPOSE.  See the GNU
- *    Lesser General Public License for more details.
- */
-package org.geotools.util;
-
-import java.math.BigDecimal;
-import java.math.BigInteger;
-import java.text.NumberFormat;
-import java.util.HashMap;
-
-import org.geotools.factory.Hints;
-
-/**
- * ConverterFactory which converts between the "standard" numeric types.
- * <p>
- * Supported types:
- * <ul>
- * <li>{@link java.lang.Long}
- * <li>{@link java.lang.Integer}
- * <li>{@link java.lang.Short}
- * <li>{@link java.lang.Byte}
- * <li>{@link java.lang.BigInteger}
- * <li>{@link java.lang.Double}
- * <li>{@link java.lang.Float}
- * <li>{@link java.lang.BigDecimal}
- * </ul>
- * </p>
- * 
- * @author Justin Deoliveira, The Open Planning Project
- * @since 2.4
- *
- * @source $URL: http://svn.osgeo.org/geotools/tags/2.6.5/modules/library/main/src/main/java/org/geotools/util/NumericConverterFactory.java $
- */
-public class NumericConverterFactory implements ConverterFactory {
-
-    public Converter createConverter(Class source, Class target, Hints hints) {
-        //convert to non-primitive class
-        source = primitiveToWrapperClass(source);
-        target = primitiveToWrapperClass(target);
-        
-        // check if source is a number or a string. We can't convert to a number
-        // from anything else.
-        if (!(Number.class.isAssignableFrom(source)) && !(String.class.isAssignableFrom(source)))
-            return null;
-
-        // check if target is one of supported
-        if (Long.class.equals(target) || Integer.class.equals(target) || Short.class.equals(target)
-                || Byte.class.equals(target) || BigInteger.class.equals(target)
-                || BigDecimal.class.equals(target) || Double.class.equals(target)
-                || Float.class.equals(target) || Number.class.equals(target)) {
-           
-            //check if teh safe conversion flag was set and if so only allow save conversions
-            if (hints != null){
-                Object safeConversion = hints.get(ConverterFactory.SAFE_CONVERSION);
-                if (safeConversion instanceof Boolean && ((Boolean)safeConversion).booleanValue()) {
-                    return new SafeNumericConverter();
-                }
-            }
-            return new NumericConverter();
-        }
-
-        return null;
-    }
-
-    class SafeNumericConverter implements Converter {
-        public <T> T convert(Object source, Class<T> target) throws Exception {
-            target = primitiveToWrapperClass(target);
-            if (source instanceof Number){
-                Number number = (Number) source;
-                Class c = number.getClass();
-                
-                if (BigDecimal.class.equals(target)){
-                   return (T) new BigDecimal(source.toString());
-                }
-                else if (Double.class.equals(target)){
-                    if (c != BigDecimal.class && c != BigInteger.class){
-                        if ( c == Float.class ) {
-                            //this is done to avoid coordinate drift
-                            return (T) new Double(number.toString());
-                        }
-                        
-                        return (T) Double.valueOf(number.doubleValue());
-                        //return (T) new Double(source.toString());
-                    }
-                }
-                else if (Float.class.equals(target)){
-                    if (c == Float.class || c == Integer.class || c == Short.class || c == Byte.class ) {
-                        return (T) Float.valueOf( number.floatValue() );
-                        //return (T) new Float(source.toString());
-                    }
-                }
-                else if (BigInteger.class.equals(target)){
-                    if ( BigInteger.class.isAssignableFrom(c) || c == Long.class || c == Integer.class 
-                        || c == Short.class || c == Byte.class ) {
-                        return (T) new BigInteger( number.toString() ); 
-                        //return (T) new BigInteger(source.toString());
-                    }
-                }
-                else if (Long.class.equals(target)){
-                    if (c == Long.class || c == Integer.class || c == Short.class || c == Byte.class) {
-                        return (T) Long.valueOf( number.longValue() );
-                        //return (T) new Long(source.toString());
-                    }
-                }
-                else if (Integer.class.equals(target)){
-                    if (c == Integer.class || c == Short.class || c == Byte.class ) {
-                        return (T) Integer.valueOf( number.intValue() );
-                        //return (T) new Integer(source.toString());
-                    }
-                }
-                else if (Short.class.equals(target)){
-                    if (c == Short.class || c == Byte.class ) {
-                        return (T) Short.valueOf(number.shortValue());
-                        //return (T) new Short(source.toString());
-                    }
-                }
-                else if (Byte.class.equals(target)){
-                    if ( c == Byte.class ) {
-                        return (T) Byte.valueOf(number.byteValue());
-                        //return (T) new Byte(source.toString());
-                    }
-                }
-            }
-            else if (source instanceof String){
-                String src = (String) source;
-                try {
-                    if (BigDecimal.class.isAssignableFrom( target ) ) {
-                        return (T) new BigDecimal(src);
-                        //if (x.toString().equals(src))
-                        //    return (T) x;
-                    }
-                    else if (target == Double.class) {
-                        Double x = new Double(src);
-                        if (x.toString().equals(src))
-                            return (T) x;
-                    } 
-                    else if (target == Float.class) {
-                        Float x = new Float(src);
-                        if (x.toString().equals(src))
-                            return (T) x;
-                    }
-                    else if (BigInteger.class.isAssignableFrom(target)) {
-                        BigInteger x = new BigInteger(src);
-                        if (x.toString().equals(src))
-                            return (T) x;
-                    }
-                    else if (target == Long.class) {
-                        Long x = new Long(src);
-                        if (x.toString().equals(src))
-                            return (T) x;
-                    }
-                    else if (target == Integer.class) {
-                        Integer x = new Integer(src);
-                        if (x.toString().equals(src))
-                            return (T) x;
-                    }
-                    else if (target == Short.class) {
-                        Short x = new Short(src);
-                        if (x.toString().equals(src))
-                            return (T) x;
-                    }
-                    else if (target == Byte.class) {
-                        Byte x = new Byte(src);
-                        if (x.toString().equals(src))
-                            return (T) x;
-                    }
-                } 
-                catch (Exception ex) {
-                    return null;
-                }
-            }
-
-            return null;
-        }
-    }
-
-    class NumericConverter implements Converter {
-
-        public Object convert(Object source, Class target) throws Exception {
-            target = primitiveToWrapperClass(target);
-            if (source instanceof Number) {
-                Number s = (Number) source;
-
-                // integral
-                if (Long.class.equals(target)) {
-                    return new Long(s.longValue());
-                }
-                if (Integer.class.equals(target)) {
-                    return new Integer(s.intValue());
-                }
-                if (Short.class.equals(target)) {
-                    return new Short(s.shortValue());
-                }
-                if (Byte.class.equals(target)) {
-                    return new Byte(s.byteValue());
-                }
-                if (BigInteger.class.equals(target)) {
-                    return BigInteger.valueOf(s.longValue());
-                }
-
-                // floating point
-                // JD: we use the string reprensentation to avoid coordinate
-                // drift due to precision issues, there could be some
-                // performance issues with this.
-                if (Double.class.equals(target)) {
-                    return new Double(s.toString());
-                }
-                if (Float.class.equals(target)) {
-                    return new Float(s.toString());
-                }
-                if (BigDecimal.class.equals(target)) {
-                    return new BigDecimal(s.toString());
-                }
-
-                if (Number.class.equals(target)) {
-                    try {
-                        return new Integer(s.toString());
-                    } catch (Exception e) {
-                    }
-
-                    try {
-                        return new BigInteger(s.toString());
-                    } catch (Exception e) {
-                    }
-
-                    try {
-                        return new Double(s.toString());
-                    } catch (Exception e) {
-                    }
-
-                    try {
-                        return new BigDecimal(s.toString());
-                    } catch (Exception e) {
-                    }
-                }
-            } else if (source instanceof String) {
-                String s = (String) source;
-                // ensure we trim any space off the string
-                s = s.trim();
-
-                String integral = toIntegral(s);
-
-                // floating point
-                if (Double.class.equals(target)) {
-                    return new Double(s);
-                }
-                if (Float.class.equals(target)) {
-                    return new Float(s);
-                }
-                if (BigDecimal.class.equals(target)) {
-                    return new BigDecimal(s);
-                }
-
-                // textual
-                if (Long.class.equals(target)) {
-                    return new Long(integral);
-                }
-                if (Integer.class.equals(target)) {
-                    return new Integer(integral);
-                }
-                if (Short.class.equals(target)) {
-                    return new Short(integral);
-                }
-                if (Byte.class.equals(target)) {
-                    return new Byte(integral);
-                }
-                if (BigInteger.class.equals(target)) {
-                    return new BigInteger(integral);
-                }
-
-                // fallback. If you ask for Number, you get our 'best guess'
-                if (Number.class.equals(target)) {
-                    if (integral.equals(s)) {
-                        // we think this is an integer of some sort
-                        try {
-                            return new Integer(integral);
-                        } catch (Exception e) {
-                        }
-
-                        try {
-                            return new BigInteger(integral);
-                        } catch (Exception e) {
-                        }
-                    }
-                    try {
-                        return new Double(s);
-                    } catch (Exception e) {
-                    }
-
-                    try {
-                        return new BigDecimal(s);
-                    } catch (Exception e) {
-                    }
-                }
-            }
-            // nothing matched. Return null.
-            return null;
-        }
-
-    }
-
-    /**
-     * Extract the integral part out of a decimal format string.
-     * 
-     * @param s
-     * @return integral component of decimal representation
-     */
-    static String toIntegral(String s) {
-        // NumberFormat format = NumberFormat.getInstance();
-
-        int radex = -1; // last non numeric character to account for "." vs "," seperators
-        for (int i = s.length() - 1; i > 0; i--) {
-            char ch = s.charAt(i);
-            if (!Character.isDigit(ch) && '-' != ch) {
-                radex = i;
-                break;
-            }
-        }
-        if (radex != -1) {
-            // text is formatted in decimal but floating point format supplied
-            return s.substring(0, radex);
-        } else {
-            return s;
-        }
-    }
-    
-    static HashMap<Class, Class> primitiveToWrapper = new HashMap();
-    static {
-        primitiveToWrapper.put(Byte.TYPE, Byte.class);
-        primitiveToWrapper.put(Short.TYPE, Short.class);
-        primitiveToWrapper.put(Integer.TYPE, Integer.class);
-        primitiveToWrapper.put(Long.TYPE, Long.class);
-        primitiveToWrapper.put(Float.TYPE, Float.class);
-        primitiveToWrapper.put(Double.TYPE, Double.class);
-        primitiveToWrapper.put(Boolean.TYPE, Boolean.class);
-    }
-    static Class primitiveToWrapperClass(Class primitive) {
-        if (primitive.isPrimitive()) {
-            Class wrapper = primitiveToWrapper.get(primitive); 
-            primitive = wrapper != null ? wrapper : primitive;
-        }
-        return primitive;
-    }
-}
-=======
-/*
- *    GeoTools - The Open Source Java GIS Toolkit
- *    http://geotools.org
- * 
- *    (C) 2002-2008, Open Source Geospatial Foundation (OSGeo)
- *
- *    This library is free software; you can redistribute it and/or
- *    modify it under the terms of the GNU Lesser General Public
- *    License as published by the Free Software Foundation;
- *    version 2.1 of the License.
- *
- *    This library is distributed in the hope that it will be useful,
- *    but WITHOUT ANY WARRANTY; without even the implied warranty of
- *    MERCHANTABILITY or FITNESS FOR A PARTICULAR PURPOSE.  See the GNU
- *    Lesser General Public License for more details.
- */
-package org.geotools.util;
-
-import java.math.BigDecimal;
-import java.math.BigInteger;
-import java.text.NumberFormat;
-import java.util.HashMap;
-
-import org.geotools.factory.Hints;
-
-/**
- * ConverterFactory which converts between the "standard" numeric types.
- * <p>
- * Supported types:
- * <ul>
- * <li>{@link java.lang.Long}
- * <li>{@link java.lang.Integer}
- * <li>{@link java.lang.Short}
- * <li>{@link java.lang.Byte}
- * <li>{@link java.lang.BigInteger}
- * <li>{@link java.lang.Double}
- * <li>{@link java.lang.Float}
- * <li>{@link java.lang.BigDecimal}
- * </ul>
- * </p>
- * 
- * @author Justin Deoliveira, The Open Planning Project
- * @since 2.4
- *
- *
- * @source $URL: http://svn.osgeo.org/geotools/tags/8.0-M1/modules/library/main/src/main/java/org/geotools/util/NumericConverterFactory.java $
- */
-public class NumericConverterFactory implements ConverterFactory {
-
-    public Converter createConverter(Class source, Class target, Hints hints) {
-        //convert to non-primitive class
-        source = primitiveToWrapperClass(source);
-        target = primitiveToWrapperClass(target);
-        
-        // check if source is a number or a string. We can't convert to a number
-        // from anything else.
-        if (!(Number.class.isAssignableFrom(source)) && !(String.class.isAssignableFrom(source)))
-            return null;
-
-        // check if target is one of supported
-        if (Long.class.equals(target) || Integer.class.equals(target) || Short.class.equals(target)
-                || Byte.class.equals(target) || BigInteger.class.equals(target)
-                || BigDecimal.class.equals(target) || Double.class.equals(target)
-                || Float.class.equals(target) || Number.class.equals(target)) {
-           
-            //check if teh safe conversion flag was set and if so only allow save conversions
-            if (hints != null){
-                Object safeConversion = hints.get(ConverterFactory.SAFE_CONVERSION);
-                if (safeConversion instanceof Boolean && ((Boolean)safeConversion).booleanValue()) {
-                    return new SafeNumericConverter();
-                }
-            }
-            return new NumericConverter();
-        }
-
-        return null;
-    }
-
-    class SafeNumericConverter implements Converter {
-        public <T> T convert(Object source, Class<T> target) throws Exception {
-            target = primitiveToWrapperClass(target);
-            if (source instanceof Number){
-                Number number = (Number) source;
-                Class c = number.getClass();
-                
-                if (BigDecimal.class.equals(target)){
-                   return (T) new BigDecimal(source.toString());
-                }
-                else if (Double.class.equals(target)){
-                    if (c != BigDecimal.class && c != BigInteger.class){
-                        if ( c == Float.class ) {
-                            //this is done to avoid coordinate drift
-                            return (T) new Double(number.toString());
-                        }
-                        
-                        return (T) Double.valueOf(number.doubleValue());
-                        //return (T) new Double(source.toString());
-                    }
-                }
-                else if (Float.class.equals(target)){
-                    if (c == Float.class || c == Integer.class || c == Short.class || c == Byte.class ) {
-                        return (T) Float.valueOf( number.floatValue() );
-                        //return (T) new Float(source.toString());
-                    }
-                }
-                else if (BigInteger.class.equals(target)){
-                    if ( BigInteger.class.isAssignableFrom(c) || c == Long.class || c == Integer.class 
-                        || c == Short.class || c == Byte.class ) {
-                        return (T) new BigInteger( number.toString() ); 
-                        //return (T) new BigInteger(source.toString());
-                    }
-                }
-                else if (Long.class.equals(target)){
-                    if (c == Long.class || c == Integer.class || c == Short.class || c == Byte.class) {
-                        return (T) Long.valueOf( number.longValue() );
-                        //return (T) new Long(source.toString());
-                    }
-                }
-                else if (Integer.class.equals(target)){
-                    if (c == Integer.class || c == Short.class || c == Byte.class ) {
-                        return (T) Integer.valueOf( number.intValue() );
-                        //return (T) new Integer(source.toString());
-                    }
-                }
-                else if (Short.class.equals(target)){
-                    if (c == Short.class || c == Byte.class ) {
-                        return (T) Short.valueOf(number.shortValue());
-                        //return (T) new Short(source.toString());
-                    }
-                }
-                else if (Byte.class.equals(target)){
-                    if ( c == Byte.class ) {
-                        return (T) Byte.valueOf(number.byteValue());
-                        //return (T) new Byte(source.toString());
-                    }
-                }
-            }
-            else if (source instanceof String){
-                String src = (String) source;
-                try {
-                    if (BigDecimal.class.isAssignableFrom( target ) ) {
-                        return (T) new BigDecimal(src);
-                        //if (x.toString().equals(src))
-                        //    return (T) x;
-                    }
-                    else if (target == Double.class) {
-                        Double x = new Double(src);
-                        if (x.toString().equals(src))
-                            return (T) x;
-                    } 
-                    else if (target == Float.class) {
-                        Float x = new Float(src);
-                        if (x.toString().equals(src))
-                            return (T) x;
-                    }
-                    else if (BigInteger.class.isAssignableFrom(target)) {
-                        BigInteger x = new BigInteger(src);
-                        if (x.toString().equals(src))
-                            return (T) x;
-                    }
-                    else if (target == Long.class) {
-                        Long x = new Long(src);
-                        if (x.toString().equals(src))
-                            return (T) x;
-                    }
-                    else if (target == Integer.class) {
-                        Integer x = new Integer(src);
-                        if (x.toString().equals(src))
-                            return (T) x;
-                    }
-                    else if (target == Short.class) {
-                        Short x = new Short(src);
-                        if (x.toString().equals(src))
-                            return (T) x;
-                    }
-                    else if (target == Byte.class) {
-                        Byte x = new Byte(src);
-                        if (x.toString().equals(src))
-                            return (T) x;
-                    }
-                } 
-                catch (Exception ex) {
-                    return null;
-                }
-            }
-
-            return null;
-        }
-    }
-
-    class NumericConverter implements Converter {
-
-        public Object convert(Object source, Class target) throws Exception {
-            target = primitiveToWrapperClass(target);
-            if (source instanceof Number) {
-                Number s = (Number) source;
-
-                // integral
-                if (Long.class.equals(target)) {
-                    return new Long(s.longValue());
-                }
-                if (Integer.class.equals(target)) {
-                    return new Integer(s.intValue());
-                }
-                if (Short.class.equals(target)) {
-                    return new Short(s.shortValue());
-                }
-                if (Byte.class.equals(target)) {
-                    return new Byte(s.byteValue());
-                }
-                if (BigInteger.class.equals(target)) {
-                    return BigInteger.valueOf(s.longValue());
-                }
-
-                // floating point
-                // JD: we use the string reprensentation to avoid coordinate
-                // drift due to precision issues, there could be some
-                // performance issues with this.
-                if (Double.class.equals(target)) {
-                    return new Double(s.toString());
-                }
-                if (Float.class.equals(target)) {
-                    return new Float(s.toString());
-                }
-                if (BigDecimal.class.equals(target)) {
-                    return new BigDecimal(s.toString());
-                }
-
-                if (Number.class.equals(target)) {
-                    try {
-                        return new Integer(s.toString());
-                    } catch (Exception e) {
-                    }
-
-                    try {
-                        return new BigInteger(s.toString());
-                    } catch (Exception e) {
-                    }
-
-                    try {
-                        return new Double(s.toString());
-                    } catch (Exception e) {
-                    }
-
-                    try {
-                        return new BigDecimal(s.toString());
-                    } catch (Exception e) {
-                    }
-                }
-            } else if (source instanceof String) {
-                String s = (String) source;
-                // ensure we trim any space off the string
-                s = s.trim();
-
-                String integral = toIntegral(s);
-
-                // floating point
-                if (Double.class.equals(target)) {
-                    return new Double(s);
-                }
-                if (Float.class.equals(target)) {
-                    return new Float(s);
-                }
-                if (BigDecimal.class.equals(target)) {
-                    return new BigDecimal(s);
-                }
-
-                // textual
-                if (Long.class.equals(target)) {
-                    return new Long(integral);
-                }
-                if (Integer.class.equals(target)) {
-                    return new Integer(integral);
-                }
-                if (Short.class.equals(target)) {
-                    return new Short(integral);
-                }
-                if (Byte.class.equals(target)) {
-                    return new Byte(integral);
-                }
-                if (BigInteger.class.equals(target)) {
-                    return new BigInteger(integral);
-                }
-
-                // fallback. If you ask for Number, you get our 'best guess'
-                if (Number.class.equals(target)) {
-                    if (integral.equals(s)) {
-                        // we think this is an integer of some sort
-                        try {
-                            return new Integer(integral);
-                        } catch (Exception e) {
-                        }
-
-                        try {
-                            return new BigInteger(integral);
-                        } catch (Exception e) {
-                        }
-                    }
-                    try {
-                        return new Double(s);
-                    } catch (Exception e) {
-                    }
-
-                    try {
-                        return new BigDecimal(s);
-                    } catch (Exception e) {
-                    }
-                }
-            }
-            // nothing matched. Return null.
-            return null;
-        }
-
-    }
-
-    /**
-     * Extract the integral part out of a decimal format string.
-     * 
-     * @param s
-     * @return integral component of decimal representation
-     */
-    static String toIntegral(String s) {
-        // NumberFormat format = NumberFormat.getInstance();
-
-        int radex = -1; // last non numeric character to account for "." vs "," seperators
-        for (int i = s.length() - 1; i > 0; i--) {
-            char ch = s.charAt(i);
-            if (!Character.isDigit(ch) && '-' != ch) {
-                radex = i;
-                break;
-            }
-        }
-        if (radex != -1) {
-            // text is formatted in decimal but floating point format supplied
-            return s.substring(0, radex);
-        } else {
-            return s;
-        }
-    }
-    
-    static HashMap<Class, Class> primitiveToWrapper = new HashMap();
-    static {
-        primitiveToWrapper.put(Byte.TYPE, Byte.class);
-        primitiveToWrapper.put(Short.TYPE, Short.class);
-        primitiveToWrapper.put(Integer.TYPE, Integer.class);
-        primitiveToWrapper.put(Long.TYPE, Long.class);
-        primitiveToWrapper.put(Float.TYPE, Float.class);
-        primitiveToWrapper.put(Double.TYPE, Double.class);
-        primitiveToWrapper.put(Boolean.TYPE, Boolean.class);
-    }
-    static Class primitiveToWrapperClass(Class primitive) {
-        if (primitive.isPrimitive()) {
-            Class wrapper = primitiveToWrapper.get(primitive); 
-            primitive = wrapper != null ? wrapper : primitive;
-        }
-        return primitive;
-    }
-}
->>>>>>> other+/*
+ *    GeoTools - The Open Source Java GIS Toolkit
+ *    http://geotools.org
+ * 
+ *    (C) 2002-2008, Open Source Geospatial Foundation (OSGeo)
+ *
+ *    This library is free software; you can redistribute it and/or
+ *    modify it under the terms of the GNU Lesser General Public
+ *    License as published by the Free Software Foundation;
+ *    version 2.1 of the License.
+ *
+ *    This library is distributed in the hope that it will be useful,
+ *    but WITHOUT ANY WARRANTY; without even the implied warranty of
+ *    MERCHANTABILITY or FITNESS FOR A PARTICULAR PURPOSE.  See the GNU
+ *    Lesser General Public License for more details.
+ */
+package org.geotools.util;
+
+import java.math.BigDecimal;
+import java.math.BigInteger;
+import java.text.NumberFormat;
+import java.util.HashMap;
+
+import org.geotools.factory.Hints;
+
+/**
+ * ConverterFactory which converts between the "standard" numeric types.
+ * <p>
+ * Supported types:
+ * <ul>
+ * <li>{@link java.lang.Long}
+ * <li>{@link java.lang.Integer}
+ * <li>{@link java.lang.Short}
+ * <li>{@link java.lang.Byte}
+ * <li>{@link java.lang.BigInteger}
+ * <li>{@link java.lang.Double}
+ * <li>{@link java.lang.Float}
+ * <li>{@link java.lang.BigDecimal}
+ * </ul>
+ * </p>
+ * 
+ * @author Justin Deoliveira, The Open Planning Project
+ * @since 2.4
+ *
+ *
+ * @source $URL: http://svn.osgeo.org/geotools/tags/8.0-M1/modules/library/main/src/main/java/org/geotools/util/NumericConverterFactory.java $
+ */
+public class NumericConverterFactory implements ConverterFactory {
+
+    public Converter createConverter(Class source, Class target, Hints hints) {
+        //convert to non-primitive class
+        source = primitiveToWrapperClass(source);
+        target = primitiveToWrapperClass(target);
+        
+        // check if source is a number or a string. We can't convert to a number
+        // from anything else.
+        if (!(Number.class.isAssignableFrom(source)) && !(String.class.isAssignableFrom(source)))
+            return null;
+
+        // check if target is one of supported
+        if (Long.class.equals(target) || Integer.class.equals(target) || Short.class.equals(target)
+                || Byte.class.equals(target) || BigInteger.class.equals(target)
+                || BigDecimal.class.equals(target) || Double.class.equals(target)
+                || Float.class.equals(target) || Number.class.equals(target)) {
+           
+            //check if teh safe conversion flag was set and if so only allow save conversions
+            if (hints != null){
+                Object safeConversion = hints.get(ConverterFactory.SAFE_CONVERSION);
+                if (safeConversion instanceof Boolean && ((Boolean)safeConversion).booleanValue()) {
+                    return new SafeNumericConverter();
+                }
+            }
+            return new NumericConverter();
+        }
+
+        return null;
+    }
+
+    class SafeNumericConverter implements Converter {
+        public <T> T convert(Object source, Class<T> target) throws Exception {
+            target = primitiveToWrapperClass(target);
+            if (source instanceof Number){
+                Number number = (Number) source;
+                Class c = number.getClass();
+                
+                if (BigDecimal.class.equals(target)){
+                   return (T) new BigDecimal(source.toString());
+                }
+                else if (Double.class.equals(target)){
+                    if (c != BigDecimal.class && c != BigInteger.class){
+                        if ( c == Float.class ) {
+                            //this is done to avoid coordinate drift
+                            return (T) new Double(number.toString());
+                        }
+                        
+                        return (T) Double.valueOf(number.doubleValue());
+                        //return (T) new Double(source.toString());
+                    }
+                }
+                else if (Float.class.equals(target)){
+                    if (c == Float.class || c == Integer.class || c == Short.class || c == Byte.class ) {
+                        return (T) Float.valueOf( number.floatValue() );
+                        //return (T) new Float(source.toString());
+                    }
+                }
+                else if (BigInteger.class.equals(target)){
+                    if ( BigInteger.class.isAssignableFrom(c) || c == Long.class || c == Integer.class 
+                        || c == Short.class || c == Byte.class ) {
+                        return (T) new BigInteger( number.toString() ); 
+                        //return (T) new BigInteger(source.toString());
+                    }
+                }
+                else if (Long.class.equals(target)){
+                    if (c == Long.class || c == Integer.class || c == Short.class || c == Byte.class) {
+                        return (T) Long.valueOf( number.longValue() );
+                        //return (T) new Long(source.toString());
+                    }
+                }
+                else if (Integer.class.equals(target)){
+                    if (c == Integer.class || c == Short.class || c == Byte.class ) {
+                        return (T) Integer.valueOf( number.intValue() );
+                        //return (T) new Integer(source.toString());
+                    }
+                }
+                else if (Short.class.equals(target)){
+                    if (c == Short.class || c == Byte.class ) {
+                        return (T) Short.valueOf(number.shortValue());
+                        //return (T) new Short(source.toString());
+                    }
+                }
+                else if (Byte.class.equals(target)){
+                    if ( c == Byte.class ) {
+                        return (T) Byte.valueOf(number.byteValue());
+                        //return (T) new Byte(source.toString());
+                    }
+                }
+            }
+            else if (source instanceof String){
+                String src = (String) source;
+                try {
+                    if (BigDecimal.class.isAssignableFrom( target ) ) {
+                        return (T) new BigDecimal(src);
+                        //if (x.toString().equals(src))
+                        //    return (T) x;
+                    }
+                    else if (target == Double.class) {
+                        Double x = new Double(src);
+                        if (x.toString().equals(src))
+                            return (T) x;
+                    } 
+                    else if (target == Float.class) {
+                        Float x = new Float(src);
+                        if (x.toString().equals(src))
+                            return (T) x;
+                    }
+                    else if (BigInteger.class.isAssignableFrom(target)) {
+                        BigInteger x = new BigInteger(src);
+                        if (x.toString().equals(src))
+                            return (T) x;
+                    }
+                    else if (target == Long.class) {
+                        Long x = new Long(src);
+                        if (x.toString().equals(src))
+                            return (T) x;
+                    }
+                    else if (target == Integer.class) {
+                        Integer x = new Integer(src);
+                        if (x.toString().equals(src))
+                            return (T) x;
+                    }
+                    else if (target == Short.class) {
+                        Short x = new Short(src);
+                        if (x.toString().equals(src))
+                            return (T) x;
+                    }
+                    else if (target == Byte.class) {
+                        Byte x = new Byte(src);
+                        if (x.toString().equals(src))
+                            return (T) x;
+                    }
+                } 
+                catch (Exception ex) {
+                    return null;
+                }
+            }
+
+            return null;
+        }
+    }
+
+    class NumericConverter implements Converter {
+
+        public Object convert(Object source, Class target) throws Exception {
+            target = primitiveToWrapperClass(target);
+            if (source instanceof Number) {
+                Number s = (Number) source;
+
+                // integral
+                if (Long.class.equals(target)) {
+                    return new Long(s.longValue());
+                }
+                if (Integer.class.equals(target)) {
+                    return new Integer(s.intValue());
+                }
+                if (Short.class.equals(target)) {
+                    return new Short(s.shortValue());
+                }
+                if (Byte.class.equals(target)) {
+                    return new Byte(s.byteValue());
+                }
+                if (BigInteger.class.equals(target)) {
+                    return BigInteger.valueOf(s.longValue());
+                }
+
+                // floating point
+                // JD: we use the string reprensentation to avoid coordinate
+                // drift due to precision issues, there could be some
+                // performance issues with this.
+                if (Double.class.equals(target)) {
+                    return new Double(s.toString());
+                }
+                if (Float.class.equals(target)) {
+                    return new Float(s.toString());
+                }
+                if (BigDecimal.class.equals(target)) {
+                    return new BigDecimal(s.toString());
+                }
+
+                if (Number.class.equals(target)) {
+                    try {
+                        return new Integer(s.toString());
+                    } catch (Exception e) {
+                    }
+
+                    try {
+                        return new BigInteger(s.toString());
+                    } catch (Exception e) {
+                    }
+
+                    try {
+                        return new Double(s.toString());
+                    } catch (Exception e) {
+                    }
+
+                    try {
+                        return new BigDecimal(s.toString());
+                    } catch (Exception e) {
+                    }
+                }
+            } else if (source instanceof String) {
+                String s = (String) source;
+                // ensure we trim any space off the string
+                s = s.trim();
+
+                String integral = toIntegral(s);
+
+                // floating point
+                if (Double.class.equals(target)) {
+                    return new Double(s);
+                }
+                if (Float.class.equals(target)) {
+                    return new Float(s);
+                }
+                if (BigDecimal.class.equals(target)) {
+                    return new BigDecimal(s);
+                }
+
+                // textual
+                if (Long.class.equals(target)) {
+                    return new Long(integral);
+                }
+                if (Integer.class.equals(target)) {
+                    return new Integer(integral);
+                }
+                if (Short.class.equals(target)) {
+                    return new Short(integral);
+                }
+                if (Byte.class.equals(target)) {
+                    return new Byte(integral);
+                }
+                if (BigInteger.class.equals(target)) {
+                    return new BigInteger(integral);
+                }
+
+                // fallback. If you ask for Number, you get our 'best guess'
+                if (Number.class.equals(target)) {
+                    if (integral.equals(s)) {
+                        // we think this is an integer of some sort
+                        try {
+                            return new Integer(integral);
+                        } catch (Exception e) {
+                        }
+
+                        try {
+                            return new BigInteger(integral);
+                        } catch (Exception e) {
+                        }
+                    }
+                    try {
+                        return new Double(s);
+                    } catch (Exception e) {
+                    }
+
+                    try {
+                        return new BigDecimal(s);
+                    } catch (Exception e) {
+                    }
+                }
+            }
+            // nothing matched. Return null.
+            return null;
+        }
+
+    }
+
+    /**
+     * Extract the integral part out of a decimal format string.
+     * 
+     * @param s
+     * @return integral component of decimal representation
+     */
+    static String toIntegral(String s) {
+        // NumberFormat format = NumberFormat.getInstance();
+
+        int radex = -1; // last non numeric character to account for "." vs "," seperators
+        for (int i = s.length() - 1; i > 0; i--) {
+            char ch = s.charAt(i);
+            if (!Character.isDigit(ch) && '-' != ch) {
+                radex = i;
+                break;
+            }
+        }
+        if (radex != -1) {
+            // text is formatted in decimal but floating point format supplied
+            return s.substring(0, radex);
+        } else {
+            return s;
+        }
+    }
+    
+    static HashMap<Class, Class> primitiveToWrapper = new HashMap();
+    static {
+        primitiveToWrapper.put(Byte.TYPE, Byte.class);
+        primitiveToWrapper.put(Short.TYPE, Short.class);
+        primitiveToWrapper.put(Integer.TYPE, Integer.class);
+        primitiveToWrapper.put(Long.TYPE, Long.class);
+        primitiveToWrapper.put(Float.TYPE, Float.class);
+        primitiveToWrapper.put(Double.TYPE, Double.class);
+        primitiveToWrapper.put(Boolean.TYPE, Boolean.class);
+    }
+    static Class primitiveToWrapperClass(Class primitive) {
+        if (primitive.isPrimitive()) {
+            Class wrapper = primitiveToWrapper.get(primitive); 
+            primitive = wrapper != null ? wrapper : primitive;
+        }
+        return primitive;
+    }
+}