--- conflicted
+++ resolved
@@ -1,380 +1,189 @@
-<<<<<<< local
-/*
- *    GeoTools - The Open Source Java GIS Toolkit
- *    http://geotools.org
- * 
- *    (C) 2004-2008, Open Source Geospatial Foundation (OSGeo)
- *    
- *    This library is free software; you can redistribute it and/or
- *    modify it under the terms of the GNU Lesser General Public
- *    License as published by the Free Software Foundation;
- *    version 2.1 of the License.
- *
- *    This library is distributed in the hope that it will be useful,
- *    but WITHOUT ANY WARRANTY; without even the implied warranty of
- *    MERCHANTABILITY or FITNESS FOR A PARTICULAR PURPOSE.  See the GNU
- *    Lesser General Public License for more details.
- */
-package org.geotools.util;
-
-
-/**
- * This class is used to maintain a list of listeners, and
- * is used in the implementations of several classes within JFace
- * which allow you to register listeners of various kinds.
- * It is a fairly lightweight object, occupying minimal space when
- * no listeners are registered.
- * <p>
- * Note that the <code>add</code> method checks for and eliminates 
- * duplicates based on identity (not equality).  Likewise, the
- * <code>remove</code> method compares based on identity.
- * </p>
- * <p>
- * Use the <code>getListeners</code> method when notifying listeners.
- * Note that no garbage is created if no listeners are registered.
- * The recommended code sequence for notifying all registered listeners
- * of say, <code>FooListener.eventHappened</code>, is:
- * <pre>
- * Object[] listeners = myListenerList.getListeners();
- * for (int i = 0; i < listeners.length; ++i) {
- *    ((FooListener) listeners[i]).eventHappened(event);
- * }
- * </pre>
- * </p>
- * @source $URL: http://svn.osgeo.org/geotools/tags/2.6.5/modules/library/main/src/main/java/org/geotools/util/ListenerList.java $
- */
-public class ListenerList {
-    /**
-     * The initial capacity of the list. Always >= 1.
-     */
-    private int capacity;
-
-    /**
-     * The current number of listeners.
-     * Maintains invariant: 0 <= size <= listeners.length.
-     */
-    private int size;
-
-    /**
-     * The list of listeners.  Initially <code>null</code> but initialized
-     * to an array of size capacity the first time a listener is added.
-     * Maintains invariant: listeners != null IFF size != 0
-     */
-    private Object[] listeners = null;
-
-    /**
-     * The empty array singleton instance, returned by getListeners()
-     * when size == 0.
-     */
-    private static final Object[] EmptyArray = new Object[0];
-
-    /**
-     * Creates a listener list with an initial capacity of 1.
-     */
-    public ListenerList() {
-        this(1);
-    }
-
-    /**
-     * Creates a listener list with the given initial capacity.
-     *
-     * @param capacity the number of listeners which this list can initially accept 
-     *    without growing its internal representation; must be at least 1
-     */
-    public ListenerList(int capacity) {
-        assert capacity >= 1;
-        this.capacity = capacity;
-    }
-
-    /**
-     * Adds the given listener to this list. Has no effect if an identical listener
-     * is already registered.
-     *
-     * @param listener the listener
-     */
-    public void add(Object listener) {
-        assert listener!=null;
-        if (size == 0) {
-            listeners = new Object[capacity];
-        } else {
-            // check for duplicates using identity
-            for (int i = 0; i < size; ++i) {
-                if (listeners[i] == listener) {
-                    return;
-                }
-            }
-            // grow array if necessary
-            if (size == listeners.length) {
-                System.arraycopy(listeners, 0,
-                        listeners = new Object[size * 2 + 1], 0, size);
-            }
-        }
-
-        listeners[size] = listener;
-        size++;
-    }
-
-    /**
-     * Removes all listeners from this list.
-     */
-    public void clear() {
-        size = 0;
-        listeners = null;
-    }
-
-    /**
-     * Returns an array containing all the registered listeners,
-     * in the order in which they were added.
-     * <p>
-     * The resulting array is unaffected by subsequent adds or removes.
-     * If there are no listeners registered, the result is an empty array
-     * singleton instance (no garbage is created).
-     * Use this method when notifying listeners, so that any modifications
-     * to the listener list during the notification will have no effect on the
-     * notification itself.
-     * </p>
-     *
-     * @return the list of registered listeners
-     */
-    public Object[] getListeners() {
-        if (size == 0)
-            return EmptyArray;
-        Object[] result = new Object[size];
-        System.arraycopy(listeners, 0, result, 0, size);
-        return result;
-    }
-
-    /**
-     * Returns whether this listener list is empty.
-     *
-     * @return <code>true</code> if there are no registered listeners, and
-     *   <code>false</code> otherwise
-     */
-    public boolean isEmpty() {
-        return size == 0;
-    }
-
-    /**
-     * Removes the given listener from this list. Has no effect if an identical
-     * listener was not already registered.
-     *
-     * @param listener the listener
-     */
-    public void remove(Object listener) {
-        assert listener!=null;
-        for (int i = 0; i < size; ++i) {
-            if (listeners[i] == listener) {
-                if (size == 1) {
-                    listeners = null;
-                    size = 0;
-                } else {
-                    System
-                            .arraycopy(listeners, i + 1, listeners, i, --size
-                                    - i);
-                    listeners[size] = null;
-                }
-                return;
-            }
-        }
-    }
-
-    /**
-     * Returns the number of registered listeners.
-     *
-     * @return the number of registered listeners
-     */
-    public int size() {
-        return size;
-    }
-}
-=======
-/*
- *    GeoTools - The Open Source Java GIS Toolkit
- *    http://geotools.org
- * 
- *    (C) 2004-2008, Open Source Geospatial Foundation (OSGeo)
- *    
- *    This library is free software; you can redistribute it and/or
- *    modify it under the terms of the GNU Lesser General Public
- *    License as published by the Free Software Foundation;
- *    version 2.1 of the License.
- *
- *    This library is distributed in the hope that it will be useful,
- *    but WITHOUT ANY WARRANTY; without even the implied warranty of
- *    MERCHANTABILITY or FITNESS FOR A PARTICULAR PURPOSE.  See the GNU
- *    Lesser General Public License for more details.
- */
-package org.geotools.util;
-
-
-/**
- * This class is used to maintain a list of listeners, and
- * is used in the implementations of several classes within JFace
- * which allow you to register listeners of various kinds.
- * It is a fairly lightweight object, occupying minimal space when
- * no listeners are registered.
- * <p>
- * Note that the <code>add</code> method checks for and eliminates 
- * duplicates based on identity (not equality).  Likewise, the
- * <code>remove</code> method compares based on identity.
- * </p>
- * <p>
- * Use the <code>getListeners</code> method when notifying listeners.
- * Note that no garbage is created if no listeners are registered.
- * The recommended code sequence for notifying all registered listeners
- * of say, <code>FooListener.eventHappened</code>, is:
- * <pre>
- * Object[] listeners = myListenerList.getListeners();
- * for (int i = 0; i < listeners.length; ++i) {
- *    ((FooListener) listeners[i]).eventHappened(event);
- * }
- * </pre>
- * </p>
- *
- * @source $URL: http://svn.osgeo.org/geotools/tags/8.0-M1/modules/library/main/src/main/java/org/geotools/util/ListenerList.java $
- */
-public class ListenerList {
-    /**
-     * The initial capacity of the list. Always >= 1.
-     */
-    private int capacity;
-
-    /**
-     * The current number of listeners.
-     * Maintains invariant: 0 <= size <= listeners.length.
-     */
-    private int size;
-
-    /**
-     * The list of listeners.  Initially <code>null</code> but initialized
-     * to an array of size capacity the first time a listener is added.
-     * Maintains invariant: listeners != null IFF size != 0
-     */
-    private Object[] listeners = null;
-
-    /**
-     * The empty array singleton instance, returned by getListeners()
-     * when size == 0.
-     */
-    private static final Object[] EmptyArray = new Object[0];
-
-    /**
-     * Creates a listener list with an initial capacity of 1.
-     */
-    public ListenerList() {
-        this(1);
-    }
-
-    /**
-     * Creates a listener list with the given initial capacity.
-     *
-     * @param capacity the number of listeners which this list can initially accept 
-     *    without growing its internal representation; must be at least 1
-     */
-    public ListenerList(int capacity) {
-        assert capacity >= 1;
-        this.capacity = capacity;
-    }
-
-    /**
-     * Adds the given listener to this list. Has no effect if an identical listener
-     * is already registered.
-     *
-     * @param listener the listener
-     */
-    public void add(Object listener) {
-        assert listener!=null;
-        if (size == 0) {
-            listeners = new Object[capacity];
-        } else {
-            // check for duplicates using identity
-            for (int i = 0; i < size; ++i) {
-                if (listeners[i] == listener) {
-                    return;
-                }
-            }
-            // grow array if necessary
-            if (size == listeners.length) {
-                System.arraycopy(listeners, 0,
-                        listeners = new Object[size * 2 + 1], 0, size);
-            }
-        }
-
-        listeners[size] = listener;
-        size++;
-    }
-
-    /**
-     * Removes all listeners from this list.
-     */
-    public void clear() {
-        size = 0;
-        listeners = null;
-    }
-
-    /**
-     * Returns an array containing all the registered listeners,
-     * in the order in which they were added.
-     * <p>
-     * The resulting array is unaffected by subsequent adds or removes.
-     * If there are no listeners registered, the result is an empty array
-     * singleton instance (no garbage is created).
-     * Use this method when notifying listeners, so that any modifications
-     * to the listener list during the notification will have no effect on the
-     * notification itself.
-     * </p>
-     *
-     * @return the list of registered listeners
-     */
-    public Object[] getListeners() {
-        if (size == 0)
-            return EmptyArray;
-        Object[] result = new Object[size];
-        System.arraycopy(listeners, 0, result, 0, size);
-        return result;
-    }
-
-    /**
-     * Returns whether this listener list is empty.
-     *
-     * @return <code>true</code> if there are no registered listeners, and
-     *   <code>false</code> otherwise
-     */
-    public boolean isEmpty() {
-        return size == 0;
-    }
-
-    /**
-     * Removes the given listener from this list. Has no effect if an identical
-     * listener was not already registered.
-     *
-     * @param listener the listener
-     */
-    public void remove(Object listener) {
-        assert listener!=null;
-        for (int i = 0; i < size; ++i) {
-            if (listeners[i] == listener) {
-                if (size == 1) {
-                    listeners = null;
-                    size = 0;
-                } else {
-                    System
-                            .arraycopy(listeners, i + 1, listeners, i, --size
-                                    - i);
-                    listeners[size] = null;
-                }
-                return;
-            }
-        }
-    }
-
-    /**
-     * Returns the number of registered listeners.
-     *
-     * @return the number of registered listeners
-     */
-    public int size() {
-        return size;
-    }
-}
->>>>>>> other+/*
+ *    GeoTools - The Open Source Java GIS Toolkit
+ *    http://geotools.org
+ * 
+ *    (C) 2004-2008, Open Source Geospatial Foundation (OSGeo)
+ *    
+ *    This library is free software; you can redistribute it and/or
+ *    modify it under the terms of the GNU Lesser General Public
+ *    License as published by the Free Software Foundation;
+ *    version 2.1 of the License.
+ *
+ *    This library is distributed in the hope that it will be useful,
+ *    but WITHOUT ANY WARRANTY; without even the implied warranty of
+ *    MERCHANTABILITY or FITNESS FOR A PARTICULAR PURPOSE.  See the GNU
+ *    Lesser General Public License for more details.
+ */
+package org.geotools.util;
+
+
+/**
+ * This class is used to maintain a list of listeners, and
+ * is used in the implementations of several classes within JFace
+ * which allow you to register listeners of various kinds.
+ * It is a fairly lightweight object, occupying minimal space when
+ * no listeners are registered.
+ * <p>
+ * Note that the <code>add</code> method checks for and eliminates 
+ * duplicates based on identity (not equality).  Likewise, the
+ * <code>remove</code> method compares based on identity.
+ * </p>
+ * <p>
+ * Use the <code>getListeners</code> method when notifying listeners.
+ * Note that no garbage is created if no listeners are registered.
+ * The recommended code sequence for notifying all registered listeners
+ * of say, <code>FooListener.eventHappened</code>, is:
+ * <pre>
+ * Object[] listeners = myListenerList.getListeners();
+ * for (int i = 0; i < listeners.length; ++i) {
+ *    ((FooListener) listeners[i]).eventHappened(event);
+ * }
+ * </pre>
+ * </p>
+ *
+ * @source $URL: http://svn.osgeo.org/geotools/tags/8.0-M1/modules/library/main/src/main/java/org/geotools/util/ListenerList.java $
+ */
+public class ListenerList {
+    /**
+     * The initial capacity of the list. Always >= 1.
+     */
+    private int capacity;
+
+    /**
+     * The current number of listeners.
+     * Maintains invariant: 0 <= size <= listeners.length.
+     */
+    private int size;
+
+    /**
+     * The list of listeners.  Initially <code>null</code> but initialized
+     * to an array of size capacity the first time a listener is added.
+     * Maintains invariant: listeners != null IFF size != 0
+     */
+    private Object[] listeners = null;
+
+    /**
+     * The empty array singleton instance, returned by getListeners()
+     * when size == 0.
+     */
+    private static final Object[] EmptyArray = new Object[0];
+
+    /**
+     * Creates a listener list with an initial capacity of 1.
+     */
+    public ListenerList() {
+        this(1);
+    }
+
+    /**
+     * Creates a listener list with the given initial capacity.
+     *
+     * @param capacity the number of listeners which this list can initially accept 
+     *    without growing its internal representation; must be at least 1
+     */
+    public ListenerList(int capacity) {
+        assert capacity >= 1;
+        this.capacity = capacity;
+    }
+
+    /**
+     * Adds the given listener to this list. Has no effect if an identical listener
+     * is already registered.
+     *
+     * @param listener the listener
+     */
+    public void add(Object listener) {
+        assert listener!=null;
+        if (size == 0) {
+            listeners = new Object[capacity];
+        } else {
+            // check for duplicates using identity
+            for (int i = 0; i < size; ++i) {
+                if (listeners[i] == listener) {
+                    return;
+                }
+            }
+            // grow array if necessary
+            if (size == listeners.length) {
+                System.arraycopy(listeners, 0,
+                        listeners = new Object[size * 2 + 1], 0, size);
+            }
+        }
+
+        listeners[size] = listener;
+        size++;
+    }
+
+    /**
+     * Removes all listeners from this list.
+     */
+    public void clear() {
+        size = 0;
+        listeners = null;
+    }
+
+    /**
+     * Returns an array containing all the registered listeners,
+     * in the order in which they were added.
+     * <p>
+     * The resulting array is unaffected by subsequent adds or removes.
+     * If there are no listeners registered, the result is an empty array
+     * singleton instance (no garbage is created).
+     * Use this method when notifying listeners, so that any modifications
+     * to the listener list during the notification will have no effect on the
+     * notification itself.
+     * </p>
+     *
+     * @return the list of registered listeners
+     */
+    public Object[] getListeners() {
+        if (size == 0)
+            return EmptyArray;
+        Object[] result = new Object[size];
+        System.arraycopy(listeners, 0, result, 0, size);
+        return result;
+    }
+
+    /**
+     * Returns whether this listener list is empty.
+     *
+     * @return <code>true</code> if there are no registered listeners, and
+     *   <code>false</code> otherwise
+     */
+    public boolean isEmpty() {
+        return size == 0;
+    }
+
+    /**
+     * Removes the given listener from this list. Has no effect if an identical
+     * listener was not already registered.
+     *
+     * @param listener the listener
+     */
+    public void remove(Object listener) {
+        assert listener!=null;
+        for (int i = 0; i < size; ++i) {
+            if (listeners[i] == listener) {
+                if (size == 1) {
+                    listeners = null;
+                    size = 0;
+                } else {
+                    System
+                            .arraycopy(listeners, i + 1, listeners, i, --size
+                                    - i);
+                    listeners[size] = null;
+                }
+                return;
+            }
+        }
+    }
+
+    /**
+     * Returns the number of registered listeners.
+     *
+     * @return the number of registered listeners
+     */
+    public int size() {
+        return size;
+    }
+}