<<<<<<< local
/*
 *    GeoTools - The Open Source Java GIS Toolkit
 *    http://geotools.org
 * 
 *    (C) 2002-2008, Open Source Geospatial Foundation (OSGeo)
 *    
 *    This library is free software; you can redistribute it and/or
 *    modify it under the terms of the GNU Lesser General Public
 *    License as published by the Free Software Foundation;
 *    version 2.1 of the License.
 *
 *    This library is distributed in the hope that it will be useful,
 *    but WITHOUT ANY WARRANTY; without even the implied warranty of
 *    MERCHANTABILITY or FITNESS FOR A PARTICULAR PURPOSE.  See the GNU
 *    Lesser General Public License for more details.
 */
package org.geotools.xml.transform;

import java.io.StringWriter;
import java.nio.charset.Charset;
import java.util.HashMap;
import java.util.Iterator;
import java.util.Map;
import java.util.Set;

import javax.xml.transform.OutputKeys;
import javax.xml.transform.Source;
import javax.xml.transform.Transformer;
import javax.xml.transform.TransformerException;
import javax.xml.transform.TransformerFactory;
import javax.xml.transform.sax.SAXSource;
import javax.xml.transform.stream.StreamResult;

import org.xml.sax.Attributes;
import org.xml.sax.ContentHandler;
import org.xml.sax.InputSource;
import org.xml.sax.SAXException;
import org.xml.sax.ext.LexicalHandler;
import org.xml.sax.helpers.AttributesImpl;
import org.xml.sax.helpers.NamespaceSupport;
import org.xml.sax.helpers.XMLFilterImpl;


/**
 * TransformerBase provides support for writing Object->XML encoders. The basic
 * pattern for useage is to extend TransformerBase and implement the
 * createTranslator(ContentHandler) method. This is easiest done by extending
 * the inner class TranslatorSupport. A Translator uses a ContentHandler to
 * issue SAX events to a javax.xml.transform.Transformer. If possible, make
 * the translator public so it can be used by others as well.
 *
 * @author Ian Schneider
 * @source $URL: http://svn.osgeo.org/geotools/tags/2.6.5/modules/library/main/src/main/java/org/geotools/xml/transform/TransformerBase.java $
 */
public abstract class TransformerBase {
    private int indentation = -1;
    private boolean xmlDecl = false;
    private boolean nsDecl = true;
    private Charset charset = Charset.forName("UTF-8");
    
    public static final String XMLNS_NAMESPACE = "http://www.w3.org/2000/xmlns/";

    /**
     * Create a Translator to issue SAXEvents to a ContentHandler.
     */
    public abstract Translator createTranslator(ContentHandler handler);

    /**
     * Create a Transformer which is initialized with the settings of this
     * TransformerBase.
     */
    public Transformer createTransformer() throws TransformerException {
        TransformerFactory tFactory = TransformerFactory.newInstance();
        if (indentation > -1) {
        	try {
        		tFactory.setAttribute("indent-number", new Integer(indentation));
        	} catch (IllegalArgumentException e) {
        		//throw away (java 1.4 doesn't support this method, but java 1.5 requires it)
        	}
        }

        Transformer transformer = tFactory.newTransformer();

        if (indentation > -1) {
        	transformer.setOutputProperty(OutputKeys.INDENT, "yes");
            transformer.setOutputProperty("{http://xml.apache.org/xslt}indent-amount", Integer.toString(indentation));
        } else {
            transformer.setOutputProperty(OutputKeys.INDENT, "no");
        }

        if (xmlDecl) {
            transformer.setOutputProperty(OutputKeys.OMIT_XML_DECLARATION, "yes");
        } else {
            transformer.setOutputProperty(OutputKeys.OMIT_XML_DECLARATION, "no");
        }

	transformer.setOutputProperty(OutputKeys.ENCODING, charset.name());

        return transformer;
    }

    /**
     * Perform the XML encoding on the given object to the given OutputStream.
     * Calls transform(Object,StreamResult);
     */
    public void transform(Object object, java.io.OutputStream out)
        throws TransformerException {
        transform(object, new StreamResult(out));
    }

    /**
     * Perform the XML encoding on the given object to the given Writer. Calls
     * transform(Object,StreamResult);
     */
    public void transform(Object object, java.io.Writer out)
        throws TransformerException {
        transform(object, new StreamResult(out));
    }

    /**
     * Perform the XML encoding on the given object to the given OutputStream.
     * Calls createTransformer(),createXMLReader() and
     * Transformer.transform().
     */
    public void transform(Object object, StreamResult result)
        throws TransformerException {
        
        Task t = createTransformTask(object,result);
        t.run();
        if (t.checkError()) {
            Exception e = t.getError();
            if (! TransformerException.class.isAssignableFrom(e.getClass())) {
                e = new TransformerException("Translator error",e);
            }
            throw (TransformerException) e;
        }
    }
    
    /** Create a Transformation task. This is a Runnable task
     * which supports aborting any processing. It will not start until the 
     * run method is called. 
     *
     */
    public Task createTransformTask(Object object,StreamResult result)
        throws TransformerException {
        
        return new Task(object,result);
    }
    
    /**
     * Perform the XML encoding of the given object into an internal buffer and
     * return the resulting String. Calls transform(Object,Writer). <em>It 
     * should be noted the most efficient mechanism of encoding is using the
     * OutputStream or Writer methods</em>
     */
    public String transform(Object object) throws TransformerException {
        StringWriter sw = new StringWriter();
        transform(object,sw);
        return sw.getBuffer().toString();
    }

    /**
     * Create an XMLReader to use in the transformation.
     */
    public XMLReaderSupport createXMLReader(Object object) {
        return new XMLReaderSupport(this,object);
    }

    /**
     * Get the number of spaces to indent the output xml.  Defaults to -1.
     *
     * @return The number of spaces to indent, or -1, to disable.
     */
    public int getIndentation() {
        return indentation;
    }

    /**
     * Set the number of spaces to indent the output xml. Default to -1.
     *
     * @param amt The number of spaces to indent if > 0, otherwise disable.
     */
    public void setIndentation(int amt) {
        indentation = amt;
    }

    /**
     * Gets the charset to declare in the header of the response.
     * @return the charset to encode with. 
     */
    public Charset getEncoding() {
	return charset;
    }

    /**
     * Sets the charset to declare in the xml header returned.
     *
     * @param charset A charset object of the desired encoding
     */
    public void setEncoding(Charset charset){
	this.charset = charset;
    }

    /**
     * Will this transformation omit the standard XML declaration. <b>Defaults
     * to false</b>
     *
     * @return true if the XML declaration will be omitted, false otherwise.
     */
    public boolean isOmitXMLDeclaration() {
        return xmlDecl;
    }

    /**
     * Set this transformer to omit/include the XML declaration. <b>Defaults to
     * false</b>
     *
     * @param xmlDecl Omit/include the XML declaration.
     */
    public void setOmitXMLDeclaration(boolean xmlDecl) {
        this.xmlDecl = xmlDecl;
    }

    /**
     * Should this transformer declare namespace prefixes in the first element
     * it outputs? Defaults to true.
     *
     * @return true if namespaces will be declared, false otherwise
     */
    public boolean isNamespaceDeclartionEnabled() {
        return nsDecl;
    }

    /**
     * Enable declaration of namespace prefixes in the first element. Defaults
     * to true;
     *
     * @param enabled Enable namespace declaration.
     */
    public void setNamespaceDeclarationEnabled(boolean enabled) {
        nsDecl = enabled;
    }
    
    /** A wrapper for a Transformation Task. Support aborting any translation
     * activity. Because the Task is Runnable, exceptions must be checked
     * asynchronously by using the checkError and getError methods.
     */
    public class Task implements Runnable {
        
        //private final Translator translator;
        private final Transformer transformer;
        private final Source xmlSource;
        private final StreamResult result;
        private final XMLReaderSupport reader;
        private Exception error;
        
        public Task(Object object,StreamResult result) throws TransformerException {
            transformer = createTransformer();
            reader = createXMLReader(object);
            
            xmlSource = new SAXSource(createXMLReader(object),
                new InputSource());

            this.result = result;
        }
        
        /** Did an error occur? 
         * @return true if one did, false otherwise.
         */
        public boolean checkError() {
            return error != null;
        }
        
        /** Get any error which occurred.
         * @return An Exception if checkError returns true, null otherwise.
         */
        public Exception getError() {
            return error;
        }
        
        /** Calls to the underlying translator to abort any calls to translation.
         * Should return silently regardless of outcome.
         */
        public void abort() {
            Translator t = reader.getTranslator();
            if (t != null)
                t.abort();
        }
        
        /**
         * Perform the translation. Exceptions are captured and can be obtained
         * through the checkError and getError methods.
         */
        public void run() {
            try {
                transformer.transform(xmlSource, result);
            } catch (Exception re) {
                error = re;
            }
        }
        
        
    }

    /**
     * Filter output from a ContentHandler and insert Namespace declarations in
     * the first element.
     */
    private static class ContentHandlerFilter implements ContentHandler, LexicalHandler {
        private final ContentHandler original;
        private AttributesImpl namespaceDecls;

        public ContentHandlerFilter(ContentHandler original,
            AttributesImpl nsDecls) {
            this.original = original;
            this.namespaceDecls = nsDecls;
        }

        public void characters(char[] ch, int start, int length)
            throws SAXException {
            original.characters(ch, start, length);
        }

        public void endDocument() throws SAXException {
            original.endDocument();
        }

        public void endElement(String namespaceURI, String localName,
            String qName) throws SAXException {
            original.endElement(namespaceURI, localName, qName);
        }

        public void endPrefixMapping(String prefix) throws SAXException {
            original.endPrefixMapping(prefix);
        }

        public void ignorableWhitespace(char[] ch, int start, int length)
            throws SAXException {
            original.ignorableWhitespace(ch, start, length);
        }

        public void processingInstruction(String target, String data)
            throws SAXException {
            original.processingInstruction(target, data);
        }

        public void setDocumentLocator(org.xml.sax.Locator locator) {
            original.setDocumentLocator(locator);
        }

        public void skippedEntity(String name) throws SAXException {
            original.skippedEntity(name);
        }

        public void startDocument() throws SAXException {
            original.startDocument();
        }

        public void startElement(String namespaceURI, String localName,
            String qName, Attributes atts) throws SAXException {
            if (namespaceDecls != null) {
                for (int i = 0, ii = atts.getLength(); i < ii; i++) {
                    namespaceDecls.addAttribute(null, null, atts.getQName(i),
                        atts.getType(i), atts.getValue(i));
                }
                
                    
                atts = namespaceDecls;
                namespaceDecls = null;
            }
            if (namespaceURI == null)
                namespaceURI = "";
            if (localName == null)
                localName = "";
            original.startElement(namespaceURI, localName, qName, atts);
        }

        public void startPrefixMapping(String prefix, String uri)
            throws SAXException {
            original.startPrefixMapping(prefix, uri);
        }

        public void comment(char[] ch, int start, int length) throws SAXException {
            if ( original instanceof LexicalHandler ) {
                ((LexicalHandler)original).comment(ch, start, length);
            }
        }

        public void startCDATA() throws SAXException {
            if ( original instanceof LexicalHandler ) {
                ((LexicalHandler)original).startCDATA();
            }
        }
        
        public void endCDATA() throws SAXException {
            if ( original instanceof LexicalHandler ) {
                ((LexicalHandler)original).endCDATA();
            }
        }

        public void startDTD(String name, String publicId, String systemId) throws SAXException {
            if ( original instanceof LexicalHandler ) {
                ((LexicalHandler)original).startDTD(name, publicId, systemId);
            }
        }
        
        public void endDTD() throws SAXException {
            if ( original instanceof LexicalHandler ) {
                ((LexicalHandler)original).endDTD();
            }
        }

        public void startEntity(String name) throws SAXException {
            if ( original instanceof LexicalHandler ) {
                ((LexicalHandler)original).startEntity(name);
            }
        }
        
        public void endEntity(String name) throws SAXException {
            if ( original instanceof LexicalHandler ) {
                ((LexicalHandler)original).endEntity(name);
            }
        }
    }

    /**
     * Support for writing Translators.
     */
    protected abstract static class TranslatorSupport implements Translator {
        protected final ContentHandler contentHandler;
        private String prefix;
        private String namespace;
        protected final Attributes NULL_ATTS = new AttributesImpl();
        protected NamespaceSupport nsSupport = new NamespaceSupport();
        protected SchemaLocationSupport schemaLocation;
        /**
         * Subclasses should check this flag in case an abort message was sent
         * and stop any internal iteration if false.
         */
        protected volatile boolean running = true;

        public TranslatorSupport(ContentHandler contentHandler, String prefix,
            String nsURI) {
            this.contentHandler = contentHandler;
            this.prefix = prefix;
            this.namespace = nsURI;
            if (prefix != null && nsURI != null)
                nsSupport.declarePrefix(prefix, nsURI);
        }

        public TranslatorSupport(ContentHandler contentHandler, String prefix,
            String nsURI, SchemaLocationSupport schemaLocation) {
            this(contentHandler, prefix, nsURI);
            this.schemaLocation = schemaLocation;
        }
        
        public void abort() {
            running = false;
        }
        
        /**
         * Utility method to copy namespace declarations from "sub" translators
         * into this ns support...
         */
        protected void addNamespaceDeclarations(TranslatorSupport trans) {
            NamespaceSupport additional = trans.getNamespaceSupport();
            java.util.Enumeration declared = additional.getDeclaredPrefixes();
            while (declared.hasMoreElements()) {
                String prefix1 = declared.nextElement().toString();
                nsSupport.declarePrefix(prefix1, additional.getURI(prefix1));
            }
        }

        /**
         * Utility method for creating attributes from an array of name value 
         * pairs.
         * <p>
         * The <tt>nameValuePairs</tt> array should be of the form:
         * <pre>{name1,value1,name2,value2,...,nameN,valueN}</pre>
         * </p>
         * @param nameValuePairs The attribute names/values.
         * 
         */
        protected AttributesImpl createAttributes( String[] nameValuePairs) {
            AttributesImpl attributes = new AttributesImpl();

            for (int i = 0; i < nameValuePairs.length; i += 2) {
                String name = nameValuePairs[i];
                String value = nameValuePairs[i + 1];

                attributes.addAttribute("", name, name, "", value);
            }

            return attributes;
        }
        
        protected void element(String element, String content) {
            element(element, content, NULL_ATTS);
        }
        
        /**
         * Will only issue the provided element if content is non empty
         * @param element
         * @param content
         */
        protected void elementSafe( String element, String content){
        	if( content != null && content.length() != 0){
        		element(element, content, NULL_ATTS);
        	}
        }

        protected void element(String element, String content, Attributes atts) {
            start(element, atts);

            if (content != null) {
                chars(content);
            }

            end(element);
        }
        
        protected void start(String element) {
            start(element, NULL_ATTS);
        }

        protected void start(String element, Attributes atts) {
            try {
                String el = (prefix == null) ? element : (prefix + ":"
                    + element);
                contentHandler.startElement("", "", el, atts);
            } catch (SAXException se) {
                throw new RuntimeException(se);
            }
        }

        protected void chars(String text) {
            try {
                char[] ch = text.toCharArray();
                contentHandler.characters(ch, 0, ch.length);
            } catch (SAXException se) {
                throw new RuntimeException(se);
            }
        }

        protected void end(String element) {
            try {
                String el = (prefix == null) ? element : (prefix + ":"
                    + element);
                contentHandler.endElement("", "", el);
            } catch (SAXException se) {
                throw new RuntimeException(se);
            }
        }

        protected void cdata( String cdata ) {
            if ( contentHandler instanceof LexicalHandler ) {
                LexicalHandler lexicalHandler = (LexicalHandler) contentHandler;
                try {
                    lexicalHandler.startCDATA();
                    chars(cdata);
                    lexicalHandler.endCDATA();    
                }
                catch( SAXException e ) {
                    throw new RuntimeException( e );
                }
            }
        }
        
        public String getDefaultNamespace() {
            return namespace;
        }

        public String getDefaultPrefix() {
            return prefix;
        }

        public NamespaceSupport getNamespaceSupport() {
            return nsSupport;
        }

        public SchemaLocationSupport getSchemaLocationSupport() {
            return schemaLocation;
        }
    }

    /**
     * Adds support for schemaLocations.
     *
     * @task REVISIT: consider combining this with NamespaceSupport,  as it
     *       would make sense to just add a location to your nsURI.  Or at
     *       least tie them more closely, so that you can only add a
     *       SchemaLocation if the namespace actually exists.
     */
    public static class SchemaLocationSupport {
        private Map locations = new HashMap();

        public void setLocation(String nsURI, String uri) {
            locations.put(nsURI, uri);
        }

        public String getSchemaLocation() {
            return getSchemaLocation(locations.keySet());
        }

        public String getSchemaLocation(String nsURI) {
            String uri = (String) locations.get(nsURI);

            if (uri == null) {
                return "";
            }
            return nsURI + " " + uri;
        }

        public String getSchemaLocation(Set namespaces) {
            StringBuffer location = new StringBuffer();

            for (Iterator it = namespaces.iterator(); it.hasNext();) {
                location.append(getSchemaLocation((String) it.next()));

                if (it.hasNext()) {
                    location.append(" "); //\n?  Pretty printing?
                }
            }

            return location.toString();
        }
    }

    /**
     * Support for the setup of an XMLReader for use in a transformation.
     */
    protected static class XMLReaderSupport extends XMLFilterImpl {
        TransformerBase base;
        Object object;
        Translator translator;

        public XMLReaderSupport(TransformerBase transfomerBase, Object object) {
            this.base = transfomerBase;
            this.object = object;
        }
        
        public final Translator getTranslator() {
            return translator;
        }

        public void parse(InputSource in) throws SAXException {
            ContentHandler handler = getContentHandler();

            if (base.isNamespaceDeclartionEnabled()) {
                AttributesImpl atts = new AttributesImpl();
                ContentHandlerFilter filter = new ContentHandlerFilter(handler,
                        atts);
                translator = base.createTranslator(filter);
                
                if ( translator.getDefaultNamespace() != null ) {
                    //declare the default mapping
                    atts.addAttribute(XMLNS_NAMESPACE, null,
                            "xmlns", "CDATA", translator.getDefaultNamespace());
                    
                    //if prefix non-null, declare the mapping
                    if( translator.getDefaultPrefix() != null ) {
                        atts.addAttribute(XMLNS_NAMESPACE, null,
                                "xmlns:" + translator.getDefaultPrefix(), "CDATA",
                                translator.getDefaultNamespace());    
                    }
                }
                
                NamespaceSupport ns = translator.getNamespaceSupport();
                java.util.Enumeration e = ns.getPrefixes();

                //TODO: only add schema locations for namespaces that are
                //actually here, or some sort of better checking.  
                //Set namespaces = new HashSet();
                while (e.hasMoreElements()) {
                    String prefix = e.nextElement().toString();

                    if (prefix.equals("xml")) {
                        continue;
                    }

                    String xmlns = "xmlns:" + prefix;

                    if (atts.getValue(xmlns) == null) {
                        atts.addAttribute(XMLNS_NAMESPACE, null, xmlns, "CDATA",
                            ns.getURI(prefix));

                        //namespaces.add(ns.getURI(prefix));
                    }
                }

                String defaultNS = ns.getURI("");

                if ((defaultNS != null) && (atts.getValue("xmlns:") == null)) {
                    atts.addAttribute(XMLNS_NAMESPACE, null, "xmlns:", "CDATA", defaultNS);

                    //namespaces.add(defaultNS);
                }

                SchemaLocationSupport schemaLocSup = translator
                    .getSchemaLocationSupport();

                if ((schemaLocSup != null)
                        && !schemaLocSup.getSchemaLocation().equals("")) {
                    atts.addAttribute(XMLNS_NAMESPACE, null, "xmlns:xsi", "CDATA",
                        "http://www.w3.org/2001/XMLSchema-instance");
                    atts.addAttribute(null, null, "xsi:schemaLocation", null,
                        schemaLocSup.getSchemaLocation());
                }
            } else {
                translator = base.createTranslator(handler);
            }

            handler.startDocument();
            translator.encode(object);
            handler.endDocument();
        }
    }
}
=======
/*
 *    GeoTools - The Open Source Java GIS Toolkit
 *    http://geotools.org
 * 
 *    (C) 2002-2008, Open Source Geospatial Foundation (OSGeo)
 *    
 *    This library is free software; you can redistribute it and/or
 *    modify it under the terms of the GNU Lesser General Public
 *    License as published by the Free Software Foundation;
 *    version 2.1 of the License.
 *
 *    This library is distributed in the hope that it will be useful,
 *    but WITHOUT ANY WARRANTY; without even the implied warranty of
 *    MERCHANTABILITY or FITNESS FOR A PARTICULAR PURPOSE.  See the GNU
 *    Lesser General Public License for more details.
 */
package org.geotools.xml.transform;

import java.io.StringWriter;
import java.nio.charset.Charset;
import java.util.HashMap;
import java.util.Iterator;
import java.util.Map;
import java.util.Set;

import javax.xml.transform.OutputKeys;
import javax.xml.transform.Source;
import javax.xml.transform.Transformer;
import javax.xml.transform.TransformerException;
import javax.xml.transform.TransformerFactory;
import javax.xml.transform.sax.SAXSource;
import javax.xml.transform.stream.StreamResult;

import org.xml.sax.Attributes;
import org.xml.sax.ContentHandler;
import org.xml.sax.InputSource;
import org.xml.sax.SAXException;
import org.xml.sax.ext.LexicalHandler;
import org.xml.sax.helpers.AttributesImpl;
import org.xml.sax.helpers.NamespaceSupport;
import org.xml.sax.helpers.XMLFilterImpl;


/**
 * TransformerBase provides support for writing Object->XML encoders. The basic
 * pattern for useage is to extend TransformerBase and implement the
 * createTranslator(ContentHandler) method. This is easiest done by extending
 * the inner class TranslatorSupport. A Translator uses a ContentHandler to
 * issue SAX events to a javax.xml.transform.Transformer. If possible, make
 * the translator public so it can be used by others as well.
 *
 * @author Ian Schneider
 *
 * @source $URL: http://svn.osgeo.org/geotools/tags/8.0-M1/modules/library/main/src/main/java/org/geotools/xml/transform/TransformerBase.java $
 */
public abstract class TransformerBase {
    private int indentation = -1;
    private boolean xmlDecl = false;
    private boolean nsDecl = true;
    private Charset charset = Charset.forName("UTF-8");
    
    public static final String XMLNS_NAMESPACE = "http://www.w3.org/2000/xmlns/";

    /**
     * Create a Translator to issue SAXEvents to a ContentHandler.
     */
    public abstract Translator createTranslator(ContentHandler handler);

    /**
     * Create a Transformer which is initialized with the settings of this
     * TransformerBase.
     */
    public Transformer createTransformer() throws TransformerException {
        TransformerFactory tFactory = TransformerFactory.newInstance();
        if (indentation > -1) {
        	try {
        		tFactory.setAttribute("indent-number", new Integer(indentation));
        	} catch (IllegalArgumentException e) {
        		//throw away (java 1.4 doesn't support this method, but java 1.5 requires it)
        	}
        }

        Transformer transformer = tFactory.newTransformer();

        if (indentation > -1) {
        	transformer.setOutputProperty(OutputKeys.INDENT, "yes");
            transformer.setOutputProperty("{http://xml.apache.org/xslt}indent-amount", Integer.toString(indentation));
        } else {
            transformer.setOutputProperty(OutputKeys.INDENT, "no");
        }

        if (xmlDecl) {
            transformer.setOutputProperty(OutputKeys.OMIT_XML_DECLARATION, "yes");
        } else {
            transformer.setOutputProperty(OutputKeys.OMIT_XML_DECLARATION, "no");
        }

	transformer.setOutputProperty(OutputKeys.ENCODING, charset.name());

        return transformer;
    }

    /**
     * Perform the XML encoding on the given object to the given OutputStream.
     * Calls transform(Object,StreamResult);
     */
    public void transform(Object object, java.io.OutputStream out)
        throws TransformerException {
        transform(object, new StreamResult(out));
    }

    /**
     * Perform the XML encoding on the given object to the given Writer. Calls
     * transform(Object,StreamResult);
     */
    public void transform(Object object, java.io.Writer out)
        throws TransformerException {
        transform(object, new StreamResult(out));
    }

    /**
     * Perform the XML encoding on the given object to the given OutputStream.
     * Calls createTransformer(),createXMLReader() and
     * Transformer.transform().
     */
    public void transform(Object object, StreamResult result)
        throws TransformerException {
        
        Task t = createTransformTask(object,result);
        t.run();
        if (t.checkError()) {
            Exception e = t.getError();
            if (! TransformerException.class.isAssignableFrom(e.getClass())) {
                e = new TransformerException("Translator error",e);
            }
            throw (TransformerException) e;
        }
    }
    
    /** Create a Transformation task. This is a Runnable task
     * which supports aborting any processing. It will not start until the 
     * run method is called. 
     *
     */
    public Task createTransformTask(Object object,StreamResult result)
        throws TransformerException {
        
        return new Task(object,result);
    }
    
    /**
     * Perform the XML encoding of the given object into an internal buffer and
     * return the resulting String. Calls transform(Object,Writer). <em>It 
     * should be noted the most efficient mechanism of encoding is using the
     * OutputStream or Writer methods</em>
     */
    public String transform(Object object) throws TransformerException {
        StringWriter sw = new StringWriter();
        transform(object,sw);
        return sw.getBuffer().toString();
    }

    /**
     * Create an XMLReader to use in the transformation.
     */
    public XMLReaderSupport createXMLReader(Object object) {
        return new XMLReaderSupport(this,object);
    }

    /**
     * Get the number of spaces to indent the output xml.  Defaults to -1.
     *
     * @return The number of spaces to indent, or -1, to disable.
     */
    public int getIndentation() {
        return indentation;
    }

    /**
     * Set the number of spaces to indent the output xml. Default to -1.
     *
     * @param amt The number of spaces to indent if > 0, otherwise disable.
     */
    public void setIndentation(int amt) {
        indentation = amt;
    }

    /**
     * Gets the charset to declare in the header of the response.
     * @return the charset to encode with. 
     */
    public Charset getEncoding() {
	return charset;
    }

    /**
     * Sets the charset to declare in the xml header returned.
     *
     * @param charset A charset object of the desired encoding
     */
    public void setEncoding(Charset charset){
	this.charset = charset;
    }

    /**
     * Will this transformation omit the standard XML declaration. <b>Defaults
     * to false</b>
     *
     * @return true if the XML declaration will be omitted, false otherwise.
     */
    public boolean isOmitXMLDeclaration() {
        return xmlDecl;
    }

    /**
     * Set this transformer to omit/include the XML declaration. <b>Defaults to
     * false</b>
     *
     * @param xmlDecl Omit/include the XML declaration.
     */
    public void setOmitXMLDeclaration(boolean xmlDecl) {
        this.xmlDecl = xmlDecl;
    }

    /**
     * Should this transformer declare namespace prefixes in the first element
     * it outputs? Defaults to true.
     *
     * @return true if namespaces will be declared, false otherwise
     */
    public boolean isNamespaceDeclartionEnabled() {
        return nsDecl;
    }

    /**
     * Enable declaration of namespace prefixes in the first element. Defaults
     * to true;
     *
     * @param enabled Enable namespace declaration.
     */
    public void setNamespaceDeclarationEnabled(boolean enabled) {
        nsDecl = enabled;
    }
    
    /** A wrapper for a Transformation Task. Support aborting any translation
     * activity. Because the Task is Runnable, exceptions must be checked
     * asynchronously by using the checkError and getError methods.
     */
    public class Task implements Runnable {
        
        //private final Translator translator;
        private final Transformer transformer;
        private final Source xmlSource;
        private final StreamResult result;
        private final XMLReaderSupport reader;
        private Exception error;
        
        public Task(Object object,StreamResult result) throws TransformerException {
            transformer = createTransformer();
            reader = createXMLReader(object);
            
            xmlSource = new SAXSource(createXMLReader(object),
                new InputSource());

            this.result = result;
        }
        
        /** Did an error occur? 
         * @return true if one did, false otherwise.
         */
        public boolean checkError() {
            return error != null;
        }
        
        /** Get any error which occurred.
         * @return An Exception if checkError returns true, null otherwise.
         */
        public Exception getError() {
            return error;
        }
        
        /** Calls to the underlying translator to abort any calls to translation.
         * Should return silently regardless of outcome.
         */
        public void abort() {
            Translator t = reader.getTranslator();
            if (t != null)
                t.abort();
        }
        
        /**
         * Perform the translation. Exceptions are captured and can be obtained
         * through the checkError and getError methods.
         */
        public void run() {
            try {
                transformer.transform(xmlSource, result);
            } catch (Exception re) {
                error = re;
            }
        }
        
        
    }

    /**
     * Filter output from a ContentHandler and insert Namespace declarations in
     * the first element.
     */
    private static class ContentHandlerFilter implements ContentHandler, LexicalHandler {
        private final ContentHandler original;
        private AttributesImpl namespaceDecls;

        public ContentHandlerFilter(ContentHandler original,
            AttributesImpl nsDecls) {
            this.original = original;
            this.namespaceDecls = nsDecls;
        }

        public void characters(char[] ch, int start, int length)
            throws SAXException {
            original.characters(ch, start, length);
        }

        public void endDocument() throws SAXException {
            original.endDocument();
        }

        public void endElement(String namespaceURI, String localName,
            String qName) throws SAXException {
            original.endElement(namespaceURI, localName, qName);
        }

        public void endPrefixMapping(String prefix) throws SAXException {
            original.endPrefixMapping(prefix);
        }

        public void ignorableWhitespace(char[] ch, int start, int length)
            throws SAXException {
            original.ignorableWhitespace(ch, start, length);
        }

        public void processingInstruction(String target, String data)
            throws SAXException {
            original.processingInstruction(target, data);
        }

        public void setDocumentLocator(org.xml.sax.Locator locator) {
            original.setDocumentLocator(locator);
        }

        public void skippedEntity(String name) throws SAXException {
            original.skippedEntity(name);
        }

        public void startDocument() throws SAXException {
            original.startDocument();
        }

        public void startElement(String namespaceURI, String localName,
            String qName, Attributes atts) throws SAXException {
            if (namespaceDecls != null) {
                for (int i = 0, ii = atts.getLength(); i < ii; i++) {
                    namespaceDecls.addAttribute(null, null, atts.getQName(i),
                        atts.getType(i), atts.getValue(i));
                }
                
                    
                atts = namespaceDecls;
                namespaceDecls = null;
            }
            if (namespaceURI == null)
                namespaceURI = "";
            if (localName == null)
                localName = "";
            original.startElement(namespaceURI, localName, qName, atts);
        }

        public void startPrefixMapping(String prefix, String uri)
            throws SAXException {
            original.startPrefixMapping(prefix, uri);
        }

        public void comment(char[] ch, int start, int length) throws SAXException {
            if ( original instanceof LexicalHandler ) {
                ((LexicalHandler)original).comment(ch, start, length);
            }
        }

        public void startCDATA() throws SAXException {
            if ( original instanceof LexicalHandler ) {
                ((LexicalHandler)original).startCDATA();
            }
        }
        
        public void endCDATA() throws SAXException {
            if ( original instanceof LexicalHandler ) {
                ((LexicalHandler)original).endCDATA();
            }
        }

        public void startDTD(String name, String publicId, String systemId) throws SAXException {
            if ( original instanceof LexicalHandler ) {
                ((LexicalHandler)original).startDTD(name, publicId, systemId);
            }
        }
        
        public void endDTD() throws SAXException {
            if ( original instanceof LexicalHandler ) {
                ((LexicalHandler)original).endDTD();
            }
        }

        public void startEntity(String name) throws SAXException {
            if ( original instanceof LexicalHandler ) {
                ((LexicalHandler)original).startEntity(name);
            }
        }
        
        public void endEntity(String name) throws SAXException {
            if ( original instanceof LexicalHandler ) {
                ((LexicalHandler)original).endEntity(name);
            }
        }
    }

    /**
     * Support for writing Translators.
     */
    protected abstract static class TranslatorSupport implements Translator {
        protected final ContentHandler contentHandler;
        private String prefix;
        private String namespace;
        protected final Attributes NULL_ATTS = new AttributesImpl();
        protected NamespaceSupport nsSupport = new NamespaceSupport();
        protected SchemaLocationSupport schemaLocation;
        /**
         * Subclasses should check this flag in case an abort message was sent
         * and stop any internal iteration if false.
         */
        protected volatile boolean running = true;

        public TranslatorSupport(ContentHandler contentHandler, String prefix,
            String nsURI) {
            this.contentHandler = contentHandler;
            this.prefix = prefix;
            this.namespace = nsURI;
            if (prefix != null && nsURI != null)
                nsSupport.declarePrefix(prefix, nsURI);
        }

        public TranslatorSupport(ContentHandler contentHandler, String prefix,
            String nsURI, SchemaLocationSupport schemaLocation) {
            this(contentHandler, prefix, nsURI);
            this.schemaLocation = schemaLocation;
        }
        
        public void abort() {
            running = false;
        }
        
        /**
         * Utility method to copy namespace declarations from "sub" translators
         * into this ns support...
         */
        protected void addNamespaceDeclarations(TranslatorSupport trans) {
            NamespaceSupport additional = trans.getNamespaceSupport();
            java.util.Enumeration declared = additional.getDeclaredPrefixes();
            while (declared.hasMoreElements()) {
                String prefix1 = declared.nextElement().toString();
                nsSupport.declarePrefix(prefix1, additional.getURI(prefix1));
            }
        }

        /**
         * Utility method for creating attributes from an array of name value 
         * pairs.
         * <p>
         * The <tt>nameValuePairs</tt> array should be of the form:
         * <pre>{name1,value1,name2,value2,...,nameN,valueN}</pre>
         * </p>
         * @param nameValuePairs The attribute names/values.
         * 
         */
        protected AttributesImpl createAttributes( String[] nameValuePairs) {
            AttributesImpl attributes = new AttributesImpl();

            for (int i = 0; i < nameValuePairs.length; i += 2) {
                String name = nameValuePairs[i];
                String value = nameValuePairs[i + 1];

                attributes.addAttribute("", name, name, "", value);
            }

            return attributes;
        }
        
        protected void element(String element, String content) {
            element(element, content, NULL_ATTS);
        }
        
        /**
         * Will only issue the provided element if content is non empty
         * @param element
         * @param content
         */
        protected void elementSafe( String element, String content){
        	if( content != null && content.length() != 0){
        		element(element, content, NULL_ATTS);
        	}
        }

        protected void element(String element, String content, Attributes atts) {
            start(element, atts);

            if (content != null) {
                chars(content);
            }

            end(element);
        }
        
        protected void start(String element) {
            start(element, NULL_ATTS);
        }

        protected void start(String element, Attributes atts) {
            try {
                String el = (prefix == null) ? element : (prefix + ":"
                    + element);
                contentHandler.startElement("", "", el, atts);
            } catch (SAXException se) {
                throw new RuntimeException(se);
            }
        }

        protected void chars(String text) {
            try {
                char[] ch = text.toCharArray();
                contentHandler.characters(ch, 0, ch.length);
            } catch (SAXException se) {
                throw new RuntimeException(se);
            }
        }

        protected void end(String element) {
            try {
                String el = (prefix == null) ? element : (prefix + ":"
                    + element);
                contentHandler.endElement("", "", el);
            } catch (SAXException se) {
                throw new RuntimeException(se);
            }
        }

        protected void cdata( String cdata ) {
            if ( contentHandler instanceof LexicalHandler ) {
                LexicalHandler lexicalHandler = (LexicalHandler) contentHandler;
                try {
                    lexicalHandler.startCDATA();
                    chars(cdata);
                    lexicalHandler.endCDATA();    
                }
                catch( SAXException e ) {
                    throw new RuntimeException( e );
                }
            }
        }
        
        public String getDefaultNamespace() {
            return namespace;
        }

        public String getDefaultPrefix() {
            return prefix;
        }

        public NamespaceSupport getNamespaceSupport() {
            return nsSupport;
        }

        public SchemaLocationSupport getSchemaLocationSupport() {
            return schemaLocation;
        }
    }

    /**
     * Adds support for schemaLocations.
     *
     * @task REVISIT: consider combining this with NamespaceSupport,  as it
     *       would make sense to just add a location to your nsURI.  Or at
     *       least tie them more closely, so that you can only add a
     *       SchemaLocation if the namespace actually exists.
     */
    public static class SchemaLocationSupport {
        private Map locations = new HashMap();

        public void setLocation(String nsURI, String uri) {
            locations.put(nsURI, uri);
        }

        public String getSchemaLocation() {
            return getSchemaLocation(locations.keySet());
        }

        public String getSchemaLocation(String nsURI) {
            String uri = (String) locations.get(nsURI);

            if (uri == null) {
                return "";
            }
            return nsURI + " " + uri;
        }

        public String getSchemaLocation(Set namespaces) {
            StringBuffer location = new StringBuffer();

            for (Iterator it = namespaces.iterator(); it.hasNext();) {
                location.append(getSchemaLocation((String) it.next()));

                if (it.hasNext()) {
                    location.append(" "); //\n?  Pretty printing?
                }
            }

            return location.toString();
        }
    }

    /**
     * Support for the setup of an XMLReader for use in a transformation.
     */
    protected static class XMLReaderSupport extends XMLFilterImpl {
        TransformerBase base;
        Object object;
        Translator translator;

        public XMLReaderSupport(TransformerBase transfomerBase, Object object) {
            this.base = transfomerBase;
            this.object = object;
        }
        
        public final Translator getTranslator() {
            return translator;
        }

        public void parse(InputSource in) throws SAXException {
            ContentHandler handler = getContentHandler();

            if (base.isNamespaceDeclartionEnabled()) {
                AttributesImpl atts = new AttributesImpl();
                ContentHandlerFilter filter = new ContentHandlerFilter(handler,
                        atts);
                translator = base.createTranslator(filter);
                
                if ( translator.getDefaultNamespace() != null ) {
                    //declare the default mapping
                    atts.addAttribute(XMLNS_NAMESPACE, null,
                            "xmlns", "CDATA", translator.getDefaultNamespace());
                    
                    //if prefix non-null, declare the mapping
                    if( translator.getDefaultPrefix() != null ) {
                        atts.addAttribute(XMLNS_NAMESPACE, null,
                                "xmlns:" + translator.getDefaultPrefix(), "CDATA",
                                translator.getDefaultNamespace());    
                    }
                }
                
                NamespaceSupport ns = translator.getNamespaceSupport();
                java.util.Enumeration e = ns.getPrefixes();

                //TODO: only add schema locations for namespaces that are
                //actually here, or some sort of better checking.  
                //Set namespaces = new HashSet();
                while (e.hasMoreElements()) {
                    String prefix = e.nextElement().toString();

                    if (prefix.equals("xml")) {
                        continue;
                    }

                    String xmlns = "xmlns:" + prefix;

                    if (atts.getValue(xmlns) == null) {
                        atts.addAttribute(XMLNS_NAMESPACE, null, xmlns, "CDATA",
                            ns.getURI(prefix));

                        //namespaces.add(ns.getURI(prefix));
                    }
                }

                String defaultNS = ns.getURI("");

                if ((defaultNS != null) && (atts.getValue("xmlns:") == null)) {
                    atts.addAttribute(XMLNS_NAMESPACE, null, "xmlns:", "CDATA", defaultNS);

                    //namespaces.add(defaultNS);
                }

                SchemaLocationSupport schemaLocSup = translator
                    .getSchemaLocationSupport();

                if ((schemaLocSup != null)
                        && !schemaLocSup.getSchemaLocation().equals("")) {
                    atts.addAttribute(XMLNS_NAMESPACE, null, "xmlns:xsi", "CDATA",
                        "http://www.w3.org/2001/XMLSchema-instance");
                    atts.addAttribute(null, null, "xsi:schemaLocation", null,
                        schemaLocSup.getSchemaLocation());
                }
            } else {
                translator = base.createTranslator(handler);
            }

            handler.startDocument();
            translator.encode(object);
            handler.endDocument();
        }
    }
}
>>>>>>> other<|MERGE_RESOLUTION|>--- conflicted
+++ resolved
@@ -1,1440 +1,719 @@
-<<<<<<< local
-/*
- *    GeoTools - The Open Source Java GIS Toolkit
- *    http://geotools.org
- * 
- *    (C) 2002-2008, Open Source Geospatial Foundation (OSGeo)
- *    
- *    This library is free software; you can redistribute it and/or
- *    modify it under the terms of the GNU Lesser General Public
- *    License as published by the Free Software Foundation;
- *    version 2.1 of the License.
- *
- *    This library is distributed in the hope that it will be useful,
- *    but WITHOUT ANY WARRANTY; without even the implied warranty of
- *    MERCHANTABILITY or FITNESS FOR A PARTICULAR PURPOSE.  See the GNU
- *    Lesser General Public License for more details.
- */
-package org.geotools.xml.transform;
-
-import java.io.StringWriter;
-import java.nio.charset.Charset;
-import java.util.HashMap;
-import java.util.Iterator;
-import java.util.Map;
-import java.util.Set;
-
-import javax.xml.transform.OutputKeys;
-import javax.xml.transform.Source;
-import javax.xml.transform.Transformer;
-import javax.xml.transform.TransformerException;
-import javax.xml.transform.TransformerFactory;
-import javax.xml.transform.sax.SAXSource;
-import javax.xml.transform.stream.StreamResult;
-
-import org.xml.sax.Attributes;
-import org.xml.sax.ContentHandler;
-import org.xml.sax.InputSource;
-import org.xml.sax.SAXException;
-import org.xml.sax.ext.LexicalHandler;
-import org.xml.sax.helpers.AttributesImpl;
-import org.xml.sax.helpers.NamespaceSupport;
-import org.xml.sax.helpers.XMLFilterImpl;
-
-
-/**
- * TransformerBase provides support for writing Object->XML encoders. The basic
- * pattern for useage is to extend TransformerBase and implement the
- * createTranslator(ContentHandler) method. This is easiest done by extending
- * the inner class TranslatorSupport. A Translator uses a ContentHandler to
- * issue SAX events to a javax.xml.transform.Transformer. If possible, make
- * the translator public so it can be used by others as well.
- *
- * @author Ian Schneider
- * @source $URL: http://svn.osgeo.org/geotools/tags/2.6.5/modules/library/main/src/main/java/org/geotools/xml/transform/TransformerBase.java $
- */
-public abstract class TransformerBase {
-    private int indentation = -1;
-    private boolean xmlDecl = false;
-    private boolean nsDecl = true;
-    private Charset charset = Charset.forName("UTF-8");
-    
-    public static final String XMLNS_NAMESPACE = "http://www.w3.org/2000/xmlns/";
-
-    /**
-     * Create a Translator to issue SAXEvents to a ContentHandler.
-     */
-    public abstract Translator createTranslator(ContentHandler handler);
-
-    /**
-     * Create a Transformer which is initialized with the settings of this
-     * TransformerBase.
-     */
-    public Transformer createTransformer() throws TransformerException {
-        TransformerFactory tFactory = TransformerFactory.newInstance();
-        if (indentation > -1) {
-        	try {
-        		tFactory.setAttribute("indent-number", new Integer(indentation));
-        	} catch (IllegalArgumentException e) {
-        		//throw away (java 1.4 doesn't support this method, but java 1.5 requires it)
-        	}
-        }
-
-        Transformer transformer = tFactory.newTransformer();
-
-        if (indentation > -1) {
-        	transformer.setOutputProperty(OutputKeys.INDENT, "yes");
-            transformer.setOutputProperty("{http://xml.apache.org/xslt}indent-amount", Integer.toString(indentation));
-        } else {
-            transformer.setOutputProperty(OutputKeys.INDENT, "no");
-        }
-
-        if (xmlDecl) {
-            transformer.setOutputProperty(OutputKeys.OMIT_XML_DECLARATION, "yes");
-        } else {
-            transformer.setOutputProperty(OutputKeys.OMIT_XML_DECLARATION, "no");
-        }
-
-	transformer.setOutputProperty(OutputKeys.ENCODING, charset.name());
-
-        return transformer;
-    }
-
-    /**
-     * Perform the XML encoding on the given object to the given OutputStream.
-     * Calls transform(Object,StreamResult);
-     */
-    public void transform(Object object, java.io.OutputStream out)
-        throws TransformerException {
-        transform(object, new StreamResult(out));
-    }
-
-    /**
-     * Perform the XML encoding on the given object to the given Writer. Calls
-     * transform(Object,StreamResult);
-     */
-    public void transform(Object object, java.io.Writer out)
-        throws TransformerException {
-        transform(object, new StreamResult(out));
-    }
-
-    /**
-     * Perform the XML encoding on the given object to the given OutputStream.
-     * Calls createTransformer(),createXMLReader() and
-     * Transformer.transform().
-     */
-    public void transform(Object object, StreamResult result)
-        throws TransformerException {
-        
-        Task t = createTransformTask(object,result);
-        t.run();
-        if (t.checkError()) {
-            Exception e = t.getError();
-            if (! TransformerException.class.isAssignableFrom(e.getClass())) {
-                e = new TransformerException("Translator error",e);
-            }
-            throw (TransformerException) e;
-        }
-    }
-    
-    /** Create a Transformation task. This is a Runnable task
-     * which supports aborting any processing. It will not start until the 
-     * run method is called. 
-     *
-     */
-    public Task createTransformTask(Object object,StreamResult result)
-        throws TransformerException {
-        
-        return new Task(object,result);
-    }
-    
-    /**
-     * Perform the XML encoding of the given object into an internal buffer and
-     * return the resulting String. Calls transform(Object,Writer). <em>It 
-     * should be noted the most efficient mechanism of encoding is using the
-     * OutputStream or Writer methods</em>
-     */
-    public String transform(Object object) throws TransformerException {
-        StringWriter sw = new StringWriter();
-        transform(object,sw);
-        return sw.getBuffer().toString();
-    }
-
-    /**
-     * Create an XMLReader to use in the transformation.
-     */
-    public XMLReaderSupport createXMLReader(Object object) {
-        return new XMLReaderSupport(this,object);
-    }
-
-    /**
-     * Get the number of spaces to indent the output xml.  Defaults to -1.
-     *
-     * @return The number of spaces to indent, or -1, to disable.
-     */
-    public int getIndentation() {
-        return indentation;
-    }
-
-    /**
-     * Set the number of spaces to indent the output xml. Default to -1.
-     *
-     * @param amt The number of spaces to indent if > 0, otherwise disable.
-     */
-    public void setIndentation(int amt) {
-        indentation = amt;
-    }
-
-    /**
-     * Gets the charset to declare in the header of the response.
-     * @return the charset to encode with. 
-     */
-    public Charset getEncoding() {
-	return charset;
-    }
-
-    /**
-     * Sets the charset to declare in the xml header returned.
-     *
-     * @param charset A charset object of the desired encoding
-     */
-    public void setEncoding(Charset charset){
-	this.charset = charset;
-    }
-
-    /**
-     * Will this transformation omit the standard XML declaration. <b>Defaults
-     * to false</b>
-     *
-     * @return true if the XML declaration will be omitted, false otherwise.
-     */
-    public boolean isOmitXMLDeclaration() {
-        return xmlDecl;
-    }
-
-    /**
-     * Set this transformer to omit/include the XML declaration. <b>Defaults to
-     * false</b>
-     *
-     * @param xmlDecl Omit/include the XML declaration.
-     */
-    public void setOmitXMLDeclaration(boolean xmlDecl) {
-        this.xmlDecl = xmlDecl;
-    }
-
-    /**
-     * Should this transformer declare namespace prefixes in the first element
-     * it outputs? Defaults to true.
-     *
-     * @return true if namespaces will be declared, false otherwise
-     */
-    public boolean isNamespaceDeclartionEnabled() {
-        return nsDecl;
-    }
-
-    /**
-     * Enable declaration of namespace prefixes in the first element. Defaults
-     * to true;
-     *
-     * @param enabled Enable namespace declaration.
-     */
-    public void setNamespaceDeclarationEnabled(boolean enabled) {
-        nsDecl = enabled;
-    }
-    
-    /** A wrapper for a Transformation Task. Support aborting any translation
-     * activity. Because the Task is Runnable, exceptions must be checked
-     * asynchronously by using the checkError and getError methods.
-     */
-    public class Task implements Runnable {
-        
-        //private final Translator translator;
-        private final Transformer transformer;
-        private final Source xmlSource;
-        private final StreamResult result;
-        private final XMLReaderSupport reader;
-        private Exception error;
-        
-        public Task(Object object,StreamResult result) throws TransformerException {
-            transformer = createTransformer();
-            reader = createXMLReader(object);
-            
-            xmlSource = new SAXSource(createXMLReader(object),
-                new InputSource());
-
-            this.result = result;
-        }
-        
-        /** Did an error occur? 
-         * @return true if one did, false otherwise.
-         */
-        public boolean checkError() {
-            return error != null;
-        }
-        
-        /** Get any error which occurred.
-         * @return An Exception if checkError returns true, null otherwise.
-         */
-        public Exception getError() {
-            return error;
-        }
-        
-        /** Calls to the underlying translator to abort any calls to translation.
-         * Should return silently regardless of outcome.
-         */
-        public void abort() {
-            Translator t = reader.getTranslator();
-            if (t != null)
-                t.abort();
-        }
-        
-        /**
-         * Perform the translation. Exceptions are captured and can be obtained
-         * through the checkError and getError methods.
-         */
-        public void run() {
-            try {
-                transformer.transform(xmlSource, result);
-            } catch (Exception re) {
-                error = re;
-            }
-        }
-        
-        
-    }
-
-    /**
-     * Filter output from a ContentHandler and insert Namespace declarations in
-     * the first element.
-     */
-    private static class ContentHandlerFilter implements ContentHandler, LexicalHandler {
-        private final ContentHandler original;
-        private AttributesImpl namespaceDecls;
-
-        public ContentHandlerFilter(ContentHandler original,
-            AttributesImpl nsDecls) {
-            this.original = original;
-            this.namespaceDecls = nsDecls;
-        }
-
-        public void characters(char[] ch, int start, int length)
-            throws SAXException {
-            original.characters(ch, start, length);
-        }
-
-        public void endDocument() throws SAXException {
-            original.endDocument();
-        }
-
-        public void endElement(String namespaceURI, String localName,
-            String qName) throws SAXException {
-            original.endElement(namespaceURI, localName, qName);
-        }
-
-        public void endPrefixMapping(String prefix) throws SAXException {
-            original.endPrefixMapping(prefix);
-        }
-
-        public void ignorableWhitespace(char[] ch, int start, int length)
-            throws SAXException {
-            original.ignorableWhitespace(ch, start, length);
-        }
-
-        public void processingInstruction(String target, String data)
-            throws SAXException {
-            original.processingInstruction(target, data);
-        }
-
-        public void setDocumentLocator(org.xml.sax.Locator locator) {
-            original.setDocumentLocator(locator);
-        }
-
-        public void skippedEntity(String name) throws SAXException {
-            original.skippedEntity(name);
-        }
-
-        public void startDocument() throws SAXException {
-            original.startDocument();
-        }
-
-        public void startElement(String namespaceURI, String localName,
-            String qName, Attributes atts) throws SAXException {
-            if (namespaceDecls != null) {
-                for (int i = 0, ii = atts.getLength(); i < ii; i++) {
-                    namespaceDecls.addAttribute(null, null, atts.getQName(i),
-                        atts.getType(i), atts.getValue(i));
-                }
-                
-                    
-                atts = namespaceDecls;
-                namespaceDecls = null;
-            }
-            if (namespaceURI == null)
-                namespaceURI = "";
-            if (localName == null)
-                localName = "";
-            original.startElement(namespaceURI, localName, qName, atts);
-        }
-
-        public void startPrefixMapping(String prefix, String uri)
-            throws SAXException {
-            original.startPrefixMapping(prefix, uri);
-        }
-
-        public void comment(char[] ch, int start, int length) throws SAXException {
-            if ( original instanceof LexicalHandler ) {
-                ((LexicalHandler)original).comment(ch, start, length);
-            }
-        }
-
-        public void startCDATA() throws SAXException {
-            if ( original instanceof LexicalHandler ) {
-                ((LexicalHandler)original).startCDATA();
-            }
-        }
-        
-        public void endCDATA() throws SAXException {
-            if ( original instanceof LexicalHandler ) {
-                ((LexicalHandler)original).endCDATA();
-            }
-        }
-
-        public void startDTD(String name, String publicId, String systemId) throws SAXException {
-            if ( original instanceof LexicalHandler ) {
-                ((LexicalHandler)original).startDTD(name, publicId, systemId);
-            }
-        }
-        
-        public void endDTD() throws SAXException {
-            if ( original instanceof LexicalHandler ) {
-                ((LexicalHandler)original).endDTD();
-            }
-        }
-
-        public void startEntity(String name) throws SAXException {
-            if ( original instanceof LexicalHandler ) {
-                ((LexicalHandler)original).startEntity(name);
-            }
-        }
-        
-        public void endEntity(String name) throws SAXException {
-            if ( original instanceof LexicalHandler ) {
-                ((LexicalHandler)original).endEntity(name);
-            }
-        }
-    }
-
-    /**
-     * Support for writing Translators.
-     */
-    protected abstract static class TranslatorSupport implements Translator {
-        protected final ContentHandler contentHandler;
-        private String prefix;
-        private String namespace;
-        protected final Attributes NULL_ATTS = new AttributesImpl();
-        protected NamespaceSupport nsSupport = new NamespaceSupport();
-        protected SchemaLocationSupport schemaLocation;
-        /**
-         * Subclasses should check this flag in case an abort message was sent
-         * and stop any internal iteration if false.
-         */
-        protected volatile boolean running = true;
-
-        public TranslatorSupport(ContentHandler contentHandler, String prefix,
-            String nsURI) {
-            this.contentHandler = contentHandler;
-            this.prefix = prefix;
-            this.namespace = nsURI;
-            if (prefix != null && nsURI != null)
-                nsSupport.declarePrefix(prefix, nsURI);
-        }
-
-        public TranslatorSupport(ContentHandler contentHandler, String prefix,
-            String nsURI, SchemaLocationSupport schemaLocation) {
-            this(contentHandler, prefix, nsURI);
-            this.schemaLocation = schemaLocation;
-        }
-        
-        public void abort() {
-            running = false;
-        }
-        
-        /**
-         * Utility method to copy namespace declarations from "sub" translators
-         * into this ns support...
-         */
-        protected void addNamespaceDeclarations(TranslatorSupport trans) {
-            NamespaceSupport additional = trans.getNamespaceSupport();
-            java.util.Enumeration declared = additional.getDeclaredPrefixes();
-            while (declared.hasMoreElements()) {
-                String prefix1 = declared.nextElement().toString();
-                nsSupport.declarePrefix(prefix1, additional.getURI(prefix1));
-            }
-        }
-
-        /**
-         * Utility method for creating attributes from an array of name value 
-         * pairs.
-         * <p>
-         * The <tt>nameValuePairs</tt> array should be of the form:
-         * <pre>{name1,value1,name2,value2,...,nameN,valueN}</pre>
-         * </p>
-         * @param nameValuePairs The attribute names/values.
-         * 
-         */
-        protected AttributesImpl createAttributes( String[] nameValuePairs) {
-            AttributesImpl attributes = new AttributesImpl();
-
-            for (int i = 0; i < nameValuePairs.length; i += 2) {
-                String name = nameValuePairs[i];
-                String value = nameValuePairs[i + 1];
-
-                attributes.addAttribute("", name, name, "", value);
-            }
-
-            return attributes;
-        }
-        
-        protected void element(String element, String content) {
-            element(element, content, NULL_ATTS);
-        }
-        
-        /**
-         * Will only issue the provided element if content is non empty
-         * @param element
-         * @param content
-         */
-        protected void elementSafe( String element, String content){
-        	if( content != null && content.length() != 0){
-        		element(element, content, NULL_ATTS);
-        	}
-        }
-
-        protected void element(String element, String content, Attributes atts) {
-            start(element, atts);
-
-            if (content != null) {
-                chars(content);
-            }
-
-            end(element);
-        }
-        
-        protected void start(String element) {
-            start(element, NULL_ATTS);
-        }
-
-        protected void start(String element, Attributes atts) {
-            try {
-                String el = (prefix == null) ? element : (prefix + ":"
-                    + element);
-                contentHandler.startElement("", "", el, atts);
-            } catch (SAXException se) {
-                throw new RuntimeException(se);
-            }
-        }
-
-        protected void chars(String text) {
-            try {
-                char[] ch = text.toCharArray();
-                contentHandler.characters(ch, 0, ch.length);
-            } catch (SAXException se) {
-                throw new RuntimeException(se);
-            }
-        }
-
-        protected void end(String element) {
-            try {
-                String el = (prefix == null) ? element : (prefix + ":"
-                    + element);
-                contentHandler.endElement("", "", el);
-            } catch (SAXException se) {
-                throw new RuntimeException(se);
-            }
-        }
-
-        protected void cdata( String cdata ) {
-            if ( contentHandler instanceof LexicalHandler ) {
-                LexicalHandler lexicalHandler = (LexicalHandler) contentHandler;
-                try {
-                    lexicalHandler.startCDATA();
-                    chars(cdata);
-                    lexicalHandler.endCDATA();    
-                }
-                catch( SAXException e ) {
-                    throw new RuntimeException( e );
-                }
-            }
-        }
-        
-        public String getDefaultNamespace() {
-            return namespace;
-        }
-
-        public String getDefaultPrefix() {
-            return prefix;
-        }
-
-        public NamespaceSupport getNamespaceSupport() {
-            return nsSupport;
-        }
-
-        public SchemaLocationSupport getSchemaLocationSupport() {
-            return schemaLocation;
-        }
-    }
-
-    /**
-     * Adds support for schemaLocations.
-     *
-     * @task REVISIT: consider combining this with NamespaceSupport,  as it
-     *       would make sense to just add a location to your nsURI.  Or at
-     *       least tie them more closely, so that you can only add a
-     *       SchemaLocation if the namespace actually exists.
-     */
-    public static class SchemaLocationSupport {
-        private Map locations = new HashMap();
-
-        public void setLocation(String nsURI, String uri) {
-            locations.put(nsURI, uri);
-        }
-
-        public String getSchemaLocation() {
-            return getSchemaLocation(locations.keySet());
-        }
-
-        public String getSchemaLocation(String nsURI) {
-            String uri = (String) locations.get(nsURI);
-
-            if (uri == null) {
-                return "";
-            }
-            return nsURI + " " + uri;
-        }
-
-        public String getSchemaLocation(Set namespaces) {
-            StringBuffer location = new StringBuffer();
-
-            for (Iterator it = namespaces.iterator(); it.hasNext();) {
-                location.append(getSchemaLocation((String) it.next()));
-
-                if (it.hasNext()) {
-                    location.append(" "); //\n?  Pretty printing?
-                }
-            }
-
-            return location.toString();
-        }
-    }
-
-    /**
-     * Support for the setup of an XMLReader for use in a transformation.
-     */
-    protected static class XMLReaderSupport extends XMLFilterImpl {
-        TransformerBase base;
-        Object object;
-        Translator translator;
-
-        public XMLReaderSupport(TransformerBase transfomerBase, Object object) {
-            this.base = transfomerBase;
-            this.object = object;
-        }
-        
-        public final Translator getTranslator() {
-            return translator;
-        }
-
-        public void parse(InputSource in) throws SAXException {
-            ContentHandler handler = getContentHandler();
-
-            if (base.isNamespaceDeclartionEnabled()) {
-                AttributesImpl atts = new AttributesImpl();
-                ContentHandlerFilter filter = new ContentHandlerFilter(handler,
-                        atts);
-                translator = base.createTranslator(filter);
-                
-                if ( translator.getDefaultNamespace() != null ) {
-                    //declare the default mapping
-                    atts.addAttribute(XMLNS_NAMESPACE, null,
-                            "xmlns", "CDATA", translator.getDefaultNamespace());
-                    
-                    //if prefix non-null, declare the mapping
-                    if( translator.getDefaultPrefix() != null ) {
-                        atts.addAttribute(XMLNS_NAMESPACE, null,
-                                "xmlns:" + translator.getDefaultPrefix(), "CDATA",
-                                translator.getDefaultNamespace());    
-                    }
-                }
-                
-                NamespaceSupport ns = translator.getNamespaceSupport();
-                java.util.Enumeration e = ns.getPrefixes();
-
-                //TODO: only add schema locations for namespaces that are
-                //actually here, or some sort of better checking.  
-                //Set namespaces = new HashSet();
-                while (e.hasMoreElements()) {
-                    String prefix = e.nextElement().toString();
-
-                    if (prefix.equals("xml")) {
-                        continue;
-                    }
-
-                    String xmlns = "xmlns:" + prefix;
-
-                    if (atts.getValue(xmlns) == null) {
-                        atts.addAttribute(XMLNS_NAMESPACE, null, xmlns, "CDATA",
-                            ns.getURI(prefix));
-
-                        //namespaces.add(ns.getURI(prefix));
-                    }
-                }
-
-                String defaultNS = ns.getURI("");
-
-                if ((defaultNS != null) && (atts.getValue("xmlns:") == null)) {
-                    atts.addAttribute(XMLNS_NAMESPACE, null, "xmlns:", "CDATA", defaultNS);
-
-                    //namespaces.add(defaultNS);
-                }
-
-                SchemaLocationSupport schemaLocSup = translator
-                    .getSchemaLocationSupport();
-
-                if ((schemaLocSup != null)
-                        && !schemaLocSup.getSchemaLocation().equals("")) {
-                    atts.addAttribute(XMLNS_NAMESPACE, null, "xmlns:xsi", "CDATA",
-                        "http://www.w3.org/2001/XMLSchema-instance");
-                    atts.addAttribute(null, null, "xsi:schemaLocation", null,
-                        schemaLocSup.getSchemaLocation());
-                }
-            } else {
-                translator = base.createTranslator(handler);
-            }
-
-            handler.startDocument();
-            translator.encode(object);
-            handler.endDocument();
-        }
-    }
-}
-=======
-/*
- *    GeoTools - The Open Source Java GIS Toolkit
- *    http://geotools.org
- * 
- *    (C) 2002-2008, Open Source Geospatial Foundation (OSGeo)
- *    
- *    This library is free software; you can redistribute it and/or
- *    modify it under the terms of the GNU Lesser General Public
- *    License as published by the Free Software Foundation;
- *    version 2.1 of the License.
- *
- *    This library is distributed in the hope that it will be useful,
- *    but WITHOUT ANY WARRANTY; without even the implied warranty of
- *    MERCHANTABILITY or FITNESS FOR A PARTICULAR PURPOSE.  See the GNU
- *    Lesser General Public License for more details.
- */
-package org.geotools.xml.transform;
-
-import java.io.StringWriter;
-import java.nio.charset.Charset;
-import java.util.HashMap;
-import java.util.Iterator;
-import java.util.Map;
-import java.util.Set;
-
-import javax.xml.transform.OutputKeys;
-import javax.xml.transform.Source;
-import javax.xml.transform.Transformer;
-import javax.xml.transform.TransformerException;
-import javax.xml.transform.TransformerFactory;
-import javax.xml.transform.sax.SAXSource;
-import javax.xml.transform.stream.StreamResult;
-
-import org.xml.sax.Attributes;
-import org.xml.sax.ContentHandler;
-import org.xml.sax.InputSource;
-import org.xml.sax.SAXException;
-import org.xml.sax.ext.LexicalHandler;
-import org.xml.sax.helpers.AttributesImpl;
-import org.xml.sax.helpers.NamespaceSupport;
-import org.xml.sax.helpers.XMLFilterImpl;
-
-
-/**
- * TransformerBase provides support for writing Object->XML encoders. The basic
- * pattern for useage is to extend TransformerBase and implement the
- * createTranslator(ContentHandler) method. This is easiest done by extending
- * the inner class TranslatorSupport. A Translator uses a ContentHandler to
- * issue SAX events to a javax.xml.transform.Transformer. If possible, make
- * the translator public so it can be used by others as well.
- *
- * @author Ian Schneider
- *
- * @source $URL: http://svn.osgeo.org/geotools/tags/8.0-M1/modules/library/main/src/main/java/org/geotools/xml/transform/TransformerBase.java $
- */
-public abstract class TransformerBase {
-    private int indentation = -1;
-    private boolean xmlDecl = false;
-    private boolean nsDecl = true;
-    private Charset charset = Charset.forName("UTF-8");
-    
-    public static final String XMLNS_NAMESPACE = "http://www.w3.org/2000/xmlns/";
-
-    /**
-     * Create a Translator to issue SAXEvents to a ContentHandler.
-     */
-    public abstract Translator createTranslator(ContentHandler handler);
-
-    /**
-     * Create a Transformer which is initialized with the settings of this
-     * TransformerBase.
-     */
-    public Transformer createTransformer() throws TransformerException {
-        TransformerFactory tFactory = TransformerFactory.newInstance();
-        if (indentation > -1) {
-        	try {
-        		tFactory.setAttribute("indent-number", new Integer(indentation));
-        	} catch (IllegalArgumentException e) {
-        		//throw away (java 1.4 doesn't support this method, but java 1.5 requires it)
-        	}
-        }
-
-        Transformer transformer = tFactory.newTransformer();
-
-        if (indentation > -1) {
-        	transformer.setOutputProperty(OutputKeys.INDENT, "yes");
-            transformer.setOutputProperty("{http://xml.apache.org/xslt}indent-amount", Integer.toString(indentation));
-        } else {
-            transformer.setOutputProperty(OutputKeys.INDENT, "no");
-        }
-
-        if (xmlDecl) {
-            transformer.setOutputProperty(OutputKeys.OMIT_XML_DECLARATION, "yes");
-        } else {
-            transformer.setOutputProperty(OutputKeys.OMIT_XML_DECLARATION, "no");
-        }
-
-	transformer.setOutputProperty(OutputKeys.ENCODING, charset.name());
-
-        return transformer;
-    }
-
-    /**
-     * Perform the XML encoding on the given object to the given OutputStream.
-     * Calls transform(Object,StreamResult);
-     */
-    public void transform(Object object, java.io.OutputStream out)
-        throws TransformerException {
-        transform(object, new StreamResult(out));
-    }
-
-    /**
-     * Perform the XML encoding on the given object to the given Writer. Calls
-     * transform(Object,StreamResult);
-     */
-    public void transform(Object object, java.io.Writer out)
-        throws TransformerException {
-        transform(object, new StreamResult(out));
-    }
-
-    /**
-     * Perform the XML encoding on the given object to the given OutputStream.
-     * Calls createTransformer(),createXMLReader() and
-     * Transformer.transform().
-     */
-    public void transform(Object object, StreamResult result)
-        throws TransformerException {
-        
-        Task t = createTransformTask(object,result);
-        t.run();
-        if (t.checkError()) {
-            Exception e = t.getError();
-            if (! TransformerException.class.isAssignableFrom(e.getClass())) {
-                e = new TransformerException("Translator error",e);
-            }
-            throw (TransformerException) e;
-        }
-    }
-    
-    /** Create a Transformation task. This is a Runnable task
-     * which supports aborting any processing. It will not start until the 
-     * run method is called. 
-     *
-     */
-    public Task createTransformTask(Object object,StreamResult result)
-        throws TransformerException {
-        
-        return new Task(object,result);
-    }
-    
-    /**
-     * Perform the XML encoding of the given object into an internal buffer and
-     * return the resulting String. Calls transform(Object,Writer). <em>It 
-     * should be noted the most efficient mechanism of encoding is using the
-     * OutputStream or Writer methods</em>
-     */
-    public String transform(Object object) throws TransformerException {
-        StringWriter sw = new StringWriter();
-        transform(object,sw);
-        return sw.getBuffer().toString();
-    }
-
-    /**
-     * Create an XMLReader to use in the transformation.
-     */
-    public XMLReaderSupport createXMLReader(Object object) {
-        return new XMLReaderSupport(this,object);
-    }
-
-    /**
-     * Get the number of spaces to indent the output xml.  Defaults to -1.
-     *
-     * @return The number of spaces to indent, or -1, to disable.
-     */
-    public int getIndentation() {
-        return indentation;
-    }
-
-    /**
-     * Set the number of spaces to indent the output xml. Default to -1.
-     *
-     * @param amt The number of spaces to indent if > 0, otherwise disable.
-     */
-    public void setIndentation(int amt) {
-        indentation = amt;
-    }
-
-    /**
-     * Gets the charset to declare in the header of the response.
-     * @return the charset to encode with. 
-     */
-    public Charset getEncoding() {
-	return charset;
-    }
-
-    /**
-     * Sets the charset to declare in the xml header returned.
-     *
-     * @param charset A charset object of the desired encoding
-     */
-    public void setEncoding(Charset charset){
-	this.charset = charset;
-    }
-
-    /**
-     * Will this transformation omit the standard XML declaration. <b>Defaults
-     * to false</b>
-     *
-     * @return true if the XML declaration will be omitted, false otherwise.
-     */
-    public boolean isOmitXMLDeclaration() {
-        return xmlDecl;
-    }
-
-    /**
-     * Set this transformer to omit/include the XML declaration. <b>Defaults to
-     * false</b>
-     *
-     * @param xmlDecl Omit/include the XML declaration.
-     */
-    public void setOmitXMLDeclaration(boolean xmlDecl) {
-        this.xmlDecl = xmlDecl;
-    }
-
-    /**
-     * Should this transformer declare namespace prefixes in the first element
-     * it outputs? Defaults to true.
-     *
-     * @return true if namespaces will be declared, false otherwise
-     */
-    public boolean isNamespaceDeclartionEnabled() {
-        return nsDecl;
-    }
-
-    /**
-     * Enable declaration of namespace prefixes in the first element. Defaults
-     * to true;
-     *
-     * @param enabled Enable namespace declaration.
-     */
-    public void setNamespaceDeclarationEnabled(boolean enabled) {
-        nsDecl = enabled;
-    }
-    
-    /** A wrapper for a Transformation Task. Support aborting any translation
-     * activity. Because the Task is Runnable, exceptions must be checked
-     * asynchronously by using the checkError and getError methods.
-     */
-    public class Task implements Runnable {
-        
-        //private final Translator translator;
-        private final Transformer transformer;
-        private final Source xmlSource;
-        private final StreamResult result;
-        private final XMLReaderSupport reader;
-        private Exception error;
-        
-        public Task(Object object,StreamResult result) throws TransformerException {
-            transformer = createTransformer();
-            reader = createXMLReader(object);
-            
-            xmlSource = new SAXSource(createXMLReader(object),
-                new InputSource());
-
-            this.result = result;
-        }
-        
-        /** Did an error occur? 
-         * @return true if one did, false otherwise.
-         */
-        public boolean checkError() {
-            return error != null;
-        }
-        
-        /** Get any error which occurred.
-         * @return An Exception if checkError returns true, null otherwise.
-         */
-        public Exception getError() {
-            return error;
-        }
-        
-        /** Calls to the underlying translator to abort any calls to translation.
-         * Should return silently regardless of outcome.
-         */
-        public void abort() {
-            Translator t = reader.getTranslator();
-            if (t != null)
-                t.abort();
-        }
-        
-        /**
-         * Perform the translation. Exceptions are captured and can be obtained
-         * through the checkError and getError methods.
-         */
-        public void run() {
-            try {
-                transformer.transform(xmlSource, result);
-            } catch (Exception re) {
-                error = re;
-            }
-        }
-        
-        
-    }
-
-    /**
-     * Filter output from a ContentHandler and insert Namespace declarations in
-     * the first element.
-     */
-    private static class ContentHandlerFilter implements ContentHandler, LexicalHandler {
-        private final ContentHandler original;
-        private AttributesImpl namespaceDecls;
-
-        public ContentHandlerFilter(ContentHandler original,
-            AttributesImpl nsDecls) {
-            this.original = original;
-            this.namespaceDecls = nsDecls;
-        }
-
-        public void characters(char[] ch, int start, int length)
-            throws SAXException {
-            original.characters(ch, start, length);
-        }
-
-        public void endDocument() throws SAXException {
-            original.endDocument();
-        }
-
-        public void endElement(String namespaceURI, String localName,
-            String qName) throws SAXException {
-            original.endElement(namespaceURI, localName, qName);
-        }
-
-        public void endPrefixMapping(String prefix) throws SAXException {
-            original.endPrefixMapping(prefix);
-        }
-
-        public void ignorableWhitespace(char[] ch, int start, int length)
-            throws SAXException {
-            original.ignorableWhitespace(ch, start, length);
-        }
-
-        public void processingInstruction(String target, String data)
-            throws SAXException {
-            original.processingInstruction(target, data);
-        }
-
-        public void setDocumentLocator(org.xml.sax.Locator locator) {
-            original.setDocumentLocator(locator);
-        }
-
-        public void skippedEntity(String name) throws SAXException {
-            original.skippedEntity(name);
-        }
-
-        public void startDocument() throws SAXException {
-            original.startDocument();
-        }
-
-        public void startElement(String namespaceURI, String localName,
-            String qName, Attributes atts) throws SAXException {
-            if (namespaceDecls != null) {
-                for (int i = 0, ii = atts.getLength(); i < ii; i++) {
-                    namespaceDecls.addAttribute(null, null, atts.getQName(i),
-                        atts.getType(i), atts.getValue(i));
-                }
-                
-                    
-                atts = namespaceDecls;
-                namespaceDecls = null;
-            }
-            if (namespaceURI == null)
-                namespaceURI = "";
-            if (localName == null)
-                localName = "";
-            original.startElement(namespaceURI, localName, qName, atts);
-        }
-
-        public void startPrefixMapping(String prefix, String uri)
-            throws SAXException {
-            original.startPrefixMapping(prefix, uri);
-        }
-
-        public void comment(char[] ch, int start, int length) throws SAXException {
-            if ( original instanceof LexicalHandler ) {
-                ((LexicalHandler)original).comment(ch, start, length);
-            }
-        }
-
-        public void startCDATA() throws SAXException {
-            if ( original instanceof LexicalHandler ) {
-                ((LexicalHandler)original).startCDATA();
-            }
-        }
-        
-        public void endCDATA() throws SAXException {
-            if ( original instanceof LexicalHandler ) {
-                ((LexicalHandler)original).endCDATA();
-            }
-        }
-
-        public void startDTD(String name, String publicId, String systemId) throws SAXException {
-            if ( original instanceof LexicalHandler ) {
-                ((LexicalHandler)original).startDTD(name, publicId, systemId);
-            }
-        }
-        
-        public void endDTD() throws SAXException {
-            if ( original instanceof LexicalHandler ) {
-                ((LexicalHandler)original).endDTD();
-            }
-        }
-
-        public void startEntity(String name) throws SAXException {
-            if ( original instanceof LexicalHandler ) {
-                ((LexicalHandler)original).startEntity(name);
-            }
-        }
-        
-        public void endEntity(String name) throws SAXException {
-            if ( original instanceof LexicalHandler ) {
-                ((LexicalHandler)original).endEntity(name);
-            }
-        }
-    }
-
-    /**
-     * Support for writing Translators.
-     */
-    protected abstract static class TranslatorSupport implements Translator {
-        protected final ContentHandler contentHandler;
-        private String prefix;
-        private String namespace;
-        protected final Attributes NULL_ATTS = new AttributesImpl();
-        protected NamespaceSupport nsSupport = new NamespaceSupport();
-        protected SchemaLocationSupport schemaLocation;
-        /**
-         * Subclasses should check this flag in case an abort message was sent
-         * and stop any internal iteration if false.
-         */
-        protected volatile boolean running = true;
-
-        public TranslatorSupport(ContentHandler contentHandler, String prefix,
-            String nsURI) {
-            this.contentHandler = contentHandler;
-            this.prefix = prefix;
-            this.namespace = nsURI;
-            if (prefix != null && nsURI != null)
-                nsSupport.declarePrefix(prefix, nsURI);
-        }
-
-        public TranslatorSupport(ContentHandler contentHandler, String prefix,
-            String nsURI, SchemaLocationSupport schemaLocation) {
-            this(contentHandler, prefix, nsURI);
-            this.schemaLocation = schemaLocation;
-        }
-        
-        public void abort() {
-            running = false;
-        }
-        
-        /**
-         * Utility method to copy namespace declarations from "sub" translators
-         * into this ns support...
-         */
-        protected void addNamespaceDeclarations(TranslatorSupport trans) {
-            NamespaceSupport additional = trans.getNamespaceSupport();
-            java.util.Enumeration declared = additional.getDeclaredPrefixes();
-            while (declared.hasMoreElements()) {
-                String prefix1 = declared.nextElement().toString();
-                nsSupport.declarePrefix(prefix1, additional.getURI(prefix1));
-            }
-        }
-
-        /**
-         * Utility method for creating attributes from an array of name value 
-         * pairs.
-         * <p>
-         * The <tt>nameValuePairs</tt> array should be of the form:
-         * <pre>{name1,value1,name2,value2,...,nameN,valueN}</pre>
-         * </p>
-         * @param nameValuePairs The attribute names/values.
-         * 
-         */
-        protected AttributesImpl createAttributes( String[] nameValuePairs) {
-            AttributesImpl attributes = new AttributesImpl();
-
-            for (int i = 0; i < nameValuePairs.length; i += 2) {
-                String name = nameValuePairs[i];
-                String value = nameValuePairs[i + 1];
-
-                attributes.addAttribute("", name, name, "", value);
-            }
-
-            return attributes;
-        }
-        
-        protected void element(String element, String content) {
-            element(element, content, NULL_ATTS);
-        }
-        
-        /**
-         * Will only issue the provided element if content is non empty
-         * @param element
-         * @param content
-         */
-        protected void elementSafe( String element, String content){
-        	if( content != null && content.length() != 0){
-        		element(element, content, NULL_ATTS);
-        	}
-        }
-
-        protected void element(String element, String content, Attributes atts) {
-            start(element, atts);
-
-            if (content != null) {
-                chars(content);
-            }
-
-            end(element);
-        }
-        
-        protected void start(String element) {
-            start(element, NULL_ATTS);
-        }
-
-        protected void start(String element, Attributes atts) {
-            try {
-                String el = (prefix == null) ? element : (prefix + ":"
-                    + element);
-                contentHandler.startElement("", "", el, atts);
-            } catch (SAXException se) {
-                throw new RuntimeException(se);
-            }
-        }
-
-        protected void chars(String text) {
-            try {
-                char[] ch = text.toCharArray();
-                contentHandler.characters(ch, 0, ch.length);
-            } catch (SAXException se) {
-                throw new RuntimeException(se);
-            }
-        }
-
-        protected void end(String element) {
-            try {
-                String el = (prefix == null) ? element : (prefix + ":"
-                    + element);
-                contentHandler.endElement("", "", el);
-            } catch (SAXException se) {
-                throw new RuntimeException(se);
-            }
-        }
-
-        protected void cdata( String cdata ) {
-            if ( contentHandler instanceof LexicalHandler ) {
-                LexicalHandler lexicalHandler = (LexicalHandler) contentHandler;
-                try {
-                    lexicalHandler.startCDATA();
-                    chars(cdata);
-                    lexicalHandler.endCDATA();    
-                }
-                catch( SAXException e ) {
-                    throw new RuntimeException( e );
-                }
-            }
-        }
-        
-        public String getDefaultNamespace() {
-            return namespace;
-        }
-
-        public String getDefaultPrefix() {
-            return prefix;
-        }
-
-        public NamespaceSupport getNamespaceSupport() {
-            return nsSupport;
-        }
-
-        public SchemaLocationSupport getSchemaLocationSupport() {
-            return schemaLocation;
-        }
-    }
-
-    /**
-     * Adds support for schemaLocations.
-     *
-     * @task REVISIT: consider combining this with NamespaceSupport,  as it
-     *       would make sense to just add a location to your nsURI.  Or at
-     *       least tie them more closely, so that you can only add a
-     *       SchemaLocation if the namespace actually exists.
-     */
-    public static class SchemaLocationSupport {
-        private Map locations = new HashMap();
-
-        public void setLocation(String nsURI, String uri) {
-            locations.put(nsURI, uri);
-        }
-
-        public String getSchemaLocation() {
-            return getSchemaLocation(locations.keySet());
-        }
-
-        public String getSchemaLocation(String nsURI) {
-            String uri = (String) locations.get(nsURI);
-
-            if (uri == null) {
-                return "";
-            }
-            return nsURI + " " + uri;
-        }
-
-        public String getSchemaLocation(Set namespaces) {
-            StringBuffer location = new StringBuffer();
-
-            for (Iterator it = namespaces.iterator(); it.hasNext();) {
-                location.append(getSchemaLocation((String) it.next()));
-
-                if (it.hasNext()) {
-                    location.append(" "); //\n?  Pretty printing?
-                }
-            }
-
-            return location.toString();
-        }
-    }
-
-    /**
-     * Support for the setup of an XMLReader for use in a transformation.
-     */
-    protected static class XMLReaderSupport extends XMLFilterImpl {
-        TransformerBase base;
-        Object object;
-        Translator translator;
-
-        public XMLReaderSupport(TransformerBase transfomerBase, Object object) {
-            this.base = transfomerBase;
-            this.object = object;
-        }
-        
-        public final Translator getTranslator() {
-            return translator;
-        }
-
-        public void parse(InputSource in) throws SAXException {
-            ContentHandler handler = getContentHandler();
-
-            if (base.isNamespaceDeclartionEnabled()) {
-                AttributesImpl atts = new AttributesImpl();
-                ContentHandlerFilter filter = new ContentHandlerFilter(handler,
-                        atts);
-                translator = base.createTranslator(filter);
-                
-                if ( translator.getDefaultNamespace() != null ) {
-                    //declare the default mapping
-                    atts.addAttribute(XMLNS_NAMESPACE, null,
-                            "xmlns", "CDATA", translator.getDefaultNamespace());
-                    
-                    //if prefix non-null, declare the mapping
-                    if( translator.getDefaultPrefix() != null ) {
-                        atts.addAttribute(XMLNS_NAMESPACE, null,
-                                "xmlns:" + translator.getDefaultPrefix(), "CDATA",
-                                translator.getDefaultNamespace());    
-                    }
-                }
-                
-                NamespaceSupport ns = translator.getNamespaceSupport();
-                java.util.Enumeration e = ns.getPrefixes();
-
-                //TODO: only add schema locations for namespaces that are
-                //actually here, or some sort of better checking.  
-                //Set namespaces = new HashSet();
-                while (e.hasMoreElements()) {
-                    String prefix = e.nextElement().toString();
-
-                    if (prefix.equals("xml")) {
-                        continue;
-                    }
-
-                    String xmlns = "xmlns:" + prefix;
-
-                    if (atts.getValue(xmlns) == null) {
-                        atts.addAttribute(XMLNS_NAMESPACE, null, xmlns, "CDATA",
-                            ns.getURI(prefix));
-
-                        //namespaces.add(ns.getURI(prefix));
-                    }
-                }
-
-                String defaultNS = ns.getURI("");
-
-                if ((defaultNS != null) && (atts.getValue("xmlns:") == null)) {
-                    atts.addAttribute(XMLNS_NAMESPACE, null, "xmlns:", "CDATA", defaultNS);
-
-                    //namespaces.add(defaultNS);
-                }
-
-                SchemaLocationSupport schemaLocSup = translator
-                    .getSchemaLocationSupport();
-
-                if ((schemaLocSup != null)
-                        && !schemaLocSup.getSchemaLocation().equals("")) {
-                    atts.addAttribute(XMLNS_NAMESPACE, null, "xmlns:xsi", "CDATA",
-                        "http://www.w3.org/2001/XMLSchema-instance");
-                    atts.addAttribute(null, null, "xsi:schemaLocation", null,
-                        schemaLocSup.getSchemaLocation());
-                }
-            } else {
-                translator = base.createTranslator(handler);
-            }
-
-            handler.startDocument();
-            translator.encode(object);
-            handler.endDocument();
-        }
-    }
-}
->>>>>>> other+/*
+ *    GeoTools - The Open Source Java GIS Toolkit
+ *    http://geotools.org
+ * 
+ *    (C) 2002-2008, Open Source Geospatial Foundation (OSGeo)
+ *    
+ *    This library is free software; you can redistribute it and/or
+ *    modify it under the terms of the GNU Lesser General Public
+ *    License as published by the Free Software Foundation;
+ *    version 2.1 of the License.
+ *
+ *    This library is distributed in the hope that it will be useful,
+ *    but WITHOUT ANY WARRANTY; without even the implied warranty of
+ *    MERCHANTABILITY or FITNESS FOR A PARTICULAR PURPOSE.  See the GNU
+ *    Lesser General Public License for more details.
+ */
+package org.geotools.xml.transform;
+
+import java.io.StringWriter;
+import java.nio.charset.Charset;
+import java.util.HashMap;
+import java.util.Iterator;
+import java.util.Map;
+import java.util.Set;
+
+import javax.xml.transform.OutputKeys;
+import javax.xml.transform.Source;
+import javax.xml.transform.Transformer;
+import javax.xml.transform.TransformerException;
+import javax.xml.transform.TransformerFactory;
+import javax.xml.transform.sax.SAXSource;
+import javax.xml.transform.stream.StreamResult;
+
+import org.xml.sax.Attributes;
+import org.xml.sax.ContentHandler;
+import org.xml.sax.InputSource;
+import org.xml.sax.SAXException;
+import org.xml.sax.ext.LexicalHandler;
+import org.xml.sax.helpers.AttributesImpl;
+import org.xml.sax.helpers.NamespaceSupport;
+import org.xml.sax.helpers.XMLFilterImpl;
+
+
+/**
+ * TransformerBase provides support for writing Object->XML encoders. The basic
+ * pattern for useage is to extend TransformerBase and implement the
+ * createTranslator(ContentHandler) method. This is easiest done by extending
+ * the inner class TranslatorSupport. A Translator uses a ContentHandler to
+ * issue SAX events to a javax.xml.transform.Transformer. If possible, make
+ * the translator public so it can be used by others as well.
+ *
+ * @author Ian Schneider
+ *
+ * @source $URL: http://svn.osgeo.org/geotools/tags/8.0-M1/modules/library/main/src/main/java/org/geotools/xml/transform/TransformerBase.java $
+ */
+public abstract class TransformerBase {
+    private int indentation = -1;
+    private boolean xmlDecl = false;
+    private boolean nsDecl = true;
+    private Charset charset = Charset.forName("UTF-8");
+    
+    public static final String XMLNS_NAMESPACE = "http://www.w3.org/2000/xmlns/";
+
+    /**
+     * Create a Translator to issue SAXEvents to a ContentHandler.
+     */
+    public abstract Translator createTranslator(ContentHandler handler);
+
+    /**
+     * Create a Transformer which is initialized with the settings of this
+     * TransformerBase.
+     */
+    public Transformer createTransformer() throws TransformerException {
+        TransformerFactory tFactory = TransformerFactory.newInstance();
+        if (indentation > -1) {
+        	try {
+        		tFactory.setAttribute("indent-number", new Integer(indentation));
+        	} catch (IllegalArgumentException e) {
+        		//throw away (java 1.4 doesn't support this method, but java 1.5 requires it)
+        	}
+        }
+
+        Transformer transformer = tFactory.newTransformer();
+
+        if (indentation > -1) {
+        	transformer.setOutputProperty(OutputKeys.INDENT, "yes");
+            transformer.setOutputProperty("{http://xml.apache.org/xslt}indent-amount", Integer.toString(indentation));
+        } else {
+            transformer.setOutputProperty(OutputKeys.INDENT, "no");
+        }
+
+        if (xmlDecl) {
+            transformer.setOutputProperty(OutputKeys.OMIT_XML_DECLARATION, "yes");
+        } else {
+            transformer.setOutputProperty(OutputKeys.OMIT_XML_DECLARATION, "no");
+        }
+
+	transformer.setOutputProperty(OutputKeys.ENCODING, charset.name());
+
+        return transformer;
+    }
+
+    /**
+     * Perform the XML encoding on the given object to the given OutputStream.
+     * Calls transform(Object,StreamResult);
+     */
+    public void transform(Object object, java.io.OutputStream out)
+        throws TransformerException {
+        transform(object, new StreamResult(out));
+    }
+
+    /**
+     * Perform the XML encoding on the given object to the given Writer. Calls
+     * transform(Object,StreamResult);
+     */
+    public void transform(Object object, java.io.Writer out)
+        throws TransformerException {
+        transform(object, new StreamResult(out));
+    }
+
+    /**
+     * Perform the XML encoding on the given object to the given OutputStream.
+     * Calls createTransformer(),createXMLReader() and
+     * Transformer.transform().
+     */
+    public void transform(Object object, StreamResult result)
+        throws TransformerException {
+        
+        Task t = createTransformTask(object,result);
+        t.run();
+        if (t.checkError()) {
+            Exception e = t.getError();
+            if (! TransformerException.class.isAssignableFrom(e.getClass())) {
+                e = new TransformerException("Translator error",e);
+            }
+            throw (TransformerException) e;
+        }
+    }
+    
+    /** Create a Transformation task. This is a Runnable task
+     * which supports aborting any processing. It will not start until the 
+     * run method is called. 
+     *
+     */
+    public Task createTransformTask(Object object,StreamResult result)
+        throws TransformerException {
+        
+        return new Task(object,result);
+    }
+    
+    /**
+     * Perform the XML encoding of the given object into an internal buffer and
+     * return the resulting String. Calls transform(Object,Writer). <em>It 
+     * should be noted the most efficient mechanism of encoding is using the
+     * OutputStream or Writer methods</em>
+     */
+    public String transform(Object object) throws TransformerException {
+        StringWriter sw = new StringWriter();
+        transform(object,sw);
+        return sw.getBuffer().toString();
+    }
+
+    /**
+     * Create an XMLReader to use in the transformation.
+     */
+    public XMLReaderSupport createXMLReader(Object object) {
+        return new XMLReaderSupport(this,object);
+    }
+
+    /**
+     * Get the number of spaces to indent the output xml.  Defaults to -1.
+     *
+     * @return The number of spaces to indent, or -1, to disable.
+     */
+    public int getIndentation() {
+        return indentation;
+    }
+
+    /**
+     * Set the number of spaces to indent the output xml. Default to -1.
+     *
+     * @param amt The number of spaces to indent if > 0, otherwise disable.
+     */
+    public void setIndentation(int amt) {
+        indentation = amt;
+    }
+
+    /**
+     * Gets the charset to declare in the header of the response.
+     * @return the charset to encode with. 
+     */
+    public Charset getEncoding() {
+	return charset;
+    }
+
+    /**
+     * Sets the charset to declare in the xml header returned.
+     *
+     * @param charset A charset object of the desired encoding
+     */
+    public void setEncoding(Charset charset){
+	this.charset = charset;
+    }
+
+    /**
+     * Will this transformation omit the standard XML declaration. <b>Defaults
+     * to false</b>
+     *
+     * @return true if the XML declaration will be omitted, false otherwise.
+     */
+    public boolean isOmitXMLDeclaration() {
+        return xmlDecl;
+    }
+
+    /**
+     * Set this transformer to omit/include the XML declaration. <b>Defaults to
+     * false</b>
+     *
+     * @param xmlDecl Omit/include the XML declaration.
+     */
+    public void setOmitXMLDeclaration(boolean xmlDecl) {
+        this.xmlDecl = xmlDecl;
+    }
+
+    /**
+     * Should this transformer declare namespace prefixes in the first element
+     * it outputs? Defaults to true.
+     *
+     * @return true if namespaces will be declared, false otherwise
+     */
+    public boolean isNamespaceDeclartionEnabled() {
+        return nsDecl;
+    }
+
+    /**
+     * Enable declaration of namespace prefixes in the first element. Defaults
+     * to true;
+     *
+     * @param enabled Enable namespace declaration.
+     */
+    public void setNamespaceDeclarationEnabled(boolean enabled) {
+        nsDecl = enabled;
+    }
+    
+    /** A wrapper for a Transformation Task. Support aborting any translation
+     * activity. Because the Task is Runnable, exceptions must be checked
+     * asynchronously by using the checkError and getError methods.
+     */
+    public class Task implements Runnable {
+        
+        //private final Translator translator;
+        private final Transformer transformer;
+        private final Source xmlSource;
+        private final StreamResult result;
+        private final XMLReaderSupport reader;
+        private Exception error;
+        
+        public Task(Object object,StreamResult result) throws TransformerException {
+            transformer = createTransformer();
+            reader = createXMLReader(object);
+            
+            xmlSource = new SAXSource(createXMLReader(object),
+                new InputSource());
+
+            this.result = result;
+        }
+        
+        /** Did an error occur? 
+         * @return true if one did, false otherwise.
+         */
+        public boolean checkError() {
+            return error != null;
+        }
+        
+        /** Get any error which occurred.
+         * @return An Exception if checkError returns true, null otherwise.
+         */
+        public Exception getError() {
+            return error;
+        }
+        
+        /** Calls to the underlying translator to abort any calls to translation.
+         * Should return silently regardless of outcome.
+         */
+        public void abort() {
+            Translator t = reader.getTranslator();
+            if (t != null)
+                t.abort();
+        }
+        
+        /**
+         * Perform the translation. Exceptions are captured and can be obtained
+         * through the checkError and getError methods.
+         */
+        public void run() {
+            try {
+                transformer.transform(xmlSource, result);
+            } catch (Exception re) {
+                error = re;
+            }
+        }
+        
+        
+    }
+
+    /**
+     * Filter output from a ContentHandler and insert Namespace declarations in
+     * the first element.
+     */
+    private static class ContentHandlerFilter implements ContentHandler, LexicalHandler {
+        private final ContentHandler original;
+        private AttributesImpl namespaceDecls;
+
+        public ContentHandlerFilter(ContentHandler original,
+            AttributesImpl nsDecls) {
+            this.original = original;
+            this.namespaceDecls = nsDecls;
+        }
+
+        public void characters(char[] ch, int start, int length)
+            throws SAXException {
+            original.characters(ch, start, length);
+        }
+
+        public void endDocument() throws SAXException {
+            original.endDocument();
+        }
+
+        public void endElement(String namespaceURI, String localName,
+            String qName) throws SAXException {
+            original.endElement(namespaceURI, localName, qName);
+        }
+
+        public void endPrefixMapping(String prefix) throws SAXException {
+            original.endPrefixMapping(prefix);
+        }
+
+        public void ignorableWhitespace(char[] ch, int start, int length)
+            throws SAXException {
+            original.ignorableWhitespace(ch, start, length);
+        }
+
+        public void processingInstruction(String target, String data)
+            throws SAXException {
+            original.processingInstruction(target, data);
+        }
+
+        public void setDocumentLocator(org.xml.sax.Locator locator) {
+            original.setDocumentLocator(locator);
+        }
+
+        public void skippedEntity(String name) throws SAXException {
+            original.skippedEntity(name);
+        }
+
+        public void startDocument() throws SAXException {
+            original.startDocument();
+        }
+
+        public void startElement(String namespaceURI, String localName,
+            String qName, Attributes atts) throws SAXException {
+            if (namespaceDecls != null) {
+                for (int i = 0, ii = atts.getLength(); i < ii; i++) {
+                    namespaceDecls.addAttribute(null, null, atts.getQName(i),
+                        atts.getType(i), atts.getValue(i));
+                }
+                
+                    
+                atts = namespaceDecls;
+                namespaceDecls = null;
+            }
+            if (namespaceURI == null)
+                namespaceURI = "";
+            if (localName == null)
+                localName = "";
+            original.startElement(namespaceURI, localName, qName, atts);
+        }
+
+        public void startPrefixMapping(String prefix, String uri)
+            throws SAXException {
+            original.startPrefixMapping(prefix, uri);
+        }
+
+        public void comment(char[] ch, int start, int length) throws SAXException {
+            if ( original instanceof LexicalHandler ) {
+                ((LexicalHandler)original).comment(ch, start, length);
+            }
+        }
+
+        public void startCDATA() throws SAXException {
+            if ( original instanceof LexicalHandler ) {
+                ((LexicalHandler)original).startCDATA();
+            }
+        }
+        
+        public void endCDATA() throws SAXException {
+            if ( original instanceof LexicalHandler ) {
+                ((LexicalHandler)original).endCDATA();
+            }
+        }
+
+        public void startDTD(String name, String publicId, String systemId) throws SAXException {
+            if ( original instanceof LexicalHandler ) {
+                ((LexicalHandler)original).startDTD(name, publicId, systemId);
+            }
+        }
+        
+        public void endDTD() throws SAXException {
+            if ( original instanceof LexicalHandler ) {
+                ((LexicalHandler)original).endDTD();
+            }
+        }
+
+        public void startEntity(String name) throws SAXException {
+            if ( original instanceof LexicalHandler ) {
+                ((LexicalHandler)original).startEntity(name);
+            }
+        }
+        
+        public void endEntity(String name) throws SAXException {
+            if ( original instanceof LexicalHandler ) {
+                ((LexicalHandler)original).endEntity(name);
+            }
+        }
+    }
+
+    /**
+     * Support for writing Translators.
+     */
+    protected abstract static class TranslatorSupport implements Translator {
+        protected final ContentHandler contentHandler;
+        private String prefix;
+        private String namespace;
+        protected final Attributes NULL_ATTS = new AttributesImpl();
+        protected NamespaceSupport nsSupport = new NamespaceSupport();
+        protected SchemaLocationSupport schemaLocation;
+        /**
+         * Subclasses should check this flag in case an abort message was sent
+         * and stop any internal iteration if false.
+         */
+        protected volatile boolean running = true;
+
+        public TranslatorSupport(ContentHandler contentHandler, String prefix,
+            String nsURI) {
+            this.contentHandler = contentHandler;
+            this.prefix = prefix;
+            this.namespace = nsURI;
+            if (prefix != null && nsURI != null)
+                nsSupport.declarePrefix(prefix, nsURI);
+        }
+
+        public TranslatorSupport(ContentHandler contentHandler, String prefix,
+            String nsURI, SchemaLocationSupport schemaLocation) {
+            this(contentHandler, prefix, nsURI);
+            this.schemaLocation = schemaLocation;
+        }
+        
+        public void abort() {
+            running = false;
+        }
+        
+        /**
+         * Utility method to copy namespace declarations from "sub" translators
+         * into this ns support...
+         */
+        protected void addNamespaceDeclarations(TranslatorSupport trans) {
+            NamespaceSupport additional = trans.getNamespaceSupport();
+            java.util.Enumeration declared = additional.getDeclaredPrefixes();
+            while (declared.hasMoreElements()) {
+                String prefix1 = declared.nextElement().toString();
+                nsSupport.declarePrefix(prefix1, additional.getURI(prefix1));
+            }
+        }
+
+        /**
+         * Utility method for creating attributes from an array of name value 
+         * pairs.
+         * <p>
+         * The <tt>nameValuePairs</tt> array should be of the form:
+         * <pre>{name1,value1,name2,value2,...,nameN,valueN}</pre>
+         * </p>
+         * @param nameValuePairs The attribute names/values.
+         * 
+         */
+        protected AttributesImpl createAttributes( String[] nameValuePairs) {
+            AttributesImpl attributes = new AttributesImpl();
+
+            for (int i = 0; i < nameValuePairs.length; i += 2) {
+                String name = nameValuePairs[i];
+                String value = nameValuePairs[i + 1];
+
+                attributes.addAttribute("", name, name, "", value);
+            }
+
+            return attributes;
+        }
+        
+        protected void element(String element, String content) {
+            element(element, content, NULL_ATTS);
+        }
+        
+        /**
+         * Will only issue the provided element if content is non empty
+         * @param element
+         * @param content
+         */
+        protected void elementSafe( String element, String content){
+        	if( content != null && content.length() != 0){
+        		element(element, content, NULL_ATTS);
+        	}
+        }
+
+        protected void element(String element, String content, Attributes atts) {
+            start(element, atts);
+
+            if (content != null) {
+                chars(content);
+            }
+
+            end(element);
+        }
+        
+        protected void start(String element) {
+            start(element, NULL_ATTS);
+        }
+
+        protected void start(String element, Attributes atts) {
+            try {
+                String el = (prefix == null) ? element : (prefix + ":"
+                    + element);
+                contentHandler.startElement("", "", el, atts);
+            } catch (SAXException se) {
+                throw new RuntimeException(se);
+            }
+        }
+
+        protected void chars(String text) {
+            try {
+                char[] ch = text.toCharArray();
+                contentHandler.characters(ch, 0, ch.length);
+            } catch (SAXException se) {
+                throw new RuntimeException(se);
+            }
+        }
+
+        protected void end(String element) {
+            try {
+                String el = (prefix == null) ? element : (prefix + ":"
+                    + element);
+                contentHandler.endElement("", "", el);
+            } catch (SAXException se) {
+                throw new RuntimeException(se);
+            }
+        }
+
+        protected void cdata( String cdata ) {
+            if ( contentHandler instanceof LexicalHandler ) {
+                LexicalHandler lexicalHandler = (LexicalHandler) contentHandler;
+                try {
+                    lexicalHandler.startCDATA();
+                    chars(cdata);
+                    lexicalHandler.endCDATA();    
+                }
+                catch( SAXException e ) {
+                    throw new RuntimeException( e );
+                }
+            }
+        }
+        
+        public String getDefaultNamespace() {
+            return namespace;
+        }
+
+        public String getDefaultPrefix() {
+            return prefix;
+        }
+
+        public NamespaceSupport getNamespaceSupport() {
+            return nsSupport;
+        }
+
+        public SchemaLocationSupport getSchemaLocationSupport() {
+            return schemaLocation;
+        }
+    }
+
+    /**
+     * Adds support for schemaLocations.
+     *
+     * @task REVISIT: consider combining this with NamespaceSupport,  as it
+     *       would make sense to just add a location to your nsURI.  Or at
+     *       least tie them more closely, so that you can only add a
+     *       SchemaLocation if the namespace actually exists.
+     */
+    public static class SchemaLocationSupport {
+        private Map locations = new HashMap();
+
+        public void setLocation(String nsURI, String uri) {
+            locations.put(nsURI, uri);
+        }
+
+        public String getSchemaLocation() {
+            return getSchemaLocation(locations.keySet());
+        }
+
+        public String getSchemaLocation(String nsURI) {
+            String uri = (String) locations.get(nsURI);
+
+            if (uri == null) {
+                return "";
+            }
+            return nsURI + " " + uri;
+        }
+
+        public String getSchemaLocation(Set namespaces) {
+            StringBuffer location = new StringBuffer();
+
+            for (Iterator it = namespaces.iterator(); it.hasNext();) {
+                location.append(getSchemaLocation((String) it.next()));
+
+                if (it.hasNext()) {
+                    location.append(" "); //\n?  Pretty printing?
+                }
+            }
+
+            return location.toString();
+        }
+    }
+
+    /**
+     * Support for the setup of an XMLReader for use in a transformation.
+     */
+    protected static class XMLReaderSupport extends XMLFilterImpl {
+        TransformerBase base;
+        Object object;
+        Translator translator;
+
+        public XMLReaderSupport(TransformerBase transfomerBase, Object object) {
+            this.base = transfomerBase;
+            this.object = object;
+        }
+        
+        public final Translator getTranslator() {
+            return translator;
+        }
+
+        public void parse(InputSource in) throws SAXException {
+            ContentHandler handler = getContentHandler();
+
+            if (base.isNamespaceDeclartionEnabled()) {
+                AttributesImpl atts = new AttributesImpl();
+                ContentHandlerFilter filter = new ContentHandlerFilter(handler,
+                        atts);
+                translator = base.createTranslator(filter);
+                
+                if ( translator.getDefaultNamespace() != null ) {
+                    //declare the default mapping
+                    atts.addAttribute(XMLNS_NAMESPACE, null,
+                            "xmlns", "CDATA", translator.getDefaultNamespace());
+                    
+                    //if prefix non-null, declare the mapping
+                    if( translator.getDefaultPrefix() != null ) {
+                        atts.addAttribute(XMLNS_NAMESPACE, null,
+                                "xmlns:" + translator.getDefaultPrefix(), "CDATA",
+                                translator.getDefaultNamespace());    
+                    }
+                }
+                
+                NamespaceSupport ns = translator.getNamespaceSupport();
+                java.util.Enumeration e = ns.getPrefixes();
+
+                //TODO: only add schema locations for namespaces that are
+                //actually here, or some sort of better checking.  
+                //Set namespaces = new HashSet();
+                while (e.hasMoreElements()) {
+                    String prefix = e.nextElement().toString();
+
+                    if (prefix.equals("xml")) {
+                        continue;
+                    }
+
+                    String xmlns = "xmlns:" + prefix;
+
+                    if (atts.getValue(xmlns) == null) {
+                        atts.addAttribute(XMLNS_NAMESPACE, null, xmlns, "CDATA",
+                            ns.getURI(prefix));
+
+                        //namespaces.add(ns.getURI(prefix));
+                    }
+                }
+
+                String defaultNS = ns.getURI("");
+
+                if ((defaultNS != null) && (atts.getValue("xmlns:") == null)) {
+                    atts.addAttribute(XMLNS_NAMESPACE, null, "xmlns:", "CDATA", defaultNS);
+
+                    //namespaces.add(defaultNS);
+                }
+
+                SchemaLocationSupport schemaLocSup = translator
+                    .getSchemaLocationSupport();
+
+                if ((schemaLocSup != null)
+                        && !schemaLocSup.getSchemaLocation().equals("")) {
+                    atts.addAttribute(XMLNS_NAMESPACE, null, "xmlns:xsi", "CDATA",
+                        "http://www.w3.org/2001/XMLSchema-instance");
+                    atts.addAttribute(null, null, "xsi:schemaLocation", null,
+                        schemaLocSup.getSchemaLocation());
+                }
+            } else {
+                translator = base.createTranslator(handler);
+            }
+
+            handler.startDocument();
+            translator.encode(object);
+            handler.endDocument();
+        }
+    }
+}