--- conflicted
+++ resolved
@@ -1,326 +1,162 @@
-<<<<<<< local
-/*
- *    GeoTools - The Open Source Java GIS Toolkit
- *    http://geotools.org
- * 
- *    (C) 2002-2008, Open Source Geospatial Foundation (OSGeo)
- *    
- *    This library is free software; you can redistribute it and/or
- *    modify it under the terms of the GNU Lesser General Public
- *    License as published by the Free Software Foundation;
- *    version 2.1 of the License.
- *
- *    This library is distributed in the hope that it will be useful,
- *    but WITHOUT ANY WARRANTY; without even the implied warranty of
- *    MERCHANTABILITY or FITNESS FOR A PARTICULAR PURPOSE.  See the GNU
- *    Lesser General Public License for more details.
- *
- * Created on November 3, 2003, 12:00 PM
- */
-
-package org.geotools.styling;
-
-import java.util.ArrayList;
-import java.util.Arrays;
-import java.util.List;
-
-import org.geotools.data.DataStore;
-import org.geotools.util.Utilities;
-import org.opengis.feature.simple.SimpleFeatureType;
-
-/**
- * DJB: on inlinefeature support:
- * The inline features also lets you "sort of" make your WMS into a WFS-T.
- *
- *I was going to implement this after SLD POST on monday, but I was
- *expecting the definition in the spec to be a bit "nicer".  Right now
- *its just:
- *
- *<element name=ï¿½InlineFeatureï¿½>
- *  <complexType>
- *    <sequence>
- *      <element ref="gml:_Feature"
- *               maxOccurs="unbounded"/>
-  *   </sequence>
-  * </complexType>
- *
- *
- * (the spec hasnt been finalized)
- * 
- * I guess if we make some assumptions about the data coming in - ie. every
- * feature is the same type, and its simple (no nesting, no <choices>, and
- * no attributes), then we can parse ones that look like:
- * 
- * <Feature>
- *  <Name>David Blasby</Name>
- *  <Location> ... GML ... </Location>
- * </Feature>
- * 
- *
- *I'm not the best at reading .xsd, but I think that means you can stick
- *in ANY GML Feature.  If so, its way too general.
- *
- *My plan was to parse the first Feature (or, the given schema if there is
- *one) to find out all the property names (and which one(s) are the
- *geometry) and make a FeatureType.  (I'd assume all the properties were
- *strings)
- *
- *Then, make a MemoryDataStore and put the features in it.  I can pass
- *this off to the lite renderer as normal.
- *
- * @author  jamesm
- * @source $URL: http://svn.osgeo.org/geotools/tags/2.6.5/modules/library/main/src/main/java/org/geotools/styling/UserLayerImpl.java $
- */
-public class UserLayerImpl extends StyledLayerImpl implements UserLayer {
-
-    /**
-     *  the (memory) datastore that will contain the inline features.
-     *  The initial implementation has this as a MemoryDataStore with one FeatureType in it.
-     *  You should ensure that you dont keep references to it around so it can be GCed.
-     */
-    private DataStore inlineFeatureDatastore = null;
-    private SimpleFeatureType inlineFeatureType = null;
-    RemoteOWS remoteOWS;
-    List<Style> styles = new ArrayList<Style>();
-    List<FeatureTypeConstraint> constraints = new ArrayList<FeatureTypeConstraint>();
-    
-    public RemoteOWS getRemoteOWS() {
-        return remoteOWS;
-    }
-
-    public DataStore getInlineFeatureDatastore() {
-        return inlineFeatureDatastore;
-    }
-
-    public SimpleFeatureType getInlineFeatureType() {
-        return inlineFeatureType;
-    }
-
-    public void setInlineFeatureDatastore(DataStore store) {
-        inlineFeatureDatastore = store;
-    }
-
-    public void setInlineFeatureType(SimpleFeatureType ft) {
-        inlineFeatureType = ft;
-    }
-
-    public void setRemoteOWS(RemoteOWS service)
-    {
-    	this.remoteOWS = service;
-    }
-    public List<FeatureTypeConstraint> layerFeatureConstraints() {
-    	return constraints;
-    }
-    public FeatureTypeConstraint[] getLayerFeatureConstraints(){
-    	return constraints.toArray(new FeatureTypeConstraint[0]);
-    }
-    
-    public void setLayerFeatureConstraints(FeatureTypeConstraint[] array){
-    	this.constraints.clear();
-    	this.constraints.addAll( Arrays.asList(array));
-    }
-    
-    public List<Style> userStyles() {
-    	return styles;
-    }
-    public Style[] getUserStyles(){
-       return (Style[])styles.toArray(new Style[0]);
-    }
-    
-    public void setUserStyles(Style[] styles){ 
-    	this.styles.clear();
-    	this.styles.addAll(Arrays.asList(styles));
-    }    
-
-    public void addUserStyle(Style style){
-        styles.add(style);
-    }
-    
-    public void accept(StyleVisitor visitor) {
-        visitor.visit(this);
-    }
-
-    public boolean equals(Object oth) {
-        if (this == oth) {
-            return true;
-        }
-
-        if (oth instanceof UserLayerImpl) {
-            UserLayerImpl other = (UserLayerImpl) oth;
-
-            if (!(Utilities.equals(inlineFeatureDatastore, other.inlineFeatureDatastore) && Utilities.equals(inlineFeatureType, other.inlineFeatureType) && Utilities.equals(remoteOWS, other.remoteOWS) && Utilities.equals(styles, other.styles))) {
-                return false;
-            }
-            if (!Utilities.equals(constraints, other.constraints)){
-            	return false;
-            }
-            return true;
-        }
-
-        return false;
-    }
-}
-=======
-/*
- *    GeoTools - The Open Source Java GIS Toolkit
- *    http://geotools.org
- * 
- *    (C) 2002-2008, Open Source Geospatial Foundation (OSGeo)
- *    
- *    This library is free software; you can redistribute it and/or
- *    modify it under the terms of the GNU Lesser General Public
- *    License as published by the Free Software Foundation;
- *    version 2.1 of the License.
- *
- *    This library is distributed in the hope that it will be useful,
- *    but WITHOUT ANY WARRANTY; without even the implied warranty of
- *    MERCHANTABILITY or FITNESS FOR A PARTICULAR PURPOSE.  See the GNU
- *    Lesser General Public License for more details.
- *
- * Created on November 3, 2003, 12:00 PM
- */
-
-package org.geotools.styling;
-
-import java.util.ArrayList;
-import java.util.Arrays;
-import java.util.List;
-
-import org.geotools.data.DataStore;
-import org.geotools.util.Utilities;
-import org.opengis.feature.simple.SimpleFeatureType;
-
-/**
- * DJB: on inlinefeature support:
- * The inline features also lets you "sort of" make your WMS into a WFS-T.
- *
- *I was going to implement this after SLD POST on monday, but I was
- *expecting the definition in the spec to be a bit "nicer".  Right now
- *its just:
- *
- *<element name=ï¿½InlineFeatureï¿½>
- *  <complexType>
- *    <sequence>
- *      <element ref="gml:_Feature"
- *               maxOccurs="unbounded"/>
-  *   </sequence>
-  * </complexType>
- *
- *
- * (the spec hasnt been finalized)
- * 
- * I guess if we make some assumptions about the data coming in - ie. every
- * feature is the same type, and its simple (no nesting, no <choices>, and
- * no attributes), then we can parse ones that look like:
- * 
- * <Feature>
- *  <Name>David Blasby</Name>
- *  <Location> ... GML ... </Location>
- * </Feature>
- * 
- *
- *I'm not the best at reading .xsd, but I think that means you can stick
- *in ANY GML Feature.  If so, its way too general.
- *
- *My plan was to parse the first Feature (or, the given schema if there is
- *one) to find out all the property names (and which one(s) are the
- *geometry) and make a FeatureType.  (I'd assume all the properties were
- *strings)
- *
- *Then, make a MemoryDataStore and put the features in it.  I can pass
- *this off to the lite renderer as normal.
- *
- * @author  jamesm
- *
- * @source $URL: http://svn.osgeo.org/geotools/tags/8.0-M1/modules/library/main/src/main/java/org/geotools/styling/UserLayerImpl.java $
- */
-public class UserLayerImpl extends StyledLayerImpl implements UserLayer {
-
-    /**
-     *  the (memory) datastore that will contain the inline features.
-     *  The initial implementation has this as a MemoryDataStore with one FeatureType in it.
-     *  You should ensure that you dont keep references to it around so it can be GCed.
-     */
-    private DataStore inlineFeatureDatastore = null;
-    private SimpleFeatureType inlineFeatureType = null;
-    RemoteOWS remoteOWS;
-    List<Style> styles = new ArrayList<Style>();
-    List<FeatureTypeConstraint> constraints = new ArrayList<FeatureTypeConstraint>();
-    
-    public RemoteOWS getRemoteOWS() {
-        return remoteOWS;
-    }
-
-    public DataStore getInlineFeatureDatastore() {
-        return inlineFeatureDatastore;
-    }
-
-    public SimpleFeatureType getInlineFeatureType() {
-        return inlineFeatureType;
-    }
-
-    public void setInlineFeatureDatastore(DataStore store) {
-        inlineFeatureDatastore = store;
-    }
-
-    public void setInlineFeatureType(SimpleFeatureType ft) {
-        inlineFeatureType = ft;
-    }
-
-    public void setRemoteOWS(RemoteOWS service)
-    {
-    	this.remoteOWS = service;
-    }
-    public List<FeatureTypeConstraint> layerFeatureConstraints() {
-    	return constraints;
-    }
-    public FeatureTypeConstraint[] getLayerFeatureConstraints(){
-    	return constraints.toArray(new FeatureTypeConstraint[0]);
-    }
-    
-    public void setLayerFeatureConstraints(FeatureTypeConstraint[] array){
-    	this.constraints.clear();
-    	this.constraints.addAll( Arrays.asList(array));
-    }
-    
-    public List<Style> userStyles() {
-    	return styles;
-    }
-    public Style[] getUserStyles(){
-       return (Style[])styles.toArray(new Style[0]);
-    }
-    
-    public void setUserStyles(Style[] styles){ 
-    	this.styles.clear();
-    	this.styles.addAll(Arrays.asList(styles));
-    }    
-
-    public void addUserStyle(Style style){
-        styles.add(style);
-    }
-    
-    public void accept(StyleVisitor visitor) {
-        visitor.visit(this);
-    }
-
-    public boolean equals(Object oth) {
-        if (this == oth) {
-            return true;
-        }
-
-        if (oth instanceof UserLayerImpl) {
-            UserLayerImpl other = (UserLayerImpl) oth;
-
-            if (!(Utilities.equals(inlineFeatureDatastore, other.inlineFeatureDatastore) && Utilities.equals(inlineFeatureType, other.inlineFeatureType) && Utilities.equals(remoteOWS, other.remoteOWS) && Utilities.equals(styles, other.styles))) {
-                return false;
-            }
-            if (!Utilities.equals(constraints, other.constraints)){
-            	return false;
-            }
-            return true;
-        }
-
-        return false;
-    }
-}
->>>>>>> other+/*
+ *    GeoTools - The Open Source Java GIS Toolkit
+ *    http://geotools.org
+ * 
+ *    (C) 2002-2008, Open Source Geospatial Foundation (OSGeo)
+ *    
+ *    This library is free software; you can redistribute it and/or
+ *    modify it under the terms of the GNU Lesser General Public
+ *    License as published by the Free Software Foundation;
+ *    version 2.1 of the License.
+ *
+ *    This library is distributed in the hope that it will be useful,
+ *    but WITHOUT ANY WARRANTY; without even the implied warranty of
+ *    MERCHANTABILITY or FITNESS FOR A PARTICULAR PURPOSE.  See the GNU
+ *    Lesser General Public License for more details.
+ *
+ * Created on November 3, 2003, 12:00 PM
+ */
+
+package org.geotools.styling;
+
+import java.util.ArrayList;
+import java.util.Arrays;
+import java.util.List;
+
+import org.geotools.data.DataStore;
+import org.geotools.util.Utilities;
+import org.opengis.feature.simple.SimpleFeatureType;
+
+/**
+ * DJB: on inlinefeature support:
+ * The inline features also lets you "sort of" make your WMS into a WFS-T.
+ *
+ *I was going to implement this after SLD POST on monday, but I was
+ *expecting the definition in the spec to be a bit "nicer".  Right now
+ *its just:
+ *
+ *<element name=ï¿½InlineFeatureï¿½>
+ *  <complexType>
+ *    <sequence>
+ *      <element ref="gml:_Feature"
+ *               maxOccurs="unbounded"/>
+  *   </sequence>
+  * </complexType>
+ *
+ *
+ * (the spec hasnt been finalized)
+ * 
+ * I guess if we make some assumptions about the data coming in - ie. every
+ * feature is the same type, and its simple (no nesting, no <choices>, and
+ * no attributes), then we can parse ones that look like:
+ * 
+ * <Feature>
+ *  <Name>David Blasby</Name>
+ *  <Location> ... GML ... </Location>
+ * </Feature>
+ * 
+ *
+ *I'm not the best at reading .xsd, but I think that means you can stick
+ *in ANY GML Feature.  If so, its way too general.
+ *
+ *My plan was to parse the first Feature (or, the given schema if there is
+ *one) to find out all the property names (and which one(s) are the
+ *geometry) and make a FeatureType.  (I'd assume all the properties were
+ *strings)
+ *
+ *Then, make a MemoryDataStore and put the features in it.  I can pass
+ *this off to the lite renderer as normal.
+ *
+ * @author  jamesm
+ *
+ * @source $URL: http://svn.osgeo.org/geotools/tags/8.0-M1/modules/library/main/src/main/java/org/geotools/styling/UserLayerImpl.java $
+ */
+public class UserLayerImpl extends StyledLayerImpl implements UserLayer {
+
+    /**
+     *  the (memory) datastore that will contain the inline features.
+     *  The initial implementation has this as a MemoryDataStore with one FeatureType in it.
+     *  You should ensure that you dont keep references to it around so it can be GCed.
+     */
+    private DataStore inlineFeatureDatastore = null;
+    private SimpleFeatureType inlineFeatureType = null;
+    RemoteOWS remoteOWS;
+    List<Style> styles = new ArrayList<Style>();
+    List<FeatureTypeConstraint> constraints = new ArrayList<FeatureTypeConstraint>();
+    
+    public RemoteOWS getRemoteOWS() {
+        return remoteOWS;
+    }
+
+    public DataStore getInlineFeatureDatastore() {
+        return inlineFeatureDatastore;
+    }
+
+    public SimpleFeatureType getInlineFeatureType() {
+        return inlineFeatureType;
+    }
+
+    public void setInlineFeatureDatastore(DataStore store) {
+        inlineFeatureDatastore = store;
+    }
+
+    public void setInlineFeatureType(SimpleFeatureType ft) {
+        inlineFeatureType = ft;
+    }
+
+    public void setRemoteOWS(RemoteOWS service)
+    {
+    	this.remoteOWS = service;
+    }
+    public List<FeatureTypeConstraint> layerFeatureConstraints() {
+    	return constraints;
+    }
+    public FeatureTypeConstraint[] getLayerFeatureConstraints(){
+    	return constraints.toArray(new FeatureTypeConstraint[0]);
+    }
+    
+    public void setLayerFeatureConstraints(FeatureTypeConstraint[] array){
+    	this.constraints.clear();
+    	this.constraints.addAll( Arrays.asList(array));
+    }
+    
+    public List<Style> userStyles() {
+    	return styles;
+    }
+    public Style[] getUserStyles(){
+       return (Style[])styles.toArray(new Style[0]);
+    }
+    
+    public void setUserStyles(Style[] styles){ 
+    	this.styles.clear();
+    	this.styles.addAll(Arrays.asList(styles));
+    }    
+
+    public void addUserStyle(Style style){
+        styles.add(style);
+    }
+    
+    public void accept(StyleVisitor visitor) {
+        visitor.visit(this);
+    }
+
+    public boolean equals(Object oth) {
+        if (this == oth) {
+            return true;
+        }
+
+        if (oth instanceof UserLayerImpl) {
+            UserLayerImpl other = (UserLayerImpl) oth;
+
+            if (!(Utilities.equals(inlineFeatureDatastore, other.inlineFeatureDatastore) && Utilities.equals(inlineFeatureType, other.inlineFeatureType) && Utilities.equals(remoteOWS, other.remoteOWS) && Utilities.equals(styles, other.styles))) {
+                return false;
+            }
+            if (!Utilities.equals(constraints, other.constraints)){
+            	return false;
+            }
+            return true;
+        }
+
+        return false;
+    }
+}