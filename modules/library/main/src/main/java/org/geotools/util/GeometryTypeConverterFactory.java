--- conflicted
+++ resolved
@@ -1,538 +1,296 @@
-<<<<<<< local
-/*
- *    GeoTools - The Open Source Java GIS Toolkit
- *    http://geotools.org
- * 
- *    (C) 2002-2008, Open Source Geospatial Foundation (OSGeo)
- *
- *    This library is free software; you can redistribute it and/or
- *    modify it under the terms of the GNU Lesser General Public
- *    License as published by the Free Software Foundation;
- *    version 2.1 of the License.
- *
- *    This library is distributed in the hope that it will be useful,
- *    but WITHOUT ANY WARRANTY; without even the implied warranty of
- *    MERCHANTABILITY or FITNESS FOR A PARTICULAR PURPOSE.  See the GNU
- *    Lesser General Public License for more details.
- */
-package org.geotools.util;
-
-import java.util.ArrayList;
-import java.util.Arrays;
-import java.util.List;
-import java.util.logging.Level;
-import java.util.logging.Logger;
-
-import org.geotools.factory.Hints;
-import org.geotools.util.Converter;
-import org.geotools.util.ConverterFactory;
-
-import com.vividsolutions.jts.geom.Coordinate;
-import com.vividsolutions.jts.geom.Geometry;
-import com.vividsolutions.jts.geom.GeometryCollection;
-import com.vividsolutions.jts.geom.GeometryFactory;
-import com.vividsolutions.jts.geom.LineString;
-import com.vividsolutions.jts.geom.LinearRing;
-import com.vividsolutions.jts.geom.MultiLineString;
-import com.vividsolutions.jts.geom.MultiPoint;
-import com.vividsolutions.jts.geom.MultiPolygon;
-import com.vividsolutions.jts.geom.Point;
-import com.vividsolutions.jts.geom.Polygon;
-/**
- * Converter factory performing conversions among JTS geometries
- * of different types.
- * 
- *  - single type geometries (Point, LineString, Polygon) are converted to multi types
- *    (MultiPoint, LineString, MultiPolygon) containing 1 geometry element.
- *  - GeometryCollection(s) are converted to multi types, converting each element to the
- *    permitted type (Point, LineString or Polygon).   
- *  
- * @author m.bartolomeoli
- *
- *
- * @source $URL: http://svn.osgeo.org/geotools/tags/2.6.5/modules/library/main/src/main/java/org/geotools/util/GeometryTypeConverterFactory.java $
- */
-public class GeometryTypeConverterFactory implements ConverterFactory {
-
-	private static final Logger LOGGER = org.geotools.util.logging.Logging.getLogger(GeometryTypeConverterFactory.class);
-	
-	static GeometryFactory gFac=new GeometryFactory();
-	
-	public Converter createConverter(Class<?> source, Class<?> target,
-			Hints hints) {
-		// we can convert geometric types
-		if(Geometry.class.isAssignableFrom(source) && Geometry.class.isAssignableFrom(target)) {
-			return new Converter() {
-				/**
-				 * Converts all the geometries of the given GeometryCollection to a specified
-				 * simple type.
-				 * @param <T>
-				 * @param gc
-				 * @param target
-				 * @return
-				 * @throws Exception
-				 */
-				public <T> List<T> convertAll(GeometryCollection gc,Class<T> target) throws Exception {
-					List<T> result=new ArrayList<T>();
-					for(int count=0;count<gc.getNumGeometries();count++) {
-						T geo=(T)convert(gc.getGeometryN(count),target);
-						if(geo!=null)
-							result.add(geo);
-					}
-					return result;
-				}
-				
-				public Object convert(Object source, Class target)
-						throws Exception {
-					// hierarchy compatible geometries -> nothing to do
-					if(target.isAssignableFrom(source.getClass()))
-						return source;
-					if(source instanceof Geometry) { 
-						Geometry sourceGeometry=(Geometry)source;
-						// multi<geometry> types: for each one we
-						// try the followings:
-						//  - if source is <geometry> we create a multi<geometry> with just 1 element
-						//  - if source is a GeometryCollection, we try to convert each element to <geometry>
-						//  - else we firtsly convert the geometry to a <geometry> and then we create a multi<geometry> with the obtained element
-						if(MultiPoint.class.isAssignableFrom(target)) {
-							Point[] points=new Point[] {};
-							if(source instanceof Point)
-								points=new Point[] {(Point)source};
-							else if(source instanceof GeometryCollection)
-								points=this.convertAll((GeometryCollection)source,Point.class).toArray(points);												
-							else
-								points=new Point[] {(Point)this.convert(source,Point.class)};
-							return gFac.createMultiPoint(points);
-						}
-						if(MultiLineString.class.isAssignableFrom(target)) {
-							LineString[] lineStrings=new LineString[] {};
-							if(source instanceof LineString)
-								lineStrings=new LineString[] {(LineString)source};
-							else if(source instanceof GeometryCollection)
-								lineStrings=this.convertAll((GeometryCollection)source,LineString.class).toArray(lineStrings);							
-							else
-								lineStrings=new LineString[] {(LineString)this.convert(source,LineString.class)};
-							return gFac.createMultiLineString(lineStrings);
-						}
-						if(MultiPolygon.class.isAssignableFrom(target)) {
-							Polygon[] polygons=new Polygon[] {};
-							if(source instanceof Polygon)
-								polygons=new Polygon[] {(Polygon)source};
-							else if(source instanceof GeometryCollection)
-								polygons=this.convertAll((GeometryCollection)source,Polygon.class).toArray(polygons);
-							else
-								polygons=new Polygon[] {(Polygon)this.convert(source,Polygon.class)};
-							return gFac.createMultiPolygon(polygons);
-						}
-						
-						// target is a geometrycollection: we add the source to
-						// a new geometrycollection
-						if(GeometryCollection.class.isAssignableFrom(target))
-							return gFac.createGeometryCollection(new Geometry[] {(Geometry)source});						
-						
-						// target is a point: we return the centroid of any complex geometry
-						if(Point.class.isAssignableFrom(target)) {
-							if(source instanceof MultiPoint && sourceGeometry.getNumGeometries()==1)
-								return ((MultiPoint)source).getGeometryN(0);
-							else {
-								if(LOGGER.isLoggable(Level.FINE))
-									LOGGER.fine("Converting Geometry "+source.toString()+" to Point. This could be unsafe");
-								return ((Geometry)source).getCentroid();
-							}
-						}
-						
-						// target is a linestring: we return the linestring connecting all the geometry coordinates
-						if(LineString.class.isAssignableFrom(target)) {
-							if(source instanceof MultiLineString && sourceGeometry.getNumGeometries()==1)
-								return ((MultiLineString)source).getGeometryN(0);
-							else {
-								if(LOGGER.isLoggable(Level.FINE))
-									LOGGER.fine("Converting Geometry "+source.toString()+" to LineString. This could be unsafe");
-								return gFac.createLineString(getLineStringCoordinates(((Geometry)source).getCoordinates()));
-							}
-						}
-						// target is a polygon: we return a polygon connecting all the coordinates of the given geometry
-						if(Polygon.class.isAssignableFrom(target)) {
-							if(source instanceof MultiPolygon && sourceGeometry.getNumGeometries()==1)
-								return ((MultiPolygon)source).getGeometryN(0);
-							else {
-								if(LOGGER.isLoggable(Level.FINE))
-									LOGGER.fine("Converting Geometry "+source.toString()+" to Polygon. This could be unsafe");
-								Coordinate[] coords=getPolygonCoordinates(((Geometry)source).getCoordinates());
-								return gFac.createPolygon(gFac.createLinearRing(coords), new LinearRing[] {});
-							}
-						}
-					}
-						
-					return null;
-				}
-				
-				@SuppressWarnings("unchecked")
-				private <T> T[] arrayCopy(T[] original,int length) {
-					Class<?> arrayType = original.getClass().getComponentType();
-					T[] copy = (T[])java.lang.reflect.Array.newInstance(arrayType, length);
-					System.arraycopy(original, 0, copy, 0, original.length<length ? original.length : length);					
-					return copy;
-				}
-
-
-				/**
-				 * Add dummy coordinates to the given array to reach
-				 * numpoints points.
-				 * If the array is already made of numpoints or
-				 * more coordinates, it will be returned untouched.
-				 * @param input
-				 * @param numpoints
-				 * @return
-				 */
-				private Coordinate[] growCoordinatesNum(Coordinate[] input,int numpoints) {
-					if(input.length<numpoints) {
-						Coordinate[] newCoordinates=arrayCopy(input,numpoints);
-						Arrays.fill(newCoordinates, input.length, numpoints,input[0]);
-						
-						input=newCoordinates;
-					}
-					return input;
-				}
-				/**
-				 * Gets a set of coordinates valid to create a linestring:
-				 *  - at least 2 coordinates
-				 *  
-				 * @param coordinates
-				 * @return
-				 */
-				private Coordinate[] getLineStringCoordinates(
-						Coordinate[] coordinates) {
-					// at least 2 points
-					coordinates=growCoordinatesNum(coordinates, 2);
-					return coordinates;
-				}
-
-				/**
-				 * Gets a set of coordinates valid to create a polygon:
-				 *  - at least 4 coordinates
-				 *  - closed path
-				 * @param coordinates
-				 * @return
-				 */
-				private Coordinate[] getPolygonCoordinates(
-						Coordinate[] coordinates) {
-					// at least 4 points
-					coordinates=growCoordinatesNum(coordinates, 4);
-					
-					if(!coordinates[coordinates.length-1].equals(coordinates[0])) {
-						Coordinate[] newCoordinates=arrayCopy(coordinates,coordinates.length+1);
-						newCoordinates[newCoordinates.length-1]=newCoordinates[0];
-						
-						coordinates=newCoordinates;
-					}
-					return coordinates;
-				}
-				
-			};
-			
-			
-		}
-		
-		return null;
-	}
-
-}
-=======
-/*
- *    GeoTools - The Open Source Java GIS Toolkit
- *    http://geotools.org
- * 
- *    (C) 2002-2008, Open Source Geospatial Foundation (OSGeo)
- *
- *    This library is free software; you can redistribute it and/or
- *    modify it under the terms of the GNU Lesser General Public
- *    License as published by the Free Software Foundation;
- *    version 2.1 of the License.
- *
- *    This library is distributed in the hope that it will be useful,
- *    but WITHOUT ANY WARRANTY; without even the implied warranty of
- *    MERCHANTABILITY or FITNESS FOR A PARTICULAR PURPOSE.  See the GNU
- *    Lesser General Public License for more details.
- */
-package org.geotools.util;
-
-import java.util.ArrayList;
-import java.util.Arrays;
-import java.util.HashMap;
-import java.util.List;
-import java.util.Map;
-import java.util.logging.Level;
-import java.util.logging.Logger;
-
-import org.geotools.factory.Hints;
-import org.geotools.util.Converter;
-import org.geotools.util.ConverterFactory;
-import org.opengis.referencing.crs.CoordinateReferenceSystem;
-
-import com.vividsolutions.jts.geom.Coordinate;
-import com.vividsolutions.jts.geom.Geometry;
-import com.vividsolutions.jts.geom.GeometryCollection;
-import com.vividsolutions.jts.geom.GeometryFactory;
-import com.vividsolutions.jts.geom.LineString;
-import com.vividsolutions.jts.geom.LinearRing;
-import com.vividsolutions.jts.geom.MultiLineString;
-import com.vividsolutions.jts.geom.MultiPoint;
-import com.vividsolutions.jts.geom.MultiPolygon;
-import com.vividsolutions.jts.geom.Point;
-import com.vividsolutions.jts.geom.Polygon;
-/**
- * Converter factory performing conversions among JTS geometries
- * of different types.
- * 
- *  - single type geometries (Point, LineString, Polygon) are converted to multi types
- *    (MultiPoint, LineString, MultiPolygon) containing 1 geometry element.
- *  - GeometryCollection(s) are converted to multi types, converting each element to the
- *    permitted type (Point, LineString or Polygon).   
- *  
- * @author m.bartolomeoli
- *
- *
- *
- * @source $URL: http://svn.osgeo.org/geotools/tags/8.0-M1/modules/library/main/src/main/java/org/geotools/util/GeometryTypeConverterFactory.java $
- */
-public class GeometryTypeConverterFactory implements ConverterFactory {
-
-	private static final Logger LOGGER = org.geotools.util.logging.Logging.getLogger(GeometryTypeConverterFactory.class);
-	
-	static GeometryFactory gFac=new GeometryFactory();
-	
-	public Converter createConverter(Class<?> source, Class<?> target,
-			Hints hints) {
-		// we can convert geometric types
-		if(Geometry.class.isAssignableFrom(source) && Geometry.class.isAssignableFrom(target)) {
-			return new Converter() {
-				/**
-				 * Converts all the geometries of the given GeometryCollection to a specified
-				 * simple type.
-				 * @param <T>
-				 * @param gc
-				 * @param target
-				 * @return
-				 * @throws Exception
-				 */
-				public <T> List<T> convertAll(GeometryCollection gc,Class<T> target) throws Exception {
-					List<T> result=new ArrayList<T>();
-					for(int count=0;count<gc.getNumGeometries();count++) {
-						T geo=(T)convert(gc.getGeometryN(count),target);
-						if(geo!=null)
-							result.add(geo);
-					}
-					return result;
-				}
-				
-				public Object convert(Object source, Class target)
-						throws Exception {
-					// hierarchy compatible geometries -> nothing to do
-					if(target.isAssignableFrom(source.getClass()))
-						return source;
-					if(source instanceof Geometry) { 
-						Geometry sourceGeometry=(Geometry)source;
-						
-						Geometry destGeometry = null;
-						// multi<geometry> types: for each one we
-						// try the followings:
-						//  - if source is <geometry> we create a multi<geometry> with just 1 element
-						//  - if source is a GeometryCollection, we try to convert each element to <geometry>
-						//  - else we firtsly convert the geometry to a <geometry> and then we create a multi<geometry> with the obtained element
-						if(MultiPoint.class.isAssignableFrom(target)) {
-							Point[] points;
-							// NC - Empty Geometry Support
-							if (sourceGeometry.isEmpty())
-				                                points = new Point[0];
-				                        else if(source instanceof Point)
-								points=new Point[] {(Point)source};
-							else if(source instanceof GeometryCollection)
-								points=this.convertAll((GeometryCollection)source,Point.class).toArray(new Point[] {});												
-							else
-								points=new Point[] {(Point)this.convert(source,Point.class)};
-							destGeometry = gFac.createMultiPoint(points);
-						}
-						else if(MultiLineString.class.isAssignableFrom(target)) {
-							LineString[] lineStrings;
-							// NC - Empty Geometry Support
-							if (sourceGeometry.isEmpty())
-				                                lineStrings = new LineString[0];
-				                        else if(source instanceof LineString)
-								lineStrings=new LineString[] {(LineString)source};
-							else if(source instanceof GeometryCollection)
-								lineStrings=this.convertAll((GeometryCollection)source,LineString.class).toArray(new LineString[] {});							
-							else
-								lineStrings=new LineString[] {(LineString)this.convert(source,LineString.class)};
-							destGeometry = gFac.createMultiLineString(lineStrings);
-						}
-						else if(MultiPolygon.class.isAssignableFrom(target)) {
-							Polygon[] polygons;
-							// NC - Empty Geometry Support
-				                        if (sourceGeometry.isEmpty())
-				                                polygons = new Polygon[0];
-				                        else if(source instanceof Polygon)
-								polygons=new Polygon[] {(Polygon)source};
-							else if(source instanceof GeometryCollection)
-								polygons=this.convertAll((GeometryCollection)source,Polygon.class).toArray(new Polygon[] {});
-							else
-								polygons=new Polygon[] {(Polygon)this.convert(source,Polygon.class)};
-							destGeometry = gFac.createMultiPolygon(polygons);
-						}
-						
-						// target is a geometrycollection: we add the source to
-						// a new geometrycollection
-						else if(GeometryCollection.class.isAssignableFrom(target)) {
-						    // NC - Empty Geometry Support
-			                            if (sourceGeometry.isEmpty())
-			                                destGeometry = gFac
-			                                    .createGeometryCollection(new Geometry[0]);
-			                            else
-			                                destGeometry = gFac.createGeometryCollection(new Geometry[] {(Geometry)source});						
-						}
-						
-						// target is a point: we return the centroid of any complex geometry
-						else if(Point.class.isAssignableFrom(target)) {
-    						        // NC - Empty Geometry Support
-    			                                if (sourceGeometry.isEmpty())
-    			                                    destGeometry = gFac.createPoint((Coordinate) null);
-    			                                else if(source instanceof MultiPoint && sourceGeometry.getNumGeometries()==1)
-    			                                    destGeometry = (Geometry) ((MultiPoint)source).getGeometryN(0).clone();
-							else {
-								if(LOGGER.isLoggable(Level.FINE))
-									LOGGER.fine("Converting Geometry "+source.toString()+" to Point. This could be unsafe");
-								destGeometry = ((Geometry)source).getCentroid();
-							}
-						}
-						
-						// target is a linestring: we return the linestring connecting all the geometry coordinates
-						else if(LineString.class.isAssignableFrom(target)) {
-						        // NC - Empty Geometry Support
-    			                                if (sourceGeometry.isEmpty())
-    			                                    destGeometry = gFac.createLineString(new Coordinate[0]);
-    			                                else if(source instanceof MultiLineString && sourceGeometry.getNumGeometries()==1)
-								destGeometry = (Geometry) ((MultiLineString)source).getGeometryN(0).clone();
-							else {
-								if(LOGGER.isLoggable(Level.FINE))
-									LOGGER.fine("Converting Geometry "+source.toString()+" to LineString. This could be unsafe");
-								destGeometry = gFac.createLineString(getLineStringCoordinates(((Geometry)source).getCoordinates()));
-							}
-						}
-						// target is a polygon: we return a polygon connecting all the coordinates of the given geometry
-						else if(Polygon.class.isAssignableFrom(target)) {
-						        // NC - Empty Geometry Support
-			                                if (sourceGeometry.isEmpty())
-			                                    destGeometry = gFac.createLineString(new Coordinate[0]);
-			                                else if(source instanceof MultiPolygon && sourceGeometry.getNumGeometries()==1)
-								destGeometry = (Geometry) ((MultiPolygon)source).getGeometryN(0).clone();
-							else {
-								if(LOGGER.isLoggable(Level.FINE))
-									LOGGER.fine("Converting Geometry "+source.toString()+" to Polygon. This could be unsafe");
-								Coordinate[] coords=getPolygonCoordinates(((Geometry)source).getCoordinates());
-								destGeometry = gFac.createPolygon(gFac.createLinearRing(coords), new LinearRing[] {});
-							}
-						}
-											
-        					// NC - added cloning above for cases where an existing geometry is used
-        		                        // for purpose for changing user data - we don't want any side effects
-        
-        		                        // NC-added, copy userdata
-        		                        if (destGeometry != null) {
-        		                            Map<Object, Object> newUserData = new HashMap<Object, Object>();
-        
-        		                            // copy if anything is already in destination data
-        		                            if (destGeometry.getUserData() instanceof Map) {
-        		                                newUserData.putAll((Map) destGeometry.getUserData());
-        		                            } else if (destGeometry.getUserData() instanceof CoordinateReferenceSystem) {
-        		                                newUserData.put(CoordinateReferenceSystem.class,
-        		                                        destGeometry.getUserData());
-        		                            }
-        		                            // overwrite with source
-        		                            if (sourceGeometry.getUserData() instanceof Map) {
-        		                                newUserData.putAll((Map) sourceGeometry.getUserData());
-        		                            } else if (sourceGeometry.getUserData() instanceof CoordinateReferenceSystem) {
-        		                                newUserData.put(CoordinateReferenceSystem.class,
-        		                                        sourceGeometry.getUserData());
-        		                            }
-        
-        		                            destGeometry.setUserData(newUserData);
-        
-        		                        }
-        		                        return destGeometry;
-					}
-					
-					return null;
-				}
-				
-				@SuppressWarnings("unchecked")
-				private <T> T[] arrayCopy(T[] original,int length) {
-					Class<?> arrayType = original.getClass().getComponentType();
-					T[] copy = (T[])java.lang.reflect.Array.newInstance(arrayType, length);
-					System.arraycopy(original, 0, copy, 0, original.length<length ? original.length : length);					
-					return copy;
-				}
-
-
-				/**
-				 * Add dummy coordinates to the given array to reach
-				 * numpoints points.
-				 * If the array is already made of numpoints or
-				 * more coordinates, it will be returned untouched.
-				 * @param input
-				 * @param numpoints
-				 * @return
-				 */
-				private Coordinate[] growCoordinatesNum(Coordinate[] input,int numpoints) {
-					if(input.length<numpoints) {
-						Coordinate[] newCoordinates=arrayCopy(input,numpoints);
-						Arrays.fill(newCoordinates, input.length, numpoints,input[0]);
-						
-						input=newCoordinates;
-					}
-					return input;
-				}
-				/**
-				 * Gets a set of coordinates valid to create a linestring:
-				 *  - at least 2 coordinates
-				 *  
-				 * @param coordinates
-				 * @return
-				 */
-				private Coordinate[] getLineStringCoordinates(
-						Coordinate[] coordinates) {
-					// at least 2 points
-					coordinates=growCoordinatesNum(coordinates, 2);
-					return coordinates;
-				}
-
-				/**
-				 * Gets a set of coordinates valid to create a polygon:
-				 *  - at least 4 coordinates
-				 *  - closed path
-				 * @param coordinates
-				 * @return
-				 */
-				private Coordinate[] getPolygonCoordinates(
-						Coordinate[] coordinates) {
-					// at least 4 points
-					coordinates=growCoordinatesNum(coordinates, 4);
-					
-					if(!coordinates[coordinates.length-1].equals(coordinates[0])) {
-						Coordinate[] newCoordinates=arrayCopy(coordinates,coordinates.length+1);
-						newCoordinates[newCoordinates.length-1]=newCoordinates[0];
-						
-						coordinates=newCoordinates;
-					}
-					return coordinates;
-				}
-				
-			};
-			
-			
-		}
-		
-		return null;
-	}
-
-}
->>>>>>> other+/*
+ *    GeoTools - The Open Source Java GIS Toolkit
+ *    http://geotools.org
+ * 
+ *    (C) 2002-2008, Open Source Geospatial Foundation (OSGeo)
+ *
+ *    This library is free software; you can redistribute it and/or
+ *    modify it under the terms of the GNU Lesser General Public
+ *    License as published by the Free Software Foundation;
+ *    version 2.1 of the License.
+ *
+ *    This library is distributed in the hope that it will be useful,
+ *    but WITHOUT ANY WARRANTY; without even the implied warranty of
+ *    MERCHANTABILITY or FITNESS FOR A PARTICULAR PURPOSE.  See the GNU
+ *    Lesser General Public License for more details.
+ */
+package org.geotools.util;
+
+import java.util.ArrayList;
+import java.util.Arrays;
+import java.util.HashMap;
+import java.util.List;
+import java.util.Map;
+import java.util.logging.Level;
+import java.util.logging.Logger;
+
+import org.geotools.factory.Hints;
+import org.geotools.util.Converter;
+import org.geotools.util.ConverterFactory;
+import org.opengis.referencing.crs.CoordinateReferenceSystem;
+
+import com.vividsolutions.jts.geom.Coordinate;
+import com.vividsolutions.jts.geom.Geometry;
+import com.vividsolutions.jts.geom.GeometryCollection;
+import com.vividsolutions.jts.geom.GeometryFactory;
+import com.vividsolutions.jts.geom.LineString;
+import com.vividsolutions.jts.geom.LinearRing;
+import com.vividsolutions.jts.geom.MultiLineString;
+import com.vividsolutions.jts.geom.MultiPoint;
+import com.vividsolutions.jts.geom.MultiPolygon;
+import com.vividsolutions.jts.geom.Point;
+import com.vividsolutions.jts.geom.Polygon;
+/**
+ * Converter factory performing conversions among JTS geometries
+ * of different types.
+ * 
+ *  - single type geometries (Point, LineString, Polygon) are converted to multi types
+ *    (MultiPoint, LineString, MultiPolygon) containing 1 geometry element.
+ *  - GeometryCollection(s) are converted to multi types, converting each element to the
+ *    permitted type (Point, LineString or Polygon).   
+ *  
+ * @author m.bartolomeoli
+ *
+ *
+ *
+ * @source $URL: http://svn.osgeo.org/geotools/tags/8.0-M1/modules/library/main/src/main/java/org/geotools/util/GeometryTypeConverterFactory.java $
+ */
+public class GeometryTypeConverterFactory implements ConverterFactory {
+
+	private static final Logger LOGGER = org.geotools.util.logging.Logging.getLogger(GeometryTypeConverterFactory.class);
+	
+	static GeometryFactory gFac=new GeometryFactory();
+	
+	public Converter createConverter(Class<?> source, Class<?> target,
+			Hints hints) {
+		// we can convert geometric types
+		if(Geometry.class.isAssignableFrom(source) && Geometry.class.isAssignableFrom(target)) {
+			return new Converter() {
+				/**
+				 * Converts all the geometries of the given GeometryCollection to a specified
+				 * simple type.
+				 * @param <T>
+				 * @param gc
+				 * @param target
+				 * @return
+				 * @throws Exception
+				 */
+				public <T> List<T> convertAll(GeometryCollection gc,Class<T> target) throws Exception {
+					List<T> result=new ArrayList<T>();
+					for(int count=0;count<gc.getNumGeometries();count++) {
+						T geo=(T)convert(gc.getGeometryN(count),target);
+						if(geo!=null)
+							result.add(geo);
+					}
+					return result;
+				}
+				
+				public Object convert(Object source, Class target)
+						throws Exception {
+					// hierarchy compatible geometries -> nothing to do
+					if(target.isAssignableFrom(source.getClass()))
+						return source;
+					if(source instanceof Geometry) { 
+						Geometry sourceGeometry=(Geometry)source;
+						
+						Geometry destGeometry = null;
+						// multi<geometry> types: for each one we
+						// try the followings:
+						//  - if source is <geometry> we create a multi<geometry> with just 1 element
+						//  - if source is a GeometryCollection, we try to convert each element to <geometry>
+						//  - else we firtsly convert the geometry to a <geometry> and then we create a multi<geometry> with the obtained element
+						if(MultiPoint.class.isAssignableFrom(target)) {
+							Point[] points;
+							// NC - Empty Geometry Support
+							if (sourceGeometry.isEmpty())
+				                                points = new Point[0];
+				                        else if(source instanceof Point)
+								points=new Point[] {(Point)source};
+							else if(source instanceof GeometryCollection)
+								points=this.convertAll((GeometryCollection)source,Point.class).toArray(new Point[] {});												
+							else
+								points=new Point[] {(Point)this.convert(source,Point.class)};
+							destGeometry = gFac.createMultiPoint(points);
+						}
+						else if(MultiLineString.class.isAssignableFrom(target)) {
+							LineString[] lineStrings;
+							// NC - Empty Geometry Support
+							if (sourceGeometry.isEmpty())
+				                                lineStrings = new LineString[0];
+				                        else if(source instanceof LineString)
+								lineStrings=new LineString[] {(LineString)source};
+							else if(source instanceof GeometryCollection)
+								lineStrings=this.convertAll((GeometryCollection)source,LineString.class).toArray(new LineString[] {});							
+							else
+								lineStrings=new LineString[] {(LineString)this.convert(source,LineString.class)};
+							destGeometry = gFac.createMultiLineString(lineStrings);
+						}
+						else if(MultiPolygon.class.isAssignableFrom(target)) {
+							Polygon[] polygons;
+							// NC - Empty Geometry Support
+				                        if (sourceGeometry.isEmpty())
+				                                polygons = new Polygon[0];
+				                        else if(source instanceof Polygon)
+								polygons=new Polygon[] {(Polygon)source};
+							else if(source instanceof GeometryCollection)
+								polygons=this.convertAll((GeometryCollection)source,Polygon.class).toArray(new Polygon[] {});
+							else
+								polygons=new Polygon[] {(Polygon)this.convert(source,Polygon.class)};
+							destGeometry = gFac.createMultiPolygon(polygons);
+						}
+						
+						// target is a geometrycollection: we add the source to
+						// a new geometrycollection
+						else if(GeometryCollection.class.isAssignableFrom(target)) {
+						    // NC - Empty Geometry Support
+			                            if (sourceGeometry.isEmpty())
+			                                destGeometry = gFac
+			                                    .createGeometryCollection(new Geometry[0]);
+			                            else
+			                                destGeometry = gFac.createGeometryCollection(new Geometry[] {(Geometry)source});						
+						}
+						
+						// target is a point: we return the centroid of any complex geometry
+						else if(Point.class.isAssignableFrom(target)) {
+    						        // NC - Empty Geometry Support
+    			                                if (sourceGeometry.isEmpty())
+    			                                    destGeometry = gFac.createPoint((Coordinate) null);
+    			                                else if(source instanceof MultiPoint && sourceGeometry.getNumGeometries()==1)
+    			                                    destGeometry = (Geometry) ((MultiPoint)source).getGeometryN(0).clone();
+							else {
+								if(LOGGER.isLoggable(Level.FINE))
+									LOGGER.fine("Converting Geometry "+source.toString()+" to Point. This could be unsafe");
+								destGeometry = ((Geometry)source).getCentroid();
+							}
+						}
+						
+						// target is a linestring: we return the linestring connecting all the geometry coordinates
+						else if(LineString.class.isAssignableFrom(target)) {
+						        // NC - Empty Geometry Support
+    			                                if (sourceGeometry.isEmpty())
+    			                                    destGeometry = gFac.createLineString(new Coordinate[0]);
+    			                                else if(source instanceof MultiLineString && sourceGeometry.getNumGeometries()==1)
+								destGeometry = (Geometry) ((MultiLineString)source).getGeometryN(0).clone();
+							else {
+								if(LOGGER.isLoggable(Level.FINE))
+									LOGGER.fine("Converting Geometry "+source.toString()+" to LineString. This could be unsafe");
+								destGeometry = gFac.createLineString(getLineStringCoordinates(((Geometry)source).getCoordinates()));
+							}
+						}
+						// target is a polygon: we return a polygon connecting all the coordinates of the given geometry
+						else if(Polygon.class.isAssignableFrom(target)) {
+						        // NC - Empty Geometry Support
+			                                if (sourceGeometry.isEmpty())
+			                                    destGeometry = gFac.createLineString(new Coordinate[0]);
+			                                else if(source instanceof MultiPolygon && sourceGeometry.getNumGeometries()==1)
+								destGeometry = (Geometry) ((MultiPolygon)source).getGeometryN(0).clone();
+							else {
+								if(LOGGER.isLoggable(Level.FINE))
+									LOGGER.fine("Converting Geometry "+source.toString()+" to Polygon. This could be unsafe");
+								Coordinate[] coords=getPolygonCoordinates(((Geometry)source).getCoordinates());
+								destGeometry = gFac.createPolygon(gFac.createLinearRing(coords), new LinearRing[] {});
+							}
+						}
+											
+        					// NC - added cloning above for cases where an existing geometry is used
+        		                        // for purpose for changing user data - we don't want any side effects
+        
+        		                        // NC-added, copy userdata
+        		                        if (destGeometry != null) {
+        		                            Map<Object, Object> newUserData = new HashMap<Object, Object>();
+        
+        		                            // copy if anything is already in destination data
+        		                            if (destGeometry.getUserData() instanceof Map) {
+        		                                newUserData.putAll((Map) destGeometry.getUserData());
+        		                            } else if (destGeometry.getUserData() instanceof CoordinateReferenceSystem) {
+        		                                newUserData.put(CoordinateReferenceSystem.class,
+        		                                        destGeometry.getUserData());
+        		                            }
+        		                            // overwrite with source
+        		                            if (sourceGeometry.getUserData() instanceof Map) {
+        		                                newUserData.putAll((Map) sourceGeometry.getUserData());
+        		                            } else if (sourceGeometry.getUserData() instanceof CoordinateReferenceSystem) {
+        		                                newUserData.put(CoordinateReferenceSystem.class,
+        		                                        sourceGeometry.getUserData());
+        		                            }
+        
+        		                            destGeometry.setUserData(newUserData);
+        
+        		                        }
+        		                        return destGeometry;
+					}
+					
+					return null;
+				}
+				
+				@SuppressWarnings("unchecked")
+				private <T> T[] arrayCopy(T[] original,int length) {
+					Class<?> arrayType = original.getClass().getComponentType();
+					T[] copy = (T[])java.lang.reflect.Array.newInstance(arrayType, length);
+					System.arraycopy(original, 0, copy, 0, original.length<length ? original.length : length);					
+					return copy;
+				}
+
+
+				/**
+				 * Add dummy coordinates to the given array to reach
+				 * numpoints points.
+				 * If the array is already made of numpoints or
+				 * more coordinates, it will be returned untouched.
+				 * @param input
+				 * @param numpoints
+				 * @return
+				 */
+				private Coordinate[] growCoordinatesNum(Coordinate[] input,int numpoints) {
+					if(input.length<numpoints) {
+						Coordinate[] newCoordinates=arrayCopy(input,numpoints);
+						Arrays.fill(newCoordinates, input.length, numpoints,input[0]);
+						
+						input=newCoordinates;
+					}
+					return input;
+				}
+				/**
+				 * Gets a set of coordinates valid to create a linestring:
+				 *  - at least 2 coordinates
+				 *  
+				 * @param coordinates
+				 * @return
+				 */
+				private Coordinate[] getLineStringCoordinates(
+						Coordinate[] coordinates) {
+					// at least 2 points
+					coordinates=growCoordinatesNum(coordinates, 2);
+					return coordinates;
+				}
+
+				/**
+				 * Gets a set of coordinates valid to create a polygon:
+				 *  - at least 4 coordinates
+				 *  - closed path
+				 * @param coordinates
+				 * @return
+				 */
+				private Coordinate[] getPolygonCoordinates(
+						Coordinate[] coordinates) {
+					// at least 4 points
+					coordinates=growCoordinatesNum(coordinates, 4);
+					
+					if(!coordinates[coordinates.length-1].equals(coordinates[0])) {
+						Coordinate[] newCoordinates=arrayCopy(coordinates,coordinates.length+1);
+						newCoordinates[newCoordinates.length-1]=newCoordinates[0];
+						
+						coordinates=newCoordinates;
+					}
+					return coordinates;
+				}
+				
+			};
+			
+			
+		}
+		
+		return null;
+	}
+
+}