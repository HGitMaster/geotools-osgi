<<<<<<< HEAD
<<<<<<< local
/*
 *    GeoTools - The Open Source Java GIS Toolkit
 *    http://geotools.org
 * 
 *    (C) 2002-2008, Open Source Geospatial Foundation (OSGeo)
 *
 *    This library is free software; you can redistribute it and/or
 *    modify it under the terms of the GNU Lesser General Public
 *    License as published by the Free Software Foundation;
 *    version 2.1 of the License.
 *
 *    This library is distributed in the hope that it will be useful,
 *    but WITHOUT ANY WARRANTY; without even the implied warranty of
 *    MERCHANTABILITY or FITNESS FOR A PARTICULAR PURPOSE.  See the GNU
 *    Lesser General Public License for more details.
 */
package org.geotools.util;


/**
 * A sub progress monitor, used to delegate a portion of work to a separate process.
 * <p>
 * Example:<pre><code>
 * if( progress == null ) progress = new NullProgressListener();
 * progress.started();
 * progress.setDecsription("Connect");
 * ..connect to data store and obtain feature collection...
 * progress.progress( 20 ); // connecting represents 20% of the work
 * progress.setDescription("Process features");
 * featureCollection.accepts( visitor, new SubProgress( progress, 80 ) );
 * progress.completed();
 * </code></pre>
 * 
 * @author Jody
 *
 * @source $URL: http://svn.osgeo.org/geotools/tags/2.6.2/modules/library/main/src/main/java/org/geotools/util/SubProgressListener.java $
 */
public class SubProgressListener extends DelegateProgressListener {
    /** Initial starting value */
    float start;
    
    /** Amount of work we have been asked to perform */
    float amount;
    
    /** Scale between subprogress and delegate */
    float scale;
    
    /** running total of amount we have worked thus far */
    float progress;
   
    /**
     * Create a sub progress monitor, used to delegate work to a separate
     * process.
     * @param progress parent progress to notify as we get work done
     * @param amount amount of progress represented
     */
    public SubProgressListener( org.opengis.util.ProgressListener progress, float amount ) {
        super(progress);
        this.start = progress.getProgress();
        this.amount = (amount > 0.0f) ? amount : 0.0f;
        this.scale = this.amount / 100.0f;
    }
    public void started() {
        progress = 0.0f;
    }
    public void complete() {
        delegate.progress( start + amount );        
        progress = 100.0f;
    }
    public float getProgress() {
        return progress;
    }
    public void progress( float progress ) {
        this.progress = progress;
        super.progress(start + progress);
    }
}
=======
=======
>>>>>>> 91f41456
/*
 *    GeoTools - The Open Source Java GIS Toolkit
 *    http://geotools.org
 * 
 *    (C) 2002-2008, Open Source Geospatial Foundation (OSGeo)
 *
 *    This library is free software; you can redistribute it and/or
 *    modify it under the terms of the GNU Lesser General Public
 *    License as published by the Free Software Foundation;
 *    version 2.1 of the License.
 *
 *    This library is distributed in the hope that it will be useful,
 *    but WITHOUT ANY WARRANTY; without even the implied warranty of
 *    MERCHANTABILITY or FITNESS FOR A PARTICULAR PURPOSE.  See the GNU
 *    Lesser General Public License for more details.
 */
package org.geotools.util;


/**
 * A sub progress monitor, used to delegate a portion of work to a separate process.
 * <p>
 * Example:<pre><code>
 * if( progress == null ) progress = new NullProgressListener();
 * progress.started();
 * progress.setDecsription("Connect");
 * ..connect to data store and obtain feature collection...
 * progress.progress( 20 ); // connecting represents 20% of the work
 * progress.setDescription("Process features");
 * featureCollection.accepts( visitor, new SubProgress( progress, 80 ) );
 * progress.completed();
 * </code></pre>
 * 
 * @author Jody
 *
<<<<<<< HEAD
 *
 * @source $URL: http://svn.osgeo.org/geotools/tags/8.0-M1/modules/library/main/src/main/java/org/geotools/util/SubProgressListener.java $
=======
 * @source $URL: http://svn.osgeo.org/geotools/tags/2.6.5/modules/library/main/src/main/java/org/geotools/util/SubProgressListener.java $
>>>>>>> 91f41456
 */
public class SubProgressListener extends DelegateProgressListener {
    /** Initial starting value */
    float start;
    
    /** Amount of work we have been asked to perform */
    float amount;
    
    /** Scale between subprogress and delegate */
    float scale;
    
    /** running total of amount we have worked thus far */
    float progress;
   
    /**
     * Create a sub progress monitor, used to delegate work to a separate
     * process.
     * @param progress parent progress to notify as we get work done
     * @param amount amount of progress represented
     */
    public SubProgressListener( org.opengis.util.ProgressListener progress, float amount ) {
        super(progress);
        this.start = progress.getProgress();
        this.amount = (amount > 0.0f) ? amount : 0.0f;
        this.scale = this.amount / 100.0f;
    }
    public void started() {
        progress = 0.0f;
    }
    public void complete() {
        delegate.progress( start + amount );        
        progress = 100.0f;
    }
    public float getProgress() {
        return progress;
    }
    public void progress( float progress ) {
        this.progress = progress;
        super.progress(start + (scale * progress));
    }
<<<<<<< HEAD
}
>>>>>>> other
=======
}
>>>>>>> 91f41456
<|MERGE_RESOLUTION|>--- conflicted
+++ resolved
@@ -1,169 +1,78 @@
-<<<<<<< HEAD
-<<<<<<< local
-/*
- *    GeoTools - The Open Source Java GIS Toolkit
- *    http://geotools.org
- * 
- *    (C) 2002-2008, Open Source Geospatial Foundation (OSGeo)
- *
- *    This library is free software; you can redistribute it and/or
- *    modify it under the terms of the GNU Lesser General Public
- *    License as published by the Free Software Foundation;
- *    version 2.1 of the License.
- *
- *    This library is distributed in the hope that it will be useful,
- *    but WITHOUT ANY WARRANTY; without even the implied warranty of
- *    MERCHANTABILITY or FITNESS FOR A PARTICULAR PURPOSE.  See the GNU
- *    Lesser General Public License for more details.
- */
-package org.geotools.util;
-
-
-/**
- * A sub progress monitor, used to delegate a portion of work to a separate process.
- * <p>
- * Example:<pre><code>
- * if( progress == null ) progress = new NullProgressListener();
- * progress.started();
- * progress.setDecsription("Connect");
- * ..connect to data store and obtain feature collection...
- * progress.progress( 20 ); // connecting represents 20% of the work
- * progress.setDescription("Process features");
- * featureCollection.accepts( visitor, new SubProgress( progress, 80 ) );
- * progress.completed();
- * </code></pre>
- * 
- * @author Jody
- *
- * @source $URL: http://svn.osgeo.org/geotools/tags/2.6.2/modules/library/main/src/main/java/org/geotools/util/SubProgressListener.java $
- */
-public class SubProgressListener extends DelegateProgressListener {
-    /** Initial starting value */
-    float start;
-    
-    /** Amount of work we have been asked to perform */
-    float amount;
-    
-    /** Scale between subprogress and delegate */
-    float scale;
-    
-    /** running total of amount we have worked thus far */
-    float progress;
-   
-    /**
-     * Create a sub progress monitor, used to delegate work to a separate
-     * process.
-     * @param progress parent progress to notify as we get work done
-     * @param amount amount of progress represented
-     */
-    public SubProgressListener( org.opengis.util.ProgressListener progress, float amount ) {
-        super(progress);
-        this.start = progress.getProgress();
-        this.amount = (amount > 0.0f) ? amount : 0.0f;
-        this.scale = this.amount / 100.0f;
-    }
-    public void started() {
-        progress = 0.0f;
-    }
-    public void complete() {
-        delegate.progress( start + amount );        
-        progress = 100.0f;
-    }
-    public float getProgress() {
-        return progress;
-    }
-    public void progress( float progress ) {
-        this.progress = progress;
-        super.progress(start + progress);
-    }
-}
-=======
-=======
->>>>>>> 91f41456
-/*
- *    GeoTools - The Open Source Java GIS Toolkit
- *    http://geotools.org
- * 
- *    (C) 2002-2008, Open Source Geospatial Foundation (OSGeo)
- *
- *    This library is free software; you can redistribute it and/or
- *    modify it under the terms of the GNU Lesser General Public
- *    License as published by the Free Software Foundation;
- *    version 2.1 of the License.
- *
- *    This library is distributed in the hope that it will be useful,
- *    but WITHOUT ANY WARRANTY; without even the implied warranty of
- *    MERCHANTABILITY or FITNESS FOR A PARTICULAR PURPOSE.  See the GNU
- *    Lesser General Public License for more details.
- */
-package org.geotools.util;
-
-
-/**
- * A sub progress monitor, used to delegate a portion of work to a separate process.
- * <p>
- * Example:<pre><code>
- * if( progress == null ) progress = new NullProgressListener();
- * progress.started();
- * progress.setDecsription("Connect");
- * ..connect to data store and obtain feature collection...
- * progress.progress( 20 ); // connecting represents 20% of the work
- * progress.setDescription("Process features");
- * featureCollection.accepts( visitor, new SubProgress( progress, 80 ) );
- * progress.completed();
- * </code></pre>
- * 
- * @author Jody
- *
-<<<<<<< HEAD
- *
- * @source $URL: http://svn.osgeo.org/geotools/tags/8.0-M1/modules/library/main/src/main/java/org/geotools/util/SubProgressListener.java $
-=======
- * @source $URL: http://svn.osgeo.org/geotools/tags/2.6.5/modules/library/main/src/main/java/org/geotools/util/SubProgressListener.java $
->>>>>>> 91f41456
- */
-public class SubProgressListener extends DelegateProgressListener {
-    /** Initial starting value */
-    float start;
-    
-    /** Amount of work we have been asked to perform */
-    float amount;
-    
-    /** Scale between subprogress and delegate */
-    float scale;
-    
-    /** running total of amount we have worked thus far */
-    float progress;
-   
-    /**
-     * Create a sub progress monitor, used to delegate work to a separate
-     * process.
-     * @param progress parent progress to notify as we get work done
-     * @param amount amount of progress represented
-     */
-    public SubProgressListener( org.opengis.util.ProgressListener progress, float amount ) {
-        super(progress);
-        this.start = progress.getProgress();
-        this.amount = (amount > 0.0f) ? amount : 0.0f;
-        this.scale = this.amount / 100.0f;
-    }
-    public void started() {
-        progress = 0.0f;
-    }
-    public void complete() {
-        delegate.progress( start + amount );        
-        progress = 100.0f;
-    }
-    public float getProgress() {
-        return progress;
-    }
-    public void progress( float progress ) {
-        this.progress = progress;
-        super.progress(start + (scale * progress));
-    }
-<<<<<<< HEAD
-}
->>>>>>> other
-=======
-}
->>>>>>> 91f41456
+/*
+ *    GeoTools - The Open Source Java GIS Toolkit
+ *    http://geotools.org
+ * 
+ *    (C) 2002-2008, Open Source Geospatial Foundation (OSGeo)
+ *
+ *    This library is free software; you can redistribute it and/or
+ *    modify it under the terms of the GNU Lesser General Public
+ *    License as published by the Free Software Foundation;
+ *    version 2.1 of the License.
+ *
+ *    This library is distributed in the hope that it will be useful,
+ *    but WITHOUT ANY WARRANTY; without even the implied warranty of
+ *    MERCHANTABILITY or FITNESS FOR A PARTICULAR PURPOSE.  See the GNU
+ *    Lesser General Public License for more details.
+ */
+package org.geotools.util;
+
+
+/**
+ * A sub progress monitor, used to delegate a portion of work to a separate process.
+ * <p>
+ * Example:<pre><code>
+ * if( progress == null ) progress = new NullProgressListener();
+ * progress.started();
+ * progress.setDecsription("Connect");
+ * ..connect to data store and obtain feature collection...
+ * progress.progress( 20 ); // connecting represents 20% of the work
+ * progress.setDescription("Process features");
+ * featureCollection.accepts( visitor, new SubProgress( progress, 80 ) );
+ * progress.completed();
+ * </code></pre>
+ * 
+ * @author Jody
+ *
+ *
+ * @source $URL: http://svn.osgeo.org/geotools/tags/8.0-M1/modules/library/main/src/main/java/org/geotools/util/SubProgressListener.java $
+ */
+public class SubProgressListener extends DelegateProgressListener {
+    /** Initial starting value */
+    float start;
+    
+    /** Amount of work we have been asked to perform */
+    float amount;
+    
+    /** Scale between subprogress and delegate */
+    float scale;
+    
+    /** running total of amount we have worked thus far */
+    float progress;
+   
+    /**
+     * Create a sub progress monitor, used to delegate work to a separate
+     * process.
+     * @param progress parent progress to notify as we get work done
+     * @param amount amount of progress represented
+     */
+    public SubProgressListener( org.opengis.util.ProgressListener progress, float amount ) {
+        super(progress);
+        this.start = progress.getProgress();
+        this.amount = (amount > 0.0f) ? amount : 0.0f;
+        this.scale = this.amount / 100.0f;
+    }
+    public void started() {
+        progress = 0.0f;
+    }
+    public void complete() {
+        delegate.progress( start + amount );        
+        progress = 100.0f;
+    }
+    public float getProgress() {
+        return progress;
+    }
+    public void progress( float progress ) {
+        this.progress = progress;
+        super.progress(start + (scale * progress));
+    }
+}