--- conflicted
+++ resolved
@@ -1,753 +1,375 @@
-<<<<<<< local
-MODULE MAIN
-~~~~~~~~~~~
-
-  Module Maintainer: Jody Garnett
-
-    * feature
-
-    * filter & expression
-
-    * styling
-
-  IP Review:
-
-    * Martin, Feb 1st, 2006
-
-    * Jody Garnett, July 24th, 2006
-
-    * Adrian Custer, June 6th 2008
-    
-    * Jody Garnett, July 25h, 2008
-
-
-  STATUS: CLEAN, one mixed copyright file
-
-    Presumed acqusition of code (C) 2002, Centre for Computational Geography
-    
-    geotools.feature.type.DateUtil.java has (C) Denis Sosnoski with a second,
-     apparently compatible license.
-
-
-  Welcome to the "main" module, this module started out built around core. For GeoTools 2.0 (and
-  the move to subversion), default implementations from several existing modules were merged in
-  order to limit developer confusion.  These origional modules are still tracked (and where named
-  obvious things like feature, filter, style,....).
-
-  Much of the origional code comes from the dawn of time - say 1996 but was only punted together
-  under a GeoTools PMC (C) in 2002 as part of a merge of the existing GeoTools project with the
-  work of Martin.
-
-
-* org.geotools.data
-  ~~~~~~~~~~~~~~~~~
-  The contents of the data package were overhalled for the GeoTools 2.0 release, 
-  this package contains the default implementations, and a bit more utility 
-  classes then can be sensibly figured out.
-
-
-* org.geotools.data.collection
-  ~~~~~~~~~~~~~~~~~~~~~~~~~~~~
-  Included to clean up code as part of GeoTools 2.2, common utility classes.
-
-
-* org.geotools.data.coverage.grid.[file|stream]
-  ~~~~~~~~~~~~~~~~~~~~~~~~~~~~~~~~~~~~~~~~~~~~~
-  Part of initial grid coverage work for uDig project, at least one file contained 
-  an incorrect header with (C) Refractions Reserach. Since this code was never 
-  released as part of uDig, this was simply a developer mistake.
-
-
-* org.geotools.data.crs
-  ~~~~~~~~~~~~~~~~~~~~~
-  Initially created for GeoTools 2.0 to provide reader implementations for 
-  reprojection / forceprojection, initial AuthorityFactory interface provided for 
-  GeoTools 2.1 since deprecated and moved to referencing.
-
-* org.geotools.data.memory
-  ~~~~~~~~~~~~~~~~~~~~~~~~
-  Created as the API proof of concept for GeoTools 2.0 DataStore API. MemoryDataStore 
-  added for GeoTools 2.0 (although really a port of DefaulFeatureCollection).
-
-
-* org.geotools.data.ows
-  ~~~~~~~~~~~~~~~~~~~~~
-  Added to support OGC Open Web Services constructs, for WMS client code and WFS
-  datastore code. Implemened for GeoTools 2.1 as part of the uDig project.
-
-
-* org.geotools.data.store
-  ~~~~~~~~~~~~~~~~~~~~~~~
-  Remaining code from first cut at supporting metadata, code retained as the start 
-  of a replacement for AbstractDataStore based on what we have learned. Code 
-  origionally based on GeoServer internals, for end product see the catalog 
-  package.
-
-
-* org.geotools.data.view
-  ~~~~~~~~~~~~~~~~~~~~~~
-  Support read only view on feature source information, port of internal GPL 
-  GeoServer code donated to PMC.
-
-
-* org.geotools.event
-  ~~~~~~~~~~~~~~~~~~
-  Added for GeoTools 2.2 as part of adding events to the SLD documents. Origionally based
-  on uDig catalog event system - compare and contrast (or bloody well merge) with the
-  current catalog package.
-
-* org.geotools.factory
-  ~~~~~~~~~~~~~~~~~~~~
-  Implementation to help find GeoAPI factories on the classpath.
-
-
-* org.geotools.feature
-  ~~~~~~~~~~~~~~~~~~~~
-  Feature model used since before GeoTools 2.0. Changed to use of FeatureCollection for
-  data results for GeoTools 2.1, and added FeatureVisitor for GeoTools 2.2. 
-  There seems to be lots of dead code in here - the FM branch cannot merge soon enough.
-
-
-* org.geotools.feature.collection
-  ~~~~~~~~~~~~~~~~~~~~~~~~~~~~~~~
-  Helper classes for feature collections added in GeoTools 2.2.
-
-
-* org.geotools.feature.type
-  ~~~~~~~~~~~~~~~~~~~~~~~~~
-  Congruent with the feature package, this tracts the feature model, this code
-  predates GeoTools 2.0.
-
-    * DateUtils contains the following Header:
-
-------------------------------------------------------------------------------------
-/*
-   Copyright (c) 2002-2004, Dennis M. Sosnoski.
-   All rights reserved.
-   Redistribution and use in source and binary forms, with or without modification,
-   are permitted provided that the following conditions are met:
- * Redistributions of source code must retain the above copyright notice, this
-      list of conditions and the following disclaimer.
- * Redistributions in binary form must reproduce the above copyright notice,
-      this list of conditions and the following disclaimer in the documentation
-      and/or other materials provided with the distribution.
- * Neither the name of JiBX nor the names of its contributors may be used
-      to endorse or promote products derived from this software without specific
-      prior written permission.
-   THIS SOFTWARE IS PROVIDED BY THE COPYRIGHT HOLDERS AND CONTRIBUTORS "AS IS" AND
-   ANY EXPRESS OR IMPLIED WARRANTIES, INCLUDING, BUT NOT LIMITED TO, THE IMPLIED
-   WARRANTIES OF MERCHANTABILITY AND FITNESS FOR A PARTICULAR PURPOSE ARE
-   DISCLAIMED. IN NO EVENT SHALL THE COPYRIGHT OWNER OR CONTRIBUTORS BE LIABLE FOR
-   ANY DIRECT, INDIRECT, INCIDENTAL, SPECIAL, EXEMPLARY, OR CONSEQUENTIAL DAMAGES
-   (INCLUDING, BUT NOT LIMITED TO, PROCUREMENT OF SUBSTITUTE GOODS OR SERVICES;
-   LOSS OF USE, DATA, OR PROFITS; OR BUSINESS INTERRUPTION) HOWEVER CAUSED AND ON
-   ANY THEORY OF LIABILITY, WHETHER IN CONTRACT, STRICT LIABILITY, OR TORT
-   (INCLUDING NEGLIGENCE OR OTHERWISE) ARISING IN ANY WAY OUT OF THE USE OF THIS
-   SOFTWARE, EVEN IF ADVISED OF THE POSSIBILITY OF SUCH DAMAGE.
- */
-------------------------------------------------------------------------------------
- 
-    * copied a SosnoskiLICENSE.txt
-
-
-* org.geotools.feature.visitor
-  ~~~~~~~~~~~~~~~~~~~~~~~~~~~~
-  Added for GeoTools2.2 as the brains behind aggregate functions.
-
-
-* org.geotools.filter
-  ~~~~~~~~~~~~~~~~~~~
-  Original pre GeoTools 2.0 code, revised to agree with Filter 1.1 specification 
-  for GeoTools 2.2, and then subclassed from GeoAPI for GeoTools 2.3.
-
-
-* org.geotools.filter.expression
-  ~~~~~~~~~~~~~~~~~~~~~~~~~~~~~~
-  All files added by justin as part GeoTools 2.3 move to GeoAPI interfaces.
-
-
-* org.geotools.filter.function.[math]
-  ~~~~~~~~~~~~~~~~~~~~~~~~~~~~~~~~~~~
-  Contains a mix of interesting functions, some of which are auto generated. Most 
-  date from GeoTools 2.1 timeframe as they are used to provided a better SLD 
-  experience for GeoServer. GeoTools 2.2 has introduced some aggregation functions 
-  wrapped over the visitor framework.
-
-
-* org.geotools.filter.parser
-  ~~~~~~~~~~~~~~~~~~~~~~~~~~
-  Contains jcc parser file, for filter parser, dates from GeoTools 2.0.
-
-
-* org.geotools.filter.spatial
-  ~~~~~~~~~~~~~~~~~~~~~~~~~~~
-  Explicit implementation for filter functions, broken out by GeoAPI interface for 
-  GeoTools 2.3.
-
-
-* org.geotools.filter.visitor
-  ~~~~~~~~~~~~~~~~~~~~~~~~~~~
-  Contains visitors used to process filters, range of implementations over the 
-  geotools timeline.
-
-
-* org.geotools.geometry
-  ~~~~~~~~~~~~~~~~~~~~~
-  JTS utility class, deprecated and moved somewhere else...
-
-
-* org.geotools.geometry.coordinatesequence
-  ~~~~~~~~~~~~~~~~~~~~~~~~~~~~~~~~~~~~~~~~
-  Implementations pluggin into JTS for specific benifits (speed, space etc...).
-
-
-* org.geotools.geometry.jts
-  ~~~~~~~~~~~~~~~~~~~~~~~~~
-  JTS support classes, care and feeding of....
-
-
-* org.geotools.gml
-  ~~~~~~~~~~~~~~~~
-  Looks to be the home of the sax and dom based GML parser code.
-
-
-* org.geotools.gml.producer
-  ~~~~~~~~~~~~~~~~~~~~~~~~~
-  Front end to the GML transformer code, produces GML from feature collections 
-  etc.
-
-
-* org.geotools.map.[event]
-  ~~~~~~~~~~~~~~~~~~~~~~~~
-  MapContext care and handling, model used by rendering (should move to API when 
-  based on a standard?)
-
-
-* org.geotools.ows
-  ~~~~~~~~~~~~~~~~
-  Contains a simple exception...
-
-
-* org.geotools.styling
-  ~~~~~~~~~~~~~~~~~~~~
-  Implementation of styling interfaces for Filter 1.0, updated in GeoTools 2.2 for 
-  Filter 1.1.
-
-
-* org.geotools.styling.visitor
-  ~~~~~~~~~~~~~~~~~~~~~~~~~~~~
-  One implementation of a style visitor, intended to duplicate content.
-
-
-* org.geotools.util
-  ~~~~~~~~~~~~~~~~~
-  Grab bag utils, some are JTS specific and should be moved etc...
-
-    * TODO: require LGPL copyright header
-
-    * javadocs needed w/ "@since 2.4"
-
-
-* org.geotools.xml
-  ~~~~~~~~~~~~~~~~
-  Entry point to XDO style parsing.
-
-
-* org.geotools.xml.filter
-  ~~~~~~~~~~~~~~~~~~~~~~~
-  Parsing elements / complex types for filter goodness
-
-
-* org.geotools.xml.gml
-  ~~~~~~~~~~~~~~~~~~~~
-  GML constructs for XDO style parser.
-
-
-* org.geotools.xml.handlers
-  ~~~~~~~~~~~~~~~~~~~~~~~~~
-  Handlers (like min SAX parsers) for base XML constructs.
-
-
-* org.geotools.xml.handlers.xsi
-  ~~~~~~~~~~~~~~~~~~~~~~~~~~~~~
-  Handlers (like min SAX parsers) for each kind of content.
-
-
-* org.geotools.xml.schema
-  ~~~~~~~~~~~~~~~~~~~~~~~
-  Interfaces for XDO style parsing handlers based on base XMLSchema elements.
-
- 
-* org.geotools.xml.schema.impl
-  ~~~~~~~~~~~~~~~~~~~~~~~~~~~~
-  Implementation of XDO style parsing handlers based on base XMLSchema elements.
-
- 
-* org.geotools.xml.styling
-  ~~~~~~~~~~~~~~~~~~~~~~~~
-  Generated using a refractions (C) code generator according to class comment.
-
-
-* org.geotools.xml.transform
-  ~~~~~~~~~~~~~~~~~~~~~~~~~~
-  Original traditional XML transformer code from GeoTools 2.0.
-
- 
-* org.geotools.xml.xLink
-  ~~~~~~~~~~~~~~~~~~~~~~
-  Utility class for XDO based xml parsing added for GeoTools 2.1.
-
- 
-* org.geotools.xml.xsi
-  ~~~~~~~~~~~~~~~~~~~~
-  Utility class for XDO based xml parsing added for GeoTools 2.1.
-
-
-* org.geotoools (test)
-  ~~~~~~~~~~~~~~~~~~~~
-
-
-* org.geotools.data.[collection] (test)
-  ~~~~~~~~~~~~~~~~~~~~~~~~~~~~~~~~~~~~~
-
-
-* org.geotools.data.coverage.grid.[file|stream].test (test)
-  ~~~~~~~~~~~~~~~~~~~~~~~~~~~~~~~~~~~~~~~~~~~~~~~~~~~~~~~~~
-
-
-* org.geotools.data.jdbc (test)
-  ~~~~~~~~~~~~~~~~~~~~~~~~~~~~~
-
-
-* org.geotools.data.memory (test)
-  ~~~~~~~~~~~~~~~~~~~~~~~~~~~~~~~
-
-
-* org.geotools.feature (test)
-  ~~~~~~~~~~~~~~~~~~~~~~~~~~~
-
-
-* org.geotools.feature.visitor (test)
-  ~~~~~~~~~~~~~~~~~~~~~~~~~~~~~~~~~~~
-
-
-* org.geotools.filter (test)
-  ~~~~~~~~~~~~~~~~~~~~~~~~~~
-
-
-* org.geotools.filter.function (test)
-  ~~~~~~~~~~~~~~~~~~~~~~~~~~~~~~~~~~~
-
-
-* org.geotools.filter.function.math (test)
-  ~~~~~~~~~~~~~~~~~~~~~~~~~~~~~~~~~~~~~~~~
-
-
-* org.geotools.filter.visitor (test)
-  ~~~~~~~~~~~~~~~~~~~~~~~~~~~~~~~~~~
-
-
-* org.geotools.geometry (test)
-  ~~~~~~~~~~~~~~~~~~~~~~~~~~~~
-
-
-* org.geotools.geometry.jts (test)
-  ~~~~~~~~~~~~~~~~~~~~~~~~~~~~~~~~
-
-
-* org.geotools.map (test)
-  ~~~~~~~~~~~~~~~~~~~~~~~
-
-
-* org.geotools.styling (test)
-  ~~~~~~~~~~~~~~~~~~~~~~~~~~~
-
-Test data .sld files generated by the community. Additional .sld files for raster symbolizer added by Emily in July 2008.
-
-* org.geotools.styling.visitor (test)
-  ~~~~~~~~~~~~~~~~~~~~~~~~~~~~~~~~~~~
-
-
-* org.geotools.xml (test)
-  ~~~~~~~~~~~~~~~~~~~~~~~
-
-
-* org.geotools.xml.ogc (test)
-  ~~~~~~~~~~~~~~~~~~~~~~~~~~~
-=======
-MODULE MAIN
-~~~~~~~~~~~
-
-  Module Maintainer: Jody Garnett
-
-    * feature
-
-    * filter & expression
-
-    * styling
-
-  IP Review:
-
-    * Martin, Feb 1st, 2006
-
-    * Jody Garnett, July 24th, 2006
-
-    * Adrian Custer, June 6th 2008
-    
-    * Jody Garnett, July 25h, 2008
-
-
-  STATUS: CLEAN, one mixed copyright file
-
-    Presumed acqusition of code (C) 2002, Centre for Computational Geography
-    
-    geotools.feature.type.DateUtil.java has (C) Denis Sosnoski with a second,
-     apparently compatible license.
-
-
-  Welcome to the "main" module, this module started out built around core. For GeoTools 2.0 (and
-  the move to subversion), default implementations from several existing modules were merged in
-  order to limit developer confusion.  These origional modules are still tracked (and where named
-  obvious things like feature, filter, style,....).
-
-  Much of the origional code comes from the dawn of time - say 1996 but was only punted together
-  under a GeoTools PMC (C) in 2002 as part of a merge of the existing GeoTools project with the
-  work of Martin.
-
-
-* org.geotools.data
-  ~~~~~~~~~~~~~~~~~
-  The contents of the data package were overhalled for the GeoTools 2.0 release, 
-  this package contains the default implementations, and a bit more utility 
-  classes then can be sensibly figured out.
-
-
-* org.geotools.data.collection
-  ~~~~~~~~~~~~~~~~~~~~~~~~~~~~
-  Included to clean up code as part of GeoTools 2.2, common utility classes.
-
-
-* org.geotools.data.coverage.grid.[file|stream]
-  ~~~~~~~~~~~~~~~~~~~~~~~~~~~~~~~~~~~~~~~~~~~~~
-  Part of initial grid coverage work for uDig project, at least one file contained 
-  an incorrect header with (C) Refractions Reserach. Since this code was never 
-  released as part of uDig, this was simply a developer mistake.
-
-
-* org.geotools.data.crs
-  ~~~~~~~~~~~~~~~~~~~~~
-  Initially created for GeoTools 2.0 to provide reader implementations for 
-  reprojection / forceprojection, initial AuthorityFactory interface provided for 
-  GeoTools 2.1 since deprecated and moved to referencing.
-
-* org.geotools.data.memory
-  ~~~~~~~~~~~~~~~~~~~~~~~~
-  Created as the API proof of concept for GeoTools 2.0 DataStore API. MemoryDataStore 
-  added for GeoTools 2.0 (although really a port of DefaulFeatureCollection).
-
-
-* org.geotools.data.ows
-  ~~~~~~~~~~~~~~~~~~~~~
-  Added to support OGC Open Web Services constructs, for WMS client code and WFS
-  datastore code. Implemened for GeoTools 2.1 as part of the uDig project.
-
-
-* org.geotools.data.store
-  ~~~~~~~~~~~~~~~~~~~~~~~
-  Remaining code from first cut at supporting metadata, code retained as the start 
-  of a replacement for AbstractDataStore based on what we have learned. Code 
-  origionally based on GeoServer internals, for end product see the catalog 
-  package.
-
-
-* org.geotools.data.view
-  ~~~~~~~~~~~~~~~~~~~~~~
-  Support read only view on feature source information, port of internal GPL 
-  GeoServer code donated to PMC.
-
-
-* org.geotools.event
-  ~~~~~~~~~~~~~~~~~~
-  Added for GeoTools 2.2 as part of adding events to the SLD documents. Origionally based
-  on uDig catalog event system - compare and contrast (or bloody well merge) with the
-  current catalog package.
-
-* org.geotools.factory
-  ~~~~~~~~~~~~~~~~~~~~
-  Implementation to help find GeoAPI factories on the classpath.
-
-
-* org.geotools.feature
-  ~~~~~~~~~~~~~~~~~~~~
-  Feature model used since before GeoTools 2.0. Changed to use of FeatureCollection for
-  data results for GeoTools 2.1, and added FeatureVisitor for GeoTools 2.2. 
-  There seems to be lots of dead code in here - the FM branch cannot merge soon enough.
-
-
-* org.geotools.feature.collection
-  ~~~~~~~~~~~~~~~~~~~~~~~~~~~~~~~
-  Helper classes for feature collections added in GeoTools 2.2.
-
-
-* org.geotools.feature.type
-  ~~~~~~~~~~~~~~~~~~~~~~~~~
-  Congruent with the feature package, this tracts the feature model, this code
-  predates GeoTools 2.0.
-
-    * DateUtils contains the following Header:
-
-------------------------------------------------------------------------------------
-/*
-   Copyright (c) 2002-2004, Dennis M. Sosnoski.
-   All rights reserved.
-   Redistribution and use in source and binary forms, with or without modification,
-   are permitted provided that the following conditions are met:
- * Redistributions of source code must retain the above copyright notice, this
-      list of conditions and the following disclaimer.
- * Redistributions in binary form must reproduce the above copyright notice,
-      this list of conditions and the following disclaimer in the documentation
-      and/or other materials provided with the distribution.
- * Neither the name of JiBX nor the names of its contributors may be used
-      to endorse or promote products derived from this software without specific
-      prior written permission.
-   THIS SOFTWARE IS PROVIDED BY THE COPYRIGHT HOLDERS AND CONTRIBUTORS "AS IS" AND
-   ANY EXPRESS OR IMPLIED WARRANTIES, INCLUDING, BUT NOT LIMITED TO, THE IMPLIED
-   WARRANTIES OF MERCHANTABILITY AND FITNESS FOR A PARTICULAR PURPOSE ARE
-   DISCLAIMED. IN NO EVENT SHALL THE COPYRIGHT OWNER OR CONTRIBUTORS BE LIABLE FOR
-   ANY DIRECT, INDIRECT, INCIDENTAL, SPECIAL, EXEMPLARY, OR CONSEQUENTIAL DAMAGES
-   (INCLUDING, BUT NOT LIMITED TO, PROCUREMENT OF SUBSTITUTE GOODS OR SERVICES;
-   LOSS OF USE, DATA, OR PROFITS; OR BUSINESS INTERRUPTION) HOWEVER CAUSED AND ON
-   ANY THEORY OF LIABILITY, WHETHER IN CONTRACT, STRICT LIABILITY, OR TORT
-   (INCLUDING NEGLIGENCE OR OTHERWISE) ARISING IN ANY WAY OUT OF THE USE OF THIS
-   SOFTWARE, EVEN IF ADVISED OF THE POSSIBILITY OF SUCH DAMAGE.
- */
-------------------------------------------------------------------------------------
- 
-    * copied a SosnoskiLICENSE.txt
-
-
-* org.geotools.feature.visitor
-  ~~~~~~~~~~~~~~~~~~~~~~~~~~~~
-  Added for GeoTools2.2 as the brains behind aggregate functions.
-
-
-* org.geotools.filter
-  ~~~~~~~~~~~~~~~~~~~
-  Original pre GeoTools 2.0 code, revised to agree with Filter 1.1 specification 
-  for GeoTools 2.2, and then subclassed from GeoAPI for GeoTools 2.3.
-
-
-* org.geotools.filter.expression
-  ~~~~~~~~~~~~~~~~~~~~~~~~~~~~~~
-  All files added by justin as part GeoTools 2.3 move to GeoAPI interfaces.
-
-
-* org.geotools.filter.function.[math]
-  ~~~~~~~~~~~~~~~~~~~~~~~~~~~~~~~~~~~
-  Contains a mix of interesting functions, some of which are auto generated. Most 
-  date from GeoTools 2.1 timeframe as they are used to provided a better SLD 
-  experience for GeoServer. GeoTools 2.2 has introduced some aggregation functions 
-  wrapped over the visitor framework.
-
-
-* org.geotools.filter.parser
-  ~~~~~~~~~~~~~~~~~~~~~~~~~~
-  Contains jcc parser file, for filter parser, dates from GeoTools 2.0.
-
-
-* org.geotools.filter.spatial
-  ~~~~~~~~~~~~~~~~~~~~~~~~~~~
-  Explicit implementation for filter functions, broken out by GeoAPI interface for 
-  GeoTools 2.3.
-
-
-* org.geotools.filter.visitor
-  ~~~~~~~~~~~~~~~~~~~~~~~~~~~
-  Contains visitors used to process filters, range of implementations over the 
-  geotools timeline.
-
-
-* org.geotools.geometry
-  ~~~~~~~~~~~~~~~~~~~~~
-  JTS utility class, deprecated and moved somewhere else...
-
-
-* org.geotools.geometry.coordinatesequence
-  ~~~~~~~~~~~~~~~~~~~~~~~~~~~~~~~~~~~~~~~~
-  Implementations pluggin into JTS for specific benifits (speed, space etc...).
-
-
-* org.geotools.geometry.jts
-  ~~~~~~~~~~~~~~~~~~~~~~~~~
-  JTS support classes, care and feeding of....
-
-
-* org.geotools.gml
-  ~~~~~~~~~~~~~~~~
-  Looks to be the home of the sax and dom based GML parser code.
-
-
-* org.geotools.gml.producer
-  ~~~~~~~~~~~~~~~~~~~~~~~~~
-  Front end to the GML transformer code, produces GML from feature collections 
-  etc.
-
-
-* org.geotools.map.[event]
-  ~~~~~~~~~~~~~~~~~~~~~~~~
-  MapContext care and handling, model used by rendering (should move to API when 
-  based on a standard?)
-
-
-* org.geotools.ows
-  ~~~~~~~~~~~~~~~~
-  Contains a simple exception...
-
-
-* org.geotools.styling
-  ~~~~~~~~~~~~~~~~~~~~
-  Implementation of styling interfaces for Filter 1.0, updated in GeoTools 2.2 for 
-  Filter 1.1.
-
-
-* org.geotools.styling.visitor
-  ~~~~~~~~~~~~~~~~~~~~~~~~~~~~
-  One implementation of a style visitor, intended to duplicate content.
-
-
-* org.geotools.util
-  ~~~~~~~~~~~~~~~~~
-  Grab bag utils, some are JTS specific and should be moved etc...
-
-    * TODO: require LGPL copyright header
-
-    * javadocs needed w/ "@since 2.4"
-
-
-* org.geotools.xml
-  ~~~~~~~~~~~~~~~~
-  Entry point to XDO style parsing.
-
-
-* org.geotools.xml.filter
-  ~~~~~~~~~~~~~~~~~~~~~~~
-  Parsing elements / complex types for filter goodness
-
-
-* org.geotools.xml.gml
-  ~~~~~~~~~~~~~~~~~~~~
-  GML constructs for XDO style parser.
-
-
-* org.geotools.xml.handlers
-  ~~~~~~~~~~~~~~~~~~~~~~~~~
-  Handlers (like min SAX parsers) for base XML constructs.
-
-
-* org.geotools.xml.handlers.xsi
-  ~~~~~~~~~~~~~~~~~~~~~~~~~~~~~
-  Handlers (like min SAX parsers) for each kind of content.
-
-
-* org.geotools.xml.schema
-  ~~~~~~~~~~~~~~~~~~~~~~~
-  Interfaces for XDO style parsing handlers based on base XMLSchema elements.
-
- 
-* org.geotools.xml.schema.impl
-  ~~~~~~~~~~~~~~~~~~~~~~~~~~~~
-  Implementation of XDO style parsing handlers based on base XMLSchema elements.
-
- 
-* org.geotools.xml.styling
-  ~~~~~~~~~~~~~~~~~~~~~~~~
-  Generated using a refractions (C) code generator according to class comment.
-
-
-* org.geotools.xml.transform
-  ~~~~~~~~~~~~~~~~~~~~~~~~~~
-  Original traditional XML transformer code from GeoTools 2.0.
-
- 
-* org.geotools.xml.xLink
-  ~~~~~~~~~~~~~~~~~~~~~~
-  Utility class for XDO based xml parsing added for GeoTools 2.1.
-
- 
-* org.geotools.xml.xsi
-  ~~~~~~~~~~~~~~~~~~~~
-  Utility class for XDO based xml parsing added for GeoTools 2.1.
-
-
-* org.geotoools (test)
-  ~~~~~~~~~~~~~~~~~~~~
-
-
-* org.geotools.data.[collection] (test)
-  ~~~~~~~~~~~~~~~~~~~~~~~~~~~~~~~~~~~~~
-
-
-* org.geotools.data.coverage.grid.[file|stream].test (test)
-  ~~~~~~~~~~~~~~~~~~~~~~~~~~~~~~~~~~~~~~~~~~~~~~~~~~~~~~~~~
-
-
-* org.geotools.data.jdbc (test)
-  ~~~~~~~~~~~~~~~~~~~~~~~~~~~~~
-
-
-* org.geotools.data.memory (test)
-  ~~~~~~~~~~~~~~~~~~~~~~~~~~~~~~~
-
-
-* org.geotools.feature (test)
-  ~~~~~~~~~~~~~~~~~~~~~~~~~~~
-
-
-* org.geotools.feature.visitor (test)
-  ~~~~~~~~~~~~~~~~~~~~~~~~~~~~~~~~~~~
-
-
-* org.geotools.filter (test)
-  ~~~~~~~~~~~~~~~~~~~~~~~~~~
-
-
-* org.geotools.filter.function (test)
-  ~~~~~~~~~~~~~~~~~~~~~~~~~~~~~~~~~~~
-
-
-* org.geotools.filter.function.math (test)
-  ~~~~~~~~~~~~~~~~~~~~~~~~~~~~~~~~~~~~~~~~
-
-
-* org.geotools.filter.visitor (test)
-  ~~~~~~~~~~~~~~~~~~~~~~~~~~~~~~~~~~
-
-
-* org.geotools.geometry (test)
-  ~~~~~~~~~~~~~~~~~~~~~~~~~~~~
-
-
-* org.geotools.geometry.jts (test)
-  ~~~~~~~~~~~~~~~~~~~~~~~~~~~~~~~~
-
-
-* org.geotools.map (test)
-  ~~~~~~~~~~~~~~~~~~~~~~~
-
-
-* org.geotools.styling (test)
-  ~~~~~~~~~~~~~~~~~~~~~~~~~~~
-
-Test data .sld files generated by the community. Additional .sld files for raster symbolizer added by Emily in July 2008.
-
-* org.geotools.styling.visitor (test)
-  ~~~~~~~~~~~~~~~~~~~~~~~~~~~~~~~~~~~
-
-
-* org.geotools.xml (test)
-  ~~~~~~~~~~~~~~~~~~~~~~~
-
-
-* org.geotools.xml.ogc (test)
-  ~~~~~~~~~~~~~~~~~~~~~~~~~~~
->>>>>>> other+MODULE MAIN
+~~~~~~~~~~~
+
+  Module Maintainer: Jody Garnett
+
+    * feature
+
+    * filter & expression
+
+    * styling
+
+  IP Review:
+
+    * Martin, Feb 1st, 2006
+
+    * Jody Garnett, July 24th, 2006
+
+    * Adrian Custer, June 6th 2008
+    
+    * Jody Garnett, July 25h, 2008
+
+
+  STATUS: CLEAN, one mixed copyright file
+
+    Presumed acqusition of code (C) 2002, Centre for Computational Geography
+    
+    geotools.feature.type.DateUtil.java has (C) Denis Sosnoski with a second,
+     apparently compatible license.
+
+
+  Welcome to the "main" module, this module started out built around core. For GeoTools 2.0 (and
+  the move to subversion), default implementations from several existing modules were merged in
+  order to limit developer confusion.  These origional modules are still tracked (and where named
+  obvious things like feature, filter, style,....).
+
+  Much of the origional code comes from the dawn of time - say 1996 but was only punted together
+  under a GeoTools PMC (C) in 2002 as part of a merge of the existing GeoTools project with the
+  work of Martin.
+
+
+* org.geotools.data
+  ~~~~~~~~~~~~~~~~~
+  The contents of the data package were overhalled for the GeoTools 2.0 release, 
+  this package contains the default implementations, and a bit more utility 
+  classes then can be sensibly figured out.
+
+
+* org.geotools.data.collection
+  ~~~~~~~~~~~~~~~~~~~~~~~~~~~~
+  Included to clean up code as part of GeoTools 2.2, common utility classes.
+
+
+* org.geotools.data.coverage.grid.[file|stream]
+  ~~~~~~~~~~~~~~~~~~~~~~~~~~~~~~~~~~~~~~~~~~~~~
+  Part of initial grid coverage work for uDig project, at least one file contained 
+  an incorrect header with (C) Refractions Reserach. Since this code was never 
+  released as part of uDig, this was simply a developer mistake.
+
+
+* org.geotools.data.crs
+  ~~~~~~~~~~~~~~~~~~~~~
+  Initially created for GeoTools 2.0 to provide reader implementations for 
+  reprojection / forceprojection, initial AuthorityFactory interface provided for 
+  GeoTools 2.1 since deprecated and moved to referencing.
+
+* org.geotools.data.memory
+  ~~~~~~~~~~~~~~~~~~~~~~~~
+  Created as the API proof of concept for GeoTools 2.0 DataStore API. MemoryDataStore 
+  added for GeoTools 2.0 (although really a port of DefaulFeatureCollection).
+
+
+* org.geotools.data.ows
+  ~~~~~~~~~~~~~~~~~~~~~
+  Added to support OGC Open Web Services constructs, for WMS client code and WFS
+  datastore code. Implemened for GeoTools 2.1 as part of the uDig project.
+
+
+* org.geotools.data.store
+  ~~~~~~~~~~~~~~~~~~~~~~~
+  Remaining code from first cut at supporting metadata, code retained as the start 
+  of a replacement for AbstractDataStore based on what we have learned. Code 
+  origionally based on GeoServer internals, for end product see the catalog 
+  package.
+
+
+* org.geotools.data.view
+  ~~~~~~~~~~~~~~~~~~~~~~
+  Support read only view on feature source information, port of internal GPL 
+  GeoServer code donated to PMC.
+
+
+* org.geotools.event
+  ~~~~~~~~~~~~~~~~~~
+  Added for GeoTools 2.2 as part of adding events to the SLD documents. Origionally based
+  on uDig catalog event system - compare and contrast (or bloody well merge) with the
+  current catalog package.
+
+* org.geotools.factory
+  ~~~~~~~~~~~~~~~~~~~~
+  Implementation to help find GeoAPI factories on the classpath.
+
+
+* org.geotools.feature
+  ~~~~~~~~~~~~~~~~~~~~
+  Feature model used since before GeoTools 2.0. Changed to use of FeatureCollection for
+  data results for GeoTools 2.1, and added FeatureVisitor for GeoTools 2.2. 
+  There seems to be lots of dead code in here - the FM branch cannot merge soon enough.
+
+
+* org.geotools.feature.collection
+  ~~~~~~~~~~~~~~~~~~~~~~~~~~~~~~~
+  Helper classes for feature collections added in GeoTools 2.2.
+
+
+* org.geotools.feature.type
+  ~~~~~~~~~~~~~~~~~~~~~~~~~
+  Congruent with the feature package, this tracts the feature model, this code
+  predates GeoTools 2.0.
+
+    * DateUtils contains the following Header:
+
+------------------------------------------------------------------------------------
+/*
+   Copyright (c) 2002-2004, Dennis M. Sosnoski.
+   All rights reserved.
+   Redistribution and use in source and binary forms, with or without modification,
+   are permitted provided that the following conditions are met:
+ * Redistributions of source code must retain the above copyright notice, this
+      list of conditions and the following disclaimer.
+ * Redistributions in binary form must reproduce the above copyright notice,
+      this list of conditions and the following disclaimer in the documentation
+      and/or other materials provided with the distribution.
+ * Neither the name of JiBX nor the names of its contributors may be used
+      to endorse or promote products derived from this software without specific
+      prior written permission.
+   THIS SOFTWARE IS PROVIDED BY THE COPYRIGHT HOLDERS AND CONTRIBUTORS "AS IS" AND
+   ANY EXPRESS OR IMPLIED WARRANTIES, INCLUDING, BUT NOT LIMITED TO, THE IMPLIED
+   WARRANTIES OF MERCHANTABILITY AND FITNESS FOR A PARTICULAR PURPOSE ARE
+   DISCLAIMED. IN NO EVENT SHALL THE COPYRIGHT OWNER OR CONTRIBUTORS BE LIABLE FOR
+   ANY DIRECT, INDIRECT, INCIDENTAL, SPECIAL, EXEMPLARY, OR CONSEQUENTIAL DAMAGES
+   (INCLUDING, BUT NOT LIMITED TO, PROCUREMENT OF SUBSTITUTE GOODS OR SERVICES;
+   LOSS OF USE, DATA, OR PROFITS; OR BUSINESS INTERRUPTION) HOWEVER CAUSED AND ON
+   ANY THEORY OF LIABILITY, WHETHER IN CONTRACT, STRICT LIABILITY, OR TORT
+   (INCLUDING NEGLIGENCE OR OTHERWISE) ARISING IN ANY WAY OUT OF THE USE OF THIS
+   SOFTWARE, EVEN IF ADVISED OF THE POSSIBILITY OF SUCH DAMAGE.
+ */
+------------------------------------------------------------------------------------
+ 
+    * copied a SosnoskiLICENSE.txt
+
+
+* org.geotools.feature.visitor
+  ~~~~~~~~~~~~~~~~~~~~~~~~~~~~
+  Added for GeoTools2.2 as the brains behind aggregate functions.
+
+
+* org.geotools.filter
+  ~~~~~~~~~~~~~~~~~~~
+  Original pre GeoTools 2.0 code, revised to agree with Filter 1.1 specification 
+  for GeoTools 2.2, and then subclassed from GeoAPI for GeoTools 2.3.
+
+
+* org.geotools.filter.expression
+  ~~~~~~~~~~~~~~~~~~~~~~~~~~~~~~
+  All files added by justin as part GeoTools 2.3 move to GeoAPI interfaces.
+
+
+* org.geotools.filter.function.[math]
+  ~~~~~~~~~~~~~~~~~~~~~~~~~~~~~~~~~~~
+  Contains a mix of interesting functions, some of which are auto generated. Most 
+  date from GeoTools 2.1 timeframe as they are used to provided a better SLD 
+  experience for GeoServer. GeoTools 2.2 has introduced some aggregation functions 
+  wrapped over the visitor framework.
+
+
+* org.geotools.filter.parser
+  ~~~~~~~~~~~~~~~~~~~~~~~~~~
+  Contains jcc parser file, for filter parser, dates from GeoTools 2.0.
+
+
+* org.geotools.filter.spatial
+  ~~~~~~~~~~~~~~~~~~~~~~~~~~~
+  Explicit implementation for filter functions, broken out by GeoAPI interface for 
+  GeoTools 2.3.
+
+
+* org.geotools.filter.visitor
+  ~~~~~~~~~~~~~~~~~~~~~~~~~~~
+  Contains visitors used to process filters, range of implementations over the 
+  geotools timeline.
+
+
+* org.geotools.geometry
+  ~~~~~~~~~~~~~~~~~~~~~
+  JTS utility class, deprecated and moved somewhere else...
+
+
+* org.geotools.geometry.coordinatesequence
+  ~~~~~~~~~~~~~~~~~~~~~~~~~~~~~~~~~~~~~~~~
+  Implementations pluggin into JTS for specific benifits (speed, space etc...).
+
+
+* org.geotools.geometry.jts
+  ~~~~~~~~~~~~~~~~~~~~~~~~~
+  JTS support classes, care and feeding of....
+
+
+* org.geotools.gml
+  ~~~~~~~~~~~~~~~~
+  Looks to be the home of the sax and dom based GML parser code.
+
+
+* org.geotools.gml.producer
+  ~~~~~~~~~~~~~~~~~~~~~~~~~
+  Front end to the GML transformer code, produces GML from feature collections 
+  etc.
+
+
+* org.geotools.map.[event]
+  ~~~~~~~~~~~~~~~~~~~~~~~~
+  MapContext care and handling, model used by rendering (should move to API when 
+  based on a standard?)
+
+
+* org.geotools.ows
+  ~~~~~~~~~~~~~~~~
+  Contains a simple exception...
+
+
+* org.geotools.styling
+  ~~~~~~~~~~~~~~~~~~~~
+  Implementation of styling interfaces for Filter 1.0, updated in GeoTools 2.2 for 
+  Filter 1.1.
+
+
+* org.geotools.styling.visitor
+  ~~~~~~~~~~~~~~~~~~~~~~~~~~~~
+  One implementation of a style visitor, intended to duplicate content.
+
+
+* org.geotools.util
+  ~~~~~~~~~~~~~~~~~
+  Grab bag utils, some are JTS specific and should be moved etc...
+
+    * TODO: require LGPL copyright header
+
+    * javadocs needed w/ "@since 2.4"
+
+
+* org.geotools.xml
+  ~~~~~~~~~~~~~~~~
+  Entry point to XDO style parsing.
+
+
+* org.geotools.xml.filter
+  ~~~~~~~~~~~~~~~~~~~~~~~
+  Parsing elements / complex types for filter goodness
+
+
+* org.geotools.xml.gml
+  ~~~~~~~~~~~~~~~~~~~~
+  GML constructs for XDO style parser.
+
+
+* org.geotools.xml.handlers
+  ~~~~~~~~~~~~~~~~~~~~~~~~~
+  Handlers (like min SAX parsers) for base XML constructs.
+
+
+* org.geotools.xml.handlers.xsi
+  ~~~~~~~~~~~~~~~~~~~~~~~~~~~~~
+  Handlers (like min SAX parsers) for each kind of content.
+
+
+* org.geotools.xml.schema
+  ~~~~~~~~~~~~~~~~~~~~~~~
+  Interfaces for XDO style parsing handlers based on base XMLSchema elements.
+
+ 
+* org.geotools.xml.schema.impl
+  ~~~~~~~~~~~~~~~~~~~~~~~~~~~~
+  Implementation of XDO style parsing handlers based on base XMLSchema elements.
+
+ 
+* org.geotools.xml.styling
+  ~~~~~~~~~~~~~~~~~~~~~~~~
+  Generated using a refractions (C) code generator according to class comment.
+
+
+* org.geotools.xml.transform
+  ~~~~~~~~~~~~~~~~~~~~~~~~~~
+  Original traditional XML transformer code from GeoTools 2.0.
+
+ 
+* org.geotools.xml.xLink
+  ~~~~~~~~~~~~~~~~~~~~~~
+  Utility class for XDO based xml parsing added for GeoTools 2.1.
+
+ 
+* org.geotools.xml.xsi
+  ~~~~~~~~~~~~~~~~~~~~
+  Utility class for XDO based xml parsing added for GeoTools 2.1.
+
+
+* org.geotoools (test)
+  ~~~~~~~~~~~~~~~~~~~~
+
+
+* org.geotools.data.[collection] (test)
+  ~~~~~~~~~~~~~~~~~~~~~~~~~~~~~~~~~~~~~
+
+
+* org.geotools.data.coverage.grid.[file|stream].test (test)
+  ~~~~~~~~~~~~~~~~~~~~~~~~~~~~~~~~~~~~~~~~~~~~~~~~~~~~~~~~~
+
+
+* org.geotools.data.jdbc (test)
+  ~~~~~~~~~~~~~~~~~~~~~~~~~~~~~
+
+
+* org.geotools.data.memory (test)
+  ~~~~~~~~~~~~~~~~~~~~~~~~~~~~~~~
+
+
+* org.geotools.feature (test)
+  ~~~~~~~~~~~~~~~~~~~~~~~~~~~
+
+
+* org.geotools.feature.visitor (test)
+  ~~~~~~~~~~~~~~~~~~~~~~~~~~~~~~~~~~~
+
+
+* org.geotools.filter (test)
+  ~~~~~~~~~~~~~~~~~~~~~~~~~~
+
+
+* org.geotools.filter.function (test)
+  ~~~~~~~~~~~~~~~~~~~~~~~~~~~~~~~~~~~
+
+
+* org.geotools.filter.function.math (test)
+  ~~~~~~~~~~~~~~~~~~~~~~~~~~~~~~~~~~~~~~~~
+
+
+* org.geotools.filter.visitor (test)
+  ~~~~~~~~~~~~~~~~~~~~~~~~~~~~~~~~~~
+
+
+* org.geotools.geometry (test)
+  ~~~~~~~~~~~~~~~~~~~~~~~~~~~~
+
+
+* org.geotools.geometry.jts (test)
+  ~~~~~~~~~~~~~~~~~~~~~~~~~~~~~~~~
+
+
+* org.geotools.map (test)
+  ~~~~~~~~~~~~~~~~~~~~~~~
+
+
+* org.geotools.styling (test)
+  ~~~~~~~~~~~~~~~~~~~~~~~~~~~
+
+Test data .sld files generated by the community. Additional .sld files for raster symbolizer added by Emily in July 2008.
+
+* org.geotools.styling.visitor (test)
+  ~~~~~~~~~~~~~~~~~~~~~~~~~~~~~~~~~~~
+
+
+* org.geotools.xml (test)
+  ~~~~~~~~~~~~~~~~~~~~~~~
+
+
+* org.geotools.xml.ogc (test)
+  ~~~~~~~~~~~~~~~~~~~~~~~~~~~