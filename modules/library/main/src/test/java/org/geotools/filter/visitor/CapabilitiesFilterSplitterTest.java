/*
 *    GeoTools - The Open Source Java GIS Toolkit
 *    http://geotools.org
 * 
 *    (C) 2005-2008, Open Source Geospatial Foundation (OSGeo)
 *
 *    This library is free software; you can redistribute it and/or
 *    modify it under the terms of the GNU Lesser General Public
 *    License as published by the Free Software Foundation;
 *    version 2.1 of the License.
 *
 *    This library is distributed in the hope that it will be useful,
 *    but WITHOUT ANY WARRANTY; without even the implied warranty of
 *    MERCHANTABILITY or FITNESS FOR A PARTICULAR PURPOSE.  See the GNU
 *    Lesser General Public License for more details.
 */
package org.geotools.filter.visitor;

import static org.junit.Assert.assertEquals;

import java.util.ArrayList;
import java.util.HashSet;
import java.util.List;

import org.geotools.filter.Capabilities;
<<<<<<< local
import org.geotools.filter.visitor.ClientTransactionAccessor;
=======
>>>>>>> other
import org.junit.Before;
import org.junit.Test;
import org.opengis.filter.Filter;
import org.opengis.filter.Id;
import org.opengis.filter.Or;
import org.opengis.filter.PropertyIsBetween;
import org.opengis.filter.PropertyIsLike;
import org.opengis.filter.PropertyIsNull;
import org.opengis.filter.spatial.BBOX;

/**
 * 
 * @author Jesse
 * @author ported from PostPreProcessFilterSplittingVisitor at 2.5.2 by Gabriel Roldan
<<<<<<< local
=======
 *
 * @source $URL: http://svn.osgeo.org/geotools/trunk/modules/library/main/src/test/java/org/geotools/filter/visitor/CapabilitiesFilterSplitterTest.java $
>>>>>>> other
 */
@SuppressWarnings( { "nls", "unchecked" })
public class CapabilitiesFilterSplitterTest extends AbstractCapabilitiesFilterSplitterTests {

    private Capabilities simpleLogicalCaps = new Capabilities();

    private CapabilitiesFilterSplitter visitor;

    @Before
    public void setUp() throws Exception {
        simpleLogicalCaps.addAll(Capabilities.SIMPLE_COMPARISONS_OPENGIS);
        simpleLogicalCaps.addAll(Capabilities.LOGICAL_OPENGIS);
    }

    @Test
    public void testVisitBetweenFilter() throws Exception {
        PropertyIsBetween filter = ff.between(ff.literal(0), ff.property(numAtt), ff.literal(4));

        runTest(filter, newCapabilities(PropertyIsBetween.class), numAtt);
    }

    @Test
    public void testNullTransactionAccessor() throws Exception {
        accessor = null;
        Filter f1 = createPropertyIsEqualToFilter(nameAtt, "david");
        Filter f2 = createPropertyIsEqualToFilter(nameAtt, "david");

        runTest(ff.and(f1, f2), simpleLogicalCaps, nameAtt);
    }

    @Test
    public void testVisitLogicalANDFilter() throws Exception {
        Filter f1 = createPropertyIsEqualToFilter(nameAtt, "david");
        Filter f2 = createPropertyIsEqualToFilter(nameAtt, "david");

        runTest(ff.and(f1, f2), simpleLogicalCaps, nameAtt);
    }

    @Test
    public void testVisitLogicalNOTFilter() throws Exception {
        Filter f1 = createPropertyIsEqualToFilter(nameAtt, "david");

        runTest(ff.not(f1), simpleLogicalCaps, nameAtt);
    }

    @Test
    public void testVisitLogicalORFilter() throws Exception {
        Filter f1 = createPropertyIsEqualToFilter(nameAtt, "david");
        Filter f2 = createPropertyIsEqualToFilter("name", "jose");

        Filter orFilter = ff.or(f1, f2);
        runTest(orFilter, simpleLogicalCaps, nameAtt);

        visitor = newVisitor(simpleLogicalCaps);

        f2 = ff.bbox(geomAtt, 10.0, 20.0, 10.0, 20.0, "");
        orFilter = ff.or(f1, f2);
        orFilter.accept(visitor, null);

        // f1 could be pre-processed but since f2 can't all the processing has to be done on the
        // client side :-(
        assertEquals(Filter.INCLUDE, visitor.getFilterPre());
        assertEquals(orFilter, visitor.getFilterPost());
    }

    @Test
    public void testMassOrFilter() throws Exception {
        List filters = new ArrayList();
        for (int i = 0; i < 10000; i++) {
            filters.add(ff.equals(ff.property(nameAtt), ff.literal("" + i)));
        }
        Or orFilter = ff.or(filters);
        visitor = newVisitor(simpleLogicalCaps);
        // this would have throw the thing into a stack overflow error
        orFilter.accept(visitor, null);
        assertEquals(orFilter, visitor.getFilterPre());
        assertEquals(Filter.INCLUDE, visitor.getFilterPost());
    }

    @Test
    public void testVisitCompareFilter() throws Exception {
        Filter f = createPropertyIsEqualToFilter(nameAtt, "david");

        runTest(f, Capabilities.SIMPLE_COMPARISONS_OPENGIS, nameAtt);
    }

    /**
     * an update is in transaction that modifies an attribute that NOT is referenced in the query
     */
    @Test
    public void testVisitCompareFilterWithUpdateDifferentAttribute() throws Exception {
        Filter f = createPropertyIsEqualToFilter(nameAtt, "david");

        Filter updateFilter = createPropertyIsEqualToFilter(nameAtt, "jose");

        accessor = new TestAccessor();
        accessor.setUpdate(geomAtt, updateFilter);

        visitor = newVisitor(simpleLogicalCaps);
        f.accept(visitor, null);

        assertEquals(visitor.getFilterPost().toString(), Filter.INCLUDE, visitor.getFilterPost());
        assertEquals(visitor.getFilterPre().toString(), f, visitor.getFilterPre());
    }

    @Test
    public void testVisitLikeFilter() throws Exception {
        Filter filter = ff.like(ff.property(nameAtt), "j*", "*", "?", "\\");
        runTest(filter, newCapabilities(PropertyIsLike.class), nameAtt);
    }

    @Test
    public void testVisitNullFilter() throws Exception {
        Filter filter = ff.isNull(ff.property(nameAtt));
        runTest(filter, newCapabilities(PropertyIsNull.class), nameAtt);
    }

    @Test
    public void testVisitFidFilter() throws Exception {
        HashSet ids = new HashSet();
        ids.add(ff.featureId("david"));
        Filter filter = ff.id(ids);
        visitor = newVisitor(newCapabilities(Id.class));
        filter.accept(visitor, null);

        assertEquals(Filter.INCLUDE, visitor.getFilterPost());
        assertEquals(filter, visitor.getFilterPre());
    }

    @Test
    public void testFunctionFilter() throws Exception {
        simpleLogicalCaps.addType(BBOX.class);
        visitor = newVisitor(simpleLogicalCaps);

        Filter filter = createFunctionFilter();

        filter.accept(visitor, null);

        assertEquals(filter, visitor.getFilterPost());
        assertEquals(Filter.INCLUDE, visitor.getFilterPre());

        simpleLogicalCaps.addName(testFunction.getName(), testFunction.getParameters().size());
        visitor = newVisitor(simpleLogicalCaps);

        filter.accept(visitor, null);

        assertEquals(Filter.INCLUDE, visitor.getFilterPost());
        assertEquals(filter, visitor.getFilterPre());
    }

    @Test
    public void testFunctionANDGeometryFilter() throws Exception {
        simpleLogicalCaps.addType(BBOX.class);
        visitor = newVisitor(simpleLogicalCaps);

        Filter funtionFilter = createFunctionFilter();
        Filter geomFilter = ff.bbox(geomAtt, 10, 20, 10, 20, "");

        Filter andFilter = ff.and(funtionFilter, geomFilter);

        andFilter.accept(visitor, null);

        assertEquals(funtionFilter.toString(), visitor.getFilterPost().toString());
        assertEquals(geomFilter.toString(), visitor.getFilterPre().toString());

        simpleLogicalCaps.addName(testFunction.getName(), testFunction.getParameters().size());
        visitor = newVisitor(simpleLogicalCaps);

        andFilter.accept(visitor, null);

        assertEquals(Filter.INCLUDE, visitor.getFilterPost());
        assertEquals(andFilter, visitor.getFilterPre());
    }

    @Test
    public void testFunctionORGeometryFilter() throws Exception {
        simpleLogicalCaps.addType(BBOX.class);
        visitor = newVisitor(simpleLogicalCaps);

        Filter funtionFilter = createFunctionFilter();
        Filter geomFilter = ff.bbox(geomAtt, 10, 20, 10, 20, "");

        Filter orFilter = ff.or(funtionFilter, geomFilter);

        orFilter.accept(visitor, null);

        assertEquals(Filter.INCLUDE, visitor.getFilterPre());
        assertEquals(orFilter, visitor.getFilterPost());

        simpleLogicalCaps.addName(testFunction.getName(), testFunction.getParameters().size());
        visitor = newVisitor(simpleLogicalCaps);

        orFilter.accept(visitor, null);

        assertEquals(Filter.INCLUDE, visitor.getFilterPost());
        assertEquals(orFilter, visitor.getFilterPre());

    }

    @Test
    public void testFunctionNOTFilter() throws Exception {
        simpleLogicalCaps.addType(BBOX.class);
        visitor = newVisitor(simpleLogicalCaps);

        Filter funtionFilter = createFunctionFilter();

        Filter not = ff.not(funtionFilter);
        not.accept(visitor, null);

        assertEquals(not, visitor.getFilterPost());
        assertEquals(Filter.INCLUDE, visitor.getFilterPre());

        simpleLogicalCaps.addName(testFunction.getName(), testFunction.getParameters().size());
        visitor = newVisitor(simpleLogicalCaps);

        not.accept(visitor, null);

        assertEquals(Filter.INCLUDE, visitor.getFilterPost());
        assertEquals(not, visitor.getFilterPre());
    }

    @Test
    public void testNullParentNullAccessor() throws Exception {
        simpleLogicalCaps.addType(BBOX.class);
        simpleLogicalCaps.addName(testFunction.getName(), testFunction.getParameters().size());
        visitor = newVisitor(simpleLogicalCaps);

        Filter funtionFilter = createFunctionFilter();
        Filter geomFilter = ff.bbox(geomAtt, 10.0, 20.0, 10.0, 20.0, "");

        Filter orFilter = ff.or(funtionFilter, geomFilter);
        visitor = new CapabilitiesFilterSplitter(new Capabilities(), null, null);
        orFilter.accept(visitor, null);

        assertEquals(Filter.INCLUDE, visitor.getFilterPre());
        assertEquals(orFilter, visitor.getFilterPost());

        visitor = new CapabilitiesFilterSplitter(simpleLogicalCaps, null, null);

        orFilter.accept(visitor, null);

        assertEquals(Filter.INCLUDE, visitor.getFilterPost());
        assertEquals(orFilter, visitor.getFilterPre());
    }

    @Test
    public void testComplicatedOrFilter() throws Exception {
        Filter c1 = ff.equals(ff.property("eventstatus"), ff.literal("deleted"));

        Filter c2 = ff.equals(ff.property("eventtype"), ff.literal("road hazard"));

        Filter c3 = ff.equals(ff.property("eventtype"), ff.literal("area warning"));

        Filter g = ff.bbox("geom", 0, 180, 0, 90, "");

        Filter f = ff.or(c2, c3);
        f = ff.and(ff.not(c1), f);
        f = ff.and(f, g);

        simpleLogicalCaps.addType(BBOX.class);
        simpleLogicalCaps.addName(testFunction.getName(), testFunction.getParameters().size());

        visitor = new CapabilitiesFilterSplitter(simpleLogicalCaps, null, null);
        f.accept(visitor, null);

        assertEquals(f, visitor.getFilterPre());
        assertEquals(Filter.INCLUDE, visitor.getFilterPost());

        visitor = new CapabilitiesFilterSplitter(simpleLogicalCaps, null,
                new ClientTransactionAccessor() {

                    public Filter getDeleteFilter() {
                        return null;
                    }

                    public Filter getUpdateFilter(String attributePath) {
                        if (attributePath.equals("eventtype")) {
                            HashSet ids = new HashSet();
                            ids.add(ff.featureId("fid"));
                            return ff.id(ids);
                        }
                        return null;
                    }

                });

        f.accept(visitor, null);

        HashSet ids = new HashSet();
        ids.add(ff.featureId("fid"));

        assertEquals(f, visitor.getFilterPost());
        assertEquals(ff.or(f, ff.id(ids)), visitor.getFilterPre());
    }

<<<<<<< local
=======
    @Test
    public void testTemporalFilter() {
        visitor = new CapabilitiesFilterSplitter(simpleLogicalCaps, null, null);
        
        Filter f1 = ff.after(ff.property("foo"), ff.literal("2011-06-20"));
        f1.accept(visitor, null);
        
        assertEquals(Filter.INCLUDE, visitor.getFilterPre());
        assertEquals(f1, visitor.getFilterPost());
        
        Filter f2 = ff.equal(ff.property("bar"), ff.literal("hello"), true);
        Filter f3 = ff.and(f1, f2);
        f3.accept(visitor, null);
        
        assertEquals(f2, visitor.getFilterPre());
        assertEquals(f1, visitor.getFilterPost());
    }
>>>>>>> other
}<|MERGE_RESOLUTION|>--- conflicted
+++ resolved
@@ -23,10 +23,7 @@
 import java.util.List;
 
 import org.geotools.filter.Capabilities;
-<<<<<<< local
-import org.geotools.filter.visitor.ClientTransactionAccessor;
-=======
->>>>>>> other
+
 import org.junit.Before;
 import org.junit.Test;
 import org.opengis.filter.Filter;
@@ -41,11 +38,8 @@
  * 
  * @author Jesse
  * @author ported from PostPreProcessFilterSplittingVisitor at 2.5.2 by Gabriel Roldan
-<<<<<<< local
-=======
  *
  * @source $URL: http://svn.osgeo.org/geotools/trunk/modules/library/main/src/test/java/org/geotools/filter/visitor/CapabilitiesFilterSplitterTest.java $
->>>>>>> other
  */
 @SuppressWarnings( { "nls", "unchecked" })
 public class CapabilitiesFilterSplitterTest extends AbstractCapabilitiesFilterSplitterTests {
@@ -341,8 +335,6 @@
         assertEquals(ff.or(f, ff.id(ids)), visitor.getFilterPre());
     }
 
-<<<<<<< local
-=======
     @Test
     public void testTemporalFilter() {
         visitor = new CapabilitiesFilterSplitter(simpleLogicalCaps, null, null);
@@ -360,5 +352,4 @@
         assertEquals(f2, visitor.getFilterPre());
         assertEquals(f1, visitor.getFilterPost());
     }
->>>>>>> other
 }