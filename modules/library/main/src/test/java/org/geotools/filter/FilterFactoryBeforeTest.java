<<<<<<< local
/*
 *    GeoTools - The Open Source Java GIS Toolkit
 *    http://geotools.org
 * 
 *    (C) 2002-2008, Open Source Geospatial Foundation (OSGeo)
 *
 *    This library is free software; you can redistribute it and/or
 *    modify it under the terms of the GNU Lesser General Public
 *    License as published by the Free Software Foundation;
 *    version 2.1 of the License.
 *
 *    This library is distributed in the hope that it will be useful,
 *    but WITHOUT ANY WARRANTY; without even the implied warranty of
 *    MERCHANTABILITY or FITNESS FOR A PARTICULAR PURPOSE.  See the GNU
 *    Lesser General Public License for more details.
 */
package org.geotools.filter;

import junit.framework.TestCase;

import org.geotools.factory.CommonFactoryFinder;
import org.opengis.filter.FilterFactory;
import org.opengis.filter.PropertyIsGreaterThan;
import org.opengis.filter.expression.Expression;

public class FilterFactoryBeforeTest extends TestCase {
    
    FilterFactory ff = CommonFactoryFinder.getFilterFactory(null);

    public void testAfter() throws Exception {
        FilterFactory ff = CommonFactoryFinder.getFilterFactory(null);
        
        Expression left = ff.literal(2);
        Expression right = ff.literal(1);
        
        PropertyIsGreaterThan filter = ff.greater( left, right );
        
        assertTrue( filter.evaluate( null ) );
        assertTrue( filter instanceof PropertyIsGreaterThan );
    }
}
=======
/*
 *    GeoTools - The Open Source Java GIS Toolkit
 *    http://geotools.org
 * 
 *    (C) 2002-2008, Open Source Geospatial Foundation (OSGeo)
 *
 *    This library is free software; you can redistribute it and/or
 *    modify it under the terms of the GNU Lesser General Public
 *    License as published by the Free Software Foundation;
 *    version 2.1 of the License.
 *
 *    This library is distributed in the hope that it will be useful,
 *    but WITHOUT ANY WARRANTY; without even the implied warranty of
 *    MERCHANTABILITY or FITNESS FOR A PARTICULAR PURPOSE.  See the GNU
 *    Lesser General Public License for more details.
 */
package org.geotools.filter;

import junit.framework.TestCase;

import org.geotools.factory.CommonFactoryFinder;
import org.opengis.filter.FilterFactory;
import org.opengis.filter.PropertyIsGreaterThan;
import org.opengis.filter.expression.Expression;

public class FilterFactoryBeforeTest extends TestCase {
    
    FilterFactory ff = CommonFactoryFinder.getFilterFactory(null);

    public void testAfter() throws Exception {
        FilterFactory ff = CommonFactoryFinder.getFilterFactory(null);
        
        Expression left = ff.literal(2);
        Expression right = ff.literal(1);
        
        PropertyIsGreaterThan filter = ff.greater( left, right );
        
        assertTrue( filter.evaluate( null ) );
        assertTrue( filter instanceof PropertyIsGreaterThan );
    }
}
>>>>>>> other<|MERGE_RESOLUTION|>--- conflicted
+++ resolved
@@ -1,85 +1,41 @@
-<<<<<<< local
-/*
- *    GeoTools - The Open Source Java GIS Toolkit
- *    http://geotools.org
- * 
- *    (C) 2002-2008, Open Source Geospatial Foundation (OSGeo)
- *
- *    This library is free software; you can redistribute it and/or
- *    modify it under the terms of the GNU Lesser General Public
- *    License as published by the Free Software Foundation;
- *    version 2.1 of the License.
- *
- *    This library is distributed in the hope that it will be useful,
- *    but WITHOUT ANY WARRANTY; without even the implied warranty of
- *    MERCHANTABILITY or FITNESS FOR A PARTICULAR PURPOSE.  See the GNU
- *    Lesser General Public License for more details.
- */
-package org.geotools.filter;
-
-import junit.framework.TestCase;
-
-import org.geotools.factory.CommonFactoryFinder;
-import org.opengis.filter.FilterFactory;
-import org.opengis.filter.PropertyIsGreaterThan;
-import org.opengis.filter.expression.Expression;
-
-public class FilterFactoryBeforeTest extends TestCase {
-    
-    FilterFactory ff = CommonFactoryFinder.getFilterFactory(null);
-
-    public void testAfter() throws Exception {
-        FilterFactory ff = CommonFactoryFinder.getFilterFactory(null);
-        
-        Expression left = ff.literal(2);
-        Expression right = ff.literal(1);
-        
-        PropertyIsGreaterThan filter = ff.greater( left, right );
-        
-        assertTrue( filter.evaluate( null ) );
-        assertTrue( filter instanceof PropertyIsGreaterThan );
-    }
-}
-=======
-/*
- *    GeoTools - The Open Source Java GIS Toolkit
- *    http://geotools.org
- * 
- *    (C) 2002-2008, Open Source Geospatial Foundation (OSGeo)
- *
- *    This library is free software; you can redistribute it and/or
- *    modify it under the terms of the GNU Lesser General Public
- *    License as published by the Free Software Foundation;
- *    version 2.1 of the License.
- *
- *    This library is distributed in the hope that it will be useful,
- *    but WITHOUT ANY WARRANTY; without even the implied warranty of
- *    MERCHANTABILITY or FITNESS FOR A PARTICULAR PURPOSE.  See the GNU
- *    Lesser General Public License for more details.
- */
-package org.geotools.filter;
-
-import junit.framework.TestCase;
-
-import org.geotools.factory.CommonFactoryFinder;
-import org.opengis.filter.FilterFactory;
-import org.opengis.filter.PropertyIsGreaterThan;
-import org.opengis.filter.expression.Expression;
-
-public class FilterFactoryBeforeTest extends TestCase {
-    
-    FilterFactory ff = CommonFactoryFinder.getFilterFactory(null);
-
-    public void testAfter() throws Exception {
-        FilterFactory ff = CommonFactoryFinder.getFilterFactory(null);
-        
-        Expression left = ff.literal(2);
-        Expression right = ff.literal(1);
-        
-        PropertyIsGreaterThan filter = ff.greater( left, right );
-        
-        assertTrue( filter.evaluate( null ) );
-        assertTrue( filter instanceof PropertyIsGreaterThan );
-    }
-}
->>>>>>> other+/*
+ *    GeoTools - The Open Source Java GIS Toolkit
+ *    http://geotools.org
+ * 
+ *    (C) 2002-2008, Open Source Geospatial Foundation (OSGeo)
+ *
+ *    This library is free software; you can redistribute it and/or
+ *    modify it under the terms of the GNU Lesser General Public
+ *    License as published by the Free Software Foundation;
+ *    version 2.1 of the License.
+ *
+ *    This library is distributed in the hope that it will be useful,
+ *    but WITHOUT ANY WARRANTY; without even the implied warranty of
+ *    MERCHANTABILITY or FITNESS FOR A PARTICULAR PURPOSE.  See the GNU
+ *    Lesser General Public License for more details.
+ */
+package org.geotools.filter;
+
+import junit.framework.TestCase;
+
+import org.geotools.factory.CommonFactoryFinder;
+import org.opengis.filter.FilterFactory;
+import org.opengis.filter.PropertyIsGreaterThan;
+import org.opengis.filter.expression.Expression;
+
+public class FilterFactoryBeforeTest extends TestCase {
+    
+    FilterFactory ff = CommonFactoryFinder.getFilterFactory(null);
+
+    public void testAfter() throws Exception {
+        FilterFactory ff = CommonFactoryFinder.getFilterFactory(null);
+        
+        Expression left = ff.literal(2);
+        Expression right = ff.literal(1);
+        
+        PropertyIsGreaterThan filter = ff.greater( left, right );
+        
+        assertTrue( filter.evaluate( null ) );
+        assertTrue( filter instanceof PropertyIsGreaterThan );
+    }
+}