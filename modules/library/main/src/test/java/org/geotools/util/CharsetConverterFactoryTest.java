<<<<<<< local
/*
 *    GeoTools - The Open Source Java GIS Toolkit
 *    http://geotools.org
 *
 *    (C) 2008, Open Source Geospatial Foundation (OSGeo)
 *
 *    This library is free software; you can redistribute it and/or
 *    modify it under the terms of the GNU Lesser General Public
 *    License as published by the Free Software Foundation;
 *    version 2.1 of the License.
 *
 *    This library is distributed in the hope that it will be useful,
 *    but WITHOUT ANY WARRANTY; without even the implied warranty of
 *    MERCHANTABILITY or FITNESS FOR A PARTICULAR PURPOSE.  See the GNU
 *    Lesser General Public License for more details.
 */
package org.geotools.util;

import java.nio.charset.Charset;
import java.util.Set;

import junit.framework.TestCase;

public class CharsetConverterFactoryTest extends TestCase {

    CharsetConverterFactory factory;
    
    protected void setUp() throws Exception {
        factory = new CharsetConverterFactory();
    }
    
    public void testLookupStringToCharset() {
        Set<ConverterFactory> s = Converters.getConverterFactories(String.class,Charset.class);
        for ( ConverterFactory cf : s ) {
            if ( cf instanceof CharsetConverterFactory ) {
                return;
            }
        }
        
        fail( "CharsetConverterFactory not found" );
    }
    
    public void testLookupCharsetToString() {
        Set<ConverterFactory> s = Converters.getConverterFactories(Charset.class,String.class);
        for ( ConverterFactory cf : s ) {
            if ( cf instanceof CharsetConverterFactory ) {
                return;
            }
        }
        
        fail( "CharsetConverterFactory not found" );
    }
    
    public void testStringToCharset() throws Exception {
        Converter c = factory.createConverter( String.class, Charset.class, null );
        assertNotNull( c );
        
        Charset charset = c.convert( "UTF-8", Charset.class );
        assertNotNull( charset );
        assertEquals( "UTF-8", charset.name() );
        
        assertNull( c.convert( "FOO", Charset.class ) );
    }
    
    public void testCharsetToString() throws Exception {
        Converter c = factory.createConverter( Charset.class, String.class, null );
        assertNotNull( c );
        
        String charset = c.convert( Charset.forName( "UTF-8"), String.class );
        assertEquals( "UTF-8", charset );
    }
}
=======
/*
 *    GeoTools - The Open Source Java GIS Toolkit
 *    http://geotools.org
 *
 *    (C) 2008, Open Source Geospatial Foundation (OSGeo)
 *
 *    This library is free software; you can redistribute it and/or
 *    modify it under the terms of the GNU Lesser General Public
 *    License as published by the Free Software Foundation;
 *    version 2.1 of the License.
 *
 *    This library is distributed in the hope that it will be useful,
 *    but WITHOUT ANY WARRANTY; without even the implied warranty of
 *    MERCHANTABILITY or FITNESS FOR A PARTICULAR PURPOSE.  See the GNU
 *    Lesser General Public License for more details.
 */
package org.geotools.util;

import java.nio.charset.Charset;
import java.util.Set;

import junit.framework.TestCase;

public class CharsetConverterFactoryTest extends TestCase {

    CharsetConverterFactory factory;
    
    protected void setUp() throws Exception {
        factory = new CharsetConverterFactory();
    }
    
    public void testLookupStringToCharset() {
        Set<ConverterFactory> s = Converters.getConverterFactories(String.class,Charset.class);
        for ( ConverterFactory cf : s ) {
            if ( cf instanceof CharsetConverterFactory ) {
                return;
            }
        }
        
        fail( "CharsetConverterFactory not found" );
    }
    
    public void testLookupCharsetToString() {
        Set<ConverterFactory> s = Converters.getConverterFactories(Charset.class,String.class);
        for ( ConverterFactory cf : s ) {
            if ( cf instanceof CharsetConverterFactory ) {
                return;
            }
        }
        
        fail( "CharsetConverterFactory not found" );
    }
    
    public void testStringToCharset() throws Exception {
        Converter c = factory.createConverter( String.class, Charset.class, null );
        assertNotNull( c );
        
        Charset charset = c.convert( "UTF-8", Charset.class );
        assertNotNull( charset );
        assertEquals( "UTF-8", charset.name() );
        
        assertNull( c.convert( "FOO", Charset.class ) );
    }
    
    public void testCharsetToString() throws Exception {
        Converter c = factory.createConverter( Charset.class, String.class, null );
        assertNotNull( c );
        
        String charset = c.convert( Charset.forName( "UTF-8"), String.class );
        assertEquals( "UTF-8", charset );
    }
}
>>>>>>> other<|MERGE_RESOLUTION|>--- conflicted
+++ resolved
@@ -1,147 +1,72 @@
-<<<<<<< local
-/*
- *    GeoTools - The Open Source Java GIS Toolkit
- *    http://geotools.org
- *
- *    (C) 2008, Open Source Geospatial Foundation (OSGeo)
- *
- *    This library is free software; you can redistribute it and/or
- *    modify it under the terms of the GNU Lesser General Public
- *    License as published by the Free Software Foundation;
- *    version 2.1 of the License.
- *
- *    This library is distributed in the hope that it will be useful,
- *    but WITHOUT ANY WARRANTY; without even the implied warranty of
- *    MERCHANTABILITY or FITNESS FOR A PARTICULAR PURPOSE.  See the GNU
- *    Lesser General Public License for more details.
- */
-package org.geotools.util;
-
-import java.nio.charset.Charset;
-import java.util.Set;
-
-import junit.framework.TestCase;
-
-public class CharsetConverterFactoryTest extends TestCase {
-
-    CharsetConverterFactory factory;
-    
-    protected void setUp() throws Exception {
-        factory = new CharsetConverterFactory();
-    }
-    
-    public void testLookupStringToCharset() {
-        Set<ConverterFactory> s = Converters.getConverterFactories(String.class,Charset.class);
-        for ( ConverterFactory cf : s ) {
-            if ( cf instanceof CharsetConverterFactory ) {
-                return;
-            }
-        }
-        
-        fail( "CharsetConverterFactory not found" );
-    }
-    
-    public void testLookupCharsetToString() {
-        Set<ConverterFactory> s = Converters.getConverterFactories(Charset.class,String.class);
-        for ( ConverterFactory cf : s ) {
-            if ( cf instanceof CharsetConverterFactory ) {
-                return;
-            }
-        }
-        
-        fail( "CharsetConverterFactory not found" );
-    }
-    
-    public void testStringToCharset() throws Exception {
-        Converter c = factory.createConverter( String.class, Charset.class, null );
-        assertNotNull( c );
-        
-        Charset charset = c.convert( "UTF-8", Charset.class );
-        assertNotNull( charset );
-        assertEquals( "UTF-8", charset.name() );
-        
-        assertNull( c.convert( "FOO", Charset.class ) );
-    }
-    
-    public void testCharsetToString() throws Exception {
-        Converter c = factory.createConverter( Charset.class, String.class, null );
-        assertNotNull( c );
-        
-        String charset = c.convert( Charset.forName( "UTF-8"), String.class );
-        assertEquals( "UTF-8", charset );
-    }
-}
-=======
-/*
- *    GeoTools - The Open Source Java GIS Toolkit
- *    http://geotools.org
- *
- *    (C) 2008, Open Source Geospatial Foundation (OSGeo)
- *
- *    This library is free software; you can redistribute it and/or
- *    modify it under the terms of the GNU Lesser General Public
- *    License as published by the Free Software Foundation;
- *    version 2.1 of the License.
- *
- *    This library is distributed in the hope that it will be useful,
- *    but WITHOUT ANY WARRANTY; without even the implied warranty of
- *    MERCHANTABILITY or FITNESS FOR A PARTICULAR PURPOSE.  See the GNU
- *    Lesser General Public License for more details.
- */
-package org.geotools.util;
-
-import java.nio.charset.Charset;
-import java.util.Set;
-
-import junit.framework.TestCase;
-
-public class CharsetConverterFactoryTest extends TestCase {
-
-    CharsetConverterFactory factory;
-    
-    protected void setUp() throws Exception {
-        factory = new CharsetConverterFactory();
-    }
-    
-    public void testLookupStringToCharset() {
-        Set<ConverterFactory> s = Converters.getConverterFactories(String.class,Charset.class);
-        for ( ConverterFactory cf : s ) {
-            if ( cf instanceof CharsetConverterFactory ) {
-                return;
-            }
-        }
-        
-        fail( "CharsetConverterFactory not found" );
-    }
-    
-    public void testLookupCharsetToString() {
-        Set<ConverterFactory> s = Converters.getConverterFactories(Charset.class,String.class);
-        for ( ConverterFactory cf : s ) {
-            if ( cf instanceof CharsetConverterFactory ) {
-                return;
-            }
-        }
-        
-        fail( "CharsetConverterFactory not found" );
-    }
-    
-    public void testStringToCharset() throws Exception {
-        Converter c = factory.createConverter( String.class, Charset.class, null );
-        assertNotNull( c );
-        
-        Charset charset = c.convert( "UTF-8", Charset.class );
-        assertNotNull( charset );
-        assertEquals( "UTF-8", charset.name() );
-        
-        assertNull( c.convert( "FOO", Charset.class ) );
-    }
-    
-    public void testCharsetToString() throws Exception {
-        Converter c = factory.createConverter( Charset.class, String.class, null );
-        assertNotNull( c );
-        
-        String charset = c.convert( Charset.forName( "UTF-8"), String.class );
-        assertEquals( "UTF-8", charset );
-    }
-}
->>>>>>> other+/*
+ *    GeoTools - The Open Source Java GIS Toolkit
+ *    http://geotools.org
+ *
+ *    (C) 2008, Open Source Geospatial Foundation (OSGeo)
+ *
+ *    This library is free software; you can redistribute it and/or
+ *    modify it under the terms of the GNU Lesser General Public
+ *    License as published by the Free Software Foundation;
+ *    version 2.1 of the License.
+ *
+ *    This library is distributed in the hope that it will be useful,
+ *    but WITHOUT ANY WARRANTY; without even the implied warranty of
+ *    MERCHANTABILITY or FITNESS FOR A PARTICULAR PURPOSE.  See the GNU
+ *    Lesser General Public License for more details.
+ */
+package org.geotools.util;
+
+import java.nio.charset.Charset;
+import java.util.Set;
+
+import junit.framework.TestCase;
+
+public class CharsetConverterFactoryTest extends TestCase {
+
+    CharsetConverterFactory factory;
+    
+    protected void setUp() throws Exception {
+        factory = new CharsetConverterFactory();
+    }
+    
+    public void testLookupStringToCharset() {
+        Set<ConverterFactory> s = Converters.getConverterFactories(String.class,Charset.class);
+        for ( ConverterFactory cf : s ) {
+            if ( cf instanceof CharsetConverterFactory ) {
+                return;
+            }
+        }
+        
+        fail( "CharsetConverterFactory not found" );
+    }
+    
+    public void testLookupCharsetToString() {
+        Set<ConverterFactory> s = Converters.getConverterFactories(Charset.class,String.class);
+        for ( ConverterFactory cf : s ) {
+            if ( cf instanceof CharsetConverterFactory ) {
+                return;
+            }
+        }
+        
+        fail( "CharsetConverterFactory not found" );
+    }
+    
+    public void testStringToCharset() throws Exception {
+        Converter c = factory.createConverter( String.class, Charset.class, null );
+        assertNotNull( c );
+        
+        Charset charset = c.convert( "UTF-8", Charset.class );
+        assertNotNull( charset );
+        assertEquals( "UTF-8", charset.name() );
+        
+        assertNull( c.convert( "FOO", Charset.class ) );
+    }
+    
+    public void testCharsetToString() throws Exception {
+        Converter c = factory.createConverter( Charset.class, String.class, null );
+        assertNotNull( c );
+        
+        String charset = c.convert( Charset.forName( "UTF-8"), String.class );
+        assertEquals( "UTF-8", charset );
+    }
+}