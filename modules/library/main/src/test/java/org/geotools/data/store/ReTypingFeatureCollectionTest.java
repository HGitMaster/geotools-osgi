--- conflicted
+++ resolved
@@ -1,75 +1,36 @@
-<<<<<<< local
-/*
- *    GeoTools - The Open Source Java GIS Toolkit
- *    http://geotools.org
- * 
- *    (C) 2002-2008, Open Source Geospatial Foundation (OSGeo)
- *
- *    This library is free software; you can redistribute it and/or
- *    modify it under the terms of the GNU Lesser General Public
- *    License as published by the Free Software Foundation;
- *    version 2.1 of the License.
- *
- *    This library is distributed in the hope that it will be useful,
- *    but WITHOUT ANY WARRANTY; without even the implied warranty of
- *    MERCHANTABILITY or FITNESS FOR A PARTICULAR PURPOSE.  See the GNU
- *    Lesser General Public License for more details.
- */
-package org.geotools.data.store;
-
-import org.geotools.feature.simple.SimpleFeatureTypeBuilder;
-import org.opengis.feature.simple.SimpleFeatureType;
-
-public class ReTypingFeatureCollectionTest extends FeatureCollectionWrapperTestSupport {
-
-    public void testSchema() throws Exception {
-        // see http://jira.codehaus.org/browse/GEOT-1616
-        SimpleFeatureType original = delegate.getSchema();
-        String newName = original.getTypeName() + "xxx";
-        SimpleFeatureTypeBuilder stb = new SimpleFeatureTypeBuilder();
-        stb.init(original);
-        stb.setName(newName);
-        SimpleFeatureType renamed = stb.buildFeatureType();
-
-        ReTypingFeatureCollection rtc = new ReTypingFeatureCollection(delegate, renamed);
-        assertEquals(renamed, rtc.getSchema());
-    }
-}
-=======
-/*
- *    GeoTools - The Open Source Java GIS Toolkit
- *    http://geotools.org
- * 
- *    (C) 2002-2008, Open Source Geospatial Foundation (OSGeo)
- *
- *    This library is free software; you can redistribute it and/or
- *    modify it under the terms of the GNU Lesser General Public
- *    License as published by the Free Software Foundation;
- *    version 2.1 of the License.
- *
- *    This library is distributed in the hope that it will be useful,
- *    but WITHOUT ANY WARRANTY; without even the implied warranty of
- *    MERCHANTABILITY or FITNESS FOR A PARTICULAR PURPOSE.  See the GNU
- *    Lesser General Public License for more details.
- */
-package org.geotools.data.store;
-
-import org.geotools.feature.simple.SimpleFeatureTypeBuilder;
-import org.opengis.feature.simple.SimpleFeatureType;
-
-public class ReTypingFeatureCollectionTest extends FeatureCollectionWrapperTestSupport {
-
-    public void testSchema() throws Exception {
-        // see http://jira.codehaus.org/browse/GEOT-1616
-        SimpleFeatureType original = delegate.getSchema();
-        String newName = original.getTypeName() + "xxx";
-        SimpleFeatureTypeBuilder stb = new SimpleFeatureTypeBuilder();
-        stb.init(original);
-        stb.setName(newName);
-        SimpleFeatureType renamed = stb.buildFeatureType();
-
-        ReTypingFeatureCollection rtc = new ReTypingFeatureCollection(delegate, renamed);
-        assertEquals(renamed, rtc.getSchema());
-    }
-}
->>>>>>> other+/*
+ *    GeoTools - The Open Source Java GIS Toolkit
+ *    http://geotools.org
+ * 
+ *    (C) 2002-2008, Open Source Geospatial Foundation (OSGeo)
+ *
+ *    This library is free software; you can redistribute it and/or
+ *    modify it under the terms of the GNU Lesser General Public
+ *    License as published by the Free Software Foundation;
+ *    version 2.1 of the License.
+ *
+ *    This library is distributed in the hope that it will be useful,
+ *    but WITHOUT ANY WARRANTY; without even the implied warranty of
+ *    MERCHANTABILITY or FITNESS FOR A PARTICULAR PURPOSE.  See the GNU
+ *    Lesser General Public License for more details.
+ */
+package org.geotools.data.store;
+
+import org.geotools.feature.simple.SimpleFeatureTypeBuilder;
+import org.opengis.feature.simple.SimpleFeatureType;
+
+public class ReTypingFeatureCollectionTest extends FeatureCollectionWrapperTestSupport {
+
+    public void testSchema() throws Exception {
+        // see http://jira.codehaus.org/browse/GEOT-1616
+        SimpleFeatureType original = delegate.getSchema();
+        String newName = original.getTypeName() + "xxx";
+        SimpleFeatureTypeBuilder stb = new SimpleFeatureTypeBuilder();
+        stb.init(original);
+        stb.setName(newName);
+        SimpleFeatureType renamed = stb.buildFeatureType();
+
+        ReTypingFeatureCollection rtc = new ReTypingFeatureCollection(delegate, renamed);
+        assertEquals(renamed, rtc.getSchema());
+    }
+}