<<<<<<< local
/*
 *    GeoTools - The Open Source Java GIS Toolkit
 *    http://geotools.org
 * 
 *    (C) 2002-2008, Open Source Geospatial Foundation (OSGeo)
 *
 *    This library is free software; you can redistribute it and/or
 *    modify it under the terms of the GNU Lesser General Public
 *    License as published by the Free Software Foundation;
 *    version 2.1 of the License.
 *
 *    This library is distributed in the hope that it will be useful,
 *    but WITHOUT ANY WARRANTY; without even the implied warranty of
 *    MERCHANTABILITY or FITNESS FOR A PARTICULAR PURPOSE.  See the GNU
 *    Lesser General Public License for more details.
 */
package org.geotools.geometry;

import java.util.List;
import java.util.Set;

import org.geotools.referencing.crs.DefaultGeographicCRS;
import org.opengis.geometry.DirectPosition;
import org.opengis.geometry.Envelope;
import org.opengis.geometry.Geometry;
import org.opengis.geometry.MismatchedDimensionException;
import org.opengis.geometry.MismatchedReferenceSystemException;
import org.opengis.geometry.Precision;
import org.opengis.geometry.TransfiniteSet;
import org.opengis.geometry.UnmodifiableGeometryException;
import org.opengis.geometry.aggregate.MultiPrimitive;
import org.opengis.geometry.complex.Complex;
import org.opengis.geometry.complex.Composite;
import org.opengis.geometry.complex.CompositeCurve;
import org.opengis.geometry.coordinate.Arc;
import org.opengis.geometry.coordinate.ArcByBulge;
import org.opengis.geometry.coordinate.ArcString;
import org.opengis.geometry.coordinate.ArcStringByBulge;
import org.opengis.geometry.coordinate.BSplineCurve;
import org.opengis.geometry.coordinate.BSplineSurface;
import org.opengis.geometry.coordinate.Geodesic;
import org.opengis.geometry.coordinate.GeodesicString;
import org.opengis.geometry.coordinate.GeometryFactory;
import org.opengis.geometry.coordinate.KnotType;
import org.opengis.geometry.coordinate.LineSegment;
import org.opengis.geometry.coordinate.LineString;
import org.opengis.geometry.coordinate.ParamForPoint;
import org.opengis.geometry.coordinate.PointArray;
import org.opengis.geometry.coordinate.Polygon;
import org.opengis.geometry.coordinate.PolyhedralSurface;
import org.opengis.geometry.coordinate.Position;
import org.opengis.geometry.coordinate.Tin;
import org.opengis.geometry.primitive.Bearing;
import org.opengis.geometry.primitive.Curve;
import org.opengis.geometry.primitive.CurveBoundary;
import org.opengis.geometry.primitive.CurveInterpolation;
import org.opengis.geometry.primitive.CurveSegment;
import org.opengis.geometry.primitive.OrientableCurve;
import org.opengis.geometry.primitive.OrientablePrimitive;
import org.opengis.geometry.primitive.Point;
import org.opengis.geometry.primitive.Primitive;
import org.opengis.geometry.primitive.PrimitiveBoundary;
import org.opengis.geometry.primitive.PrimitiveFactory;
import org.opengis.geometry.primitive.Ring;
import org.opengis.geometry.primitive.Solid;
import org.opengis.geometry.primitive.SolidBoundary;
import org.opengis.geometry.primitive.Surface;
import org.opengis.geometry.primitive.SurfaceBoundary;
import org.opengis.referencing.crs.CoordinateReferenceSystem;
import org.opengis.referencing.operation.MathTransform;
import org.opengis.referencing.operation.TransformException;

/**
 * Quick implementation for testing purposes.
 * 
 * @author Jody
 *
 * @source $URL: http://svn.osgeo.org/geotools/tags/2.6.5/modules/library/main/src/test/java/org/geotools/geometry/MockGeometryFactory.java $
 */
public class MockGeometryFactory implements GeometryFactory, PrimitiveFactory {
    CoordinateReferenceSystem crs;
    public Precision precision;
    public MockGeometryFactory() {
        this(DefaultGeographicCRS.WGS84);
    }
    public MockGeometryFactory( CoordinateReferenceSystem crs ) {
        this.crs = crs;
    }
    public Arc createArc( Position startPoint, Position midPoint, Position endPoint )
            throws MismatchedReferenceSystemException, MismatchedDimensionException {
        return null;
    }

    public Arc createArc( Position startPoint, Position endPoint, double bulge, double[] normal )
            throws MismatchedReferenceSystemException, MismatchedDimensionException {
        return null;
    }

    public ArcByBulge createArcByBulge( Position startPoint, Position endPoint, double bulge,
            double[] normal ) throws MismatchedReferenceSystemException,
            MismatchedDimensionException {
        return null;
    }

    public ArcString createArcString( List points ) throws MismatchedReferenceSystemException,
            MismatchedDimensionException {
        return null;
    }

    public ArcStringByBulge createArcStringByBulge( List points, double[] bulges, List normals )
            throws MismatchedReferenceSystemException, MismatchedDimensionException {
        return null;
    }

    public BSplineCurve createBSplineCurve( int degree, PointArray points, List knots,
            KnotType knotSpec ) throws MismatchedReferenceSystemException,
            MismatchedDimensionException {
        return null;
    }

    public BSplineSurface createBSplineSurface( List points, int[] degree, List[] knots,
            KnotType knotSpec ) throws MismatchedReferenceSystemException,
            MismatchedDimensionException {
        return null;
    }

    public DirectPosition createDirectPosition() {
        return new MockDirectPosition();
    }

    public DirectPosition createDirectPosition( double[] coordinates ) {
        return new MockDirectPosition(coordinates);
    }
    class MockDirectPosition implements DirectPosition {
        double[] coordinates;
        MockDirectPosition() {
            this(new double[crs.getCoordinateSystem().getDimension()]);
        }

        public MockDirectPosition( double[] coordinates ) {
            this.coordinates = coordinates;
        }

        public MockDirectPosition( DirectPosition position ) {
            assert position.getCoordinateReferenceSystem() == crs;
            coordinates = position.getCoordinates();
        }

        public CoordinateReferenceSystem getCoordinateReferenceSystem() {
            return crs;
        }
        public double[] getCoordinate() {
            double copy[] = new double[crs.getCoordinateSystem().getDimension()];
            System.arraycopy(coordinates, 0, copy, 0, getDimension());
            return copy;
        }
        @Deprecated
        public double[] getCoordinates() {
            return getCoordinate();
        }
        public int getDimension() {
            return crs.getCoordinateSystem().getDimension();
        }

        public double getOrdinate( int dimension ) throws IndexOutOfBoundsException {
            return coordinates[dimension];
        }

        public void setOrdinate( int dimension, double value ) throws IndexOutOfBoundsException {
            coordinates[dimension] = value;

        }
        public DirectPosition getDirectPosition() {
            return this;
        }
        @Deprecated
        public DirectPosition getPosition() {
            return this;
        }
        public MockDirectPosition clone() {
            return new MockDirectPosition(this);
        }
    }

    public Envelope createEnvelope( final DirectPosition lowerCorner,
            final DirectPosition upperCorner ) throws MismatchedReferenceSystemException,
            MismatchedDimensionException {
        return new Envelope(){
            public double getCenter( int dimension ) {
                return getMedian( dimension );
            }
            public double getMedian( int dimension ) {
                double lower = lowerCorner.getOrdinate(dimension);
                double upper = upperCorner.getOrdinate(dimension);
                return (upper + lower) / 2.0;
            }
            public CoordinateReferenceSystem getCoordinateReferenceSystem() {
                return crs;
            }
            public int getDimension() {
                return crs.getCoordinateSystem().getDimension();
            }
            public double getLength( int dimension ) {
                return getSpan( dimension );
            }
            public double getSpan( int dimension ) {
                double lower = lowerCorner.getOrdinate(dimension);
                double upper = upperCorner.getOrdinate(dimension);
                return Math.abs(upper - lower);
            }
            public DirectPosition getLowerCorner() {
                return lowerCorner;
            }

            public double getMaximum( int dimension ) {
                return upperCorner.getOrdinate(dimension);
            }

            public double getMinimum( int dimension ) {
                return lowerCorner.getOrdinate(dimension);
            }

            public DirectPosition getUpperCorner() {
                return upperCorner;
            }
        };
    }

    public Geodesic createGeodesic( Position startPoint, Position endPoint )
            throws MismatchedReferenceSystemException, MismatchedDimensionException {
        // TODO Auto-generated method stub
        return null;
    }

    public GeodesicString createGeodesicString( List points )
            throws MismatchedReferenceSystemException, MismatchedDimensionException {
        return null;
    }

    public LineSegment createLineSegment( Position startPoint, Position endPoint )
            throws MismatchedReferenceSystemException, MismatchedDimensionException {
        return null;
    }

    /** Takes a List<Position> ... */
    public LineString createLineString( List points ) throws MismatchedReferenceSystemException,
            MismatchedDimensionException {
        return new LineString(){
            PointArray points;
            public List asLineSegments() {
                return null;
            }
            public PointArray getControlPoints() {
                return null;
            }
            public CurveBoundary getBoundary() {
                return null;
            }

            public Curve getCurve() {
                return null;
            }

            public CurveInterpolation getInterpolation() {
                return null;
            }

            public int getNumDerivativesAtEnd() {
                return 0;
            }

            public int getNumDerivativesAtStart() {
                return 0;
            }

            public int getNumDerivativesInterior() {
                return 0;
            }

            public PointArray getSamplePoints() {
                return null;
            }

            public CurveSegment reverse() {
                return null;
            }

            public LineString asLineString( double maxSpacing, double maxOffset ) {
                return this;
            }

            public DirectPosition forConstructiveParam( double cp ) {
                return null;
            }

            public DirectPosition forParam( double s ) {
                return null;
            }

            public double getEndConstructiveParam() {
                return 0;
            }

            public double getEndParam() {
                return 0;
            }

            public DirectPosition getEndPoint() {
                return points.getDirectPosition(points.size() - 1, null);
            }

            public ParamForPoint getParamForPoint( DirectPosition p ) {
                return null;
            }

            public double getStartConstructiveParam() {
                return 0;
            }

            public double getStartParam() {
                return 0;
            }

            public DirectPosition getStartPoint() {
                return points.getDirectPosition(0, null);
            }

            public double[] getTangent( double s ) {
                return null;
            }

            public double length( Position point1, Position point2 ) {
                return 0;
            }

            public double length( double cparam1, double cparam2 ) {
                return 0;
            }
        };
    }

    public MultiPrimitive createMultiPrimitive() {
        return null;
    }

    public Polygon createPolygon( SurfaceBoundary boundary )
            throws MismatchedReferenceSystemException, MismatchedDimensionException {
        return null;
    }

    public Polygon createPolygon( SurfaceBoundary boundary, Surface spanSurface )
            throws MismatchedReferenceSystemException, MismatchedDimensionException {
        return null;
    }

    public PolyhedralSurface createPolyhedralSurface( List tiles )
            throws MismatchedReferenceSystemException, MismatchedDimensionException {
        return null;
    }

    public Tin createTin( Set post, Set stopLines, Set breakLines, double maxLength )
            throws MismatchedReferenceSystemException, MismatchedDimensionException {
        return null;
    }

    public CoordinateReferenceSystem getCoordinateReferenceSystem() {
        return null;
    }
    public Curve createCurve( final List segments ) throws MismatchedReferenceSystemException,
            MismatchedDimensionException {
        return new MockCurve(segments);
    }
    class MockCurve implements Curve {
        List segments;
        MockCurve( List segments ) {
            this.segments = segments;
        }
        public List getSegments() {
            return segments;
        }
        public MockCurve clone() {
            return new MockCurve(getSegments());
        }
        public CompositeCurve getComposite() {
            return null;
        }

        public int getOrientation() {
            return 0;
        }
        public MockCurve getPrimitive() {
            return this;
        }

        public Set getComplexes() {
            return null;
        }

        public Set getContainedPrimitives() {
            // TODO Auto-generated method stub
            return null;
        }

        public Set getContainingPrimitives() {
            return null;
        }

        public OrientableCurve[] getProxy() {
            return null;
        }

        public CurveBoundary getBoundary() {
            return null;
        }

        public Geometry getBuffer( double distance ) {
            return null;
        }

        public DirectPosition getCentroid() {
            return null;
        }

        public Complex getClosure() {
            return null;
        }

        public Geometry getConvexHull() {
            return null;
        }

        public int getCoordinateDimension() {
            return crs.getCoordinateSystem().getDimension();
        }

        public CoordinateReferenceSystem getCoordinateReferenceSystem() {
            return crs;
        }

        public int getDimension( DirectPosition point ) {
            return 0;
        }

        public double distance(Geometry geometry) {
            return 0;
        }

        public double getDistance(Geometry geometry) {
            return distance(geometry);
        }

        public Envelope getEnvelope() {
            return null;
        }

        public Set getMaximalComplex() {
            return null;
        }

        public Geometry getMbRegion() {
            return null;
        }

        public Precision getPrecision() {
            return precision;
        }

        public DirectPosition getRepresentativePoint() {
            return null;
        }

        public boolean isCycle() {
            return false;
        }

        public boolean isMutable() {
            return false;
        }

        public boolean isSimple() {
            return false;
        }

        public Geometry toImmutable() {
            return this;
        }

        public Geometry transform( CoordinateReferenceSystem newCRS ) throws TransformException {
            return null;
        }

        public Geometry transform( CoordinateReferenceSystem newCRS, MathTransform transform )
                throws TransformException {
            return null;
        }

        public boolean contains( TransfiniteSet pointSet ) {
            return false;
        }

        public boolean contains( DirectPosition point ) {
            return false;
        }

        public TransfiniteSet difference( TransfiniteSet pointSet ) {
            return null;
        }

        public boolean equals( TransfiniteSet pointSet ) {
            return false;
        }

        public TransfiniteSet intersection( TransfiniteSet pointSet ) {
            return null;
        }

        public boolean intersects( TransfiniteSet pointSet ) {
            return false;
        }

        public TransfiniteSet symmetricDifference( TransfiniteSet pointSet ) {
            return null;
        }

        public TransfiniteSet union( TransfiniteSet pointSet ) {
            return null;
        }

        public LineString asLineString( double maxSpacing, double maxOffset ) {
            return null;
        }

        public DirectPosition forConstructiveParam( double cp ) {
            return null;
        }

        public DirectPosition forParam( double s ) {
            return null;
        }

        public double getEndConstructiveParam() {
            return 0;
        }

        public double getEndParam() {
            return 0;
        }

        public DirectPosition getEndPoint() {
            return null;
        }

        public ParamForPoint getParamForPoint( DirectPosition p ) {
            return null;
        }

        public double getStartConstructiveParam() {
            return 0;
        }

        public double getStartParam() {
            return 0;
        }

        public DirectPosition getStartPoint() {
            return null;
        }

        public double[] getTangent( double s ) {
            return null;
        }

        public double length( Position point1, Position point2 ) {
            return 0;
        }

        public double length( double cparam1, double cparam2 ) {
            return 0;
        }
    }

    public Point createPoint( double[] coordinates ) throws MismatchedDimensionException {
        return createPoint(createPoint(coordinates));
    }
    public Point createPoint( Position position ) throws MismatchedReferenceSystemException,
            MismatchedDimensionException {
        return new MockPoint(position.getPosition());
    }
    class MockPoint implements Point {
        private DirectPosition position;
        MockPoint( DirectPosition position ) {
            this.position = position;
        }
        public MockPoint clone() {
            return new MockPoint(new MockDirectPosition(position));
        }
        public Bearing getBearing( Position toPoint ) {
            return null;
        }
        public DirectPosition getDirectPosition() {
            return position;
        }
        @Deprecated
        public DirectPosition getPosition() {
            return position;
        }
        public void setDirectPosition( DirectPosition position ) throws UnmodifiableGeometryException {
            this.position = position;
        }
        @Deprecated
        public void setPosition( DirectPosition position ) throws UnmodifiableGeometryException {
            this.position = position;
        }
        public Set getComplexes() {
            return null;
        }

        public Composite getComposite() {
            return null;
        }

        public Set getContainedPrimitives() {
            return null;
        }

        public Set getContainingPrimitives() {
            return null;
        }

        public OrientablePrimitive[] getProxy() {
            return null;
        }

        public PrimitiveBoundary getBoundary() {
            return null;
        }

        public Geometry getBuffer( double distance ) {
            return null;
        }

        public DirectPosition getCentroid() {
            return position;
        }

        public Complex getClosure() {
            return null;
        }

        public Geometry getConvexHull() {
            return null;
        }

        public int getCoordinateDimension() {
            return getCoordinateReferenceSystem().getCoordinateSystem().getDimension();
        }

        public CoordinateReferenceSystem getCoordinateReferenceSystem() {
            return crs;
        }

        public int getDimension( DirectPosition point ) {
            return 0;
        }

        public double distance(Geometry geometry) {
            return 0;
        }

        public double getDistance(Geometry geometry) {
            return distance(geometry);
        }

        public Envelope getEnvelope() {
            return null;
        }

        public Set getMaximalComplex() {
            return null;
        }

        public Geometry getMbRegion() {
            return null;
        }

        public Precision getPrecision() {
            return precision;
        }
        public DirectPosition getRepresentativePoint() {
            return position;
        }
        public boolean isCycle() {
            return false;
        }

        public boolean isMutable() {
            return true;
        }
        public boolean isSimple() {
            return true;
        }
        public Geometry toImmutable() {
            return null;
        }

        public Geometry transform( CoordinateReferenceSystem newCRS ) throws TransformException {
            return null;
        }

        public Geometry transform( CoordinateReferenceSystem newCRS, MathTransform transform )
                throws TransformException {
            return null;
        }

        public boolean contains( TransfiniteSet pointSet ) {
            return pointSet.contains(position);
        }

        public boolean contains( DirectPosition point ) {
            return point.equals(position);
        }

        public TransfiniteSet difference( TransfiniteSet pointSet ) {
            return null;
        }

        public boolean equals( TransfiniteSet pointSet ) {
            return false;
        }

        public TransfiniteSet intersection( TransfiniteSet pointSet ) {
            return null;
        }

        public boolean intersects( TransfiniteSet pointSet ) {
            return false;
        }

        public TransfiniteSet symmetricDifference( TransfiniteSet pointSet ) {
            return null;
        }

        public TransfiniteSet union( TransfiniteSet pointSet ) {
            return null;
        }
    }

    public Primitive createPrimitive( Envelope envelope )
            throws MismatchedReferenceSystemException, MismatchedDimensionException {
        // TODO Auto-generated method stub
        return null;
    }
    public Ring createRing( List curves ) throws MismatchedReferenceSystemException,
            MismatchedDimensionException {
        // TODO Auto-generated method stub
        return null;
    }
    public Solid createSolid( SolidBoundary boundary ) throws MismatchedReferenceSystemException,
            MismatchedDimensionException {
        // TODO Auto-generated method stub
        return null;
    }
    public Surface createSurface( List surfaces ) throws MismatchedReferenceSystemException,
            MismatchedDimensionException {
        // TODO Auto-generated method stub
        return null;
    }
    public Surface createSurface( SurfaceBoundary boundary )
            throws MismatchedReferenceSystemException, MismatchedDimensionException {
        // TODO Auto-generated method stub
        return null;
    }
    public SurfaceBoundary createSurfaceBoundary( Ring exterior, List interiors )
            throws MismatchedReferenceSystemException, MismatchedDimensionException {
        // TODO Auto-generated method stub
        return null;
    }
}
=======
/*
 *    GeoTools - The Open Source Java GIS Toolkit
 *    http://geotools.org
 * 
 *    (C) 2002-2008, Open Source Geospatial Foundation (OSGeo)
 *
 *    This library is free software; you can redistribute it and/or
 *    modify it under the terms of the GNU Lesser General Public
 *    License as published by the Free Software Foundation;
 *    version 2.1 of the License.
 *
 *    This library is distributed in the hope that it will be useful,
 *    but WITHOUT ANY WARRANTY; without even the implied warranty of
 *    MERCHANTABILITY or FITNESS FOR A PARTICULAR PURPOSE.  See the GNU
 *    Lesser General Public License for more details.
 */
package org.geotools.geometry;

import java.util.List;
import java.util.Set;

import org.geotools.referencing.crs.DefaultGeographicCRS;
import org.opengis.geometry.DirectPosition;
import org.opengis.geometry.Envelope;
import org.opengis.geometry.Geometry;
import org.opengis.geometry.MismatchedDimensionException;
import org.opengis.geometry.MismatchedReferenceSystemException;
import org.opengis.geometry.Precision;
import org.opengis.geometry.TransfiniteSet;
import org.opengis.geometry.UnmodifiableGeometryException;
import org.opengis.geometry.aggregate.MultiPrimitive;
import org.opengis.geometry.complex.Complex;
import org.opengis.geometry.complex.Composite;
import org.opengis.geometry.complex.CompositeCurve;
import org.opengis.geometry.coordinate.Arc;
import org.opengis.geometry.coordinate.ArcByBulge;
import org.opengis.geometry.coordinate.ArcString;
import org.opengis.geometry.coordinate.ArcStringByBulge;
import org.opengis.geometry.coordinate.BSplineCurve;
import org.opengis.geometry.coordinate.BSplineSurface;
import org.opengis.geometry.coordinate.Geodesic;
import org.opengis.geometry.coordinate.GeodesicString;
import org.opengis.geometry.coordinate.GeometryFactory;
import org.opengis.geometry.coordinate.KnotType;
import org.opengis.geometry.coordinate.LineSegment;
import org.opengis.geometry.coordinate.LineString;
import org.opengis.geometry.coordinate.ParamForPoint;
import org.opengis.geometry.coordinate.PointArray;
import org.opengis.geometry.coordinate.Polygon;
import org.opengis.geometry.coordinate.PolyhedralSurface;
import org.opengis.geometry.coordinate.Position;
import org.opengis.geometry.coordinate.Tin;
import org.opengis.geometry.primitive.Bearing;
import org.opengis.geometry.primitive.Curve;
import org.opengis.geometry.primitive.CurveBoundary;
import org.opengis.geometry.primitive.CurveInterpolation;
import org.opengis.geometry.primitive.CurveSegment;
import org.opengis.geometry.primitive.OrientableCurve;
import org.opengis.geometry.primitive.OrientablePrimitive;
import org.opengis.geometry.primitive.Point;
import org.opengis.geometry.primitive.Primitive;
import org.opengis.geometry.primitive.PrimitiveBoundary;
import org.opengis.geometry.primitive.PrimitiveFactory;
import org.opengis.geometry.primitive.Ring;
import org.opengis.geometry.primitive.Solid;
import org.opengis.geometry.primitive.SolidBoundary;
import org.opengis.geometry.primitive.Surface;
import org.opengis.geometry.primitive.SurfaceBoundary;
import org.opengis.referencing.crs.CoordinateReferenceSystem;
import org.opengis.referencing.operation.MathTransform;
import org.opengis.referencing.operation.TransformException;

/**
 * Quick implementation for testing purposes.
 * 
 * @author Jody
 *
 *
 * @source $URL: http://svn.osgeo.org/geotools/tags/8.0-M1/modules/library/main/src/test/java/org/geotools/geometry/MockGeometryFactory.java $
 */
public class MockGeometryFactory implements GeometryFactory, PrimitiveFactory {
    CoordinateReferenceSystem crs;
    public Precision precision;
    public MockGeometryFactory() {
        this(DefaultGeographicCRS.WGS84);
    }
    public MockGeometryFactory( CoordinateReferenceSystem crs ) {
        this.crs = crs;
    }
    public Arc createArc( Position startPoint, Position midPoint, Position endPoint )
            throws MismatchedReferenceSystemException, MismatchedDimensionException {
        return null;
    }

    public Arc createArc( Position startPoint, Position endPoint, double bulge, double[] normal )
            throws MismatchedReferenceSystemException, MismatchedDimensionException {
        return null;
    }

    public ArcByBulge createArcByBulge( Position startPoint, Position endPoint, double bulge,
            double[] normal ) throws MismatchedReferenceSystemException,
            MismatchedDimensionException {
        return null;
    }

    public ArcString createArcString( List points ) throws MismatchedReferenceSystemException,
            MismatchedDimensionException {
        return null;
    }

    public ArcStringByBulge createArcStringByBulge( List points, double[] bulges, List normals )
            throws MismatchedReferenceSystemException, MismatchedDimensionException {
        return null;
    }

    public BSplineCurve createBSplineCurve( int degree, PointArray points, List knots,
            KnotType knotSpec ) throws MismatchedReferenceSystemException,
            MismatchedDimensionException {
        return null;
    }

    public BSplineSurface createBSplineSurface( List points, int[] degree, List[] knots,
            KnotType knotSpec ) throws MismatchedReferenceSystemException,
            MismatchedDimensionException {
        return null;
    }

    public DirectPosition createDirectPosition() {
        return new MockDirectPosition();
    }

    public DirectPosition createDirectPosition( double[] coordinates ) {
        return new MockDirectPosition(coordinates);
    }
    class MockDirectPosition implements DirectPosition {
        double[] coordinates;
        MockDirectPosition() {
            this(new double[crs.getCoordinateSystem().getDimension()]);
        }

        public MockDirectPosition( double[] coordinates ) {
            this.coordinates = coordinates;
        }

        public MockDirectPosition( DirectPosition position ) {
            assert position.getCoordinateReferenceSystem() == crs;
            coordinates = position.getCoordinate();
        }

        public CoordinateReferenceSystem getCoordinateReferenceSystem() {
            return crs;
        }
        public double[] getCoordinate() {
            double copy[] = new double[crs.getCoordinateSystem().getDimension()];
            System.arraycopy(coordinates, 0, copy, 0, getDimension());
            return copy;
        }

        public int getDimension() {
            return crs.getCoordinateSystem().getDimension();
        }

        public double getOrdinate( int dimension ) throws IndexOutOfBoundsException {
            return coordinates[dimension];
        }

        public void setOrdinate( int dimension, double value ) throws IndexOutOfBoundsException {
            coordinates[dimension] = value;

        }
        public DirectPosition getDirectPosition() {
            return this;
        }
        public MockDirectPosition clone() {
            return new MockDirectPosition(this);
        }
    }

    public Envelope createEnvelope( final DirectPosition lowerCorner,
            final DirectPosition upperCorner ) throws MismatchedReferenceSystemException,
            MismatchedDimensionException {
        return new Envelope(){
            public double getMedian( int dimension ) {
                double lower = lowerCorner.getOrdinate(dimension);
                double upper = upperCorner.getOrdinate(dimension);
                return (upper + lower) / 2.0;
            }
            public CoordinateReferenceSystem getCoordinateReferenceSystem() {
                return crs;
            }
            public int getDimension() {
                return crs.getCoordinateSystem().getDimension();
            }
            public double getLength( int dimension ) {
                return getSpan( dimension );
            }
            public double getSpan( int dimension ) {
                double lower = lowerCorner.getOrdinate(dimension);
                double upper = upperCorner.getOrdinate(dimension);
                return Math.abs(upper - lower);
            }
            public DirectPosition getLowerCorner() {
                return lowerCorner;
            }

            public double getMaximum( int dimension ) {
                return upperCorner.getOrdinate(dimension);
            }

            public double getMinimum( int dimension ) {
                return lowerCorner.getOrdinate(dimension);
            }

            public DirectPosition getUpperCorner() {
                return upperCorner;
            }
        };
    }

    public Geodesic createGeodesic( Position startPoint, Position endPoint )
            throws MismatchedReferenceSystemException, MismatchedDimensionException {
        // TODO Auto-generated method stub
        return null;
    }

    public GeodesicString createGeodesicString( List points )
            throws MismatchedReferenceSystemException, MismatchedDimensionException {
        return null;
    }

    public LineSegment createLineSegment( Position startPoint, Position endPoint )
            throws MismatchedReferenceSystemException, MismatchedDimensionException {
        return null;
    }

    /** Takes a List<Position> ... */
    public LineString createLineString( List points ) throws MismatchedReferenceSystemException,
            MismatchedDimensionException {
        return new LineString(){
            PointArray points;
            public List asLineSegments() {
                return null;
            }
            public PointArray getControlPoints() {
                return null;
            }
            public CurveBoundary getBoundary() {
                return null;
            }

            public Curve getCurve() {
                return null;
            }

            public CurveInterpolation getInterpolation() {
                return null;
            }

            public int getNumDerivativesAtEnd() {
                return 0;
            }

            public int getNumDerivativesAtStart() {
                return 0;
            }

            public int getNumDerivativesInterior() {
                return 0;
            }

            public PointArray getSamplePoints() {
                return null;
            }

            public CurveSegment reverse() {
                return null;
            }

            public LineString asLineString( double maxSpacing, double maxOffset ) {
                return this;
            }

            public DirectPosition forConstructiveParam( double cp ) {
                return null;
            }

            public DirectPosition forParam( double s ) {
                return null;
            }

            public double getEndConstructiveParam() {
                return 0;
            }

            public double getEndParam() {
                return 0;
            }

            public DirectPosition getEndPoint() {
                return points.getDirectPosition(points.size() - 1, null);
            }

            public ParamForPoint getParamForPoint( DirectPosition p ) {
                return null;
            }

            public double getStartConstructiveParam() {
                return 0;
            }

            public double getStartParam() {
                return 0;
            }

            public DirectPosition getStartPoint() {
                return points.getDirectPosition(0, null);
            }

            public double[] getTangent( double s ) {
                return null;
            }

            public double length( Position point1, Position point2 ) {
                return 0;
            }

            public double length( double cparam1, double cparam2 ) {
                return 0;
            }
        };
    }

    public MultiPrimitive createMultiPrimitive() {
        return null;
    }

    public Polygon createPolygon( SurfaceBoundary boundary )
            throws MismatchedReferenceSystemException, MismatchedDimensionException {
        return null;
    }

    public Polygon createPolygon( SurfaceBoundary boundary, Surface spanSurface )
            throws MismatchedReferenceSystemException, MismatchedDimensionException {
        return null;
    }

    public PolyhedralSurface createPolyhedralSurface( List tiles )
            throws MismatchedReferenceSystemException, MismatchedDimensionException {
        return null;
    }

    public Tin createTin( Set post, Set stopLines, Set breakLines, double maxLength )
            throws MismatchedReferenceSystemException, MismatchedDimensionException {
        return null;
    }

    public CoordinateReferenceSystem getCoordinateReferenceSystem() {
        return null;
    }
    public Curve createCurve( final List segments ) throws MismatchedReferenceSystemException,
            MismatchedDimensionException {
        return new MockCurve(segments);
    }
    class MockCurve implements Curve {
        List segments;
        MockCurve( List segments ) {
            this.segments = segments;
        }
        public List getSegments() {
            return segments;
        }
        public MockCurve clone() {
            return new MockCurve(getSegments());
        }
        public CompositeCurve getComposite() {
            return null;
        }

        public int getOrientation() {
            return 0;
        }
        public MockCurve getPrimitive() {
            return this;
        }

        public Set getComplexes() {
            return null;
        }

        public Set getContainedPrimitives() {
            // TODO Auto-generated method stub
            return null;
        }

        public Set getContainingPrimitives() {
            return null;
        }

        public OrientableCurve[] getProxy() {
            return null;
        }

        public CurveBoundary getBoundary() {
            return null;
        }

        public Geometry getBuffer( double distance ) {
            return null;
        }

        public DirectPosition getCentroid() {
            return null;
        }

        public Complex getClosure() {
            return null;
        }

        public Geometry getConvexHull() {
            return null;
        }

        public int getCoordinateDimension() {
            return crs.getCoordinateSystem().getDimension();
        }

        public CoordinateReferenceSystem getCoordinateReferenceSystem() {
            return crs;
        }

        public int getDimension( DirectPosition point ) {
            return 0;
        }

        public double distance(Geometry geometry) {
            return 0;
        }

        public double getDistance(Geometry geometry) {
            return distance(geometry);
        }

        public Envelope getEnvelope() {
            return null;
        }

        public Set getMaximalComplex() {
            return null;
        }

        public Geometry getMbRegion() {
            return null;
        }

        public Precision getPrecision() {
            return precision;
        }

        public DirectPosition getRepresentativePoint() {
            return null;
        }

        public boolean isCycle() {
            return false;
        }

        public boolean isMutable() {
            return false;
        }

        public boolean isSimple() {
            return false;
        }

        public Geometry toImmutable() {
            return this;
        }

        public Geometry transform( CoordinateReferenceSystem newCRS ) throws TransformException {
            return null;
        }

        public Geometry transform( CoordinateReferenceSystem newCRS, MathTransform transform )
                throws TransformException {
            return null;
        }

        public boolean contains( TransfiniteSet pointSet ) {
            return false;
        }

        public boolean contains( DirectPosition point ) {
            return false;
        }

        public TransfiniteSet difference( TransfiniteSet pointSet ) {
            return null;
        }

        public boolean equals( TransfiniteSet pointSet ) {
            return false;
        }

        public TransfiniteSet intersection( TransfiniteSet pointSet ) {
            return null;
        }

        public boolean intersects( TransfiniteSet pointSet ) {
            return false;
        }

        public TransfiniteSet symmetricDifference( TransfiniteSet pointSet ) {
            return null;
        }

        public TransfiniteSet union( TransfiniteSet pointSet ) {
            return null;
        }

        public LineString asLineString( double maxSpacing, double maxOffset ) {
            return null;
        }

        public DirectPosition forConstructiveParam( double cp ) {
            return null;
        }

        public DirectPosition forParam( double s ) {
            return null;
        }

        public double getEndConstructiveParam() {
            return 0;
        }

        public double getEndParam() {
            return 0;
        }

        public DirectPosition getEndPoint() {
            return null;
        }

        public ParamForPoint getParamForPoint( DirectPosition p ) {
            return null;
        }

        public double getStartConstructiveParam() {
            return 0;
        }

        public double getStartParam() {
            return 0;
        }

        public DirectPosition getStartPoint() {
            return null;
        }

        public double[] getTangent( double s ) {
            return null;
        }

        public double length( Position point1, Position point2 ) {
            return 0;
        }

        public double length( double cparam1, double cparam2 ) {
            return 0;
        }
    }

    public Point createPoint( double[] coordinates ) throws MismatchedDimensionException {
        return createPoint(createPoint(coordinates));
    }
    public Point createPoint( Position position ) throws MismatchedReferenceSystemException,
            MismatchedDimensionException {
        return new MockPoint(position.getDirectPosition());
    }
    class MockPoint implements Point {
        private DirectPosition position;
        MockPoint( DirectPosition position ) {
            this.position = position;
        }
        public MockPoint clone() {
            return new MockPoint(new MockDirectPosition(position));
        }
        public Bearing getBearing( Position toPoint ) {
            return null;
        }
        public DirectPosition getDirectPosition() {
            return position;
        }

        public void setDirectPosition( DirectPosition position ) throws UnmodifiableGeometryException {
            this.position = position;
        }

        public Set getComplexes() {
            return null;
        }

        public Composite getComposite() {
            return null;
        }

        public Set getContainedPrimitives() {
            return null;
        }

        public Set getContainingPrimitives() {
            return null;
        }

        public OrientablePrimitive[] getProxy() {
            return null;
        }

        public PrimitiveBoundary getBoundary() {
            return null;
        }

        public Geometry getBuffer( double distance ) {
            return null;
        }

        public DirectPosition getCentroid() {
            return position;
        }

        public Complex getClosure() {
            return null;
        }

        public Geometry getConvexHull() {
            return null;
        }

        public int getCoordinateDimension() {
            return getCoordinateReferenceSystem().getCoordinateSystem().getDimension();
        }

        public CoordinateReferenceSystem getCoordinateReferenceSystem() {
            return crs;
        }

        public int getDimension( DirectPosition point ) {
            return 0;
        }

        public double distance(Geometry geometry) {
            return 0;
        }

        public double getDistance(Geometry geometry) {
            return distance(geometry);
        }

        public Envelope getEnvelope() {
            return null;
        }

        public Set getMaximalComplex() {
            return null;
        }

        public Geometry getMbRegion() {
            return null;
        }

        public Precision getPrecision() {
            return precision;
        }
        public DirectPosition getRepresentativePoint() {
            return position;
        }
        public boolean isCycle() {
            return false;
        }

        public boolean isMutable() {
            return true;
        }
        public boolean isSimple() {
            return true;
        }
        public Geometry toImmutable() {
            return null;
        }

        public Geometry transform( CoordinateReferenceSystem newCRS ) throws TransformException {
            return null;
        }

        public Geometry transform( CoordinateReferenceSystem newCRS, MathTransform transform )
                throws TransformException {
            return null;
        }

        public boolean contains( TransfiniteSet pointSet ) {
            return pointSet.contains(position);
        }

        public boolean contains( DirectPosition point ) {
            return point.equals(position);
        }

        public TransfiniteSet difference( TransfiniteSet pointSet ) {
            return null;
        }

        public boolean equals( TransfiniteSet pointSet ) {
            return false;
        }

        public TransfiniteSet intersection( TransfiniteSet pointSet ) {
            return null;
        }

        public boolean intersects( TransfiniteSet pointSet ) {
            return false;
        }

        public TransfiniteSet symmetricDifference( TransfiniteSet pointSet ) {
            return null;
        }

        public TransfiniteSet union( TransfiniteSet pointSet ) {
            return null;
        }
    }

    public Primitive createPrimitive( Envelope envelope )
            throws MismatchedReferenceSystemException, MismatchedDimensionException {
        // TODO Auto-generated method stub
        return null;
    }
    public Ring createRing( List curves ) throws MismatchedReferenceSystemException,
            MismatchedDimensionException {
        // TODO Auto-generated method stub
        return null;
    }
    public Solid createSolid( SolidBoundary boundary ) throws MismatchedReferenceSystemException,
            MismatchedDimensionException {
        // TODO Auto-generated method stub
        return null;
    }
    public Surface createSurface( List surfaces ) throws MismatchedReferenceSystemException,
            MismatchedDimensionException {
        // TODO Auto-generated method stub
        return null;
    }
    public Surface createSurface( SurfaceBoundary boundary )
            throws MismatchedReferenceSystemException, MismatchedDimensionException {
        // TODO Auto-generated method stub
        return null;
    }
    public SurfaceBoundary createSurfaceBoundary( Ring exterior, List interiors )
            throws MismatchedReferenceSystemException, MismatchedDimensionException {
        // TODO Auto-generated method stub
        return null;
    }
}
>>>>>>> other<|MERGE_RESOLUTION|>--- conflicted
+++ resolved
@@ -1,1544 +1,763 @@
-<<<<<<< local
-/*
- *    GeoTools - The Open Source Java GIS Toolkit
- *    http://geotools.org
- * 
- *    (C) 2002-2008, Open Source Geospatial Foundation (OSGeo)
- *
- *    This library is free software; you can redistribute it and/or
- *    modify it under the terms of the GNU Lesser General Public
- *    License as published by the Free Software Foundation;
- *    version 2.1 of the License.
- *
- *    This library is distributed in the hope that it will be useful,
- *    but WITHOUT ANY WARRANTY; without even the implied warranty of
- *    MERCHANTABILITY or FITNESS FOR A PARTICULAR PURPOSE.  See the GNU
- *    Lesser General Public License for more details.
- */
-package org.geotools.geometry;
-
-import java.util.List;
-import java.util.Set;
-
-import org.geotools.referencing.crs.DefaultGeographicCRS;
-import org.opengis.geometry.DirectPosition;
-import org.opengis.geometry.Envelope;
-import org.opengis.geometry.Geometry;
-import org.opengis.geometry.MismatchedDimensionException;
-import org.opengis.geometry.MismatchedReferenceSystemException;
-import org.opengis.geometry.Precision;
-import org.opengis.geometry.TransfiniteSet;
-import org.opengis.geometry.UnmodifiableGeometryException;
-import org.opengis.geometry.aggregate.MultiPrimitive;
-import org.opengis.geometry.complex.Complex;
-import org.opengis.geometry.complex.Composite;
-import org.opengis.geometry.complex.CompositeCurve;
-import org.opengis.geometry.coordinate.Arc;
-import org.opengis.geometry.coordinate.ArcByBulge;
-import org.opengis.geometry.coordinate.ArcString;
-import org.opengis.geometry.coordinate.ArcStringByBulge;
-import org.opengis.geometry.coordinate.BSplineCurve;
-import org.opengis.geometry.coordinate.BSplineSurface;
-import org.opengis.geometry.coordinate.Geodesic;
-import org.opengis.geometry.coordinate.GeodesicString;
-import org.opengis.geometry.coordinate.GeometryFactory;
-import org.opengis.geometry.coordinate.KnotType;
-import org.opengis.geometry.coordinate.LineSegment;
-import org.opengis.geometry.coordinate.LineString;
-import org.opengis.geometry.coordinate.ParamForPoint;
-import org.opengis.geometry.coordinate.PointArray;
-import org.opengis.geometry.coordinate.Polygon;
-import org.opengis.geometry.coordinate.PolyhedralSurface;
-import org.opengis.geometry.coordinate.Position;
-import org.opengis.geometry.coordinate.Tin;
-import org.opengis.geometry.primitive.Bearing;
-import org.opengis.geometry.primitive.Curve;
-import org.opengis.geometry.primitive.CurveBoundary;
-import org.opengis.geometry.primitive.CurveInterpolation;
-import org.opengis.geometry.primitive.CurveSegment;
-import org.opengis.geometry.primitive.OrientableCurve;
-import org.opengis.geometry.primitive.OrientablePrimitive;
-import org.opengis.geometry.primitive.Point;
-import org.opengis.geometry.primitive.Primitive;
-import org.opengis.geometry.primitive.PrimitiveBoundary;
-import org.opengis.geometry.primitive.PrimitiveFactory;
-import org.opengis.geometry.primitive.Ring;
-import org.opengis.geometry.primitive.Solid;
-import org.opengis.geometry.primitive.SolidBoundary;
-import org.opengis.geometry.primitive.Surface;
-import org.opengis.geometry.primitive.SurfaceBoundary;
-import org.opengis.referencing.crs.CoordinateReferenceSystem;
-import org.opengis.referencing.operation.MathTransform;
-import org.opengis.referencing.operation.TransformException;
-
-/**
- * Quick implementation for testing purposes.
- * 
- * @author Jody
- *
- * @source $URL: http://svn.osgeo.org/geotools/tags/2.6.5/modules/library/main/src/test/java/org/geotools/geometry/MockGeometryFactory.java $
- */
-public class MockGeometryFactory implements GeometryFactory, PrimitiveFactory {
-    CoordinateReferenceSystem crs;
-    public Precision precision;
-    public MockGeometryFactory() {
-        this(DefaultGeographicCRS.WGS84);
-    }
-    public MockGeometryFactory( CoordinateReferenceSystem crs ) {
-        this.crs = crs;
-    }
-    public Arc createArc( Position startPoint, Position midPoint, Position endPoint )
-            throws MismatchedReferenceSystemException, MismatchedDimensionException {
-        return null;
-    }
-
-    public Arc createArc( Position startPoint, Position endPoint, double bulge, double[] normal )
-            throws MismatchedReferenceSystemException, MismatchedDimensionException {
-        return null;
-    }
-
-    public ArcByBulge createArcByBulge( Position startPoint, Position endPoint, double bulge,
-            double[] normal ) throws MismatchedReferenceSystemException,
-            MismatchedDimensionException {
-        return null;
-    }
-
-    public ArcString createArcString( List points ) throws MismatchedReferenceSystemException,
-            MismatchedDimensionException {
-        return null;
-    }
-
-    public ArcStringByBulge createArcStringByBulge( List points, double[] bulges, List normals )
-            throws MismatchedReferenceSystemException, MismatchedDimensionException {
-        return null;
-    }
-
-    public BSplineCurve createBSplineCurve( int degree, PointArray points, List knots,
-            KnotType knotSpec ) throws MismatchedReferenceSystemException,
-            MismatchedDimensionException {
-        return null;
-    }
-
-    public BSplineSurface createBSplineSurface( List points, int[] degree, List[] knots,
-            KnotType knotSpec ) throws MismatchedReferenceSystemException,
-            MismatchedDimensionException {
-        return null;
-    }
-
-    public DirectPosition createDirectPosition() {
-        return new MockDirectPosition();
-    }
-
-    public DirectPosition createDirectPosition( double[] coordinates ) {
-        return new MockDirectPosition(coordinates);
-    }
-    class MockDirectPosition implements DirectPosition {
-        double[] coordinates;
-        MockDirectPosition() {
-            this(new double[crs.getCoordinateSystem().getDimension()]);
-        }
-
-        public MockDirectPosition( double[] coordinates ) {
-            this.coordinates = coordinates;
-        }
-
-        public MockDirectPosition( DirectPosition position ) {
-            assert position.getCoordinateReferenceSystem() == crs;
-            coordinates = position.getCoordinates();
-        }
-
-        public CoordinateReferenceSystem getCoordinateReferenceSystem() {
-            return crs;
-        }
-        public double[] getCoordinate() {
-            double copy[] = new double[crs.getCoordinateSystem().getDimension()];
-            System.arraycopy(coordinates, 0, copy, 0, getDimension());
-            return copy;
-        }
-        @Deprecated
-        public double[] getCoordinates() {
-            return getCoordinate();
-        }
-        public int getDimension() {
-            return crs.getCoordinateSystem().getDimension();
-        }
-
-        public double getOrdinate( int dimension ) throws IndexOutOfBoundsException {
-            return coordinates[dimension];
-        }
-
-        public void setOrdinate( int dimension, double value ) throws IndexOutOfBoundsException {
-            coordinates[dimension] = value;
-
-        }
-        public DirectPosition getDirectPosition() {
-            return this;
-        }
-        @Deprecated
-        public DirectPosition getPosition() {
-            return this;
-        }
-        public MockDirectPosition clone() {
-            return new MockDirectPosition(this);
-        }
-    }
-
-    public Envelope createEnvelope( final DirectPosition lowerCorner,
-            final DirectPosition upperCorner ) throws MismatchedReferenceSystemException,
-            MismatchedDimensionException {
-        return new Envelope(){
-            public double getCenter( int dimension ) {
-                return getMedian( dimension );
-            }
-            public double getMedian( int dimension ) {
-                double lower = lowerCorner.getOrdinate(dimension);
-                double upper = upperCorner.getOrdinate(dimension);
-                return (upper + lower) / 2.0;
-            }
-            public CoordinateReferenceSystem getCoordinateReferenceSystem() {
-                return crs;
-            }
-            public int getDimension() {
-                return crs.getCoordinateSystem().getDimension();
-            }
-            public double getLength( int dimension ) {
-                return getSpan( dimension );
-            }
-            public double getSpan( int dimension ) {
-                double lower = lowerCorner.getOrdinate(dimension);
-                double upper = upperCorner.getOrdinate(dimension);
-                return Math.abs(upper - lower);
-            }
-            public DirectPosition getLowerCorner() {
-                return lowerCorner;
-            }
-
-            public double getMaximum( int dimension ) {
-                return upperCorner.getOrdinate(dimension);
-            }
-
-            public double getMinimum( int dimension ) {
-                return lowerCorner.getOrdinate(dimension);
-            }
-
-            public DirectPosition getUpperCorner() {
-                return upperCorner;
-            }
-        };
-    }
-
-    public Geodesic createGeodesic( Position startPoint, Position endPoint )
-            throws MismatchedReferenceSystemException, MismatchedDimensionException {
-        // TODO Auto-generated method stub
-        return null;
-    }
-
-    public GeodesicString createGeodesicString( List points )
-            throws MismatchedReferenceSystemException, MismatchedDimensionException {
-        return null;
-    }
-
-    public LineSegment createLineSegment( Position startPoint, Position endPoint )
-            throws MismatchedReferenceSystemException, MismatchedDimensionException {
-        return null;
-    }
-
-    /** Takes a List<Position> ... */
-    public LineString createLineString( List points ) throws MismatchedReferenceSystemException,
-            MismatchedDimensionException {
-        return new LineString(){
-            PointArray points;
-            public List asLineSegments() {
-                return null;
-            }
-            public PointArray getControlPoints() {
-                return null;
-            }
-            public CurveBoundary getBoundary() {
-                return null;
-            }
-
-            public Curve getCurve() {
-                return null;
-            }
-
-            public CurveInterpolation getInterpolation() {
-                return null;
-            }
-
-            public int getNumDerivativesAtEnd() {
-                return 0;
-            }
-
-            public int getNumDerivativesAtStart() {
-                return 0;
-            }
-
-            public int getNumDerivativesInterior() {
-                return 0;
-            }
-
-            public PointArray getSamplePoints() {
-                return null;
-            }
-
-            public CurveSegment reverse() {
-                return null;
-            }
-
-            public LineString asLineString( double maxSpacing, double maxOffset ) {
-                return this;
-            }
-
-            public DirectPosition forConstructiveParam( double cp ) {
-                return null;
-            }
-
-            public DirectPosition forParam( double s ) {
-                return null;
-            }
-
-            public double getEndConstructiveParam() {
-                return 0;
-            }
-
-            public double getEndParam() {
-                return 0;
-            }
-
-            public DirectPosition getEndPoint() {
-                return points.getDirectPosition(points.size() - 1, null);
-            }
-
-            public ParamForPoint getParamForPoint( DirectPosition p ) {
-                return null;
-            }
-
-            public double getStartConstructiveParam() {
-                return 0;
-            }
-
-            public double getStartParam() {
-                return 0;
-            }
-
-            public DirectPosition getStartPoint() {
-                return points.getDirectPosition(0, null);
-            }
-
-            public double[] getTangent( double s ) {
-                return null;
-            }
-
-            public double length( Position point1, Position point2 ) {
-                return 0;
-            }
-
-            public double length( double cparam1, double cparam2 ) {
-                return 0;
-            }
-        };
-    }
-
-    public MultiPrimitive createMultiPrimitive() {
-        return null;
-    }
-
-    public Polygon createPolygon( SurfaceBoundary boundary )
-            throws MismatchedReferenceSystemException, MismatchedDimensionException {
-        return null;
-    }
-
-    public Polygon createPolygon( SurfaceBoundary boundary, Surface spanSurface )
-            throws MismatchedReferenceSystemException, MismatchedDimensionException {
-        return null;
-    }
-
-    public PolyhedralSurface createPolyhedralSurface( List tiles )
-            throws MismatchedReferenceSystemException, MismatchedDimensionException {
-        return null;
-    }
-
-    public Tin createTin( Set post, Set stopLines, Set breakLines, double maxLength )
-            throws MismatchedReferenceSystemException, MismatchedDimensionException {
-        return null;
-    }
-
-    public CoordinateReferenceSystem getCoordinateReferenceSystem() {
-        return null;
-    }
-    public Curve createCurve( final List segments ) throws MismatchedReferenceSystemException,
-            MismatchedDimensionException {
-        return new MockCurve(segments);
-    }
-    class MockCurve implements Curve {
-        List segments;
-        MockCurve( List segments ) {
-            this.segments = segments;
-        }
-        public List getSegments() {
-            return segments;
-        }
-        public MockCurve clone() {
-            return new MockCurve(getSegments());
-        }
-        public CompositeCurve getComposite() {
-            return null;
-        }
-
-        public int getOrientation() {
-            return 0;
-        }
-        public MockCurve getPrimitive() {
-            return this;
-        }
-
-        public Set getComplexes() {
-            return null;
-        }
-
-        public Set getContainedPrimitives() {
-            // TODO Auto-generated method stub
-            return null;
-        }
-
-        public Set getContainingPrimitives() {
-            return null;
-        }
-
-        public OrientableCurve[] getProxy() {
-            return null;
-        }
-
-        public CurveBoundary getBoundary() {
-            return null;
-        }
-
-        public Geometry getBuffer( double distance ) {
-            return null;
-        }
-
-        public DirectPosition getCentroid() {
-            return null;
-        }
-
-        public Complex getClosure() {
-            return null;
-        }
-
-        public Geometry getConvexHull() {
-            return null;
-        }
-
-        public int getCoordinateDimension() {
-            return crs.getCoordinateSystem().getDimension();
-        }
-
-        public CoordinateReferenceSystem getCoordinateReferenceSystem() {
-            return crs;
-        }
-
-        public int getDimension( DirectPosition point ) {
-            return 0;
-        }
-
-        public double distance(Geometry geometry) {
-            return 0;
-        }
-
-        public double getDistance(Geometry geometry) {
-            return distance(geometry);
-        }
-
-        public Envelope getEnvelope() {
-            return null;
-        }
-
-        public Set getMaximalComplex() {
-            return null;
-        }
-
-        public Geometry getMbRegion() {
-            return null;
-        }
-
-        public Precision getPrecision() {
-            return precision;
-        }
-
-        public DirectPosition getRepresentativePoint() {
-            return null;
-        }
-
-        public boolean isCycle() {
-            return false;
-        }
-
-        public boolean isMutable() {
-            return false;
-        }
-
-        public boolean isSimple() {
-            return false;
-        }
-
-        public Geometry toImmutable() {
-            return this;
-        }
-
-        public Geometry transform( CoordinateReferenceSystem newCRS ) throws TransformException {
-            return null;
-        }
-
-        public Geometry transform( CoordinateReferenceSystem newCRS, MathTransform transform )
-                throws TransformException {
-            return null;
-        }
-
-        public boolean contains( TransfiniteSet pointSet ) {
-            return false;
-        }
-
-        public boolean contains( DirectPosition point ) {
-            return false;
-        }
-
-        public TransfiniteSet difference( TransfiniteSet pointSet ) {
-            return null;
-        }
-
-        public boolean equals( TransfiniteSet pointSet ) {
-            return false;
-        }
-
-        public TransfiniteSet intersection( TransfiniteSet pointSet ) {
-            return null;
-        }
-
-        public boolean intersects( TransfiniteSet pointSet ) {
-            return false;
-        }
-
-        public TransfiniteSet symmetricDifference( TransfiniteSet pointSet ) {
-            return null;
-        }
-
-        public TransfiniteSet union( TransfiniteSet pointSet ) {
-            return null;
-        }
-
-        public LineString asLineString( double maxSpacing, double maxOffset ) {
-            return null;
-        }
-
-        public DirectPosition forConstructiveParam( double cp ) {
-            return null;
-        }
-
-        public DirectPosition forParam( double s ) {
-            return null;
-        }
-
-        public double getEndConstructiveParam() {
-            return 0;
-        }
-
-        public double getEndParam() {
-            return 0;
-        }
-
-        public DirectPosition getEndPoint() {
-            return null;
-        }
-
-        public ParamForPoint getParamForPoint( DirectPosition p ) {
-            return null;
-        }
-
-        public double getStartConstructiveParam() {
-            return 0;
-        }
-
-        public double getStartParam() {
-            return 0;
-        }
-
-        public DirectPosition getStartPoint() {
-            return null;
-        }
-
-        public double[] getTangent( double s ) {
-            return null;
-        }
-
-        public double length( Position point1, Position point2 ) {
-            return 0;
-        }
-
-        public double length( double cparam1, double cparam2 ) {
-            return 0;
-        }
-    }
-
-    public Point createPoint( double[] coordinates ) throws MismatchedDimensionException {
-        return createPoint(createPoint(coordinates));
-    }
-    public Point createPoint( Position position ) throws MismatchedReferenceSystemException,
-            MismatchedDimensionException {
-        return new MockPoint(position.getPosition());
-    }
-    class MockPoint implements Point {
-        private DirectPosition position;
-        MockPoint( DirectPosition position ) {
-            this.position = position;
-        }
-        public MockPoint clone() {
-            return new MockPoint(new MockDirectPosition(position));
-        }
-        public Bearing getBearing( Position toPoint ) {
-            return null;
-        }
-        public DirectPosition getDirectPosition() {
-            return position;
-        }
-        @Deprecated
-        public DirectPosition getPosition() {
-            return position;
-        }
-        public void setDirectPosition( DirectPosition position ) throws UnmodifiableGeometryException {
-            this.position = position;
-        }
-        @Deprecated
-        public void setPosition( DirectPosition position ) throws UnmodifiableGeometryException {
-            this.position = position;
-        }
-        public Set getComplexes() {
-            return null;
-        }
-
-        public Composite getComposite() {
-            return null;
-        }
-
-        public Set getContainedPrimitives() {
-            return null;
-        }
-
-        public Set getContainingPrimitives() {
-            return null;
-        }
-
-        public OrientablePrimitive[] getProxy() {
-            return null;
-        }
-
-        public PrimitiveBoundary getBoundary() {
-            return null;
-        }
-
-        public Geometry getBuffer( double distance ) {
-            return null;
-        }
-
-        public DirectPosition getCentroid() {
-            return position;
-        }
-
-        public Complex getClosure() {
-            return null;
-        }
-
-        public Geometry getConvexHull() {
-            return null;
-        }
-
-        public int getCoordinateDimension() {
-            return getCoordinateReferenceSystem().getCoordinateSystem().getDimension();
-        }
-
-        public CoordinateReferenceSystem getCoordinateReferenceSystem() {
-            return crs;
-        }
-
-        public int getDimension( DirectPosition point ) {
-            return 0;
-        }
-
-        public double distance(Geometry geometry) {
-            return 0;
-        }
-
-        public double getDistance(Geometry geometry) {
-            return distance(geometry);
-        }
-
-        public Envelope getEnvelope() {
-            return null;
-        }
-
-        public Set getMaximalComplex() {
-            return null;
-        }
-
-        public Geometry getMbRegion() {
-            return null;
-        }
-
-        public Precision getPrecision() {
-            return precision;
-        }
-        public DirectPosition getRepresentativePoint() {
-            return position;
-        }
-        public boolean isCycle() {
-            return false;
-        }
-
-        public boolean isMutable() {
-            return true;
-        }
-        public boolean isSimple() {
-            return true;
-        }
-        public Geometry toImmutable() {
-            return null;
-        }
-
-        public Geometry transform( CoordinateReferenceSystem newCRS ) throws TransformException {
-            return null;
-        }
-
-        public Geometry transform( CoordinateReferenceSystem newCRS, MathTransform transform )
-                throws TransformException {
-            return null;
-        }
-
-        public boolean contains( TransfiniteSet pointSet ) {
-            return pointSet.contains(position);
-        }
-
-        public boolean contains( DirectPosition point ) {
-            return point.equals(position);
-        }
-
-        public TransfiniteSet difference( TransfiniteSet pointSet ) {
-            return null;
-        }
-
-        public boolean equals( TransfiniteSet pointSet ) {
-            return false;
-        }
-
-        public TransfiniteSet intersection( TransfiniteSet pointSet ) {
-            return null;
-        }
-
-        public boolean intersects( TransfiniteSet pointSet ) {
-            return false;
-        }
-
-        public TransfiniteSet symmetricDifference( TransfiniteSet pointSet ) {
-            return null;
-        }
-
-        public TransfiniteSet union( TransfiniteSet pointSet ) {
-            return null;
-        }
-    }
-
-    public Primitive createPrimitive( Envelope envelope )
-            throws MismatchedReferenceSystemException, MismatchedDimensionException {
-        // TODO Auto-generated method stub
-        return null;
-    }
-    public Ring createRing( List curves ) throws MismatchedReferenceSystemException,
-            MismatchedDimensionException {
-        // TODO Auto-generated method stub
-        return null;
-    }
-    public Solid createSolid( SolidBoundary boundary ) throws MismatchedReferenceSystemException,
-            MismatchedDimensionException {
-        // TODO Auto-generated method stub
-        return null;
-    }
-    public Surface createSurface( List surfaces ) throws MismatchedReferenceSystemException,
-            MismatchedDimensionException {
-        // TODO Auto-generated method stub
-        return null;
-    }
-    public Surface createSurface( SurfaceBoundary boundary )
-            throws MismatchedReferenceSystemException, MismatchedDimensionException {
-        // TODO Auto-generated method stub
-        return null;
-    }
-    public SurfaceBoundary createSurfaceBoundary( Ring exterior, List interiors )
-            throws MismatchedReferenceSystemException, MismatchedDimensionException {
-        // TODO Auto-generated method stub
-        return null;
-    }
-}
-=======
-/*
- *    GeoTools - The Open Source Java GIS Toolkit
- *    http://geotools.org
- * 
- *    (C) 2002-2008, Open Source Geospatial Foundation (OSGeo)
- *
- *    This library is free software; you can redistribute it and/or
- *    modify it under the terms of the GNU Lesser General Public
- *    License as published by the Free Software Foundation;
- *    version 2.1 of the License.
- *
- *    This library is distributed in the hope that it will be useful,
- *    but WITHOUT ANY WARRANTY; without even the implied warranty of
- *    MERCHANTABILITY or FITNESS FOR A PARTICULAR PURPOSE.  See the GNU
- *    Lesser General Public License for more details.
- */
-package org.geotools.geometry;
-
-import java.util.List;
-import java.util.Set;
-
-import org.geotools.referencing.crs.DefaultGeographicCRS;
-import org.opengis.geometry.DirectPosition;
-import org.opengis.geometry.Envelope;
-import org.opengis.geometry.Geometry;
-import org.opengis.geometry.MismatchedDimensionException;
-import org.opengis.geometry.MismatchedReferenceSystemException;
-import org.opengis.geometry.Precision;
-import org.opengis.geometry.TransfiniteSet;
-import org.opengis.geometry.UnmodifiableGeometryException;
-import org.opengis.geometry.aggregate.MultiPrimitive;
-import org.opengis.geometry.complex.Complex;
-import org.opengis.geometry.complex.Composite;
-import org.opengis.geometry.complex.CompositeCurve;
-import org.opengis.geometry.coordinate.Arc;
-import org.opengis.geometry.coordinate.ArcByBulge;
-import org.opengis.geometry.coordinate.ArcString;
-import org.opengis.geometry.coordinate.ArcStringByBulge;
-import org.opengis.geometry.coordinate.BSplineCurve;
-import org.opengis.geometry.coordinate.BSplineSurface;
-import org.opengis.geometry.coordinate.Geodesic;
-import org.opengis.geometry.coordinate.GeodesicString;
-import org.opengis.geometry.coordinate.GeometryFactory;
-import org.opengis.geometry.coordinate.KnotType;
-import org.opengis.geometry.coordinate.LineSegment;
-import org.opengis.geometry.coordinate.LineString;
-import org.opengis.geometry.coordinate.ParamForPoint;
-import org.opengis.geometry.coordinate.PointArray;
-import org.opengis.geometry.coordinate.Polygon;
-import org.opengis.geometry.coordinate.PolyhedralSurface;
-import org.opengis.geometry.coordinate.Position;
-import org.opengis.geometry.coordinate.Tin;
-import org.opengis.geometry.primitive.Bearing;
-import org.opengis.geometry.primitive.Curve;
-import org.opengis.geometry.primitive.CurveBoundary;
-import org.opengis.geometry.primitive.CurveInterpolation;
-import org.opengis.geometry.primitive.CurveSegment;
-import org.opengis.geometry.primitive.OrientableCurve;
-import org.opengis.geometry.primitive.OrientablePrimitive;
-import org.opengis.geometry.primitive.Point;
-import org.opengis.geometry.primitive.Primitive;
-import org.opengis.geometry.primitive.PrimitiveBoundary;
-import org.opengis.geometry.primitive.PrimitiveFactory;
-import org.opengis.geometry.primitive.Ring;
-import org.opengis.geometry.primitive.Solid;
-import org.opengis.geometry.primitive.SolidBoundary;
-import org.opengis.geometry.primitive.Surface;
-import org.opengis.geometry.primitive.SurfaceBoundary;
-import org.opengis.referencing.crs.CoordinateReferenceSystem;
-import org.opengis.referencing.operation.MathTransform;
-import org.opengis.referencing.operation.TransformException;
-
-/**
- * Quick implementation for testing purposes.
- * 
- * @author Jody
- *
- *
- * @source $URL: http://svn.osgeo.org/geotools/tags/8.0-M1/modules/library/main/src/test/java/org/geotools/geometry/MockGeometryFactory.java $
- */
-public class MockGeometryFactory implements GeometryFactory, PrimitiveFactory {
-    CoordinateReferenceSystem crs;
-    public Precision precision;
-    public MockGeometryFactory() {
-        this(DefaultGeographicCRS.WGS84);
-    }
-    public MockGeometryFactory( CoordinateReferenceSystem crs ) {
-        this.crs = crs;
-    }
-    public Arc createArc( Position startPoint, Position midPoint, Position endPoint )
-            throws MismatchedReferenceSystemException, MismatchedDimensionException {
-        return null;
-    }
-
-    public Arc createArc( Position startPoint, Position endPoint, double bulge, double[] normal )
-            throws MismatchedReferenceSystemException, MismatchedDimensionException {
-        return null;
-    }
-
-    public ArcByBulge createArcByBulge( Position startPoint, Position endPoint, double bulge,
-            double[] normal ) throws MismatchedReferenceSystemException,
-            MismatchedDimensionException {
-        return null;
-    }
-
-    public ArcString createArcString( List points ) throws MismatchedReferenceSystemException,
-            MismatchedDimensionException {
-        return null;
-    }
-
-    public ArcStringByBulge createArcStringByBulge( List points, double[] bulges, List normals )
-            throws MismatchedReferenceSystemException, MismatchedDimensionException {
-        return null;
-    }
-
-    public BSplineCurve createBSplineCurve( int degree, PointArray points, List knots,
-            KnotType knotSpec ) throws MismatchedReferenceSystemException,
-            MismatchedDimensionException {
-        return null;
-    }
-
-    public BSplineSurface createBSplineSurface( List points, int[] degree, List[] knots,
-            KnotType knotSpec ) throws MismatchedReferenceSystemException,
-            MismatchedDimensionException {
-        return null;
-    }
-
-    public DirectPosition createDirectPosition() {
-        return new MockDirectPosition();
-    }
-
-    public DirectPosition createDirectPosition( double[] coordinates ) {
-        return new MockDirectPosition(coordinates);
-    }
-    class MockDirectPosition implements DirectPosition {
-        double[] coordinates;
-        MockDirectPosition() {
-            this(new double[crs.getCoordinateSystem().getDimension()]);
-        }
-
-        public MockDirectPosition( double[] coordinates ) {
-            this.coordinates = coordinates;
-        }
-
-        public MockDirectPosition( DirectPosition position ) {
-            assert position.getCoordinateReferenceSystem() == crs;
-            coordinates = position.getCoordinate();
-        }
-
-        public CoordinateReferenceSystem getCoordinateReferenceSystem() {
-            return crs;
-        }
-        public double[] getCoordinate() {
-            double copy[] = new double[crs.getCoordinateSystem().getDimension()];
-            System.arraycopy(coordinates, 0, copy, 0, getDimension());
-            return copy;
-        }
-
-        public int getDimension() {
-            return crs.getCoordinateSystem().getDimension();
-        }
-
-        public double getOrdinate( int dimension ) throws IndexOutOfBoundsException {
-            return coordinates[dimension];
-        }
-
-        public void setOrdinate( int dimension, double value ) throws IndexOutOfBoundsException {
-            coordinates[dimension] = value;
-
-        }
-        public DirectPosition getDirectPosition() {
-            return this;
-        }
-        public MockDirectPosition clone() {
-            return new MockDirectPosition(this);
-        }
-    }
-
-    public Envelope createEnvelope( final DirectPosition lowerCorner,
-            final DirectPosition upperCorner ) throws MismatchedReferenceSystemException,
-            MismatchedDimensionException {
-        return new Envelope(){
-            public double getMedian( int dimension ) {
-                double lower = lowerCorner.getOrdinate(dimension);
-                double upper = upperCorner.getOrdinate(dimension);
-                return (upper + lower) / 2.0;
-            }
-            public CoordinateReferenceSystem getCoordinateReferenceSystem() {
-                return crs;
-            }
-            public int getDimension() {
-                return crs.getCoordinateSystem().getDimension();
-            }
-            public double getLength( int dimension ) {
-                return getSpan( dimension );
-            }
-            public double getSpan( int dimension ) {
-                double lower = lowerCorner.getOrdinate(dimension);
-                double upper = upperCorner.getOrdinate(dimension);
-                return Math.abs(upper - lower);
-            }
-            public DirectPosition getLowerCorner() {
-                return lowerCorner;
-            }
-
-            public double getMaximum( int dimension ) {
-                return upperCorner.getOrdinate(dimension);
-            }
-
-            public double getMinimum( int dimension ) {
-                return lowerCorner.getOrdinate(dimension);
-            }
-
-            public DirectPosition getUpperCorner() {
-                return upperCorner;
-            }
-        };
-    }
-
-    public Geodesic createGeodesic( Position startPoint, Position endPoint )
-            throws MismatchedReferenceSystemException, MismatchedDimensionException {
-        // TODO Auto-generated method stub
-        return null;
-    }
-
-    public GeodesicString createGeodesicString( List points )
-            throws MismatchedReferenceSystemException, MismatchedDimensionException {
-        return null;
-    }
-
-    public LineSegment createLineSegment( Position startPoint, Position endPoint )
-            throws MismatchedReferenceSystemException, MismatchedDimensionException {
-        return null;
-    }
-
-    /** Takes a List<Position> ... */
-    public LineString createLineString( List points ) throws MismatchedReferenceSystemException,
-            MismatchedDimensionException {
-        return new LineString(){
-            PointArray points;
-            public List asLineSegments() {
-                return null;
-            }
-            public PointArray getControlPoints() {
-                return null;
-            }
-            public CurveBoundary getBoundary() {
-                return null;
-            }
-
-            public Curve getCurve() {
-                return null;
-            }
-
-            public CurveInterpolation getInterpolation() {
-                return null;
-            }
-
-            public int getNumDerivativesAtEnd() {
-                return 0;
-            }
-
-            public int getNumDerivativesAtStart() {
-                return 0;
-            }
-
-            public int getNumDerivativesInterior() {
-                return 0;
-            }
-
-            public PointArray getSamplePoints() {
-                return null;
-            }
-
-            public CurveSegment reverse() {
-                return null;
-            }
-
-            public LineString asLineString( double maxSpacing, double maxOffset ) {
-                return this;
-            }
-
-            public DirectPosition forConstructiveParam( double cp ) {
-                return null;
-            }
-
-            public DirectPosition forParam( double s ) {
-                return null;
-            }
-
-            public double getEndConstructiveParam() {
-                return 0;
-            }
-
-            public double getEndParam() {
-                return 0;
-            }
-
-            public DirectPosition getEndPoint() {
-                return points.getDirectPosition(points.size() - 1, null);
-            }
-
-            public ParamForPoint getParamForPoint( DirectPosition p ) {
-                return null;
-            }
-
-            public double getStartConstructiveParam() {
-                return 0;
-            }
-
-            public double getStartParam() {
-                return 0;
-            }
-
-            public DirectPosition getStartPoint() {
-                return points.getDirectPosition(0, null);
-            }
-
-            public double[] getTangent( double s ) {
-                return null;
-            }
-
-            public double length( Position point1, Position point2 ) {
-                return 0;
-            }
-
-            public double length( double cparam1, double cparam2 ) {
-                return 0;
-            }
-        };
-    }
-
-    public MultiPrimitive createMultiPrimitive() {
-        return null;
-    }
-
-    public Polygon createPolygon( SurfaceBoundary boundary )
-            throws MismatchedReferenceSystemException, MismatchedDimensionException {
-        return null;
-    }
-
-    public Polygon createPolygon( SurfaceBoundary boundary, Surface spanSurface )
-            throws MismatchedReferenceSystemException, MismatchedDimensionException {
-        return null;
-    }
-
-    public PolyhedralSurface createPolyhedralSurface( List tiles )
-            throws MismatchedReferenceSystemException, MismatchedDimensionException {
-        return null;
-    }
-
-    public Tin createTin( Set post, Set stopLines, Set breakLines, double maxLength )
-            throws MismatchedReferenceSystemException, MismatchedDimensionException {
-        return null;
-    }
-
-    public CoordinateReferenceSystem getCoordinateReferenceSystem() {
-        return null;
-    }
-    public Curve createCurve( final List segments ) throws MismatchedReferenceSystemException,
-            MismatchedDimensionException {
-        return new MockCurve(segments);
-    }
-    class MockCurve implements Curve {
-        List segments;
-        MockCurve( List segments ) {
-            this.segments = segments;
-        }
-        public List getSegments() {
-            return segments;
-        }
-        public MockCurve clone() {
-            return new MockCurve(getSegments());
-        }
-        public CompositeCurve getComposite() {
-            return null;
-        }
-
-        public int getOrientation() {
-            return 0;
-        }
-        public MockCurve getPrimitive() {
-            return this;
-        }
-
-        public Set getComplexes() {
-            return null;
-        }
-
-        public Set getContainedPrimitives() {
-            // TODO Auto-generated method stub
-            return null;
-        }
-
-        public Set getContainingPrimitives() {
-            return null;
-        }
-
-        public OrientableCurve[] getProxy() {
-            return null;
-        }
-
-        public CurveBoundary getBoundary() {
-            return null;
-        }
-
-        public Geometry getBuffer( double distance ) {
-            return null;
-        }
-
-        public DirectPosition getCentroid() {
-            return null;
-        }
-
-        public Complex getClosure() {
-            return null;
-        }
-
-        public Geometry getConvexHull() {
-            return null;
-        }
-
-        public int getCoordinateDimension() {
-            return crs.getCoordinateSystem().getDimension();
-        }
-
-        public CoordinateReferenceSystem getCoordinateReferenceSystem() {
-            return crs;
-        }
-
-        public int getDimension( DirectPosition point ) {
-            return 0;
-        }
-
-        public double distance(Geometry geometry) {
-            return 0;
-        }
-
-        public double getDistance(Geometry geometry) {
-            return distance(geometry);
-        }
-
-        public Envelope getEnvelope() {
-            return null;
-        }
-
-        public Set getMaximalComplex() {
-            return null;
-        }
-
-        public Geometry getMbRegion() {
-            return null;
-        }
-
-        public Precision getPrecision() {
-            return precision;
-        }
-
-        public DirectPosition getRepresentativePoint() {
-            return null;
-        }
-
-        public boolean isCycle() {
-            return false;
-        }
-
-        public boolean isMutable() {
-            return false;
-        }
-
-        public boolean isSimple() {
-            return false;
-        }
-
-        public Geometry toImmutable() {
-            return this;
-        }
-
-        public Geometry transform( CoordinateReferenceSystem newCRS ) throws TransformException {
-            return null;
-        }
-
-        public Geometry transform( CoordinateReferenceSystem newCRS, MathTransform transform )
-                throws TransformException {
-            return null;
-        }
-
-        public boolean contains( TransfiniteSet pointSet ) {
-            return false;
-        }
-
-        public boolean contains( DirectPosition point ) {
-            return false;
-        }
-
-        public TransfiniteSet difference( TransfiniteSet pointSet ) {
-            return null;
-        }
-
-        public boolean equals( TransfiniteSet pointSet ) {
-            return false;
-        }
-
-        public TransfiniteSet intersection( TransfiniteSet pointSet ) {
-            return null;
-        }
-
-        public boolean intersects( TransfiniteSet pointSet ) {
-            return false;
-        }
-
-        public TransfiniteSet symmetricDifference( TransfiniteSet pointSet ) {
-            return null;
-        }
-
-        public TransfiniteSet union( TransfiniteSet pointSet ) {
-            return null;
-        }
-
-        public LineString asLineString( double maxSpacing, double maxOffset ) {
-            return null;
-        }
-
-        public DirectPosition forConstructiveParam( double cp ) {
-            return null;
-        }
-
-        public DirectPosition forParam( double s ) {
-            return null;
-        }
-
-        public double getEndConstructiveParam() {
-            return 0;
-        }
-
-        public double getEndParam() {
-            return 0;
-        }
-
-        public DirectPosition getEndPoint() {
-            return null;
-        }
-
-        public ParamForPoint getParamForPoint( DirectPosition p ) {
-            return null;
-        }
-
-        public double getStartConstructiveParam() {
-            return 0;
-        }
-
-        public double getStartParam() {
-            return 0;
-        }
-
-        public DirectPosition getStartPoint() {
-            return null;
-        }
-
-        public double[] getTangent( double s ) {
-            return null;
-        }
-
-        public double length( Position point1, Position point2 ) {
-            return 0;
-        }
-
-        public double length( double cparam1, double cparam2 ) {
-            return 0;
-        }
-    }
-
-    public Point createPoint( double[] coordinates ) throws MismatchedDimensionException {
-        return createPoint(createPoint(coordinates));
-    }
-    public Point createPoint( Position position ) throws MismatchedReferenceSystemException,
-            MismatchedDimensionException {
-        return new MockPoint(position.getDirectPosition());
-    }
-    class MockPoint implements Point {
-        private DirectPosition position;
-        MockPoint( DirectPosition position ) {
-            this.position = position;
-        }
-        public MockPoint clone() {
-            return new MockPoint(new MockDirectPosition(position));
-        }
-        public Bearing getBearing( Position toPoint ) {
-            return null;
-        }
-        public DirectPosition getDirectPosition() {
-            return position;
-        }
-
-        public void setDirectPosition( DirectPosition position ) throws UnmodifiableGeometryException {
-            this.position = position;
-        }
-
-        public Set getComplexes() {
-            return null;
-        }
-
-        public Composite getComposite() {
-            return null;
-        }
-
-        public Set getContainedPrimitives() {
-            return null;
-        }
-
-        public Set getContainingPrimitives() {
-            return null;
-        }
-
-        public OrientablePrimitive[] getProxy() {
-            return null;
-        }
-
-        public PrimitiveBoundary getBoundary() {
-            return null;
-        }
-
-        public Geometry getBuffer( double distance ) {
-            return null;
-        }
-
-        public DirectPosition getCentroid() {
-            return position;
-        }
-
-        public Complex getClosure() {
-            return null;
-        }
-
-        public Geometry getConvexHull() {
-            return null;
-        }
-
-        public int getCoordinateDimension() {
-            return getCoordinateReferenceSystem().getCoordinateSystem().getDimension();
-        }
-
-        public CoordinateReferenceSystem getCoordinateReferenceSystem() {
-            return crs;
-        }
-
-        public int getDimension( DirectPosition point ) {
-            return 0;
-        }
-
-        public double distance(Geometry geometry) {
-            return 0;
-        }
-
-        public double getDistance(Geometry geometry) {
-            return distance(geometry);
-        }
-
-        public Envelope getEnvelope() {
-            return null;
-        }
-
-        public Set getMaximalComplex() {
-            return null;
-        }
-
-        public Geometry getMbRegion() {
-            return null;
-        }
-
-        public Precision getPrecision() {
-            return precision;
-        }
-        public DirectPosition getRepresentativePoint() {
-            return position;
-        }
-        public boolean isCycle() {
-            return false;
-        }
-
-        public boolean isMutable() {
-            return true;
-        }
-        public boolean isSimple() {
-            return true;
-        }
-        public Geometry toImmutable() {
-            return null;
-        }
-
-        public Geometry transform( CoordinateReferenceSystem newCRS ) throws TransformException {
-            return null;
-        }
-
-        public Geometry transform( CoordinateReferenceSystem newCRS, MathTransform transform )
-                throws TransformException {
-            return null;
-        }
-
-        public boolean contains( TransfiniteSet pointSet ) {
-            return pointSet.contains(position);
-        }
-
-        public boolean contains( DirectPosition point ) {
-            return point.equals(position);
-        }
-
-        public TransfiniteSet difference( TransfiniteSet pointSet ) {
-            return null;
-        }
-
-        public boolean equals( TransfiniteSet pointSet ) {
-            return false;
-        }
-
-        public TransfiniteSet intersection( TransfiniteSet pointSet ) {
-            return null;
-        }
-
-        public boolean intersects( TransfiniteSet pointSet ) {
-            return false;
-        }
-
-        public TransfiniteSet symmetricDifference( TransfiniteSet pointSet ) {
-            return null;
-        }
-
-        public TransfiniteSet union( TransfiniteSet pointSet ) {
-            return null;
-        }
-    }
-
-    public Primitive createPrimitive( Envelope envelope )
-            throws MismatchedReferenceSystemException, MismatchedDimensionException {
-        // TODO Auto-generated method stub
-        return null;
-    }
-    public Ring createRing( List curves ) throws MismatchedReferenceSystemException,
-            MismatchedDimensionException {
-        // TODO Auto-generated method stub
-        return null;
-    }
-    public Solid createSolid( SolidBoundary boundary ) throws MismatchedReferenceSystemException,
-            MismatchedDimensionException {
-        // TODO Auto-generated method stub
-        return null;
-    }
-    public Surface createSurface( List surfaces ) throws MismatchedReferenceSystemException,
-            MismatchedDimensionException {
-        // TODO Auto-generated method stub
-        return null;
-    }
-    public Surface createSurface( SurfaceBoundary boundary )
-            throws MismatchedReferenceSystemException, MismatchedDimensionException {
-        // TODO Auto-generated method stub
-        return null;
-    }
-    public SurfaceBoundary createSurfaceBoundary( Ring exterior, List interiors )
-            throws MismatchedReferenceSystemException, MismatchedDimensionException {
-        // TODO Auto-generated method stub
-        return null;
-    }
-}
->>>>>>> other+/*
+ *    GeoTools - The Open Source Java GIS Toolkit
+ *    http://geotools.org
+ * 
+ *    (C) 2002-2008, Open Source Geospatial Foundation (OSGeo)
+ *
+ *    This library is free software; you can redistribute it and/or
+ *    modify it under the terms of the GNU Lesser General Public
+ *    License as published by the Free Software Foundation;
+ *    version 2.1 of the License.
+ *
+ *    This library is distributed in the hope that it will be useful,
+ *    but WITHOUT ANY WARRANTY; without even the implied warranty of
+ *    MERCHANTABILITY or FITNESS FOR A PARTICULAR PURPOSE.  See the GNU
+ *    Lesser General Public License for more details.
+ */
+package org.geotools.geometry;
+
+import java.util.List;
+import java.util.Set;
+
+import org.geotools.referencing.crs.DefaultGeographicCRS;
+import org.opengis.geometry.DirectPosition;
+import org.opengis.geometry.Envelope;
+import org.opengis.geometry.Geometry;
+import org.opengis.geometry.MismatchedDimensionException;
+import org.opengis.geometry.MismatchedReferenceSystemException;
+import org.opengis.geometry.Precision;
+import org.opengis.geometry.TransfiniteSet;
+import org.opengis.geometry.UnmodifiableGeometryException;
+import org.opengis.geometry.aggregate.MultiPrimitive;
+import org.opengis.geometry.complex.Complex;
+import org.opengis.geometry.complex.Composite;
+import org.opengis.geometry.complex.CompositeCurve;
+import org.opengis.geometry.coordinate.Arc;
+import org.opengis.geometry.coordinate.ArcByBulge;
+import org.opengis.geometry.coordinate.ArcString;
+import org.opengis.geometry.coordinate.ArcStringByBulge;
+import org.opengis.geometry.coordinate.BSplineCurve;
+import org.opengis.geometry.coordinate.BSplineSurface;
+import org.opengis.geometry.coordinate.Geodesic;
+import org.opengis.geometry.coordinate.GeodesicString;
+import org.opengis.geometry.coordinate.GeometryFactory;
+import org.opengis.geometry.coordinate.KnotType;
+import org.opengis.geometry.coordinate.LineSegment;
+import org.opengis.geometry.coordinate.LineString;
+import org.opengis.geometry.coordinate.ParamForPoint;
+import org.opengis.geometry.coordinate.PointArray;
+import org.opengis.geometry.coordinate.Polygon;
+import org.opengis.geometry.coordinate.PolyhedralSurface;
+import org.opengis.geometry.coordinate.Position;
+import org.opengis.geometry.coordinate.Tin;
+import org.opengis.geometry.primitive.Bearing;
+import org.opengis.geometry.primitive.Curve;
+import org.opengis.geometry.primitive.CurveBoundary;
+import org.opengis.geometry.primitive.CurveInterpolation;
+import org.opengis.geometry.primitive.CurveSegment;
+import org.opengis.geometry.primitive.OrientableCurve;
+import org.opengis.geometry.primitive.OrientablePrimitive;
+import org.opengis.geometry.primitive.Point;
+import org.opengis.geometry.primitive.Primitive;
+import org.opengis.geometry.primitive.PrimitiveBoundary;
+import org.opengis.geometry.primitive.PrimitiveFactory;
+import org.opengis.geometry.primitive.Ring;
+import org.opengis.geometry.primitive.Solid;
+import org.opengis.geometry.primitive.SolidBoundary;
+import org.opengis.geometry.primitive.Surface;
+import org.opengis.geometry.primitive.SurfaceBoundary;
+import org.opengis.referencing.crs.CoordinateReferenceSystem;
+import org.opengis.referencing.operation.MathTransform;
+import org.opengis.referencing.operation.TransformException;
+
+/**
+ * Quick implementation for testing purposes.
+ * 
+ * @author Jody
+ *
+ *
+ * @source $URL: http://svn.osgeo.org/geotools/tags/8.0-M1/modules/library/main/src/test/java/org/geotools/geometry/MockGeometryFactory.java $
+ */
+public class MockGeometryFactory implements GeometryFactory, PrimitiveFactory {
+    CoordinateReferenceSystem crs;
+    public Precision precision;
+    public MockGeometryFactory() {
+        this(DefaultGeographicCRS.WGS84);
+    }
+    public MockGeometryFactory( CoordinateReferenceSystem crs ) {
+        this.crs = crs;
+    }
+    public Arc createArc( Position startPoint, Position midPoint, Position endPoint )
+            throws MismatchedReferenceSystemException, MismatchedDimensionException {
+        return null;
+    }
+
+    public Arc createArc( Position startPoint, Position endPoint, double bulge, double[] normal )
+            throws MismatchedReferenceSystemException, MismatchedDimensionException {
+        return null;
+    }
+
+    public ArcByBulge createArcByBulge( Position startPoint, Position endPoint, double bulge,
+            double[] normal ) throws MismatchedReferenceSystemException,
+            MismatchedDimensionException {
+        return null;
+    }
+
+    public ArcString createArcString( List points ) throws MismatchedReferenceSystemException,
+            MismatchedDimensionException {
+        return null;
+    }
+
+    public ArcStringByBulge createArcStringByBulge( List points, double[] bulges, List normals )
+            throws MismatchedReferenceSystemException, MismatchedDimensionException {
+        return null;
+    }
+
+    public BSplineCurve createBSplineCurve( int degree, PointArray points, List knots,
+            KnotType knotSpec ) throws MismatchedReferenceSystemException,
+            MismatchedDimensionException {
+        return null;
+    }
+
+    public BSplineSurface createBSplineSurface( List points, int[] degree, List[] knots,
+            KnotType knotSpec ) throws MismatchedReferenceSystemException,
+            MismatchedDimensionException {
+        return null;
+    }
+
+    public DirectPosition createDirectPosition() {
+        return new MockDirectPosition();
+    }
+
+    public DirectPosition createDirectPosition( double[] coordinates ) {
+        return new MockDirectPosition(coordinates);
+    }
+    class MockDirectPosition implements DirectPosition {
+        double[] coordinates;
+        MockDirectPosition() {
+            this(new double[crs.getCoordinateSystem().getDimension()]);
+        }
+
+        public MockDirectPosition( double[] coordinates ) {
+            this.coordinates = coordinates;
+        }
+
+        public MockDirectPosition( DirectPosition position ) {
+            assert position.getCoordinateReferenceSystem() == crs;
+            coordinates = position.getCoordinate();
+        }
+
+        public CoordinateReferenceSystem getCoordinateReferenceSystem() {
+            return crs;
+        }
+        public double[] getCoordinate() {
+            double copy[] = new double[crs.getCoordinateSystem().getDimension()];
+            System.arraycopy(coordinates, 0, copy, 0, getDimension());
+            return copy;
+        }
+
+        public int getDimension() {
+            return crs.getCoordinateSystem().getDimension();
+        }
+
+        public double getOrdinate( int dimension ) throws IndexOutOfBoundsException {
+            return coordinates[dimension];
+        }
+
+        public void setOrdinate( int dimension, double value ) throws IndexOutOfBoundsException {
+            coordinates[dimension] = value;
+
+        }
+        public DirectPosition getDirectPosition() {
+            return this;
+        }
+        public MockDirectPosition clone() {
+            return new MockDirectPosition(this);
+        }
+    }
+
+    public Envelope createEnvelope( final DirectPosition lowerCorner,
+            final DirectPosition upperCorner ) throws MismatchedReferenceSystemException,
+            MismatchedDimensionException {
+        return new Envelope(){
+            public double getMedian( int dimension ) {
+                double lower = lowerCorner.getOrdinate(dimension);
+                double upper = upperCorner.getOrdinate(dimension);
+                return (upper + lower) / 2.0;
+            }
+            public CoordinateReferenceSystem getCoordinateReferenceSystem() {
+                return crs;
+            }
+            public int getDimension() {
+                return crs.getCoordinateSystem().getDimension();
+            }
+            public double getLength( int dimension ) {
+                return getSpan( dimension );
+            }
+            public double getSpan( int dimension ) {
+                double lower = lowerCorner.getOrdinate(dimension);
+                double upper = upperCorner.getOrdinate(dimension);
+                return Math.abs(upper - lower);
+            }
+            public DirectPosition getLowerCorner() {
+                return lowerCorner;
+            }
+
+            public double getMaximum( int dimension ) {
+                return upperCorner.getOrdinate(dimension);
+            }
+
+            public double getMinimum( int dimension ) {
+                return lowerCorner.getOrdinate(dimension);
+            }
+
+            public DirectPosition getUpperCorner() {
+                return upperCorner;
+            }
+        };
+    }
+
+    public Geodesic createGeodesic( Position startPoint, Position endPoint )
+            throws MismatchedReferenceSystemException, MismatchedDimensionException {
+        // TODO Auto-generated method stub
+        return null;
+    }
+
+    public GeodesicString createGeodesicString( List points )
+            throws MismatchedReferenceSystemException, MismatchedDimensionException {
+        return null;
+    }
+
+    public LineSegment createLineSegment( Position startPoint, Position endPoint )
+            throws MismatchedReferenceSystemException, MismatchedDimensionException {
+        return null;
+    }
+
+    /** Takes a List<Position> ... */
+    public LineString createLineString( List points ) throws MismatchedReferenceSystemException,
+            MismatchedDimensionException {
+        return new LineString(){
+            PointArray points;
+            public List asLineSegments() {
+                return null;
+            }
+            public PointArray getControlPoints() {
+                return null;
+            }
+            public CurveBoundary getBoundary() {
+                return null;
+            }
+
+            public Curve getCurve() {
+                return null;
+            }
+
+            public CurveInterpolation getInterpolation() {
+                return null;
+            }
+
+            public int getNumDerivativesAtEnd() {
+                return 0;
+            }
+
+            public int getNumDerivativesAtStart() {
+                return 0;
+            }
+
+            public int getNumDerivativesInterior() {
+                return 0;
+            }
+
+            public PointArray getSamplePoints() {
+                return null;
+            }
+
+            public CurveSegment reverse() {
+                return null;
+            }
+
+            public LineString asLineString( double maxSpacing, double maxOffset ) {
+                return this;
+            }
+
+            public DirectPosition forConstructiveParam( double cp ) {
+                return null;
+            }
+
+            public DirectPosition forParam( double s ) {
+                return null;
+            }
+
+            public double getEndConstructiveParam() {
+                return 0;
+            }
+
+            public double getEndParam() {
+                return 0;
+            }
+
+            public DirectPosition getEndPoint() {
+                return points.getDirectPosition(points.size() - 1, null);
+            }
+
+            public ParamForPoint getParamForPoint( DirectPosition p ) {
+                return null;
+            }
+
+            public double getStartConstructiveParam() {
+                return 0;
+            }
+
+            public double getStartParam() {
+                return 0;
+            }
+
+            public DirectPosition getStartPoint() {
+                return points.getDirectPosition(0, null);
+            }
+
+            public double[] getTangent( double s ) {
+                return null;
+            }
+
+            public double length( Position point1, Position point2 ) {
+                return 0;
+            }
+
+            public double length( double cparam1, double cparam2 ) {
+                return 0;
+            }
+        };
+    }
+
+    public MultiPrimitive createMultiPrimitive() {
+        return null;
+    }
+
+    public Polygon createPolygon( SurfaceBoundary boundary )
+            throws MismatchedReferenceSystemException, MismatchedDimensionException {
+        return null;
+    }
+
+    public Polygon createPolygon( SurfaceBoundary boundary, Surface spanSurface )
+            throws MismatchedReferenceSystemException, MismatchedDimensionException {
+        return null;
+    }
+
+    public PolyhedralSurface createPolyhedralSurface( List tiles )
+            throws MismatchedReferenceSystemException, MismatchedDimensionException {
+        return null;
+    }
+
+    public Tin createTin( Set post, Set stopLines, Set breakLines, double maxLength )
+            throws MismatchedReferenceSystemException, MismatchedDimensionException {
+        return null;
+    }
+
+    public CoordinateReferenceSystem getCoordinateReferenceSystem() {
+        return null;
+    }
+    public Curve createCurve( final List segments ) throws MismatchedReferenceSystemException,
+            MismatchedDimensionException {
+        return new MockCurve(segments);
+    }
+    class MockCurve implements Curve {
+        List segments;
+        MockCurve( List segments ) {
+            this.segments = segments;
+        }
+        public List getSegments() {
+            return segments;
+        }
+        public MockCurve clone() {
+            return new MockCurve(getSegments());
+        }
+        public CompositeCurve getComposite() {
+            return null;
+        }
+
+        public int getOrientation() {
+            return 0;
+        }
+        public MockCurve getPrimitive() {
+            return this;
+        }
+
+        public Set getComplexes() {
+            return null;
+        }
+
+        public Set getContainedPrimitives() {
+            // TODO Auto-generated method stub
+            return null;
+        }
+
+        public Set getContainingPrimitives() {
+            return null;
+        }
+
+        public OrientableCurve[] getProxy() {
+            return null;
+        }
+
+        public CurveBoundary getBoundary() {
+            return null;
+        }
+
+        public Geometry getBuffer( double distance ) {
+            return null;
+        }
+
+        public DirectPosition getCentroid() {
+            return null;
+        }
+
+        public Complex getClosure() {
+            return null;
+        }
+
+        public Geometry getConvexHull() {
+            return null;
+        }
+
+        public int getCoordinateDimension() {
+            return crs.getCoordinateSystem().getDimension();
+        }
+
+        public CoordinateReferenceSystem getCoordinateReferenceSystem() {
+            return crs;
+        }
+
+        public int getDimension( DirectPosition point ) {
+            return 0;
+        }
+
+        public double distance(Geometry geometry) {
+            return 0;
+        }
+
+        public double getDistance(Geometry geometry) {
+            return distance(geometry);
+        }
+
+        public Envelope getEnvelope() {
+            return null;
+        }
+
+        public Set getMaximalComplex() {
+            return null;
+        }
+
+        public Geometry getMbRegion() {
+            return null;
+        }
+
+        public Precision getPrecision() {
+            return precision;
+        }
+
+        public DirectPosition getRepresentativePoint() {
+            return null;
+        }
+
+        public boolean isCycle() {
+            return false;
+        }
+
+        public boolean isMutable() {
+            return false;
+        }
+
+        public boolean isSimple() {
+            return false;
+        }
+
+        public Geometry toImmutable() {
+            return this;
+        }
+
+        public Geometry transform( CoordinateReferenceSystem newCRS ) throws TransformException {
+            return null;
+        }
+
+        public Geometry transform( CoordinateReferenceSystem newCRS, MathTransform transform )
+                throws TransformException {
+            return null;
+        }
+
+        public boolean contains( TransfiniteSet pointSet ) {
+            return false;
+        }
+
+        public boolean contains( DirectPosition point ) {
+            return false;
+        }
+
+        public TransfiniteSet difference( TransfiniteSet pointSet ) {
+            return null;
+        }
+
+        public boolean equals( TransfiniteSet pointSet ) {
+            return false;
+        }
+
+        public TransfiniteSet intersection( TransfiniteSet pointSet ) {
+            return null;
+        }
+
+        public boolean intersects( TransfiniteSet pointSet ) {
+            return false;
+        }
+
+        public TransfiniteSet symmetricDifference( TransfiniteSet pointSet ) {
+            return null;
+        }
+
+        public TransfiniteSet union( TransfiniteSet pointSet ) {
+            return null;
+        }
+
+        public LineString asLineString( double maxSpacing, double maxOffset ) {
+            return null;
+        }
+
+        public DirectPosition forConstructiveParam( double cp ) {
+            return null;
+        }
+
+        public DirectPosition forParam( double s ) {
+            return null;
+        }
+
+        public double getEndConstructiveParam() {
+            return 0;
+        }
+
+        public double getEndParam() {
+            return 0;
+        }
+
+        public DirectPosition getEndPoint() {
+            return null;
+        }
+
+        public ParamForPoint getParamForPoint( DirectPosition p ) {
+            return null;
+        }
+
+        public double getStartConstructiveParam() {
+            return 0;
+        }
+
+        public double getStartParam() {
+            return 0;
+        }
+
+        public DirectPosition getStartPoint() {
+            return null;
+        }
+
+        public double[] getTangent( double s ) {
+            return null;
+        }
+
+        public double length( Position point1, Position point2 ) {
+            return 0;
+        }
+
+        public double length( double cparam1, double cparam2 ) {
+            return 0;
+        }
+    }
+
+    public Point createPoint( double[] coordinates ) throws MismatchedDimensionException {
+        return createPoint(createPoint(coordinates));
+    }
+    public Point createPoint( Position position ) throws MismatchedReferenceSystemException,
+            MismatchedDimensionException {
+        return new MockPoint(position.getDirectPosition());
+    }
+    class MockPoint implements Point {
+        private DirectPosition position;
+        MockPoint( DirectPosition position ) {
+            this.position = position;
+        }
+        public MockPoint clone() {
+            return new MockPoint(new MockDirectPosition(position));
+        }
+        public Bearing getBearing( Position toPoint ) {
+            return null;
+        }
+        public DirectPosition getDirectPosition() {
+            return position;
+        }
+
+        public void setDirectPosition( DirectPosition position ) throws UnmodifiableGeometryException {
+            this.position = position;
+        }
+
+        public Set getComplexes() {
+            return null;
+        }
+
+        public Composite getComposite() {
+            return null;
+        }
+
+        public Set getContainedPrimitives() {
+            return null;
+        }
+
+        public Set getContainingPrimitives() {
+            return null;
+        }
+
+        public OrientablePrimitive[] getProxy() {
+            return null;
+        }
+
+        public PrimitiveBoundary getBoundary() {
+            return null;
+        }
+
+        public Geometry getBuffer( double distance ) {
+            return null;
+        }
+
+        public DirectPosition getCentroid() {
+            return position;
+        }
+
+        public Complex getClosure() {
+            return null;
+        }
+
+        public Geometry getConvexHull() {
+            return null;
+        }
+
+        public int getCoordinateDimension() {
+            return getCoordinateReferenceSystem().getCoordinateSystem().getDimension();
+        }
+
+        public CoordinateReferenceSystem getCoordinateReferenceSystem() {
+            return crs;
+        }
+
+        public int getDimension( DirectPosition point ) {
+            return 0;
+        }
+
+        public double distance(Geometry geometry) {
+            return 0;
+        }
+
+        public double getDistance(Geometry geometry) {
+            return distance(geometry);
+        }
+
+        public Envelope getEnvelope() {
+            return null;
+        }
+
+        public Set getMaximalComplex() {
+            return null;
+        }
+
+        public Geometry getMbRegion() {
+            return null;
+        }
+
+        public Precision getPrecision() {
+            return precision;
+        }
+        public DirectPosition getRepresentativePoint() {
+            return position;
+        }
+        public boolean isCycle() {
+            return false;
+        }
+
+        public boolean isMutable() {
+            return true;
+        }
+        public boolean isSimple() {
+            return true;
+        }
+        public Geometry toImmutable() {
+            return null;
+        }
+
+        public Geometry transform( CoordinateReferenceSystem newCRS ) throws TransformException {
+            return null;
+        }
+
+        public Geometry transform( CoordinateReferenceSystem newCRS, MathTransform transform )
+                throws TransformException {
+            return null;
+        }
+
+        public boolean contains( TransfiniteSet pointSet ) {
+            return pointSet.contains(position);
+        }
+
+        public boolean contains( DirectPosition point ) {
+            return point.equals(position);
+        }
+
+        public TransfiniteSet difference( TransfiniteSet pointSet ) {
+            return null;
+        }
+
+        public boolean equals( TransfiniteSet pointSet ) {
+            return false;
+        }
+
+        public TransfiniteSet intersection( TransfiniteSet pointSet ) {
+            return null;
+        }
+
+        public boolean intersects( TransfiniteSet pointSet ) {
+            return false;
+        }
+
+        public TransfiniteSet symmetricDifference( TransfiniteSet pointSet ) {
+            return null;
+        }
+
+        public TransfiniteSet union( TransfiniteSet pointSet ) {
+            return null;
+        }
+    }
+
+    public Primitive createPrimitive( Envelope envelope )
+            throws MismatchedReferenceSystemException, MismatchedDimensionException {
+        // TODO Auto-generated method stub
+        return null;
+    }
+    public Ring createRing( List curves ) throws MismatchedReferenceSystemException,
+            MismatchedDimensionException {
+        // TODO Auto-generated method stub
+        return null;
+    }
+    public Solid createSolid( SolidBoundary boundary ) throws MismatchedReferenceSystemException,
+            MismatchedDimensionException {
+        // TODO Auto-generated method stub
+        return null;
+    }
+    public Surface createSurface( List surfaces ) throws MismatchedReferenceSystemException,
+            MismatchedDimensionException {
+        // TODO Auto-generated method stub
+        return null;
+    }
+    public Surface createSurface( SurfaceBoundary boundary )
+            throws MismatchedReferenceSystemException, MismatchedDimensionException {
+        // TODO Auto-generated method stub
+        return null;
+    }
+    public SurfaceBoundary createSurfaceBoundary( Ring exterior, List interiors )
+            throws MismatchedReferenceSystemException, MismatchedDimensionException {
+        // TODO Auto-generated method stub
+        return null;
+    }
+}