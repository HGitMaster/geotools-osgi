<<<<<<< local
/*
 *    GeoTools - The Open Source Java GIS Toolkit
 *    http://geotools.org
 * 
 *    (C) 2003-2008, Open Source Geospatial Foundation (OSGeo)
 *
 *    This library is free software; you can redistribute it and/or
 *    modify it under the terms of the GNU Lesser General Public
 *    License as published by the Free Software Foundation;
 *    version 2.1 of the License.
 *
 *    This library is distributed in the hope that it will be useful,
 *    but WITHOUT ANY WARRANTY; without even the implied warranty of
 *    MERCHANTABILITY or FITNESS FOR A PARTICULAR PURPOSE.  See the GNU
 *    Lesser General Public License for more details.
 *
 *    Created on July 21, 2003, 4:00 PM
 */
package org.geotools.feature;

import java.lang.reflect.Array;
import java.net.URI;
import java.util.ArrayList;
import java.util.Collections;
import java.util.HashMap;
import java.util.HashSet;
import java.util.List;
import java.util.Map;
import java.util.Set;

import junit.framework.Test;
import junit.framework.TestSuite;

import org.geotools.data.DataTestCase;
import org.geotools.data.DataUtilities;
import org.geotools.feature.simple.SimpleFeatureBuilder;
import org.geotools.feature.simple.SimpleFeatureTypeBuilder;
import org.geotools.feature.type.BasicFeatureTypes;
import org.opengis.feature.simple.SimpleFeature;
import org.opengis.feature.simple.SimpleFeatureType;
import org.opengis.feature.type.AttributeDescriptor;
import org.opengis.feature.type.FeatureType;

import com.vividsolutions.jts.geom.Coordinate;
import com.vividsolutions.jts.geom.Geometry;
import com.vividsolutions.jts.geom.GeometryFactory;



/**
 *
 * @author  en
 * @author jgarnett
 * @source $URL: http://svn.osgeo.org/geotools/tags/2.6.5/modules/library/main/src/test/java/org/geotools/feature/FeatureTypeTest.java $
 */
public class FeatureTypeTest extends DataTestCase {
  
  public FeatureTypeTest(String testName){
    super(testName);
  }
  
  public static void main(String[] args) {
    junit.textui.TestRunner.run(suite());
  }
  
  public static Test suite() {
    TestSuite suite = new TestSuite(FeatureTypeTest.class);
    return suite;
  }
  
  public void testAbstractType() throws Exception {
    
    SimpleFeatureTypeBuilder tb = new SimpleFeatureTypeBuilder();
    tb.setName("AbstractThing");
    tb.setAbstract(true);
    tb.setNamespaceURI( new URI("http://www.nowhereinparticular.net"));
    
    SimpleFeatureType abstractType = tb.buildFeatureType();
    tb.setName( "AbstractType2" );
    tb.setSuperType(abstractType);
    tb.add( "X", String.class );
    SimpleFeatureType abstractType2 = tb.buildFeatureType();
    
    assertTrue(abstractType.isAbstract());
    assertTrue(abstractType2.isAbstract());
    
    //assertTrue("extends gml feature", FeatureTypes.isDecendedFrom(abstractType, new URI("http://www.opengis.net/gml"),"Feature"));
    //assertTrue("extends gml feature", FeatureTypes.isDecendedFrom(abstractType2, new URI("http://www.opengis.net/gml"),"Feature"));
    assertTrue("abstractType2 --|> abstractType", FeatureTypes.isDecendedFrom(abstractType2, abstractType));
    assertFalse("abstractType2 !--|> abstractType", FeatureTypes.isDecendedFrom(abstractType,abstractType2));
    
    try {
      SimpleFeatureBuilder.build(abstractType, new Object[0], null);
      fail("abstract type allowed create");
    } catch (IllegalArgumentException iae) {      
    } catch (UnsupportedOperationException uoe) {      
    }
    
    try {
      SimpleFeatureBuilder.build(abstractType2, new Object[0], null);
      fail("abstract type allowed create");
    } catch (IllegalArgumentException iae) {      
    } catch (UnsupportedOperationException uoe) {      
    }
    
  }
  
  public void testEquals() throws Exception {
      SimpleFeatureTypeBuilder tb = new SimpleFeatureTypeBuilder();
      tb.setName("Thing");
      tb.setNamespaceURI("http://www.nowhereinparticular.net");
      tb.add( "X", String.class );
      final SimpleFeatureType ft = tb.buildFeatureType();
      
      tb = new SimpleFeatureTypeBuilder();
      tb.setName( "Thing" );
      tb.setNamespaceURI("http://www.nowhereinparticular.net");
      tb.add( "X", String.class );
      
      SimpleFeatureType ft2 = tb.buildFeatureType();
      assertEquals(ft,ft2);
      
      tb.setName("Thingee");
      assertTrue(! ft.equals(tb.buildFeatureType()));
      
      tb.init(ft);
      tb.setNamespaceURI("http://www.somewhereelse.net");
      
      assertTrue(! ft.equals(tb.buildFeatureType()));
      assertTrue(! ft.equals(null));
  }

     public void testCopyFeature() throws Exception {
        SimpleFeature feature = lakeFeatures[0];
        assertDuplicate( "feature", feature, SimpleFeatureBuilder.copy( feature  ) );        
     }

    /**
     * Test FeatureTypes.getAncestors() by constructing three levels of derived types and testing
     * that the expected ancestors are returned at each level in reverse order.
     * 
     * <p>
     * 
     * UML type hierarchy of test types: Feature <|-- A <|-- B <|-- C
     * 
     * @throws Exception
     */
    @SuppressWarnings("serial")
    public void testAncestors() throws Exception {
        URI uri = new URI("http://www.geotools.org/example");
        SimpleFeatureTypeBuilder tb;

        tb = new SimpleFeatureTypeBuilder();
        tb.setName("A");
        tb.setNamespaceURI(uri);
        final SimpleFeatureType typeA = tb.buildFeatureType();

        tb = new SimpleFeatureTypeBuilder();
        tb.setName("B");
        tb.setNamespaceURI(uri);
        tb.setSuperType(typeA);
        tb.add("b", String.class);
        final SimpleFeatureType typeB = tb.buildFeatureType();

        tb = new SimpleFeatureTypeBuilder();
        tb.setName("C");
        tb.setNamespaceURI(uri);
        tb.setSuperType(typeB);
        tb.add("c", Integer.class);
        final SimpleFeatureType typeC = tb.buildFeatureType();

        // base type should have no ancestors
        assertEquals("Ancestors of Feature, nearest first", Collections.<FeatureType> emptyList(),
                FeatureTypes.getAncestors(BasicFeatureTypes.FEATURE));

        assertEquals("Ancestors of A, nearest first", new ArrayList<FeatureType>() {
            {
                add(BasicFeatureTypes.FEATURE);
            }
        }, FeatureTypes.getAncestors(typeA));

        assertEquals("Ancestors of B, nearest first", new ArrayList<FeatureType>() {
            {
                add(typeA);
                add(BasicFeatureTypes.FEATURE);
            }
        }, FeatureTypes.getAncestors(typeB));

        assertEquals("Ancestors of C, nearest first", new ArrayList<FeatureType>() {
            {
                add(typeB);
                add(typeA);
                add(BasicFeatureTypes.FEATURE);
            }
        }, FeatureTypes.getAncestors(typeC));
    }
     
    public void testDeepCopy() throws Exception {
        // primative        
        String str = "FooBar";
        Integer i = new Integer(3);
        Float f = new Float( 3.14);
        Double d = new Double( 3.14159 );
        
        AttributeTypeBuilder ab = new AttributeTypeBuilder();
        
        AttributeDescriptor testType = ab.binding(Object.class).buildDescriptor( "test" );
        
        assertSame( "String", str, DataUtilities.duplicate( str ) );
        assertSame( "Integer", i, DataUtilities.duplicate( i ) );
        assertSame( "Float", f, DataUtilities.duplicate( f ) );
        assertSame( "Double", d, DataUtilities.duplicate( d ) );
        
        // collections
        Object objs[] = new Object[]{ str, i, f, d, };
        int ints[] = new int[]{ 1, 2, 3, 4, };
        List list = new ArrayList();
        list.add( str );
        list.add( i );
        list.add( f );
        list.add( d );
        Map map = new HashMap();
        map.put("a", str );
        map.put("b", i );
        map.put("c", f );
        map.put("d", d );
        assertDuplicate( "objs", objs, DataUtilities.duplicate( objs ) );        
        assertDuplicate( "ints", ints, DataUtilities.duplicate( ints ) );
        assertDuplicate( "list", list, DataUtilities.duplicate( list ) );
        assertDuplicate( "map", map, DataUtilities.duplicate( map ) );
        
        // complex type
        SimpleFeature feature = lakeFeatures[0];
        
        Coordinate coords = new Coordinate(1, 3); 
        Coordinate coords2 = new Coordinate(1, 3);
        GeometryFactory gf = new GeometryFactory();
        Geometry point = gf.createPoint(coords);
        Geometry point2 = gf.createPoint( coords2);
        
        // JTS does not implement Object equals contract
        assertTrue( "jts identity", point != point2 );
        assertTrue( "jts equals1", point.equals( point2 ) );
        assertTrue( "jts equals", !point.equals( (Object) point2 ) );
        
        assertDuplicate( "jts duplicate", point, point2 );        
        assertDuplicate( "feature", feature, DataUtilities.duplicate( feature ) );
        assertDuplicate( "point", point, DataUtilities.duplicate( point ) );
    }
    static Set immutable;
    static {
        immutable = new HashSet();
        immutable.add( String.class );
        immutable.add( Integer.class );
        immutable.add( Double.class );
        immutable.add( Float.class );
    }
    protected void assertDuplicate( String message, Object expected, Object value ){
        // Ensure value is equal to expected 
        if (expected.getClass().isArray()){
            int length1 = Array.getLength( expected );
            int length2 = Array.getLength( value );
            assertEquals( message, length1, length2);
            for( int i=0; i<length1; i++){
                assertDuplicate(
                    message+"["+i+"]",
                    Array.get( expected, i),
                    Array.get( value, i)
                );
            }
            //assertNotSame( message, expected, value );
        }
        else if (expected instanceof Geometry ){
            // JTS Geometry does not meet the Obejct equals contract!
            // So we need to do our assertEquals statement
            //
            assertTrue( message, value instanceof Geometry );
            assertTrue( message, expected instanceof Geometry );
            Geometry expectedGeom = (Geometry) expected;
            Geometry actualGeom = (Geometry) value;
            assertTrue( message, expectedGeom.equals( actualGeom ) );
        } else if (expected instanceof SimpleFeature) {
	    assertDuplicate(message, ((SimpleFeature)expected).getAttributes(), 
			    ((SimpleFeature)value).getAttributes());
        } else {
            assertEquals( message, expected, value );
        }
        // Ensure Non Immutables are actually copied
        if( ! immutable.contains( expected.getClass() )){
            //assertNotSame( message, expected, value );
        }
    }
}
=======
/*
 *    GeoTools - The Open Source Java GIS Toolkit
 *    http://geotools.org
 * 
 *    (C) 2003-2008, Open Source Geospatial Foundation (OSGeo)
 *
 *    This library is free software; you can redistribute it and/or
 *    modify it under the terms of the GNU Lesser General Public
 *    License as published by the Free Software Foundation;
 *    version 2.1 of the License.
 *
 *    This library is distributed in the hope that it will be useful,
 *    but WITHOUT ANY WARRANTY; without even the implied warranty of
 *    MERCHANTABILITY or FITNESS FOR A PARTICULAR PURPOSE.  See the GNU
 *    Lesser General Public License for more details.
 *
 *    Created on July 21, 2003, 4:00 PM
 */
package org.geotools.feature;

import java.lang.reflect.Array;
import java.net.URI;
import java.util.ArrayList;
import java.util.Collections;
import java.util.HashMap;
import java.util.HashSet;
import java.util.List;
import java.util.Map;
import java.util.Set;

import junit.framework.Test;
import junit.framework.TestSuite;

import org.geotools.data.DataTestCase;
import org.geotools.data.DataUtilities;
import org.geotools.feature.simple.SimpleFeatureBuilder;
import org.geotools.feature.simple.SimpleFeatureTypeBuilder;
import org.geotools.feature.type.BasicFeatureTypes;
import org.opengis.feature.simple.SimpleFeature;
import org.opengis.feature.simple.SimpleFeatureType;
import org.opengis.feature.type.AttributeDescriptor;
import org.opengis.feature.type.FeatureType;

import com.vividsolutions.jts.geom.Coordinate;
import com.vividsolutions.jts.geom.Geometry;
import com.vividsolutions.jts.geom.GeometryFactory;



/**
 *
 * @author  en
 * @author jgarnett
 *
 * @source $URL: http://svn.osgeo.org/geotools/tags/8.0-M1/modules/library/main/src/test/java/org/geotools/feature/FeatureTypeTest.java $
 */
public class FeatureTypeTest extends DataTestCase {
  
  public FeatureTypeTest(String testName){
    super(testName);
  }
  
  public static void main(String[] args) {
    junit.textui.TestRunner.run(suite());
  }
  
  public static Test suite() {
    TestSuite suite = new TestSuite(FeatureTypeTest.class);
    return suite;
  }
  
  public void testAbstractType() throws Exception {
    
    SimpleFeatureTypeBuilder tb = new SimpleFeatureTypeBuilder();
    tb.setName("AbstractThing");
    tb.setAbstract(true);
    tb.setNamespaceURI( new URI("http://www.nowhereinparticular.net"));
    
    SimpleFeatureType abstractType = tb.buildFeatureType();
    tb.setName( "AbstractType2" );
    tb.setSuperType(abstractType);
    tb.add( "X", String.class );
    SimpleFeatureType abstractType2 = tb.buildFeatureType();
    
    assertTrue(abstractType.isAbstract());
    assertTrue(abstractType2.isAbstract());
    
    //assertTrue("extends gml feature", FeatureTypes.isDecendedFrom(abstractType, new URI("http://www.opengis.net/gml"),"Feature"));
    //assertTrue("extends gml feature", FeatureTypes.isDecendedFrom(abstractType2, new URI("http://www.opengis.net/gml"),"Feature"));
    assertTrue("abstractType2 --|> abstractType", FeatureTypes.isDecendedFrom(abstractType2, abstractType));
    assertFalse("abstractType2 !--|> abstractType", FeatureTypes.isDecendedFrom(abstractType,abstractType2));
    
    try {
      SimpleFeatureBuilder.build(abstractType, new Object[0], null);
      fail("abstract type allowed create");
    } catch (IllegalArgumentException iae) {      
    } catch (UnsupportedOperationException uoe) {      
    }
    
    try {
      SimpleFeatureBuilder.build(abstractType2, new Object[0], null);
      fail("abstract type allowed create");
    } catch (IllegalArgumentException iae) {      
    } catch (UnsupportedOperationException uoe) {      
    }
    
  }
  
  public void testEquals() throws Exception {
      SimpleFeatureTypeBuilder tb = new SimpleFeatureTypeBuilder();
      tb.setName("Thing");
      tb.setNamespaceURI("http://www.nowhereinparticular.net");
      tb.add( "X", String.class );
      final SimpleFeatureType ft = tb.buildFeatureType();
      
      tb = new SimpleFeatureTypeBuilder();
      tb.setName( "Thing" );
      tb.setNamespaceURI("http://www.nowhereinparticular.net");
      tb.add( "X", String.class );
      
      SimpleFeatureType ft2 = tb.buildFeatureType();
      assertEquals(ft,ft2);
      
      tb.setName("Thingee");
      assertTrue(! ft.equals(tb.buildFeatureType()));
      
      tb.init(ft);
      tb.setNamespaceURI("http://www.somewhereelse.net");
      
      assertTrue(! ft.equals(tb.buildFeatureType()));
      assertTrue(! ft.equals(null));
  }

     public void testCopyFeature() throws Exception {
        SimpleFeature feature = lakeFeatures[0];
        assertDuplicate( "feature", feature, SimpleFeatureBuilder.copy( feature  ) );        
     }

    /**
     * Test FeatureTypes.getAncestors() by constructing three levels of derived types and testing
     * that the expected ancestors are returned at each level in reverse order.
     * 
     * <p>
     * 
     * UML type hierarchy of test types: Feature <|-- A <|-- B <|-- C
     * 
     * @throws Exception
     */
    @SuppressWarnings("serial")
    public void testAncestors() throws Exception {
        URI uri = new URI("http://www.geotools.org/example");
        SimpleFeatureTypeBuilder tb;

        tb = new SimpleFeatureTypeBuilder();
        tb.setName("A");
        tb.setNamespaceURI(uri);
        final SimpleFeatureType typeA = tb.buildFeatureType();

        tb = new SimpleFeatureTypeBuilder();
        tb.setName("B");
        tb.setNamespaceURI(uri);
        tb.setSuperType(typeA);
        tb.add("b", String.class);
        final SimpleFeatureType typeB = tb.buildFeatureType();

        tb = new SimpleFeatureTypeBuilder();
        tb.setName("C");
        tb.setNamespaceURI(uri);
        tb.setSuperType(typeB);
        tb.add("c", Integer.class);
        final SimpleFeatureType typeC = tb.buildFeatureType();

        // base type should have no ancestors
        assertEquals("Ancestors of Feature, nearest first", Collections.<FeatureType> emptyList(),
                FeatureTypes.getAncestors(BasicFeatureTypes.FEATURE));

        assertEquals("Ancestors of A, nearest first", new ArrayList<FeatureType>() {
            {
                add(BasicFeatureTypes.FEATURE);
            }
        }, FeatureTypes.getAncestors(typeA));

        assertEquals("Ancestors of B, nearest first", new ArrayList<FeatureType>() {
            {
                add(typeA);
                add(BasicFeatureTypes.FEATURE);
            }
        }, FeatureTypes.getAncestors(typeB));

        assertEquals("Ancestors of C, nearest first", new ArrayList<FeatureType>() {
            {
                add(typeB);
                add(typeA);
                add(BasicFeatureTypes.FEATURE);
            }
        }, FeatureTypes.getAncestors(typeC));
    }
     
    public void testDeepCopy() throws Exception {
        // primative        
        String str = "FooBar";
        Integer i = new Integer(3);
        Float f = new Float( 3.14);
        Double d = new Double( 3.14159 );
        
        AttributeTypeBuilder ab = new AttributeTypeBuilder();
        
        AttributeDescriptor testType = ab.binding(Object.class).buildDescriptor( "test" );
        
        assertSame( "String", str, DataUtilities.duplicate( str ) );
        assertSame( "Integer", i, DataUtilities.duplicate( i ) );
        assertSame( "Float", f, DataUtilities.duplicate( f ) );
        assertSame( "Double", d, DataUtilities.duplicate( d ) );
        
        // collections
        Object objs[] = new Object[]{ str, i, f, d, };
        int ints[] = new int[]{ 1, 2, 3, 4, };
        List list = new ArrayList();
        list.add( str );
        list.add( i );
        list.add( f );
        list.add( d );
        Map map = new HashMap();
        map.put("a", str );
        map.put("b", i );
        map.put("c", f );
        map.put("d", d );
        assertDuplicate( "objs", objs, DataUtilities.duplicate( objs ) );        
        assertDuplicate( "ints", ints, DataUtilities.duplicate( ints ) );
        assertDuplicate( "list", list, DataUtilities.duplicate( list ) );
        assertDuplicate( "map", map, DataUtilities.duplicate( map ) );
        
        // complex type
        SimpleFeature feature = lakeFeatures[0];
        
        Coordinate coords = new Coordinate(1, 3); 
        Coordinate coords2 = new Coordinate(1, 3);
        GeometryFactory gf = new GeometryFactory();
        Geometry point = gf.createPoint(coords);
        Geometry point2 = gf.createPoint( coords2);
        
        assertDuplicate( "jts duplicate", point, point2 );        
        assertDuplicate( "feature", feature, DataUtilities.duplicate( feature ) );
        assertDuplicate( "point", point, DataUtilities.duplicate( point ) );
    }
    static Set immutable;
    static {
        immutable = new HashSet();
        immutable.add( String.class );
        immutable.add( Integer.class );
        immutable.add( Double.class );
        immutable.add( Float.class );
    }
    protected void assertDuplicate( String message, Object expected, Object value ){
        // Ensure value is equal to expected 
        if (expected.getClass().isArray()){
            int length1 = Array.getLength( expected );
            int length2 = Array.getLength( value );
            assertEquals( message, length1, length2);
            for( int i=0; i<length1; i++){
                assertDuplicate(
                    message+"["+i+"]",
                    Array.get( expected, i),
                    Array.get( value, i)
                );
            }
            //assertNotSame( message, expected, value );
        } else if (expected instanceof SimpleFeature) {
	    assertDuplicate(message, ((SimpleFeature)expected).getAttributes(), 
			    ((SimpleFeature)value).getAttributes());
        } else {
            assertEquals( message, expected, value );
        }
        // Ensure Non Immutables are actually copied
        if( ! immutable.contains( expected.getClass() )){
            //assertNotSame( message, expected, value );
        }
    }
}
>>>>>>> other<|MERGE_RESOLUTION|>--- conflicted
+++ resolved
@@ -1,575 +1,279 @@
-<<<<<<< local
-/*
- *    GeoTools - The Open Source Java GIS Toolkit
- *    http://geotools.org
- * 
- *    (C) 2003-2008, Open Source Geospatial Foundation (OSGeo)
- *
- *    This library is free software; you can redistribute it and/or
- *    modify it under the terms of the GNU Lesser General Public
- *    License as published by the Free Software Foundation;
- *    version 2.1 of the License.
- *
- *    This library is distributed in the hope that it will be useful,
- *    but WITHOUT ANY WARRANTY; without even the implied warranty of
- *    MERCHANTABILITY or FITNESS FOR A PARTICULAR PURPOSE.  See the GNU
- *    Lesser General Public License for more details.
- *
- *    Created on July 21, 2003, 4:00 PM
- */
-package org.geotools.feature;
-
-import java.lang.reflect.Array;
-import java.net.URI;
-import java.util.ArrayList;
-import java.util.Collections;
-import java.util.HashMap;
-import java.util.HashSet;
-import java.util.List;
-import java.util.Map;
-import java.util.Set;
-
-import junit.framework.Test;
-import junit.framework.TestSuite;
-
-import org.geotools.data.DataTestCase;
-import org.geotools.data.DataUtilities;
-import org.geotools.feature.simple.SimpleFeatureBuilder;
-import org.geotools.feature.simple.SimpleFeatureTypeBuilder;
-import org.geotools.feature.type.BasicFeatureTypes;
-import org.opengis.feature.simple.SimpleFeature;
-import org.opengis.feature.simple.SimpleFeatureType;
-import org.opengis.feature.type.AttributeDescriptor;
-import org.opengis.feature.type.FeatureType;
-
-import com.vividsolutions.jts.geom.Coordinate;
-import com.vividsolutions.jts.geom.Geometry;
-import com.vividsolutions.jts.geom.GeometryFactory;
-
-
-
-/**
- *
- * @author  en
- * @author jgarnett
- * @source $URL: http://svn.osgeo.org/geotools/tags/2.6.5/modules/library/main/src/test/java/org/geotools/feature/FeatureTypeTest.java $
- */
-public class FeatureTypeTest extends DataTestCase {
-  
-  public FeatureTypeTest(String testName){
-    super(testName);
-  }
-  
-  public static void main(String[] args) {
-    junit.textui.TestRunner.run(suite());
-  }
-  
-  public static Test suite() {
-    TestSuite suite = new TestSuite(FeatureTypeTest.class);
-    return suite;
-  }
-  
-  public void testAbstractType() throws Exception {
-    
-    SimpleFeatureTypeBuilder tb = new SimpleFeatureTypeBuilder();
-    tb.setName("AbstractThing");
-    tb.setAbstract(true);
-    tb.setNamespaceURI( new URI("http://www.nowhereinparticular.net"));
-    
-    SimpleFeatureType abstractType = tb.buildFeatureType();
-    tb.setName( "AbstractType2" );
-    tb.setSuperType(abstractType);
-    tb.add( "X", String.class );
-    SimpleFeatureType abstractType2 = tb.buildFeatureType();
-    
-    assertTrue(abstractType.isAbstract());
-    assertTrue(abstractType2.isAbstract());
-    
-    //assertTrue("extends gml feature", FeatureTypes.isDecendedFrom(abstractType, new URI("http://www.opengis.net/gml"),"Feature"));
-    //assertTrue("extends gml feature", FeatureTypes.isDecendedFrom(abstractType2, new URI("http://www.opengis.net/gml"),"Feature"));
-    assertTrue("abstractType2 --|> abstractType", FeatureTypes.isDecendedFrom(abstractType2, abstractType));
-    assertFalse("abstractType2 !--|> abstractType", FeatureTypes.isDecendedFrom(abstractType,abstractType2));
-    
-    try {
-      SimpleFeatureBuilder.build(abstractType, new Object[0], null);
-      fail("abstract type allowed create");
-    } catch (IllegalArgumentException iae) {      
-    } catch (UnsupportedOperationException uoe) {      
-    }
-    
-    try {
-      SimpleFeatureBuilder.build(abstractType2, new Object[0], null);
-      fail("abstract type allowed create");
-    } catch (IllegalArgumentException iae) {      
-    } catch (UnsupportedOperationException uoe) {      
-    }
-    
-  }
-  
-  public void testEquals() throws Exception {
-      SimpleFeatureTypeBuilder tb = new SimpleFeatureTypeBuilder();
-      tb.setName("Thing");
-      tb.setNamespaceURI("http://www.nowhereinparticular.net");
-      tb.add( "X", String.class );
-      final SimpleFeatureType ft = tb.buildFeatureType();
-      
-      tb = new SimpleFeatureTypeBuilder();
-      tb.setName( "Thing" );
-      tb.setNamespaceURI("http://www.nowhereinparticular.net");
-      tb.add( "X", String.class );
-      
-      SimpleFeatureType ft2 = tb.buildFeatureType();
-      assertEquals(ft,ft2);
-      
-      tb.setName("Thingee");
-      assertTrue(! ft.equals(tb.buildFeatureType()));
-      
-      tb.init(ft);
-      tb.setNamespaceURI("http://www.somewhereelse.net");
-      
-      assertTrue(! ft.equals(tb.buildFeatureType()));
-      assertTrue(! ft.equals(null));
-  }
-
-     public void testCopyFeature() throws Exception {
-        SimpleFeature feature = lakeFeatures[0];
-        assertDuplicate( "feature", feature, SimpleFeatureBuilder.copy( feature  ) );        
-     }
-
-    /**
-     * Test FeatureTypes.getAncestors() by constructing three levels of derived types and testing
-     * that the expected ancestors are returned at each level in reverse order.
-     * 
-     * <p>
-     * 
-     * UML type hierarchy of test types: Feature <|-- A <|-- B <|-- C
-     * 
-     * @throws Exception
-     */
-    @SuppressWarnings("serial")
-    public void testAncestors() throws Exception {
-        URI uri = new URI("http://www.geotools.org/example");
-        SimpleFeatureTypeBuilder tb;
-
-        tb = new SimpleFeatureTypeBuilder();
-        tb.setName("A");
-        tb.setNamespaceURI(uri);
-        final SimpleFeatureType typeA = tb.buildFeatureType();
-
-        tb = new SimpleFeatureTypeBuilder();
-        tb.setName("B");
-        tb.setNamespaceURI(uri);
-        tb.setSuperType(typeA);
-        tb.add("b", String.class);
-        final SimpleFeatureType typeB = tb.buildFeatureType();
-
-        tb = new SimpleFeatureTypeBuilder();
-        tb.setName("C");
-        tb.setNamespaceURI(uri);
-        tb.setSuperType(typeB);
-        tb.add("c", Integer.class);
-        final SimpleFeatureType typeC = tb.buildFeatureType();
-
-        // base type should have no ancestors
-        assertEquals("Ancestors of Feature, nearest first", Collections.<FeatureType> emptyList(),
-                FeatureTypes.getAncestors(BasicFeatureTypes.FEATURE));
-
-        assertEquals("Ancestors of A, nearest first", new ArrayList<FeatureType>() {
-            {
-                add(BasicFeatureTypes.FEATURE);
-            }
-        }, FeatureTypes.getAncestors(typeA));
-
-        assertEquals("Ancestors of B, nearest first", new ArrayList<FeatureType>() {
-            {
-                add(typeA);
-                add(BasicFeatureTypes.FEATURE);
-            }
-        }, FeatureTypes.getAncestors(typeB));
-
-        assertEquals("Ancestors of C, nearest first", new ArrayList<FeatureType>() {
-            {
-                add(typeB);
-                add(typeA);
-                add(BasicFeatureTypes.FEATURE);
-            }
-        }, FeatureTypes.getAncestors(typeC));
-    }
-     
-    public void testDeepCopy() throws Exception {
-        // primative        
-        String str = "FooBar";
-        Integer i = new Integer(3);
-        Float f = new Float( 3.14);
-        Double d = new Double( 3.14159 );
-        
-        AttributeTypeBuilder ab = new AttributeTypeBuilder();
-        
-        AttributeDescriptor testType = ab.binding(Object.class).buildDescriptor( "test" );
-        
-        assertSame( "String", str, DataUtilities.duplicate( str ) );
-        assertSame( "Integer", i, DataUtilities.duplicate( i ) );
-        assertSame( "Float", f, DataUtilities.duplicate( f ) );
-        assertSame( "Double", d, DataUtilities.duplicate( d ) );
-        
-        // collections
-        Object objs[] = new Object[]{ str, i, f, d, };
-        int ints[] = new int[]{ 1, 2, 3, 4, };
-        List list = new ArrayList();
-        list.add( str );
-        list.add( i );
-        list.add( f );
-        list.add( d );
-        Map map = new HashMap();
-        map.put("a", str );
-        map.put("b", i );
-        map.put("c", f );
-        map.put("d", d );
-        assertDuplicate( "objs", objs, DataUtilities.duplicate( objs ) );        
-        assertDuplicate( "ints", ints, DataUtilities.duplicate( ints ) );
-        assertDuplicate( "list", list, DataUtilities.duplicate( list ) );
-        assertDuplicate( "map", map, DataUtilities.duplicate( map ) );
-        
-        // complex type
-        SimpleFeature feature = lakeFeatures[0];
-        
-        Coordinate coords = new Coordinate(1, 3); 
-        Coordinate coords2 = new Coordinate(1, 3);
-        GeometryFactory gf = new GeometryFactory();
-        Geometry point = gf.createPoint(coords);
-        Geometry point2 = gf.createPoint( coords2);
-        
-        // JTS does not implement Object equals contract
-        assertTrue( "jts identity", point != point2 );
-        assertTrue( "jts equals1", point.equals( point2 ) );
-        assertTrue( "jts equals", !point.equals( (Object) point2 ) );
-        
-        assertDuplicate( "jts duplicate", point, point2 );        
-        assertDuplicate( "feature", feature, DataUtilities.duplicate( feature ) );
-        assertDuplicate( "point", point, DataUtilities.duplicate( point ) );
-    }
-    static Set immutable;
-    static {
-        immutable = new HashSet();
-        immutable.add( String.class );
-        immutable.add( Integer.class );
-        immutable.add( Double.class );
-        immutable.add( Float.class );
-    }
-    protected void assertDuplicate( String message, Object expected, Object value ){
-        // Ensure value is equal to expected 
-        if (expected.getClass().isArray()){
-            int length1 = Array.getLength( expected );
-            int length2 = Array.getLength( value );
-            assertEquals( message, length1, length2);
-            for( int i=0; i<length1; i++){
-                assertDuplicate(
-                    message+"["+i+"]",
-                    Array.get( expected, i),
-                    Array.get( value, i)
-                );
-            }
-            //assertNotSame( message, expected, value );
-        }
-        else if (expected instanceof Geometry ){
-            // JTS Geometry does not meet the Obejct equals contract!
-            // So we need to do our assertEquals statement
-            //
-            assertTrue( message, value instanceof Geometry );
-            assertTrue( message, expected instanceof Geometry );
-            Geometry expectedGeom = (Geometry) expected;
-            Geometry actualGeom = (Geometry) value;
-            assertTrue( message, expectedGeom.equals( actualGeom ) );
-        } else if (expected instanceof SimpleFeature) {
-	    assertDuplicate(message, ((SimpleFeature)expected).getAttributes(), 
-			    ((SimpleFeature)value).getAttributes());
-        } else {
-            assertEquals( message, expected, value );
-        }
-        // Ensure Non Immutables are actually copied
-        if( ! immutable.contains( expected.getClass() )){
-            //assertNotSame( message, expected, value );
-        }
-    }
-}
-=======
-/*
- *    GeoTools - The Open Source Java GIS Toolkit
- *    http://geotools.org
- * 
- *    (C) 2003-2008, Open Source Geospatial Foundation (OSGeo)
- *
- *    This library is free software; you can redistribute it and/or
- *    modify it under the terms of the GNU Lesser General Public
- *    License as published by the Free Software Foundation;
- *    version 2.1 of the License.
- *
- *    This library is distributed in the hope that it will be useful,
- *    but WITHOUT ANY WARRANTY; without even the implied warranty of
- *    MERCHANTABILITY or FITNESS FOR A PARTICULAR PURPOSE.  See the GNU
- *    Lesser General Public License for more details.
- *
- *    Created on July 21, 2003, 4:00 PM
- */
-package org.geotools.feature;
-
-import java.lang.reflect.Array;
-import java.net.URI;
-import java.util.ArrayList;
-import java.util.Collections;
-import java.util.HashMap;
-import java.util.HashSet;
-import java.util.List;
-import java.util.Map;
-import java.util.Set;
-
-import junit.framework.Test;
-import junit.framework.TestSuite;
-
-import org.geotools.data.DataTestCase;
-import org.geotools.data.DataUtilities;
-import org.geotools.feature.simple.SimpleFeatureBuilder;
-import org.geotools.feature.simple.SimpleFeatureTypeBuilder;
-import org.geotools.feature.type.BasicFeatureTypes;
-import org.opengis.feature.simple.SimpleFeature;
-import org.opengis.feature.simple.SimpleFeatureType;
-import org.opengis.feature.type.AttributeDescriptor;
-import org.opengis.feature.type.FeatureType;
-
-import com.vividsolutions.jts.geom.Coordinate;
-import com.vividsolutions.jts.geom.Geometry;
-import com.vividsolutions.jts.geom.GeometryFactory;
-
-
-
-/**
- *
- * @author  en
- * @author jgarnett
- *
- * @source $URL: http://svn.osgeo.org/geotools/tags/8.0-M1/modules/library/main/src/test/java/org/geotools/feature/FeatureTypeTest.java $
- */
-public class FeatureTypeTest extends DataTestCase {
-  
-  public FeatureTypeTest(String testName){
-    super(testName);
-  }
-  
-  public static void main(String[] args) {
-    junit.textui.TestRunner.run(suite());
-  }
-  
-  public static Test suite() {
-    TestSuite suite = new TestSuite(FeatureTypeTest.class);
-    return suite;
-  }
-  
-  public void testAbstractType() throws Exception {
-    
-    SimpleFeatureTypeBuilder tb = new SimpleFeatureTypeBuilder();
-    tb.setName("AbstractThing");
-    tb.setAbstract(true);
-    tb.setNamespaceURI( new URI("http://www.nowhereinparticular.net"));
-    
-    SimpleFeatureType abstractType = tb.buildFeatureType();
-    tb.setName( "AbstractType2" );
-    tb.setSuperType(abstractType);
-    tb.add( "X", String.class );
-    SimpleFeatureType abstractType2 = tb.buildFeatureType();
-    
-    assertTrue(abstractType.isAbstract());
-    assertTrue(abstractType2.isAbstract());
-    
-    //assertTrue("extends gml feature", FeatureTypes.isDecendedFrom(abstractType, new URI("http://www.opengis.net/gml"),"Feature"));
-    //assertTrue("extends gml feature", FeatureTypes.isDecendedFrom(abstractType2, new URI("http://www.opengis.net/gml"),"Feature"));
-    assertTrue("abstractType2 --|> abstractType", FeatureTypes.isDecendedFrom(abstractType2, abstractType));
-    assertFalse("abstractType2 !--|> abstractType", FeatureTypes.isDecendedFrom(abstractType,abstractType2));
-    
-    try {
-      SimpleFeatureBuilder.build(abstractType, new Object[0], null);
-      fail("abstract type allowed create");
-    } catch (IllegalArgumentException iae) {      
-    } catch (UnsupportedOperationException uoe) {      
-    }
-    
-    try {
-      SimpleFeatureBuilder.build(abstractType2, new Object[0], null);
-      fail("abstract type allowed create");
-    } catch (IllegalArgumentException iae) {      
-    } catch (UnsupportedOperationException uoe) {      
-    }
-    
-  }
-  
-  public void testEquals() throws Exception {
-      SimpleFeatureTypeBuilder tb = new SimpleFeatureTypeBuilder();
-      tb.setName("Thing");
-      tb.setNamespaceURI("http://www.nowhereinparticular.net");
-      tb.add( "X", String.class );
-      final SimpleFeatureType ft = tb.buildFeatureType();
-      
-      tb = new SimpleFeatureTypeBuilder();
-      tb.setName( "Thing" );
-      tb.setNamespaceURI("http://www.nowhereinparticular.net");
-      tb.add( "X", String.class );
-      
-      SimpleFeatureType ft2 = tb.buildFeatureType();
-      assertEquals(ft,ft2);
-      
-      tb.setName("Thingee");
-      assertTrue(! ft.equals(tb.buildFeatureType()));
-      
-      tb.init(ft);
-      tb.setNamespaceURI("http://www.somewhereelse.net");
-      
-      assertTrue(! ft.equals(tb.buildFeatureType()));
-      assertTrue(! ft.equals(null));
-  }
-
-     public void testCopyFeature() throws Exception {
-        SimpleFeature feature = lakeFeatures[0];
-        assertDuplicate( "feature", feature, SimpleFeatureBuilder.copy( feature  ) );        
-     }
-
-    /**
-     * Test FeatureTypes.getAncestors() by constructing three levels of derived types and testing
-     * that the expected ancestors are returned at each level in reverse order.
-     * 
-     * <p>
-     * 
-     * UML type hierarchy of test types: Feature <|-- A <|-- B <|-- C
-     * 
-     * @throws Exception
-     */
-    @SuppressWarnings("serial")
-    public void testAncestors() throws Exception {
-        URI uri = new URI("http://www.geotools.org/example");
-        SimpleFeatureTypeBuilder tb;
-
-        tb = new SimpleFeatureTypeBuilder();
-        tb.setName("A");
-        tb.setNamespaceURI(uri);
-        final SimpleFeatureType typeA = tb.buildFeatureType();
-
-        tb = new SimpleFeatureTypeBuilder();
-        tb.setName("B");
-        tb.setNamespaceURI(uri);
-        tb.setSuperType(typeA);
-        tb.add("b", String.class);
-        final SimpleFeatureType typeB = tb.buildFeatureType();
-
-        tb = new SimpleFeatureTypeBuilder();
-        tb.setName("C");
-        tb.setNamespaceURI(uri);
-        tb.setSuperType(typeB);
-        tb.add("c", Integer.class);
-        final SimpleFeatureType typeC = tb.buildFeatureType();
-
-        // base type should have no ancestors
-        assertEquals("Ancestors of Feature, nearest first", Collections.<FeatureType> emptyList(),
-                FeatureTypes.getAncestors(BasicFeatureTypes.FEATURE));
-
-        assertEquals("Ancestors of A, nearest first", new ArrayList<FeatureType>() {
-            {
-                add(BasicFeatureTypes.FEATURE);
-            }
-        }, FeatureTypes.getAncestors(typeA));
-
-        assertEquals("Ancestors of B, nearest first", new ArrayList<FeatureType>() {
-            {
-                add(typeA);
-                add(BasicFeatureTypes.FEATURE);
-            }
-        }, FeatureTypes.getAncestors(typeB));
-
-        assertEquals("Ancestors of C, nearest first", new ArrayList<FeatureType>() {
-            {
-                add(typeB);
-                add(typeA);
-                add(BasicFeatureTypes.FEATURE);
-            }
-        }, FeatureTypes.getAncestors(typeC));
-    }
-     
-    public void testDeepCopy() throws Exception {
-        // primative        
-        String str = "FooBar";
-        Integer i = new Integer(3);
-        Float f = new Float( 3.14);
-        Double d = new Double( 3.14159 );
-        
-        AttributeTypeBuilder ab = new AttributeTypeBuilder();
-        
-        AttributeDescriptor testType = ab.binding(Object.class).buildDescriptor( "test" );
-        
-        assertSame( "String", str, DataUtilities.duplicate( str ) );
-        assertSame( "Integer", i, DataUtilities.duplicate( i ) );
-        assertSame( "Float", f, DataUtilities.duplicate( f ) );
-        assertSame( "Double", d, DataUtilities.duplicate( d ) );
-        
-        // collections
-        Object objs[] = new Object[]{ str, i, f, d, };
-        int ints[] = new int[]{ 1, 2, 3, 4, };
-        List list = new ArrayList();
-        list.add( str );
-        list.add( i );
-        list.add( f );
-        list.add( d );
-        Map map = new HashMap();
-        map.put("a", str );
-        map.put("b", i );
-        map.put("c", f );
-        map.put("d", d );
-        assertDuplicate( "objs", objs, DataUtilities.duplicate( objs ) );        
-        assertDuplicate( "ints", ints, DataUtilities.duplicate( ints ) );
-        assertDuplicate( "list", list, DataUtilities.duplicate( list ) );
-        assertDuplicate( "map", map, DataUtilities.duplicate( map ) );
-        
-        // complex type
-        SimpleFeature feature = lakeFeatures[0];
-        
-        Coordinate coords = new Coordinate(1, 3); 
-        Coordinate coords2 = new Coordinate(1, 3);
-        GeometryFactory gf = new GeometryFactory();
-        Geometry point = gf.createPoint(coords);
-        Geometry point2 = gf.createPoint( coords2);
-        
-        assertDuplicate( "jts duplicate", point, point2 );        
-        assertDuplicate( "feature", feature, DataUtilities.duplicate( feature ) );
-        assertDuplicate( "point", point, DataUtilities.duplicate( point ) );
-    }
-    static Set immutable;
-    static {
-        immutable = new HashSet();
-        immutable.add( String.class );
-        immutable.add( Integer.class );
-        immutable.add( Double.class );
-        immutable.add( Float.class );
-    }
-    protected void assertDuplicate( String message, Object expected, Object value ){
-        // Ensure value is equal to expected 
-        if (expected.getClass().isArray()){
-            int length1 = Array.getLength( expected );
-            int length2 = Array.getLength( value );
-            assertEquals( message, length1, length2);
-            for( int i=0; i<length1; i++){
-                assertDuplicate(
-                    message+"["+i+"]",
-                    Array.get( expected, i),
-                    Array.get( value, i)
-                );
-            }
-            //assertNotSame( message, expected, value );
-        } else if (expected instanceof SimpleFeature) {
-	    assertDuplicate(message, ((SimpleFeature)expected).getAttributes(), 
-			    ((SimpleFeature)value).getAttributes());
-        } else {
-            assertEquals( message, expected, value );
-        }
-        // Ensure Non Immutables are actually copied
-        if( ! immutable.contains( expected.getClass() )){
-            //assertNotSame( message, expected, value );
-        }
-    }
-}
->>>>>>> other+/*
+ *    GeoTools - The Open Source Java GIS Toolkit
+ *    http://geotools.org
+ * 
+ *    (C) 2003-2008, Open Source Geospatial Foundation (OSGeo)
+ *
+ *    This library is free software; you can redistribute it and/or
+ *    modify it under the terms of the GNU Lesser General Public
+ *    License as published by the Free Software Foundation;
+ *    version 2.1 of the License.
+ *
+ *    This library is distributed in the hope that it will be useful,
+ *    but WITHOUT ANY WARRANTY; without even the implied warranty of
+ *    MERCHANTABILITY or FITNESS FOR A PARTICULAR PURPOSE.  See the GNU
+ *    Lesser General Public License for more details.
+ *
+ *    Created on July 21, 2003, 4:00 PM
+ */
+package org.geotools.feature;
+
+import java.lang.reflect.Array;
+import java.net.URI;
+import java.util.ArrayList;
+import java.util.Collections;
+import java.util.HashMap;
+import java.util.HashSet;
+import java.util.List;
+import java.util.Map;
+import java.util.Set;
+
+import junit.framework.Test;
+import junit.framework.TestSuite;
+
+import org.geotools.data.DataTestCase;
+import org.geotools.data.DataUtilities;
+import org.geotools.feature.simple.SimpleFeatureBuilder;
+import org.geotools.feature.simple.SimpleFeatureTypeBuilder;
+import org.geotools.feature.type.BasicFeatureTypes;
+import org.opengis.feature.simple.SimpleFeature;
+import org.opengis.feature.simple.SimpleFeatureType;
+import org.opengis.feature.type.AttributeDescriptor;
+import org.opengis.feature.type.FeatureType;
+
+import com.vividsolutions.jts.geom.Coordinate;
+import com.vividsolutions.jts.geom.Geometry;
+import com.vividsolutions.jts.geom.GeometryFactory;
+
+
+
+/**
+ *
+ * @author  en
+ * @author jgarnett
+ *
+ * @source $URL: http://svn.osgeo.org/geotools/tags/8.0-M1/modules/library/main/src/test/java/org/geotools/feature/FeatureTypeTest.java $
+ */
+public class FeatureTypeTest extends DataTestCase {
+  
+  public FeatureTypeTest(String testName){
+    super(testName);
+  }
+  
+  public static void main(String[] args) {
+    junit.textui.TestRunner.run(suite());
+  }
+  
+  public static Test suite() {
+    TestSuite suite = new TestSuite(FeatureTypeTest.class);
+    return suite;
+  }
+  
+  public void testAbstractType() throws Exception {
+    
+    SimpleFeatureTypeBuilder tb = new SimpleFeatureTypeBuilder();
+    tb.setName("AbstractThing");
+    tb.setAbstract(true);
+    tb.setNamespaceURI( new URI("http://www.nowhereinparticular.net"));
+    
+    SimpleFeatureType abstractType = tb.buildFeatureType();
+    tb.setName( "AbstractType2" );
+    tb.setSuperType(abstractType);
+    tb.add( "X", String.class );
+    SimpleFeatureType abstractType2 = tb.buildFeatureType();
+    
+    assertTrue(abstractType.isAbstract());
+    assertTrue(abstractType2.isAbstract());
+    
+    //assertTrue("extends gml feature", FeatureTypes.isDecendedFrom(abstractType, new URI("http://www.opengis.net/gml"),"Feature"));
+    //assertTrue("extends gml feature", FeatureTypes.isDecendedFrom(abstractType2, new URI("http://www.opengis.net/gml"),"Feature"));
+    assertTrue("abstractType2 --|> abstractType", FeatureTypes.isDecendedFrom(abstractType2, abstractType));
+    assertFalse("abstractType2 !--|> abstractType", FeatureTypes.isDecendedFrom(abstractType,abstractType2));
+    
+    try {
+      SimpleFeatureBuilder.build(abstractType, new Object[0], null);
+      fail("abstract type allowed create");
+    } catch (IllegalArgumentException iae) {      
+    } catch (UnsupportedOperationException uoe) {      
+    }
+    
+    try {
+      SimpleFeatureBuilder.build(abstractType2, new Object[0], null);
+      fail("abstract type allowed create");
+    } catch (IllegalArgumentException iae) {      
+    } catch (UnsupportedOperationException uoe) {      
+    }
+    
+  }
+  
+  public void testEquals() throws Exception {
+      SimpleFeatureTypeBuilder tb = new SimpleFeatureTypeBuilder();
+      tb.setName("Thing");
+      tb.setNamespaceURI("http://www.nowhereinparticular.net");
+      tb.add( "X", String.class );
+      final SimpleFeatureType ft = tb.buildFeatureType();
+      
+      tb = new SimpleFeatureTypeBuilder();
+      tb.setName( "Thing" );
+      tb.setNamespaceURI("http://www.nowhereinparticular.net");
+      tb.add( "X", String.class );
+      
+      SimpleFeatureType ft2 = tb.buildFeatureType();
+      assertEquals(ft,ft2);
+      
+      tb.setName("Thingee");
+      assertTrue(! ft.equals(tb.buildFeatureType()));
+      
+      tb.init(ft);
+      tb.setNamespaceURI("http://www.somewhereelse.net");
+      
+      assertTrue(! ft.equals(tb.buildFeatureType()));
+      assertTrue(! ft.equals(null));
+  }
+
+     public void testCopyFeature() throws Exception {
+        SimpleFeature feature = lakeFeatures[0];
+        assertDuplicate( "feature", feature, SimpleFeatureBuilder.copy( feature  ) );        
+     }
+
+    /**
+     * Test FeatureTypes.getAncestors() by constructing three levels of derived types and testing
+     * that the expected ancestors are returned at each level in reverse order.
+     * 
+     * <p>
+     * 
+     * UML type hierarchy of test types: Feature <|-- A <|-- B <|-- C
+     * 
+     * @throws Exception
+     */
+    @SuppressWarnings("serial")
+    public void testAncestors() throws Exception {
+        URI uri = new URI("http://www.geotools.org/example");
+        SimpleFeatureTypeBuilder tb;
+
+        tb = new SimpleFeatureTypeBuilder();
+        tb.setName("A");
+        tb.setNamespaceURI(uri);
+        final SimpleFeatureType typeA = tb.buildFeatureType();
+
+        tb = new SimpleFeatureTypeBuilder();
+        tb.setName("B");
+        tb.setNamespaceURI(uri);
+        tb.setSuperType(typeA);
+        tb.add("b", String.class);
+        final SimpleFeatureType typeB = tb.buildFeatureType();
+
+        tb = new SimpleFeatureTypeBuilder();
+        tb.setName("C");
+        tb.setNamespaceURI(uri);
+        tb.setSuperType(typeB);
+        tb.add("c", Integer.class);
+        final SimpleFeatureType typeC = tb.buildFeatureType();
+
+        // base type should have no ancestors
+        assertEquals("Ancestors of Feature, nearest first", Collections.<FeatureType> emptyList(),
+                FeatureTypes.getAncestors(BasicFeatureTypes.FEATURE));
+
+        assertEquals("Ancestors of A, nearest first", new ArrayList<FeatureType>() {
+            {
+                add(BasicFeatureTypes.FEATURE);
+            }
+        }, FeatureTypes.getAncestors(typeA));
+
+        assertEquals("Ancestors of B, nearest first", new ArrayList<FeatureType>() {
+            {
+                add(typeA);
+                add(BasicFeatureTypes.FEATURE);
+            }
+        }, FeatureTypes.getAncestors(typeB));
+
+        assertEquals("Ancestors of C, nearest first", new ArrayList<FeatureType>() {
+            {
+                add(typeB);
+                add(typeA);
+                add(BasicFeatureTypes.FEATURE);
+            }
+        }, FeatureTypes.getAncestors(typeC));
+    }
+     
+    public void testDeepCopy() throws Exception {
+        // primative        
+        String str = "FooBar";
+        Integer i = new Integer(3);
+        Float f = new Float( 3.14);
+        Double d = new Double( 3.14159 );
+        
+        AttributeTypeBuilder ab = new AttributeTypeBuilder();
+        
+        AttributeDescriptor testType = ab.binding(Object.class).buildDescriptor( "test" );
+        
+        assertSame( "String", str, DataUtilities.duplicate( str ) );
+        assertSame( "Integer", i, DataUtilities.duplicate( i ) );
+        assertSame( "Float", f, DataUtilities.duplicate( f ) );
+        assertSame( "Double", d, DataUtilities.duplicate( d ) );
+        
+        // collections
+        Object objs[] = new Object[]{ str, i, f, d, };
+        int ints[] = new int[]{ 1, 2, 3, 4, };
+        List list = new ArrayList();
+        list.add( str );
+        list.add( i );
+        list.add( f );
+        list.add( d );
+        Map map = new HashMap();
+        map.put("a", str );
+        map.put("b", i );
+        map.put("c", f );
+        map.put("d", d );
+        assertDuplicate( "objs", objs, DataUtilities.duplicate( objs ) );        
+        assertDuplicate( "ints", ints, DataUtilities.duplicate( ints ) );
+        assertDuplicate( "list", list, DataUtilities.duplicate( list ) );
+        assertDuplicate( "map", map, DataUtilities.duplicate( map ) );
+        
+        // complex type
+        SimpleFeature feature = lakeFeatures[0];
+        
+        Coordinate coords = new Coordinate(1, 3); 
+        Coordinate coords2 = new Coordinate(1, 3);
+        GeometryFactory gf = new GeometryFactory();
+        Geometry point = gf.createPoint(coords);
+        Geometry point2 = gf.createPoint( coords2);
+        
+        assertDuplicate( "jts duplicate", point, point2 );        
+        assertDuplicate( "feature", feature, DataUtilities.duplicate( feature ) );
+        assertDuplicate( "point", point, DataUtilities.duplicate( point ) );
+    }
+    static Set immutable;
+    static {
+        immutable = new HashSet();
+        immutable.add( String.class );
+        immutable.add( Integer.class );
+        immutable.add( Double.class );
+        immutable.add( Float.class );
+    }
+    protected void assertDuplicate( String message, Object expected, Object value ){
+        // Ensure value is equal to expected 
+        if (expected.getClass().isArray()){
+            int length1 = Array.getLength( expected );
+            int length2 = Array.getLength( value );
+            assertEquals( message, length1, length2);
+            for( int i=0; i<length1; i++){
+                assertDuplicate(
+                    message+"["+i+"]",
+                    Array.get( expected, i),
+                    Array.get( value, i)
+                );
+            }
+            //assertNotSame( message, expected, value );
+        } else if (expected instanceof SimpleFeature) {
+	    assertDuplicate(message, ((SimpleFeature)expected).getAttributes(), 
+			    ((SimpleFeature)value).getAttributes());
+        } else {
+            assertEquals( message, expected, value );
+        }
+        // Ensure Non Immutables are actually copied
+        if( ! immutable.contains( expected.getClass() )){
+            //assertNotSame( message, expected, value );
+        }
+    }
+}