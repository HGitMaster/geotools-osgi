--- conflicted
+++ resolved
@@ -1,916 +1,457 @@
-<<<<<<< local
-/*
- *    GeoTools - The Open Source Java GIS Toolkit
- *    http://geotools.org
- * 
- *    (C) 2002-2008, Open Source Geospatial Foundation (OSGeo)
- *
- *    This library is free software; you can redistribute it and/or
- *    modify it under the terms of the GNU Lesser General Public
- *    License as published by the Free Software Foundation;
- *    version 2.1 of the License.
- *
- *    This library is distributed in the hope that it will be useful,
- *    but WITHOUT ANY WARRANTY; without even the implied warranty of
- *    MERCHANTABILITY or FITNESS FOR A PARTICULAR PURPOSE.  See the GNU
- *    Lesser General Public License for more details.
- */
-package org.geotools.filter;
-
-import java.util.logging.Logger;
-
-import junit.framework.Test;
-import junit.framework.TestCase;
-import junit.framework.TestSuite;
-
-import org.geotools.factory.CommonFactoryFinder;
-import org.geotools.feature.IllegalAttributeException;
-import org.geotools.feature.SchemaException;
-import org.geotools.feature.simple.SimpleFeatureBuilder;
-import org.geotools.feature.simple.SimpleFeatureTypeBuilder;
-import org.geotools.filter.FilterTest.MockDataObject;
-import org.geotools.filter.expression.AddImpl;
-import org.geotools.filter.expression.DivideImpl;
-import org.geotools.filter.expression.MultiplyImpl;
-import org.geotools.filter.expression.SubtractImpl;
-import org.opengis.feature.simple.SimpleFeature;
-import org.opengis.feature.simple.SimpleFeatureType;
-import org.opengis.filter.FilterFactory2;
-import org.opengis.filter.expression.Function;
-import org.opengis.filter.expression.Literal;
-import org.opengis.filter.expression.PropertyName;
-
-import com.vividsolutions.jts.geom.Coordinate;
-import com.vividsolutions.jts.geom.GeometryFactory;
-import com.vividsolutions.jts.geom.LineString;
-import com.vividsolutions.jts.geom.PrecisionModel;
-
-/**
- * Unit test for expressions. This is a complimentary test suite with the filter
- * test suite.
- * 
- * @author James MacGill, CCG
- * @author Rob Hranac, TOPP
- * @source $URL:
- *         http://gtsvn.refractions.net/geotools/trunk/gt/modules/library/main/src/test/java/org/geotools/filter/ExpressionTest.java $
- */
-public class ExpressionTest extends TestCase {
-	/** Standard logging instance */
-	private static final Logger LOGGER = org.geotools.util.logging.Logging.getLogger("org.geotools.defaultcore");
-
-	/** Feature on which to preform tests */
-	private static SimpleFeature testFeature = null;
-
-	/** Schema on which to preform tests */
-	private static SimpleFeatureType testSchema = null;
-
-	static FilterFactory2 ff = CommonFactoryFinder.getFilterFactory2( null );
-
-	boolean set = false;
-
-	/** Test suite for this test case */
-	TestSuite suite = null;
-
-	/**
-	 * Constructor with test name.
-	 * 
-	 * @param testName
-	 *            DOCUMENT ME!
-	 */
-	public ExpressionTest(String testName) {
-		super(testName);
-	}
-
-	/**
-	 * Main for test runner.
-	 * 
-	 * @param args
-	 *            arguments to run main
-	 */
-	public static void main(String[] args) {
-		junit.textui.TestRunner.run(suite());
-	}
-
-	/**
-	 * Required suite builder.
-	 * 
-	 * @return A test suite for this unit test.
-	 */
-	public static Test suite() {
-		TestSuite suite = new TestSuite(ExpressionTest.class);
-
-		return suite;
-	}
-
-	/**
-	 * Sets up a schema and a test feature.
-	 * 
-	 * @throws SchemaException
-	 *             If there is a problem setting up the schema.
-	 * @throws IllegalFeatureException
-	 *             If problem setting up the feature.
-	 */
-	protected void setUp() throws SchemaException, IllegalAttributeException {
-		if (set) {
-			return;
-		}
-
-		set = true;
-
-		// Create the schema attributes
-		LOGGER.finer("creating flat feature...");
-		
-		SimpleFeatureTypeBuilder ftb = new SimpleFeatureTypeBuilder();
-		ftb.add("testGeometry", LineString.class);
-		ftb.add("testBoolean", Boolean.class);
-		ftb.add("testCharacter", Character.class);
-		ftb.add("testByte", Byte.class);
-		ftb.add("testShort", Short.class);
-		ftb.add("testInteger", Integer.class);
-		ftb.add("testLong", Long.class);
-		ftb.add("testFloat", Float.class);
-		ftb.add("testDouble", Double.class);
-		ftb.add("testString", String.class);
-		ftb.add("testZeroDouble", Double.class);
-		ftb.setName("testSchema");
-	    testSchema = ftb.buildFeatureType();
-
-		// Creates coordinates for the linestring
-		Coordinate[] coords = new Coordinate[3];
-		coords[0] = new Coordinate(1, 2);
-		coords[1] = new Coordinate(3, 4);
-		coords[2] = new Coordinate(5, 6);
-
-		// Builds the test feature
-		Object[] attributes = new Object[10];
-		GeometryFactory gf = new GeometryFactory(new PrecisionModel());
-		attributes[0] = gf.createLineString(coords);
-		attributes[1] = new Boolean(true);
-		attributes[2] = new Character('t');
-		attributes[3] = new Byte("10");
-		attributes[4] = new Short("101");
-		attributes[5] = new Integer(1002);
-		attributes[6] = new Long(10003);
-		attributes[7] = new Float(10000.4);
-		attributes[8] = new Double(100000.5);
-		attributes[9] = "test string data";
-
-		// Creates the feature itself
-		// FlatFeatureFactory factory = new FlatFeatureFactory(testSchema);
-		testFeature = SimpleFeatureBuilder.build(testSchema, attributes, null);
-		LOGGER.finer("...feature created");
-	}
-
-	/**
-	 * Tests the attribute expression.
-	 * 
-	 * @throws IllegalFilterException
-	 *             if filters mess up.
-	 */
-	public void testAttribute() throws IllegalFilterException {
-		// Test integer attribute
-		Expression testAttribute = new AttributeExpressionImpl(testSchema,
-				"testInteger");
-		LOGGER.fine("integer attribute expression equals: "
-				+ testAttribute.getValue(testFeature));
-		assertEquals(new Integer(1002), testAttribute.getValue(testFeature));
-
-		// Test string attribute
-		testAttribute = new AttributeExpressionImpl(testSchema, "testString");
-		LOGGER.fine("string attribute expression equals: "
-				+ testAttribute.getValue(testFeature));
-		assertEquals("test string data", testAttribute.getValue(testFeature));
-	}
-
-	/**
-	 * Tests the attribute expression over an object other than Feature.
-	 * 
-	 * @throws IllegalFilterException
-	 *             if filters mess up.
-	 */
-	public void testAttributeObject() throws IllegalFilterException {
-		MockDataObject testFeature = new MockDataObject(10, "diez");
-
-		// Test integer attribute
-		org.opengis.filter.expression.Expression testAttribute = new AttributeExpressionImpl(
-				"intVal");
-
-		assertEquals(new Integer(10), testAttribute.evaluate(testFeature));
-
-		// Test string attribute
-		testAttribute = new AttributeExpressionImpl("stringVal");
-
-		assertEquals("diez", testAttribute.evaluate(testFeature));
-	}
-
-	/**
-	 * Tests the literal expression.
-	 * 
-	 * @throws IllegalFilterException
-	 *             if there are problems
-	 */
-	public void testLiteral() throws IllegalFilterException {
-		// Test integer attribute
-		Expression testLiteral = new LiteralExpressionImpl(new Integer(1002));
-		LOGGER.fine("integer literal expression equals: "
-				+ testLiteral.getValue(testFeature));
-		assertEquals(new Integer(1002), testLiteral.getValue(testFeature));
-
-		// Test string attribute
-		testLiteral = new LiteralExpressionImpl("test string data");
-		LOGGER.fine("string literal expression equals: "
-				+ testLiteral.getValue(testFeature));
-		assertEquals("test string data", testLiteral.getValue(testFeature));
-	}
-
-	/**
-	 * Tests the literal expression over an object other than Feature.
-	 * 
-	 * @throws IllegalFilterException
-	 *             if there are problems
-	 */
-	public void testLiteralObject() throws IllegalFilterException {
-		MockDataObject testObj = new MockDataObject(1000, "mil");
-
-		// Test integer attribute
-		org.opengis.filter.expression.Expression testLiteral = new LiteralExpressionImpl(
-				new Integer(1002));
-
-		assertEquals(new Integer(1002), testLiteral.evaluate(testObj));
-
-		// Test string attribute
-		testLiteral = new LiteralExpressionImpl("test string data");
-
-		assertEquals("test string data", testLiteral.evaluate(testObj));
-	}
-
-	public void testMinFunction() {
-	    PropertyName a = ff.property("testInteger");
-	    Literal b = ff.literal( 1004.0 );
-        Function min = ff.function("min", a, b );
-        
-	}
-	
-	/**
-	 * Tests the min function expression.
-	 * 
-	 * @throws IllegalFilterException
-	 *             if filter problems
-	 */
-	public void testMinFunctionOld() throws IllegalFilterException {
-	    org.opengis.filter.expression.Expression a, b;
-		a = new AttributeExpressionImpl(testSchema, "testInteger");
-		b = new LiteralExpressionImpl(new Double(1004));
-
-		Function min = ff.function("min", a, b);
-
-		Object value = min.evaluate(testFeature);
-		assertEquals(1002d, ((Double) value).doubleValue(),
-				0);
-
-		b = ff.literal(new Double(-100.001));
-		min = ff.function("min", a, b);
-		
-		value = min.evaluate(testFeature);
-		assertEquals(-100.001, ((Double) value).doubleValue(), 0);
-	}
-
-	public void testNonExistentFunction() {
-		try {
-			Function nochance = ff.function("%$#%$%#%#$@#%@", (org.opengis.filter.expression.Expression) null);
-			assertNull(nochance);
-		} catch (RuntimeException re) {
-		}
-
-	}
-
-	public void testFunctionNameTrim() throws IllegalFilterException {
-		Function min = ff.function("minFunction", ff.literal(2), ff.literal(3));
-		assertTrue(min != null);
-	}
-
-	/**
-	 * Tests the max function expression.
-	 * 
-	 * @throws IllegalFilterException
-	 *             if filter problems
-	 */
-	public void testMaxFunction() throws IllegalFilterException {
-	    org.opengis.filter.expression.Expression a, b;
-		a = new AttributeExpressionImpl(testSchema, "testInteger");
-		b = new LiteralExpressionImpl(new Double(1004));
-
-		Function max = ff.function("max", a, b);
-		assertEquals(1004d, ((Double) max.evaluate(testFeature)).doubleValue(),
-				0);
-
-		b = new LiteralExpressionImpl(new Double(-100.001));
-		max = ff.function("max", a, b);
-		assertEquals(1002d, ((Double) max.evaluate(testFeature)).doubleValue(),
-				0);
-	}
-
-	/**
-	 * Tests the max function expression over other kind of object than Feature.
-	 * 
-	 * @throws IllegalFilterException
-	 *             if filter problems
-	 */
-	public void testMaxFunctionObject() throws IllegalFilterException {
-		MockDataObject testObj = new MockDataObject(10, "diez");
-		org.opengis.filter.expression.Expression a = new AttributeExpressionImpl(
-				"intVal");
-		org.opengis.filter.expression.Expression b = new LiteralExpressionImpl(
-				new Double(1004));
-
-		Function max = ff.function("max", a, b);
-		assertEquals("max", max.getName());
-
-		Object maxValue = max.evaluate(testObj);
-		assertEquals(1004d, ((Double) maxValue).doubleValue(), 0);
-
-		b = new LiteralExpressionImpl(new Double(-100.001));
-
-		max = ff.function("max", a, b);
-		maxValue = max.evaluate(testObj);
-
-		assertEquals(10, ((Double) maxValue).doubleValue(), 0);
-
-	}
-
-	public void testIncompleteMathExpression() throws IllegalFilterException {
-		Expression testAttribute1 = new LiteralExpressionImpl(new Integer(4));
-
-		MathExpressionImpl mathTest = new AddImpl(null, null);
-		mathTest.addLeftValue(testAttribute1);
-		try {
-			mathTest.getValue(testFeature);
-			fail("math expressions should not work if right hand side is not set");
-		} catch (IllegalArgumentException ife) {
-		}
-		mathTest = new AddImpl(null, null);
-		mathTest.addRightValue(testAttribute1);
-		try {
-			mathTest.getValue(testFeature);
-			fail("math expressions should not work if left hand side is not set");
-		} catch (IllegalArgumentException ife) {
-		}
-	}
-
-	/**
-	 * Tests the math expression.
-	 * 
-	 * @throws IllegalFilterException
-	 *             if filter problems
-	 */
-	public void testMath() throws IllegalFilterException {
-		// Test integer attribute
-		Expression testAttribute1 = new LiteralExpressionImpl(new Integer(4));
-		Expression testAttribute2 = new LiteralExpressionImpl(new Integer(2));
-
-		// Test addition
-		MathExpressionImpl mathTest = new AddImpl(null, null);
-		mathTest.addLeftValue(testAttribute1);
-		mathTest.addRightValue(testAttribute2);
-		LOGGER.fine("math test: " + testAttribute1.getValue(testFeature)
-				+ " + " + testAttribute2.getValue(testFeature) + " = "
-				+ mathTest.getValue(testFeature));
-		assertEquals(new Integer(6), mathTest.evaluate(testFeature,
-				Integer.class));
-
-		// Test subtraction
-		mathTest = new SubtractImpl(null, null);
-		mathTest.addLeftValue(testAttribute1);
-		mathTest.addRightValue(testAttribute2);
-		LOGGER.fine("math test: " + testAttribute1.getValue(testFeature)
-				+ " - " + testAttribute2.getValue(testFeature) + " = "
-				+ mathTest.getValue(testFeature));
-		assertEquals(new Integer(2), mathTest.evaluate(testFeature,
-				Integer.class));
-
-		// Test multiplication
-		mathTest = new MultiplyImpl(null, null);
-		mathTest.addLeftValue(testAttribute1);
-		mathTest.addRightValue(testAttribute2);
-		LOGGER.fine("math test: " + testAttribute1.getValue(testFeature)
-				+ " * " + testAttribute2.getValue(testFeature) + " = "
-				+ mathTest.getValue(testFeature));
-		assertEquals(new Integer(8), mathTest.evaluate(testFeature,
-				Integer.class));
-
-		// Test division
-		mathTest = new DivideImpl(null, null);
-		mathTest.addLeftValue(testAttribute1);
-		mathTest.addRightValue(testAttribute2);
-		LOGGER.fine("math test: " + testAttribute1.getValue(testFeature)
-				+ " / " + testAttribute2.getValue(testFeature) + " = "
-				+ mathTest.getValue(testFeature));
-		assertEquals(new Double(2), mathTest.getValue(testFeature));
-	}
-
-	/**
-	 * Tests the math expression over other kind of object than Feature.
-	 * 
-	 * @throws IllegalFilterException
-	 *             if filter problems
-	 */
-	public void testMathObject() throws IllegalFilterException {
-		MockDataObject testObject = new MockDataObject(10, "diez");
-
-		// Test integer attribute
-		org.opengis.filter.expression.Expression testAttribute1 = new LiteralExpressionImpl(
-				new Integer(4));
-		org.opengis.filter.expression.Expression testAttribute2 = new LiteralExpressionImpl(
-				new Integer(2));
-
-		// Test addition
-		MathExpressionImpl mathTest = new AddImpl(null, null);
-		mathTest.setExpression1(testAttribute1);
-		mathTest.setExpression2(testAttribute2);
-
-		assertEquals(new Integer(6), mathTest.evaluate(testObject,
-				Integer.class));
-
-		// Test subtraction
-		mathTest = new SubtractImpl(null, null);
-		mathTest.setExpression1(testAttribute1);
-		mathTest.setExpression2(testAttribute2);
-
-		assertEquals(new Integer(2), mathTest.evaluate(testObject,
-				Integer.class));
-
-		// Test multiplication
-		mathTest = new MultiplyImpl(null, null);
-		mathTest.setExpression1(testAttribute1);
-		mathTest.setExpression2(testAttribute2);
-
-		assertEquals(new Integer(8), mathTest.evaluate(testObject,
-				Integer.class));
-
-		// Test division
-		mathTest = new DivideImpl(null, null);
-		mathTest.setExpression1(testAttribute1);
-		mathTest.setExpression2(testAttribute2);
-
-		assertEquals(new Double(2), mathTest.evaluate(testObject));
-	}
-}
-=======
-/*
- *    GeoTools - The Open Source Java GIS Toolkit
- *    http://geotools.org
- * 
- *    (C) 2002-2008, Open Source Geospatial Foundation (OSGeo)
- *
- *    This library is free software; you can redistribute it and/or
- *    modify it under the terms of the GNU Lesser General Public
- *    License as published by the Free Software Foundation;
- *    version 2.1 of the License.
- *
- *    This library is distributed in the hope that it will be useful,
- *    but WITHOUT ANY WARRANTY; without even the implied warranty of
- *    MERCHANTABILITY or FITNESS FOR A PARTICULAR PURPOSE.  See the GNU
- *    Lesser General Public License for more details.
- */
-package org.geotools.filter;
-
-import java.util.logging.Logger;
-
-import junit.framework.Test;
-import junit.framework.TestCase;
-import junit.framework.TestSuite;
-
-import org.geotools.factory.CommonFactoryFinder;
-import org.geotools.feature.IllegalAttributeException;
-import org.geotools.feature.SchemaException;
-import org.geotools.feature.simple.SimpleFeatureBuilder;
-import org.geotools.feature.simple.SimpleFeatureTypeBuilder;
-import org.geotools.filter.FilterTest.MockDataObject;
-import org.geotools.filter.expression.AddImpl;
-import org.geotools.filter.expression.DivideImpl;
-import org.geotools.filter.expression.MultiplyImpl;
-import org.geotools.filter.expression.SubtractImpl;
-import org.opengis.feature.simple.SimpleFeature;
-import org.opengis.feature.simple.SimpleFeatureType;
-import org.opengis.filter.FilterFactory2;
-import org.opengis.filter.expression.Function;
-import org.opengis.filter.expression.Literal;
-import org.opengis.filter.expression.PropertyName;
-
-import com.vividsolutions.jts.geom.Coordinate;
-import com.vividsolutions.jts.geom.GeometryFactory;
-import com.vividsolutions.jts.geom.LineString;
-import com.vividsolutions.jts.geom.PrecisionModel;
-
-/**
- * Unit test for expressions. This is a complimentary test suite with the filter
- * test suite.
- * 
- * @author James MacGill, CCG
- * @author Rob Hranac, TOPP
- *
- * @source $URL: http://svn.osgeo.org/geotools/tags/8.0-M1/modules/library/main/src/test/java/org/geotools/filter/ExpressionTest.java $
- */
-public class ExpressionTest extends TestCase {
-	/** Standard logging instance */
-	private static final Logger LOGGER = org.geotools.util.logging.Logging.getLogger("org.geotools.defaultcore");
-
-	/** Feature on which to preform tests */
-	private static SimpleFeature testFeature = null;
-
-	/** Schema on which to preform tests */
-	private static SimpleFeatureType testSchema = null;
-
-	static FilterFactory2 ff = CommonFactoryFinder.getFilterFactory2( null );
-
-	boolean set = false;
-
-	/** Test suite for this test case */
-	TestSuite suite = null;
-
-	/**
-	 * Constructor with test name.
-	 * 
-	 * @param testName
-	 *            DOCUMENT ME!
-	 */
-	public ExpressionTest(String testName) {
-		super(testName);
-	}
-
-	/**
-	 * Main for test runner.
-	 * 
-	 * @param args
-	 *            arguments to run main
-	 */
-	public static void main(String[] args) {
-		junit.textui.TestRunner.run(suite());
-	}
-
-	/**
-	 * Required suite builder.
-	 * 
-	 * @return A test suite for this unit test.
-	 */
-	public static Test suite() {
-		TestSuite suite = new TestSuite(ExpressionTest.class);
-
-		return suite;
-	}
-
-	/**
-	 * Sets up a schema and a test feature.
-	 * 
-	 * @throws SchemaException
-	 *             If there is a problem setting up the schema.
-	 * @throws IllegalFeatureException
-	 *             If problem setting up the feature.
-	 */
-	protected void setUp() throws SchemaException, IllegalAttributeException {
-		if (set) {
-			return;
-		}
-
-		set = true;
-
-		// Create the schema attributes
-		LOGGER.finer("creating flat feature...");
-		
-		SimpleFeatureTypeBuilder ftb = new SimpleFeatureTypeBuilder();
-		ftb.setCRS(null);
-		ftb.add("testGeometry", LineString.class);
-		ftb.add("testBoolean", Boolean.class);
-		ftb.add("testCharacter", Character.class);
-		ftb.add("testByte", Byte.class);
-		ftb.add("testShort", Short.class);
-		ftb.add("testInteger", Integer.class);
-		ftb.add("testLong", Long.class);
-		ftb.add("testFloat", Float.class);
-		ftb.add("testDouble", Double.class);
-		ftb.add("testString", String.class);
-		ftb.add("testZeroDouble", Double.class);
-		ftb.setName("testSchema");
-	    testSchema = ftb.buildFeatureType();
-
-		// Creates coordinates for the linestring
-		Coordinate[] coords = new Coordinate[3];
-		coords[0] = new Coordinate(1, 2);
-		coords[1] = new Coordinate(3, 4);
-		coords[2] = new Coordinate(5, 6);
-
-		// Builds the test feature
-		Object[] attributes = new Object[10];
-		GeometryFactory gf = new GeometryFactory(new PrecisionModel());
-		attributes[0] = gf.createLineString(coords);
-		attributes[1] = new Boolean(true);
-		attributes[2] = new Character('t');
-		attributes[3] = new Byte("10");
-		attributes[4] = new Short("101");
-		attributes[5] = new Integer(1002);
-		attributes[6] = new Long(10003);
-		attributes[7] = new Float(10000.4);
-		attributes[8] = new Double(100000.5);
-		attributes[9] = "test string data";
-
-		// Creates the feature itself
-		// FlatFeatureFactory factory = new FlatFeatureFactory(testSchema);
-		testFeature = SimpleFeatureBuilder.build(testSchema, attributes, null);
-		LOGGER.finer("...feature created");
-	}
-
-	/**
-	 * Tests the attribute expression.
-	 * 
-	 * @throws IllegalFilterException
-	 *             if filters mess up.
-	 */
-	public void testAttribute() throws IllegalFilterException {
-		// Test integer attribute
-		Expression testAttribute = new AttributeExpressionImpl(testSchema,
-				"testInteger");
-		LOGGER.fine("integer attribute expression equals: "
-				+ testAttribute.getValue(testFeature));
-		assertEquals(new Integer(1002), testAttribute.getValue(testFeature));
-
-		// Test string attribute
-		testAttribute = new AttributeExpressionImpl(testSchema, "testString");
-		LOGGER.fine("string attribute expression equals: "
-				+ testAttribute.getValue(testFeature));
-		assertEquals("test string data", testAttribute.getValue(testFeature));
-	}
-
-	/**
-	 * Tests the attribute expression over an object other than Feature.
-	 * 
-	 * @throws IllegalFilterException
-	 *             if filters mess up.
-	 */
-	public void testAttributeObject() throws IllegalFilterException {
-		MockDataObject testFeature = new MockDataObject(10, "diez");
-
-		// Test integer attribute
-		org.opengis.filter.expression.Expression testAttribute = new AttributeExpressionImpl(
-				"intVal");
-
-		assertEquals(new Integer(10), testAttribute.evaluate(testFeature));
-
-		// Test string attribute
-		testAttribute = new AttributeExpressionImpl("stringVal");
-
-		assertEquals("diez", testAttribute.evaluate(testFeature));
-	}
-
-	/**
-	 * Tests the literal expression.
-	 * 
-	 * @throws IllegalFilterException
-	 *             if there are problems
-	 */
-	public void testLiteral() throws IllegalFilterException {
-		// Test integer attribute
-		Expression testLiteral = new LiteralExpressionImpl(new Integer(1002));
-		LOGGER.fine("integer literal expression equals: "
-				+ testLiteral.getValue(testFeature));
-		assertEquals(new Integer(1002), testLiteral.getValue(testFeature));
-
-		// Test string attribute
-		testLiteral = new LiteralExpressionImpl("test string data");
-		LOGGER.fine("string literal expression equals: "
-				+ testLiteral.getValue(testFeature));
-		assertEquals("test string data", testLiteral.getValue(testFeature));
-	}
-
-	/**
-	 * Tests the literal expression over an object other than Feature.
-	 * 
-	 * @throws IllegalFilterException
-	 *             if there are problems
-	 */
-	public void testLiteralObject() throws IllegalFilterException {
-		MockDataObject testObj = new MockDataObject(1000, "mil");
-
-		// Test integer attribute
-		org.opengis.filter.expression.Expression testLiteral = new LiteralExpressionImpl(
-				new Integer(1002));
-
-		assertEquals(new Integer(1002), testLiteral.evaluate(testObj));
-
-		// Test string attribute
-		testLiteral = new LiteralExpressionImpl("test string data");
-
-		assertEquals("test string data", testLiteral.evaluate(testObj));
-	}
-
-	public void testMinFunction() {
-	    PropertyName a = ff.property("testInteger");
-	    Literal b = ff.literal( 1004.0 );
-        Function min = ff.function("min", a, b );
-        
-	}
-	
-	/**
-	 * Tests the min function expression.
-	 * 
-	 * @throws IllegalFilterException
-	 *             if filter problems
-	 */
-	public void testMinFunctionOld() throws IllegalFilterException {
-	    org.opengis.filter.expression.Expression a, b;
-		a = new AttributeExpressionImpl(testSchema, "testInteger");
-		b = new LiteralExpressionImpl(new Double(1004));
-
-		Function min = ff.function("min", a, b);
-
-		Object value = min.evaluate(testFeature);
-		assertEquals(1002d, ((Double) value).doubleValue(),
-				0);
-
-		b = ff.literal(new Double(-100.001));
-		min = ff.function("min", a, b);
-		
-		value = min.evaluate(testFeature);
-		assertEquals(-100.001, ((Double) value).doubleValue(), 0);
-	}
-
-	public void testNonExistentFunction() {
-		try {
-			Function nochance = ff.function("%$#%$%#%#$@#%@", (org.opengis.filter.expression.Expression) null);
-			assertNull(nochance);
-		} catch (RuntimeException re) {
-		}
-
-	}
-
-	public void testFunctionNameTrim() throws IllegalFilterException {
-		Function min = ff.function("minFunction", ff.literal(2), ff.literal(3));
-		assertTrue(min != null);
-	}
-
-	/**
-	 * Tests the max function expression.
-	 * 
-	 * @throws IllegalFilterException
-	 *             if filter problems
-	 */
-	public void testMaxFunction() throws IllegalFilterException {
-	    org.opengis.filter.expression.Expression a, b;
-		a = new AttributeExpressionImpl(testSchema, "testInteger");
-		b = new LiteralExpressionImpl(new Double(1004));
-
-		Function max = ff.function("max", a, b);
-		assertEquals(1004d, ((Double) max.evaluate(testFeature)).doubleValue(),
-				0);
-
-		b = new LiteralExpressionImpl(new Double(-100.001));
-		max = ff.function("max", a, b);
-		assertEquals(1002d, ((Double) max.evaluate(testFeature)).doubleValue(),
-				0);
-	}
-
-	/**
-	 * Tests the max function expression over other kind of object than Feature.
-	 * 
-	 * @throws IllegalFilterException
-	 *             if filter problems
-	 */
-	public void testMaxFunctionObject() throws IllegalFilterException {
-		MockDataObject testObj = new MockDataObject(10, "diez");
-		org.opengis.filter.expression.Expression a = new AttributeExpressionImpl(
-				"intVal");
-		org.opengis.filter.expression.Expression b = new LiteralExpressionImpl(
-				new Double(1004));
-
-		Function max = ff.function("max", a, b);
-		assertEquals("max", max.getName());
-
-		Object maxValue = max.evaluate(testObj);
-		assertEquals(1004d, ((Double) maxValue).doubleValue(), 0);
-
-		b = new LiteralExpressionImpl(new Double(-100.001));
-
-		max = ff.function("max", a, b);
-		maxValue = max.evaluate(testObj);
-
-		assertEquals(10, ((Double) maxValue).doubleValue(), 0);
-
-	}
-
-	public void testIncompleteMathExpression() throws IllegalFilterException {
-		Expression testAttribute1 = new LiteralExpressionImpl(new Integer(4));
-
-		MathExpressionImpl mathTest = new AddImpl(null, null);
-		mathTest.addLeftValue(testAttribute1);
-		try {
-			mathTest.getValue(testFeature);
-			fail("math expressions should not work if right hand side is not set");
-		} catch (IllegalArgumentException ife) {
-		}
-		mathTest = new AddImpl(null, null);
-		mathTest.addRightValue(testAttribute1);
-		try {
-			mathTest.getValue(testFeature);
-			fail("math expressions should not work if left hand side is not set");
-		} catch (IllegalArgumentException ife) {
-		}
-	}
-
-	/**
-	 * Tests the math expression.
-	 * 
-	 * @throws IllegalFilterException
-	 *             if filter problems
-	 */
-	public void testMath() throws IllegalFilterException {
-		// Test integer attribute
-		Expression testAttribute1 = new LiteralExpressionImpl(new Integer(4));
-		Expression testAttribute2 = new LiteralExpressionImpl(new Integer(2));
-
-		// Test addition
-		MathExpressionImpl mathTest = new AddImpl(null, null);
-		mathTest.addLeftValue(testAttribute1);
-		mathTest.addRightValue(testAttribute2);
-		LOGGER.fine("math test: " + testAttribute1.getValue(testFeature)
-				+ " + " + testAttribute2.getValue(testFeature) + " = "
-				+ mathTest.getValue(testFeature));
-		assertEquals(new Integer(6), mathTest.evaluate(testFeature,
-				Integer.class));
-
-		// Test subtraction
-		mathTest = new SubtractImpl(null, null);
-		mathTest.addLeftValue(testAttribute1);
-		mathTest.addRightValue(testAttribute2);
-		LOGGER.fine("math test: " + testAttribute1.getValue(testFeature)
-				+ " - " + testAttribute2.getValue(testFeature) + " = "
-				+ mathTest.getValue(testFeature));
-		assertEquals(new Integer(2), mathTest.evaluate(testFeature,
-				Integer.class));
-
-		// Test multiplication
-		mathTest = new MultiplyImpl(null, null);
-		mathTest.addLeftValue(testAttribute1);
-		mathTest.addRightValue(testAttribute2);
-		LOGGER.fine("math test: " + testAttribute1.getValue(testFeature)
-				+ " * " + testAttribute2.getValue(testFeature) + " = "
-				+ mathTest.getValue(testFeature));
-		assertEquals(new Integer(8), mathTest.evaluate(testFeature,
-				Integer.class));
-
-		// Test division
-		mathTest = new DivideImpl(null, null);
-		mathTest.addLeftValue(testAttribute1);
-		mathTest.addRightValue(testAttribute2);
-		LOGGER.fine("math test: " + testAttribute1.getValue(testFeature)
-				+ " / " + testAttribute2.getValue(testFeature) + " = "
-				+ mathTest.getValue(testFeature));
-		assertEquals(new Double(2), mathTest.getValue(testFeature));
-	}
-
-	/**
-	 * Tests the math expression over other kind of object than Feature.
-	 * 
-	 * @throws IllegalFilterException
-	 *             if filter problems
-	 */
-	public void testMathObject() throws IllegalFilterException {
-		MockDataObject testObject = new MockDataObject(10, "diez");
-
-		// Test integer attribute
-		org.opengis.filter.expression.Expression testAttribute1 = new LiteralExpressionImpl(
-				new Integer(4));
-		org.opengis.filter.expression.Expression testAttribute2 = new LiteralExpressionImpl(
-				new Integer(2));
-
-		// Test addition
-		MathExpressionImpl mathTest = new AddImpl(null, null);
-		mathTest.setExpression1(testAttribute1);
-		mathTest.setExpression2(testAttribute2);
-
-		assertEquals(new Integer(6), mathTest.evaluate(testObject,
-				Integer.class));
-
-		// Test subtraction
-		mathTest = new SubtractImpl(null, null);
-		mathTest.setExpression1(testAttribute1);
-		mathTest.setExpression2(testAttribute2);
-
-		assertEquals(new Integer(2), mathTest.evaluate(testObject,
-				Integer.class));
-
-		// Test multiplication
-		mathTest = new MultiplyImpl(null, null);
-		mathTest.setExpression1(testAttribute1);
-		mathTest.setExpression2(testAttribute2);
-
-		assertEquals(new Integer(8), mathTest.evaluate(testObject,
-				Integer.class));
-
-		// Test division
-		mathTest = new DivideImpl(null, null);
-		mathTest.setExpression1(testAttribute1);
-		mathTest.setExpression2(testAttribute2);
-
-		assertEquals(new Double(2), mathTest.evaluate(testObject));
-	}
-}
->>>>>>> other+/*
+ *    GeoTools - The Open Source Java GIS Toolkit
+ *    http://geotools.org
+ * 
+ *    (C) 2002-2008, Open Source Geospatial Foundation (OSGeo)
+ *
+ *    This library is free software; you can redistribute it and/or
+ *    modify it under the terms of the GNU Lesser General Public
+ *    License as published by the Free Software Foundation;
+ *    version 2.1 of the License.
+ *
+ *    This library is distributed in the hope that it will be useful,
+ *    but WITHOUT ANY WARRANTY; without even the implied warranty of
+ *    MERCHANTABILITY or FITNESS FOR A PARTICULAR PURPOSE.  See the GNU
+ *    Lesser General Public License for more details.
+ */
+package org.geotools.filter;
+
+import java.util.logging.Logger;
+
+import junit.framework.Test;
+import junit.framework.TestCase;
+import junit.framework.TestSuite;
+
+import org.geotools.factory.CommonFactoryFinder;
+import org.geotools.feature.IllegalAttributeException;
+import org.geotools.feature.SchemaException;
+import org.geotools.feature.simple.SimpleFeatureBuilder;
+import org.geotools.feature.simple.SimpleFeatureTypeBuilder;
+import org.geotools.filter.FilterTest.MockDataObject;
+import org.geotools.filter.expression.AddImpl;
+import org.geotools.filter.expression.DivideImpl;
+import org.geotools.filter.expression.MultiplyImpl;
+import org.geotools.filter.expression.SubtractImpl;
+import org.opengis.feature.simple.SimpleFeature;
+import org.opengis.feature.simple.SimpleFeatureType;
+import org.opengis.filter.FilterFactory2;
+import org.opengis.filter.expression.Function;
+import org.opengis.filter.expression.Literal;
+import org.opengis.filter.expression.PropertyName;
+
+import com.vividsolutions.jts.geom.Coordinate;
+import com.vividsolutions.jts.geom.GeometryFactory;
+import com.vividsolutions.jts.geom.LineString;
+import com.vividsolutions.jts.geom.PrecisionModel;
+
+/**
+ * Unit test for expressions. This is a complimentary test suite with the filter
+ * test suite.
+ * 
+ * @author James MacGill, CCG
+ * @author Rob Hranac, TOPP
+ *
+ * @source $URL: http://svn.osgeo.org/geotools/tags/8.0-M1/modules/library/main/src/test/java/org/geotools/filter/ExpressionTest.java $
+ */
+public class ExpressionTest extends TestCase {
+	/** Standard logging instance */
+	private static final Logger LOGGER = org.geotools.util.logging.Logging.getLogger("org.geotools.defaultcore");
+
+	/** Feature on which to preform tests */
+	private static SimpleFeature testFeature = null;
+
+	/** Schema on which to preform tests */
+	private static SimpleFeatureType testSchema = null;
+
+	static FilterFactory2 ff = CommonFactoryFinder.getFilterFactory2( null );
+
+	boolean set = false;
+
+	/** Test suite for this test case */
+	TestSuite suite = null;
+
+	/**
+	 * Constructor with test name.
+	 * 
+	 * @param testName
+	 *            DOCUMENT ME!
+	 */
+	public ExpressionTest(String testName) {
+		super(testName);
+	}
+
+	/**
+	 * Main for test runner.
+	 * 
+	 * @param args
+	 *            arguments to run main
+	 */
+	public static void main(String[] args) {
+		junit.textui.TestRunner.run(suite());
+	}
+
+	/**
+	 * Required suite builder.
+	 * 
+	 * @return A test suite for this unit test.
+	 */
+	public static Test suite() {
+		TestSuite suite = new TestSuite(ExpressionTest.class);
+
+		return suite;
+	}
+
+	/**
+	 * Sets up a schema and a test feature.
+	 * 
+	 * @throws SchemaException
+	 *             If there is a problem setting up the schema.
+	 * @throws IllegalFeatureException
+	 *             If problem setting up the feature.
+	 */
+	protected void setUp() throws SchemaException, IllegalAttributeException {
+		if (set) {
+			return;
+		}
+
+		set = true;
+
+		// Create the schema attributes
+		LOGGER.finer("creating flat feature...");
+		
+		SimpleFeatureTypeBuilder ftb = new SimpleFeatureTypeBuilder();
+		ftb.setCRS(null);
+		ftb.add("testGeometry", LineString.class);
+		ftb.add("testBoolean", Boolean.class);
+		ftb.add("testCharacter", Character.class);
+		ftb.add("testByte", Byte.class);
+		ftb.add("testShort", Short.class);
+		ftb.add("testInteger", Integer.class);
+		ftb.add("testLong", Long.class);
+		ftb.add("testFloat", Float.class);
+		ftb.add("testDouble", Double.class);
+		ftb.add("testString", String.class);
+		ftb.add("testZeroDouble", Double.class);
+		ftb.setName("testSchema");
+	    testSchema = ftb.buildFeatureType();
+
+		// Creates coordinates for the linestring
+		Coordinate[] coords = new Coordinate[3];
+		coords[0] = new Coordinate(1, 2);
+		coords[1] = new Coordinate(3, 4);
+		coords[2] = new Coordinate(5, 6);
+
+		// Builds the test feature
+		Object[] attributes = new Object[10];
+		GeometryFactory gf = new GeometryFactory(new PrecisionModel());
+		attributes[0] = gf.createLineString(coords);
+		attributes[1] = new Boolean(true);
+		attributes[2] = new Character('t');
+		attributes[3] = new Byte("10");
+		attributes[4] = new Short("101");
+		attributes[5] = new Integer(1002);
+		attributes[6] = new Long(10003);
+		attributes[7] = new Float(10000.4);
+		attributes[8] = new Double(100000.5);
+		attributes[9] = "test string data";
+
+		// Creates the feature itself
+		// FlatFeatureFactory factory = new FlatFeatureFactory(testSchema);
+		testFeature = SimpleFeatureBuilder.build(testSchema, attributes, null);
+		LOGGER.finer("...feature created");
+	}
+
+	/**
+	 * Tests the attribute expression.
+	 * 
+	 * @throws IllegalFilterException
+	 *             if filters mess up.
+	 */
+	public void testAttribute() throws IllegalFilterException {
+		// Test integer attribute
+		Expression testAttribute = new AttributeExpressionImpl(testSchema,
+				"testInteger");
+		LOGGER.fine("integer attribute expression equals: "
+				+ testAttribute.getValue(testFeature));
+		assertEquals(new Integer(1002), testAttribute.getValue(testFeature));
+
+		// Test string attribute
+		testAttribute = new AttributeExpressionImpl(testSchema, "testString");
+		LOGGER.fine("string attribute expression equals: "
+				+ testAttribute.getValue(testFeature));
+		assertEquals("test string data", testAttribute.getValue(testFeature));
+	}
+
+	/**
+	 * Tests the attribute expression over an object other than Feature.
+	 * 
+	 * @throws IllegalFilterException
+	 *             if filters mess up.
+	 */
+	public void testAttributeObject() throws IllegalFilterException {
+		MockDataObject testFeature = new MockDataObject(10, "diez");
+
+		// Test integer attribute
+		org.opengis.filter.expression.Expression testAttribute = new AttributeExpressionImpl(
+				"intVal");
+
+		assertEquals(new Integer(10), testAttribute.evaluate(testFeature));
+
+		// Test string attribute
+		testAttribute = new AttributeExpressionImpl("stringVal");
+
+		assertEquals("diez", testAttribute.evaluate(testFeature));
+	}
+
+	/**
+	 * Tests the literal expression.
+	 * 
+	 * @throws IllegalFilterException
+	 *             if there are problems
+	 */
+	public void testLiteral() throws IllegalFilterException {
+		// Test integer attribute
+		Expression testLiteral = new LiteralExpressionImpl(new Integer(1002));
+		LOGGER.fine("integer literal expression equals: "
+				+ testLiteral.getValue(testFeature));
+		assertEquals(new Integer(1002), testLiteral.getValue(testFeature));
+
+		// Test string attribute
+		testLiteral = new LiteralExpressionImpl("test string data");
+		LOGGER.fine("string literal expression equals: "
+				+ testLiteral.getValue(testFeature));
+		assertEquals("test string data", testLiteral.getValue(testFeature));
+	}
+
+	/**
+	 * Tests the literal expression over an object other than Feature.
+	 * 
+	 * @throws IllegalFilterException
+	 *             if there are problems
+	 */
+	public void testLiteralObject() throws IllegalFilterException {
+		MockDataObject testObj = new MockDataObject(1000, "mil");
+
+		// Test integer attribute
+		org.opengis.filter.expression.Expression testLiteral = new LiteralExpressionImpl(
+				new Integer(1002));
+
+		assertEquals(new Integer(1002), testLiteral.evaluate(testObj));
+
+		// Test string attribute
+		testLiteral = new LiteralExpressionImpl("test string data");
+
+		assertEquals("test string data", testLiteral.evaluate(testObj));
+	}
+
+	public void testMinFunction() {
+	    PropertyName a = ff.property("testInteger");
+	    Literal b = ff.literal( 1004.0 );
+        Function min = ff.function("min", a, b );
+        
+	}
+	
+	/**
+	 * Tests the min function expression.
+	 * 
+	 * @throws IllegalFilterException
+	 *             if filter problems
+	 */
+	public void testMinFunctionOld() throws IllegalFilterException {
+	    org.opengis.filter.expression.Expression a, b;
+		a = new AttributeExpressionImpl(testSchema, "testInteger");
+		b = new LiteralExpressionImpl(new Double(1004));
+
+		Function min = ff.function("min", a, b);
+
+		Object value = min.evaluate(testFeature);
+		assertEquals(1002d, ((Double) value).doubleValue(),
+				0);
+
+		b = ff.literal(new Double(-100.001));
+		min = ff.function("min", a, b);
+		
+		value = min.evaluate(testFeature);
+		assertEquals(-100.001, ((Double) value).doubleValue(), 0);
+	}
+
+	public void testNonExistentFunction() {
+		try {
+			Function nochance = ff.function("%$#%$%#%#$@#%@", (org.opengis.filter.expression.Expression) null);
+			assertNull(nochance);
+		} catch (RuntimeException re) {
+		}
+
+	}
+
+	public void testFunctionNameTrim() throws IllegalFilterException {
+		Function min = ff.function("minFunction", ff.literal(2), ff.literal(3));
+		assertTrue(min != null);
+	}
+
+	/**
+	 * Tests the max function expression.
+	 * 
+	 * @throws IllegalFilterException
+	 *             if filter problems
+	 */
+	public void testMaxFunction() throws IllegalFilterException {
+	    org.opengis.filter.expression.Expression a, b;
+		a = new AttributeExpressionImpl(testSchema, "testInteger");
+		b = new LiteralExpressionImpl(new Double(1004));
+
+		Function max = ff.function("max", a, b);
+		assertEquals(1004d, ((Double) max.evaluate(testFeature)).doubleValue(),
+				0);
+
+		b = new LiteralExpressionImpl(new Double(-100.001));
+		max = ff.function("max", a, b);
+		assertEquals(1002d, ((Double) max.evaluate(testFeature)).doubleValue(),
+				0);
+	}
+
+	/**
+	 * Tests the max function expression over other kind of object than Feature.
+	 * 
+	 * @throws IllegalFilterException
+	 *             if filter problems
+	 */
+	public void testMaxFunctionObject() throws IllegalFilterException {
+		MockDataObject testObj = new MockDataObject(10, "diez");
+		org.opengis.filter.expression.Expression a = new AttributeExpressionImpl(
+				"intVal");
+		org.opengis.filter.expression.Expression b = new LiteralExpressionImpl(
+				new Double(1004));
+
+		Function max = ff.function("max", a, b);
+		assertEquals("max", max.getName());
+
+		Object maxValue = max.evaluate(testObj);
+		assertEquals(1004d, ((Double) maxValue).doubleValue(), 0);
+
+		b = new LiteralExpressionImpl(new Double(-100.001));
+
+		max = ff.function("max", a, b);
+		maxValue = max.evaluate(testObj);
+
+		assertEquals(10, ((Double) maxValue).doubleValue(), 0);
+
+	}
+
+	public void testIncompleteMathExpression() throws IllegalFilterException {
+		Expression testAttribute1 = new LiteralExpressionImpl(new Integer(4));
+
+		MathExpressionImpl mathTest = new AddImpl(null, null);
+		mathTest.addLeftValue(testAttribute1);
+		try {
+			mathTest.getValue(testFeature);
+			fail("math expressions should not work if right hand side is not set");
+		} catch (IllegalArgumentException ife) {
+		}
+		mathTest = new AddImpl(null, null);
+		mathTest.addRightValue(testAttribute1);
+		try {
+			mathTest.getValue(testFeature);
+			fail("math expressions should not work if left hand side is not set");
+		} catch (IllegalArgumentException ife) {
+		}
+	}
+
+	/**
+	 * Tests the math expression.
+	 * 
+	 * @throws IllegalFilterException
+	 *             if filter problems
+	 */
+	public void testMath() throws IllegalFilterException {
+		// Test integer attribute
+		Expression testAttribute1 = new LiteralExpressionImpl(new Integer(4));
+		Expression testAttribute2 = new LiteralExpressionImpl(new Integer(2));
+
+		// Test addition
+		MathExpressionImpl mathTest = new AddImpl(null, null);
+		mathTest.addLeftValue(testAttribute1);
+		mathTest.addRightValue(testAttribute2);
+		LOGGER.fine("math test: " + testAttribute1.getValue(testFeature)
+				+ " + " + testAttribute2.getValue(testFeature) + " = "
+				+ mathTest.getValue(testFeature));
+		assertEquals(new Integer(6), mathTest.evaluate(testFeature,
+				Integer.class));
+
+		// Test subtraction
+		mathTest = new SubtractImpl(null, null);
+		mathTest.addLeftValue(testAttribute1);
+		mathTest.addRightValue(testAttribute2);
+		LOGGER.fine("math test: " + testAttribute1.getValue(testFeature)
+				+ " - " + testAttribute2.getValue(testFeature) + " = "
+				+ mathTest.getValue(testFeature));
+		assertEquals(new Integer(2), mathTest.evaluate(testFeature,
+				Integer.class));
+
+		// Test multiplication
+		mathTest = new MultiplyImpl(null, null);
+		mathTest.addLeftValue(testAttribute1);
+		mathTest.addRightValue(testAttribute2);
+		LOGGER.fine("math test: " + testAttribute1.getValue(testFeature)
+				+ " * " + testAttribute2.getValue(testFeature) + " = "
+				+ mathTest.getValue(testFeature));
+		assertEquals(new Integer(8), mathTest.evaluate(testFeature,
+				Integer.class));
+
+		// Test division
+		mathTest = new DivideImpl(null, null);
+		mathTest.addLeftValue(testAttribute1);
+		mathTest.addRightValue(testAttribute2);
+		LOGGER.fine("math test: " + testAttribute1.getValue(testFeature)
+				+ " / " + testAttribute2.getValue(testFeature) + " = "
+				+ mathTest.getValue(testFeature));
+		assertEquals(new Double(2), mathTest.getValue(testFeature));
+	}
+
+	/**
+	 * Tests the math expression over other kind of object than Feature.
+	 * 
+	 * @throws IllegalFilterException
+	 *             if filter problems
+	 */
+	public void testMathObject() throws IllegalFilterException {
+		MockDataObject testObject = new MockDataObject(10, "diez");
+
+		// Test integer attribute
+		org.opengis.filter.expression.Expression testAttribute1 = new LiteralExpressionImpl(
+				new Integer(4));
+		org.opengis.filter.expression.Expression testAttribute2 = new LiteralExpressionImpl(
+				new Integer(2));
+
+		// Test addition
+		MathExpressionImpl mathTest = new AddImpl(null, null);
+		mathTest.setExpression1(testAttribute1);
+		mathTest.setExpression2(testAttribute2);
+
+		assertEquals(new Integer(6), mathTest.evaluate(testObject,
+				Integer.class));
+
+		// Test subtraction
+		mathTest = new SubtractImpl(null, null);
+		mathTest.setExpression1(testAttribute1);
+		mathTest.setExpression2(testAttribute2);
+
+		assertEquals(new Integer(2), mathTest.evaluate(testObject,
+				Integer.class));
+
+		// Test multiplication
+		mathTest = new MultiplyImpl(null, null);
+		mathTest.setExpression1(testAttribute1);
+		mathTest.setExpression2(testAttribute2);
+
+		assertEquals(new Integer(8), mathTest.evaluate(testObject,
+				Integer.class));
+
+		// Test division
+		mathTest = new DivideImpl(null, null);
+		mathTest.setExpression1(testAttribute1);
+		mathTest.setExpression2(testAttribute2);
+
+		assertEquals(new Double(2), mathTest.evaluate(testObject));
+	}
+}