--- conflicted
+++ resolved
@@ -1,651 +1,328 @@
-<<<<<<< HEAD
-<<<<<<< local
-/*
- *    GeoTools - The Open Source Java GIS Toolkit
- *    http://geotools.org
- * 
- *    (C) 2002-2008, Open Source Geospatial Foundation (OSGeo)
- *
- *    This library is free software; you can redistribute it and/or
- *    modify it under the terms of the GNU Lesser General Public
- *    License as published by the Free Software Foundation;
- *    version 2.1 of the License.
- *
- *    This library is distributed in the hope that it will be useful,
- *    but WITHOUT ANY WARRANTY; without even the implied warranty of
- *    MERCHANTABILITY or FITNESS FOR A PARTICULAR PURPOSE.  See the GNU
- *    Lesser General Public License for more details.
- */
-package org.geotools.filter;
-
-import java.util.Arrays;
-import java.util.List;
-
-import javax.xml.parsers.DocumentBuilder;
-import javax.xml.parsers.DocumentBuilderFactory;
-
-import junit.framework.Test;
-import junit.framework.TestSuite;
-
-import org.geotools.feature.IllegalAttributeException;
-import org.geotools.feature.SchemaException;
-import org.geotools.feature.simple.SimpleFeatureBuilder;
-import org.geotools.feature.simple.SimpleFeatureTypeBuilder;
-import org.geotools.test.TestData;
-import org.w3c.dom.Document;
-import org.w3c.dom.Element;
-import org.w3c.dom.Node;
-import org.w3c.dom.NodeList;
-
-import com.vividsolutions.jts.geom.Coordinate;
-import com.vividsolutions.jts.geom.GeometryFactory;
-
-import org.opengis.filter.And;
-import org.opengis.filter.Filter;
-import org.opengis.filter.PropertyIsNotEqualTo;
-
-/**
- * Tests for the DOM parser.
- *
- * @author James MacGill, CCG
- * @author Rob Hranac, TOPP
- * @author Chris Holmes, TOPP
- * @source $URL: http://svn.osgeo.org/geotools/tags/2.6.2/modules/library/main/src/test/java/org/geotools/filter/DOMParserTest.java $
- */
-public class DOMParserTest extends FilterTestSupport {
-    /** Feature on which to preform tests */
-    private Filter filter = null;
-
-    /** Test suite for this test case */
-    TestSuite suite = null;
-
-    /** Constructor with test name. */
-    String dataFolder = "";
-    boolean setup = false;
-
-    public DOMParserTest(String testName) {
-        super(testName);
-        LOGGER.finer("running DOMParserTests");
-        dataFolder = System.getProperty("dataFolder");
-
-        if (dataFolder == null) {
-            //then we are being run by maven
-            dataFolder = System.getProperty("basedir");
-            dataFolder = "file:////" + dataFolder + "/tests/unit/testData";
-            LOGGER.fine("data folder is " + dataFolder);
-        }
-    }
-
-    /**
-     * Main for test runner.
-     *
-     * @param args the passed in arguments (not used).
-     */
-    public static void main(String[] args) {
-        junit.textui.TestRunner.run(suite());
-    }
-
-    public void setUp() throws SchemaException, IllegalAttributeException {
-        super.setUp();
-
-        SimpleFeatureTypeBuilder ftb = new SimpleFeatureTypeBuilder();
-        ftb.init(testSchema);
-        ftb.add("testZeroDouble", Double.class);
-        testSchema = ftb.buildFeatureType();
-
-        GeometryFactory geomFac = new GeometryFactory();
-
-        // Creates coordinates for the linestring
-        Coordinate[] coords = new Coordinate[3];
-        coords[0] = new Coordinate(1, 2);
-        coords[1] = new Coordinate(3, 4);
-        coords[2] = new Coordinate(5, 6);
-
-        // Builds the test feature
-        Object[] attributes = new Object[11];
-        attributes[0] = geomFac.createLineString(coords);
-        attributes[1] = new Boolean(true);
-        attributes[2] = new Character('t');
-        attributes[3] = new Byte("10");
-        attributes[4] = new Short("101");
-        attributes[5] = new Integer(1002);
-        attributes[6] = new Long(10003);
-        attributes[7] = new Float(10000.4);
-        attributes[8] = new Double(100000.5);
-        attributes[9] = "test string data";
-        attributes[10] = new Double(0.0);
-
-        // Creates the feature itself
-        testFeature = SimpleFeatureBuilder.build(testSchema, attributes, null);
-    }
-
-    /**
-     * Required suite builder.
-     *
-     * @return A test suite for this unit test.
-     */
-    public static Test suite() {
-        //_log.getLoggerRepository().setThreshold(Level.INFO);
-        TestSuite suite = new TestSuite(DOMParserTest.class);
-
-        return suite;
-    }
-
-    public void test1() throws Exception {
-        Filter test = parseDocument("test1.xml");
-        LOGGER.fine("parsed filter is " + test);
-    }
-
-    public void test2() throws Exception {
-        Filter test = parseDocument("test2.xml");
-        LOGGER.fine("parsed filter is " + test);
-    }
-
-    public void test3a() throws Exception {
-        Filter test = parseDocument("test3a.xml");
-        LOGGER.fine("parsed filter is " + test);
-    }
-
-    public void Xtest3b() throws Exception {
-        Filter test = parseDocument("test3b.xml");
-        LOGGER.fine("parsed filter is " + test);
-    }
-
-    public void test4() throws Exception {
-        Filter test = parseDocument("test4.xml");
-        LOGGER.fine("parsed filter is " + test);
-    }
-
-    public void test8() throws Exception {
-        Filter test = parseDocument("test8.xml");
-        LOGGER.fine("parsed filter is " + test);
-    }
-
-    public void test9() throws Exception {
-        Filter test = parseDocument("test9.xml");
-        LOGGER.fine("parsed filter is " + test);
-    }
-
-    public void test11() throws Exception {
-        Filter test = parseDocument("test11.xml");
-        LOGGER.fine("parsed filter is " + test);
-    }
-
-    public void test12() throws Exception {
-        Filter test = parseDocument("test12.xml");
-        LOGGER.fine("parsed filter is " + test);
-    }
-
-    public void test13() throws Exception {
-        Filter test = parseDocument("test13.xml");
-        LOGGER.fine("parsed filter is " + test);
-    }
-
-    public void test14() throws Exception {
-        Filter test = parseDocument("test14.xml");
-        LOGGER.fine("parsed filter is " + test);
-    }
-
-    public void test15() throws Exception {
-        Filter test = parseDocument( "test15.xml");
-        LOGGER.fine("parsed filter is " + test);
-    }
-
-    public void test16() throws Exception {
-        Filter test = parseDocument("test16.xml");
-        LOGGER.fine("parsed filter is " + test);
-    }
-
-    public void test27() throws Exception {
-        Filter test = parseDocument("test27.xml");
-        LOGGER.fine("parsed filter is " + test);
-    }
-
-    public void test28() throws Exception {
-        FidFilter filter = (FidFilter) parseDocumentFirst("test28.xml");
-        String[] fids = filter.getFids();
-        List list = Arrays.asList(fids);
-        assertEquals(3, fids.length);
-        assertTrue(list.contains("FID.3"));
-        assertTrue(list.contains("FID.2"));
-        assertTrue(list.contains("FID.1"));
-    }
-    
-    public void testNotEqual() throws Exception {
-        PropertyIsNotEqualTo filter = (PropertyIsNotEqualTo) parseDocumentFirst("testNotEqual.xml");
-        
-        assertTrue(filter.isMatchingCase());
-    }
-
-    public Filter parseDocument(String uri) throws Exception {
-        org.opengis.filter.Filter filter = null;
-        DocumentBuilderFactory dbf = DocumentBuilderFactory.newInstance();
-        DocumentBuilder db = dbf.newDocumentBuilder();
-       
-        Document dom = db.parse(TestData.getResource(this,uri).toExternalForm());
-        LOGGER.fine("parsing " + uri);
-
-        // first grab a filter node
-        NodeList nodes = dom.getElementsByTagName("Filter");
-
-        for (int j = 0; j < nodes.getLength(); j++) {
-            Element filterNode = (Element) nodes.item(j);
-            NodeList list = filterNode.getChildNodes();
-            Node child = null;
-
-            for (int i = 0; i < list.getLength(); i++) {
-                child = list.item(i);
-
-                if ((child == null)
-                        || (child.getNodeType() != Node.ELEMENT_NODE)) {
-                    continue;
-                }
-
-                filter = FilterDOMParser.parseFilter(child);
-                assertNotNull("Null filter returned", filter);
-                LOGGER.finer("filter: " + filter.getClass().toString());
-                LOGGER.fine("parsed: " + filter.toString());
-                LOGGER.finer("result " + filter.evaluate(testFeature));
-            }
-        }
-
-        return filter;
-    }
-
-    public Filter parseDocumentFirst(String uri) throws Exception {
-        Filter filter = null;
-        DocumentBuilderFactory dbf = DocumentBuilderFactory.newInstance();
-        DocumentBuilder db = dbf.newDocumentBuilder();
-        Document dom = db.parse(TestData.getResource(this,uri).toExternalForm());
-        LOGGER.fine("parsing " + uri);
-
-        // first grab a filter node
-        NodeList nodes = dom.getElementsByTagName("Filter");
-
-        for (int j = 0; j < nodes.getLength(); j++) {
-            Element filterNode = (Element) nodes.item(j);
-            NodeList list = filterNode.getChildNodes();
-            Node child = null;
-
-            for (int i = 0; i < list.getLength(); i++) {
-                child = list.item(i);
-
-                if ((child == null)
-                        || (child.getNodeType() != Node.ELEMENT_NODE)) {
-                    continue;
-                }
-
-                filter = FilterDOMParser.parseFilter(child);
-                assertNotNull("Null filter returned", filter);
-                LOGGER.finer("filter: " + filter.getClass().toString());
-                LOGGER.fine("parsed: " + filter.toString());
-                LOGGER.finer("result " + filter.evaluate(testFeature));
-
-                return filter;
-            }
-        }
-
-        return filter;
-    }
-}
-=======
-=======
->>>>>>> 91f41456
-/*
- *    GeoTools - The Open Source Java GIS Toolkit
- *    http://geotools.org
- * 
- *    (C) 2002-2008, Open Source Geospatial Foundation (OSGeo)
- *
- *    This library is free software; you can redistribute it and/or
- *    modify it under the terms of the GNU Lesser General Public
- *    License as published by the Free Software Foundation;
- *    version 2.1 of the License.
- *
- *    This library is distributed in the hope that it will be useful,
- *    but WITHOUT ANY WARRANTY; without even the implied warranty of
- *    MERCHANTABILITY or FITNESS FOR A PARTICULAR PURPOSE.  See the GNU
- *    Lesser General Public License for more details.
- */
-package org.geotools.filter;
-
-import java.util.Arrays;
-import java.util.List;
-
-import javax.xml.parsers.DocumentBuilder;
-import javax.xml.parsers.DocumentBuilderFactory;
-
-import junit.framework.Test;
-import junit.framework.TestSuite;
-
-<<<<<<< HEAD
-=======
-import org.geotools.feature.IllegalAttributeException;
->>>>>>> 91f41456
-import org.geotools.feature.SchemaException;
-import org.geotools.feature.simple.SimpleFeatureBuilder;
-import org.geotools.feature.simple.SimpleFeatureTypeBuilder;
-import org.geotools.test.TestData;
-<<<<<<< HEAD
-import org.opengis.filter.Filter;
-import org.opengis.filter.PropertyIsNotEqualTo;
-=======
->>>>>>> 91f41456
-import org.opengis.filter.expression.Literal;
-import org.opengis.filter.expression.PropertyName;
-import org.opengis.filter.spatial.Beyond;
-import org.opengis.filter.spatial.DWithin;
-import org.w3c.dom.Document;
-import org.w3c.dom.Element;
-import org.w3c.dom.Node;
-import org.w3c.dom.NodeList;
-
-import com.vividsolutions.jts.geom.Coordinate;
-import com.vividsolutions.jts.geom.GeometryFactory;
-import com.vividsolutions.jts.geom.Point;
-
-<<<<<<< HEAD
-=======
-import org.opengis.filter.And;
-import org.opengis.filter.Filter;
-import org.opengis.filter.PropertyIsNotEqualTo;
-
->>>>>>> 91f41456
-/**
- * Tests for the DOM parser.
- *
- * @author James MacGill, CCG
- * @author Rob Hranac, TOPP
- * @author Chris Holmes, TOPP
-<<<<<<< HEAD
- *
- * @source $URL: http://svn.osgeo.org/geotools/tags/8.0-M1/modules/library/main/src/test/java/org/geotools/filter/DOMParserTest.java $
-=======
- * @source $URL: http://svn.osgeo.org/geotools/tags/2.6.5/modules/library/main/src/test/java/org/geotools/filter/DOMParserTest.java $
->>>>>>> 91f41456
- */
-public class DOMParserTest extends FilterTestSupport {
-    /** Feature on which to preform tests */
-    private Filter filter = null;
-
-    /** Test suite for this test case */
-    TestSuite suite = null;
-
-    /** Constructor with test name. */
-    String dataFolder = "";
-    boolean setup = false;
-
-    public DOMParserTest(String testName) {
-        super(testName);
-        LOGGER.finer("running DOMParserTests");
-        dataFolder = System.getProperty("dataFolder");
-
-        if (dataFolder == null) {
-            //then we are being run by maven
-            dataFolder = System.getProperty("basedir");
-            dataFolder = "file:////" + dataFolder + "/tests/unit/testData";
-            LOGGER.fine("data folder is " + dataFolder);
-        }
-    }
-
-    /**
-     * Main for test runner.
-     *
-     * @param args the passed in arguments (not used).
-     */
-    public static void main(String[] args) {
-        junit.textui.TestRunner.run(suite());
-    }
-
-<<<<<<< HEAD
-    public void setUp() throws SchemaException {
-=======
-    public void setUp() throws SchemaException, IllegalAttributeException {
->>>>>>> 91f41456
-        super.setUp();
-
-        SimpleFeatureTypeBuilder ftb = new SimpleFeatureTypeBuilder();
-        ftb.init(testSchema);
-<<<<<<< HEAD
-        ftb.setCRS( null );
-=======
->>>>>>> 91f41456
-        ftb.add("testZeroDouble", Double.class);
-        testSchema = ftb.buildFeatureType();
-
-        GeometryFactory geomFac = new GeometryFactory();
-
-        // Creates coordinates for the linestring
-        Coordinate[] coords = new Coordinate[3];
-        coords[0] = new Coordinate(1, 2);
-        coords[1] = new Coordinate(3, 4);
-        coords[2] = new Coordinate(5, 6);
-
-        // Builds the test feature
-        Object[] attributes = new Object[11];
-        attributes[0] = geomFac.createLineString(coords);
-        attributes[1] = new Boolean(true);
-        attributes[2] = new Character('t');
-        attributes[3] = new Byte("10");
-        attributes[4] = new Short("101");
-        attributes[5] = new Integer(1002);
-        attributes[6] = new Long(10003);
-        attributes[7] = new Float(10000.4);
-        attributes[8] = new Double(100000.5);
-        attributes[9] = "test string data";
-        attributes[10] = new Double(0.0);
-
-        // Creates the feature itself
-        testFeature = SimpleFeatureBuilder.build(testSchema, attributes, null);
-    }
-
-    /**
-     * Required suite builder.
-     *
-     * @return A test suite for this unit test.
-     */
-    public static Test suite() {
-        //_log.getLoggerRepository().setThreshold(Level.INFO);
-        TestSuite suite = new TestSuite(DOMParserTest.class);
-
-        return suite;
-    }
-
-    public void test1() throws Exception {
-        Filter test = parseDocument("test1.xml");
-        LOGGER.fine("parsed filter is " + test);
-    }
-
-    public void test2() throws Exception {
-        Filter test = parseDocument("test2.xml");
-        LOGGER.fine("parsed filter is " + test);
-    }
-
-    public void test3a() throws Exception {
-        Filter test = parseDocument("test3a.xml");
-        LOGGER.fine("parsed filter is " + test);
-    }
-
-    public void Xtest3b() throws Exception {
-        Filter test = parseDocument("test3b.xml");
-        LOGGER.fine("parsed filter is " + test);
-    }
-
-    public void test4() throws Exception {
-        Filter test = parseDocument("test4.xml");
-        LOGGER.fine("parsed filter is " + test);
-    }
-
-    public void test8() throws Exception {
-        Filter test = parseDocument("test8.xml");
-        LOGGER.fine("parsed filter is " + test);
-    }
-
-    public void test9() throws Exception {
-        Filter test = parseDocument("test9.xml");
-        LOGGER.fine("parsed filter is " + test);
-    }
-
-    public void test11() throws Exception {
-        Filter test = parseDocument("test11.xml");
-        LOGGER.fine("parsed filter is " + test);
-    }
-
-    public void test12() throws Exception {
-        Filter test = parseDocument("test12.xml");
-        LOGGER.fine("parsed filter is " + test);
-    }
-
-    public void test13() throws Exception {
-        Filter test = parseDocument("test13.xml");
-        LOGGER.fine("parsed filter is " + test);
-    }
-
-    public void test14() throws Exception {
-        Filter test = parseDocument("test14.xml");
-        LOGGER.fine("parsed filter is " + test);
-    }
-
-    public void test15() throws Exception {
-        Filter test = parseDocument( "test15.xml");
-        LOGGER.fine("parsed filter is " + test);
-    }
-
-    public void test16() throws Exception {
-        Filter test = parseDocument("test16.xml");
-        LOGGER.fine("parsed filter is " + test);
-    }
-
-    public void test27() throws Exception {
-        Filter test = parseDocument("test27.xml");
-        LOGGER.fine("parsed filter is " + test);
-    }
-    
-    public void testDWithin() throws Exception {
-        Filter test = parseDocument("dwithin.xml");
-        assertTrue(test instanceof DWithin);
-        DWithin dw = (DWithin) test;
-        assertEquals("the_geom", ((PropertyName) dw.getExpression1()).getPropertyName());
-        assertTrue(((Literal) dw.getExpression2()).getValue() instanceof Point);
-        assertEquals(5000.0, dw.getDistance());
-        assertEquals("metre", dw.getDistanceUnits());
-        LOGGER.fine("parsed filter is " + test);
-    }
-    
-    public void testDWithinQualified() throws Exception {
-        Filter test = parseDocument("dwithin-qualified.xml");
-        assertTrue(test instanceof DWithin);
-        DWithin dw = (DWithin) test;
-        assertEquals("the_geom", ((PropertyName) dw.getExpression1()).getPropertyName());
-        assertTrue(((Literal) dw.getExpression2()).getValue() instanceof Point);
-        assertEquals(5000.0, dw.getDistance());
-        assertEquals("metre", dw.getDistanceUnits());
-        LOGGER.fine("parsed filter is " + test);
-    }
-    
-    public void testBeyond() throws Exception {
-        Filter test = parseDocument("beyond.xml");
-        assertTrue(test instanceof Beyond);
-        Beyond bd = (Beyond) test;
-        assertEquals("the_geom", ((PropertyName) bd.getExpression1()).getPropertyName());
-        assertTrue(((Literal) bd.getExpression2()).getValue() instanceof Point);
-        assertEquals(5000.0, bd.getDistance());
-        assertEquals("metre", bd.getDistanceUnits());
-        LOGGER.fine("parsed filter is " + test);
-    }
-
-    public void test28() throws Exception {
-        FidFilter filter = (FidFilter) parseDocumentFirst("test28.xml");
-        String[] fids = filter.getFids();
-        List list = Arrays.asList(fids);
-        assertEquals(3, fids.length);
-        assertTrue(list.contains("FID.3"));
-        assertTrue(list.contains("FID.2"));
-        assertTrue(list.contains("FID.1"));
-    }
-    
-    public void testNotEqual() throws Exception {
-        PropertyIsNotEqualTo filter = (PropertyIsNotEqualTo) parseDocumentFirst("testNotEqual.xml");
-        
-        assertTrue(filter.isMatchingCase());
-    }
-
-    public Filter parseDocument(String uri) throws Exception {
-        org.opengis.filter.Filter filter = null;
-        DocumentBuilderFactory dbf = DocumentBuilderFactory.newInstance();
-        DocumentBuilder db = dbf.newDocumentBuilder();
-       
-        Document dom = db.parse(TestData.getResource(this,uri).toExternalForm());
-        LOGGER.fine("parsing " + uri);
-
-        // first grab a filter node
-        NodeList nodes = dom.getElementsByTagName("Filter");
-        if(nodes.getLength() == 0) {
-            nodes = dom.getElementsByTagName("ogc:Filter");
-        }
-
-        for (int j = 0; j < nodes.getLength(); j++) {
-            Element filterNode = (Element) nodes.item(j);
-            NodeList list = filterNode.getChildNodes();
-            Node child = null;
-
-            for (int i = 0; i < list.getLength(); i++) {
-                child = list.item(i);
-
-                if ((child == null)
-                        || (child.getNodeType() != Node.ELEMENT_NODE)) {
-                    continue;
-                }
-
-                filter = FilterDOMParser.parseFilter(child);
-                assertNotNull("Null filter returned", filter);
-                LOGGER.finer("filter: " + filter.getClass().toString());
-                LOGGER.fine("parsed: " + filter.toString());
-                LOGGER.finer("result " + filter.evaluate(testFeature));
-            }
-        }
-
-        return filter;
-    }
-
-    public Filter parseDocumentFirst(String uri) throws Exception {
-        Filter filter = null;
-        DocumentBuilderFactory dbf = DocumentBuilderFactory.newInstance();
-        DocumentBuilder db = dbf.newDocumentBuilder();
-        Document dom = db.parse(TestData.getResource(this,uri).toExternalForm());
-        LOGGER.fine("parsing " + uri);
-
-        // first grab a filter node
-        NodeList nodes = dom.getElementsByTagName("Filter");
-
-        for (int j = 0; j < nodes.getLength(); j++) {
-            Element filterNode = (Element) nodes.item(j);
-            NodeList list = filterNode.getChildNodes();
-            Node child = null;
-
-            for (int i = 0; i < list.getLength(); i++) {
-                child = list.item(i);
-
-                if ((child == null)
-                        || (child.getNodeType() != Node.ELEMENT_NODE)) {
-                    continue;
-                }
-
-                filter = FilterDOMParser.parseFilter(child);
-                assertNotNull("Null filter returned", filter);
-                LOGGER.finer("filter: " + filter.getClass().toString());
-                LOGGER.fine("parsed: " + filter.toString());
-                LOGGER.finer("result " + filter.evaluate(testFeature));
-
-                return filter;
-            }
-        }
-
-        return filter;
-    }
-<<<<<<< HEAD
-}
->>>>>>> other
-=======
-}
->>>>>>> 91f41456
+/*
+ *    GeoTools - The Open Source Java GIS Toolkit
+ *    http://geotools.org
+ * 
+ *    (C) 2002-2008, Open Source Geospatial Foundation (OSGeo)
+ *
+ *    This library is free software; you can redistribute it and/or
+ *    modify it under the terms of the GNU Lesser General Public
+ *    License as published by the Free Software Foundation;
+ *    version 2.1 of the License.
+ *
+ *    This library is distributed in the hope that it will be useful,
+ *    but WITHOUT ANY WARRANTY; without even the implied warranty of
+ *    MERCHANTABILITY or FITNESS FOR A PARTICULAR PURPOSE.  See the GNU
+ *    Lesser General Public License for more details.
+ */
+package org.geotools.filter;
+
+import java.util.Arrays;
+import java.util.List;
+
+import javax.xml.parsers.DocumentBuilder;
+import javax.xml.parsers.DocumentBuilderFactory;
+
+import junit.framework.Test;
+import junit.framework.TestSuite;
+
+import org.geotools.feature.SchemaException;
+import org.geotools.feature.simple.SimpleFeatureBuilder;
+import org.geotools.feature.simple.SimpleFeatureTypeBuilder;
+import org.geotools.test.TestData;
+import org.opengis.filter.Filter;
+import org.opengis.filter.PropertyIsNotEqualTo;
+import org.opengis.filter.expression.Literal;
+import org.opengis.filter.expression.PropertyName;
+import org.opengis.filter.spatial.Beyond;
+import org.opengis.filter.spatial.DWithin;
+import org.w3c.dom.Document;
+import org.w3c.dom.Element;
+import org.w3c.dom.Node;
+import org.w3c.dom.NodeList;
+
+import com.vividsolutions.jts.geom.Coordinate;
+import com.vividsolutions.jts.geom.GeometryFactory;
+import com.vividsolutions.jts.geom.Point;
+
+/**
+ * Tests for the DOM parser.
+ *
+ * @author James MacGill, CCG
+ * @author Rob Hranac, TOPP
+ * @author Chris Holmes, TOPP
+ *
+ * @source $URL: http://svn.osgeo.org/geotools/tags/8.0-M1/modules/library/main/src/test/java/org/geotools/filter/DOMParserTest.java $
+ */
+public class DOMParserTest extends FilterTestSupport {
+    /** Feature on which to preform tests */
+    private Filter filter = null;
+
+    /** Test suite for this test case */
+    TestSuite suite = null;
+
+    /** Constructor with test name. */
+    String dataFolder = "";
+    boolean setup = false;
+
+    public DOMParserTest(String testName) {
+        super(testName);
+        LOGGER.finer("running DOMParserTests");
+        dataFolder = System.getProperty("dataFolder");
+
+        if (dataFolder == null) {
+            //then we are being run by maven
+            dataFolder = System.getProperty("basedir");
+            dataFolder = "file:////" + dataFolder + "/tests/unit/testData";
+            LOGGER.fine("data folder is " + dataFolder);
+        }
+    }
+
+    /**
+     * Main for test runner.
+     *
+     * @param args the passed in arguments (not used).
+     */
+    public static void main(String[] args) {
+        junit.textui.TestRunner.run(suite());
+    }
+
+    public void setUp() throws SchemaException {
+        super.setUp();
+
+        SimpleFeatureTypeBuilder ftb = new SimpleFeatureTypeBuilder();
+        ftb.init(testSchema);
+        ftb.setCRS( null );
+        ftb.add("testZeroDouble", Double.class);
+        testSchema = ftb.buildFeatureType();
+
+        GeometryFactory geomFac = new GeometryFactory();
+
+        // Creates coordinates for the linestring
+        Coordinate[] coords = new Coordinate[3];
+        coords[0] = new Coordinate(1, 2);
+        coords[1] = new Coordinate(3, 4);
+        coords[2] = new Coordinate(5, 6);
+
+        // Builds the test feature
+        Object[] attributes = new Object[11];
+        attributes[0] = geomFac.createLineString(coords);
+        attributes[1] = new Boolean(true);
+        attributes[2] = new Character('t');
+        attributes[3] = new Byte("10");
+        attributes[4] = new Short("101");
+        attributes[5] = new Integer(1002);
+        attributes[6] = new Long(10003);
+        attributes[7] = new Float(10000.4);
+        attributes[8] = new Double(100000.5);
+        attributes[9] = "test string data";
+        attributes[10] = new Double(0.0);
+
+        // Creates the feature itself
+        testFeature = SimpleFeatureBuilder.build(testSchema, attributes, null);
+    }
+
+    /**
+     * Required suite builder.
+     *
+     * @return A test suite for this unit test.
+     */
+    public static Test suite() {
+        //_log.getLoggerRepository().setThreshold(Level.INFO);
+        TestSuite suite = new TestSuite(DOMParserTest.class);
+
+        return suite;
+    }
+
+    public void test1() throws Exception {
+        Filter test = parseDocument("test1.xml");
+        LOGGER.fine("parsed filter is " + test);
+    }
+
+    public void test2() throws Exception {
+        Filter test = parseDocument("test2.xml");
+        LOGGER.fine("parsed filter is " + test);
+    }
+
+    public void test3a() throws Exception {
+        Filter test = parseDocument("test3a.xml");
+        LOGGER.fine("parsed filter is " + test);
+    }
+
+    public void Xtest3b() throws Exception {
+        Filter test = parseDocument("test3b.xml");
+        LOGGER.fine("parsed filter is " + test);
+    }
+
+    public void test4() throws Exception {
+        Filter test = parseDocument("test4.xml");
+        LOGGER.fine("parsed filter is " + test);
+    }
+
+    public void test8() throws Exception {
+        Filter test = parseDocument("test8.xml");
+        LOGGER.fine("parsed filter is " + test);
+    }
+
+    public void test9() throws Exception {
+        Filter test = parseDocument("test9.xml");
+        LOGGER.fine("parsed filter is " + test);
+    }
+
+    public void test11() throws Exception {
+        Filter test = parseDocument("test11.xml");
+        LOGGER.fine("parsed filter is " + test);
+    }
+
+    public void test12() throws Exception {
+        Filter test = parseDocument("test12.xml");
+        LOGGER.fine("parsed filter is " + test);
+    }
+
+    public void test13() throws Exception {
+        Filter test = parseDocument("test13.xml");
+        LOGGER.fine("parsed filter is " + test);
+    }
+
+    public void test14() throws Exception {
+        Filter test = parseDocument("test14.xml");
+        LOGGER.fine("parsed filter is " + test);
+    }
+
+    public void test15() throws Exception {
+        Filter test = parseDocument( "test15.xml");
+        LOGGER.fine("parsed filter is " + test);
+    }
+
+    public void test16() throws Exception {
+        Filter test = parseDocument("test16.xml");
+        LOGGER.fine("parsed filter is " + test);
+    }
+
+    public void test27() throws Exception {
+        Filter test = parseDocument("test27.xml");
+        LOGGER.fine("parsed filter is " + test);
+    }
+    
+    public void testDWithin() throws Exception {
+        Filter test = parseDocument("dwithin.xml");
+        assertTrue(test instanceof DWithin);
+        DWithin dw = (DWithin) test;
+        assertEquals("the_geom", ((PropertyName) dw.getExpression1()).getPropertyName());
+        assertTrue(((Literal) dw.getExpression2()).getValue() instanceof Point);
+        assertEquals(5000.0, dw.getDistance());
+        assertEquals("metre", dw.getDistanceUnits());
+        LOGGER.fine("parsed filter is " + test);
+    }
+    
+    public void testDWithinQualified() throws Exception {
+        Filter test = parseDocument("dwithin-qualified.xml");
+        assertTrue(test instanceof DWithin);
+        DWithin dw = (DWithin) test;
+        assertEquals("the_geom", ((PropertyName) dw.getExpression1()).getPropertyName());
+        assertTrue(((Literal) dw.getExpression2()).getValue() instanceof Point);
+        assertEquals(5000.0, dw.getDistance());
+        assertEquals("metre", dw.getDistanceUnits());
+        LOGGER.fine("parsed filter is " + test);
+    }
+    
+    public void testBeyond() throws Exception {
+        Filter test = parseDocument("beyond.xml");
+        assertTrue(test instanceof Beyond);
+        Beyond bd = (Beyond) test;
+        assertEquals("the_geom", ((PropertyName) bd.getExpression1()).getPropertyName());
+        assertTrue(((Literal) bd.getExpression2()).getValue() instanceof Point);
+        assertEquals(5000.0, bd.getDistance());
+        assertEquals("metre", bd.getDistanceUnits());
+        LOGGER.fine("parsed filter is " + test);
+    }
+
+    public void test28() throws Exception {
+        FidFilter filter = (FidFilter) parseDocumentFirst("test28.xml");
+        String[] fids = filter.getFids();
+        List list = Arrays.asList(fids);
+        assertEquals(3, fids.length);
+        assertTrue(list.contains("FID.3"));
+        assertTrue(list.contains("FID.2"));
+        assertTrue(list.contains("FID.1"));
+    }
+    
+    public void testNotEqual() throws Exception {
+        PropertyIsNotEqualTo filter = (PropertyIsNotEqualTo) parseDocumentFirst("testNotEqual.xml");
+        
+        assertTrue(filter.isMatchingCase());
+    }
+
+    public Filter parseDocument(String uri) throws Exception {
+        org.opengis.filter.Filter filter = null;
+        DocumentBuilderFactory dbf = DocumentBuilderFactory.newInstance();
+        DocumentBuilder db = dbf.newDocumentBuilder();
+       
+        Document dom = db.parse(TestData.getResource(this,uri).toExternalForm());
+        LOGGER.fine("parsing " + uri);
+
+        // first grab a filter node
+        NodeList nodes = dom.getElementsByTagName("Filter");
+        if(nodes.getLength() == 0) {
+            nodes = dom.getElementsByTagName("ogc:Filter");
+        }
+
+        for (int j = 0; j < nodes.getLength(); j++) {
+            Element filterNode = (Element) nodes.item(j);
+            NodeList list = filterNode.getChildNodes();
+            Node child = null;
+
+            for (int i = 0; i < list.getLength(); i++) {
+                child = list.item(i);
+
+                if ((child == null)
+                        || (child.getNodeType() != Node.ELEMENT_NODE)) {
+                    continue;
+                }
+
+                filter = FilterDOMParser.parseFilter(child);
+                assertNotNull("Null filter returned", filter);
+                LOGGER.finer("filter: " + filter.getClass().toString());
+                LOGGER.fine("parsed: " + filter.toString());
+                LOGGER.finer("result " + filter.evaluate(testFeature));
+            }
+        }
+
+        return filter;
+    }
+
+    public Filter parseDocumentFirst(String uri) throws Exception {
+        Filter filter = null;
+        DocumentBuilderFactory dbf = DocumentBuilderFactory.newInstance();
+        DocumentBuilder db = dbf.newDocumentBuilder();
+        Document dom = db.parse(TestData.getResource(this,uri).toExternalForm());
+        LOGGER.fine("parsing " + uri);
+
+        // first grab a filter node
+        NodeList nodes = dom.getElementsByTagName("Filter");
+
+        for (int j = 0; j < nodes.getLength(); j++) {
+            Element filterNode = (Element) nodes.item(j);
+            NodeList list = filterNode.getChildNodes();
+            Node child = null;
+
+            for (int i = 0; i < list.getLength(); i++) {
+                child = list.item(i);
+
+                if ((child == null)
+                        || (child.getNodeType() != Node.ELEMENT_NODE)) {
+                    continue;
+                }
+
+                filter = FilterDOMParser.parseFilter(child);
+                assertNotNull("Null filter returned", filter);
+                LOGGER.finer("filter: " + filter.getClass().toString());
+                LOGGER.fine("parsed: " + filter.toString());
+                LOGGER.finer("result " + filter.evaluate(testFeature));
+
+                return filter;
+            }
+        }
+
+        return filter;
+    }
+}