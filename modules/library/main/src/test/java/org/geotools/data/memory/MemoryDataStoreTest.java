--- conflicted
+++ resolved
@@ -1,2557 +1,1274 @@
-<<<<<<< local
-/*
- *    GeoTools - The Open Source Java GIS Toolkit
- *    http://geotools.org
- * 
- *    (C) 2003-2008, Open Source Geospatial Foundation (OSGeo)
- *
- *    This library is free software; you can redistribute it and/or
- *    modify it under the terms of the GNU Lesser General Public
- *    License as published by the Free Software Foundation;
- *    version 2.1 of the License.
- *
- *    This library is distributed in the hope that it will be useful,
- *    but WITHOUT ANY WARRANTY; without even the implied warranty of
- *    MERCHANTABILITY or FITNESS FOR A PARTICULAR PURPOSE.  See the GNU
- *    Lesser General Public License for more details.
- */
-package org.geotools.data.memory;
-
-import java.io.IOException;
-import java.net.URI;
-import java.util.ArrayList;
-import java.util.Collections;
-import java.util.List;
-import java.util.NoSuchElementException;
-
-import org.geotools.data.DataStore;
-import org.geotools.data.DataTestCase;
-import org.geotools.data.DataUtilities;
-import org.geotools.data.DefaultQuery;
-import org.geotools.data.DefaultTransaction;
-import org.geotools.data.DiffFeatureReader;
-import org.geotools.data.EmptyFeatureReader;
-import org.geotools.data.EmptyFeatureWriter;
-import org.geotools.data.FeatureEvent;
-import org.geotools.data.FeatureListener;
-import org.geotools.data.FeatureLock;
-import org.geotools.data.FeatureLockFactory;
-import org.geotools.data.FeatureLocking;
-import org.geotools.data.FeatureReader;
-import org.geotools.data.FeatureSource;
-import org.geotools.data.FeatureStore;
-import org.geotools.data.FeatureWriter;
-import org.geotools.data.FilteringFeatureReader;
-import org.geotools.data.FilteringFeatureWriter;
-import org.geotools.data.InProcessLockingManager;
-import org.geotools.data.Query;
-import org.geotools.data.Transaction;
-import org.geotools.data.TransactionStateDiff;
-import org.geotools.factory.CommonFactoryFinder;
-import org.geotools.feature.FeatureCollection;
-import org.geotools.feature.FeatureIterator;
-import org.geotools.feature.IllegalAttributeException;
-import org.geotools.feature.simple.SimpleFeatureBuilder;
-import org.geotools.geometry.jts.ReferencedEnvelope;
-import org.opengis.feature.simple.SimpleFeature;
-import org.opengis.feature.simple.SimpleFeatureType;
-import org.opengis.feature.type.AttributeDescriptor;
-import org.opengis.filter.Filter;
-import org.opengis.filter.FilterFactory;
-import org.opengis.filter.Id;
-
-import com.vividsolutions.jts.geom.Coordinate;
-import com.vividsolutions.jts.geom.Envelope;
-import com.vividsolutions.jts.geom.Geometry;
-import com.vividsolutions.jts.geom.GeometryFactory;
-import com.vividsolutions.jts.geom.MultiLineString;
-
-/**
- * DOCUMENT ME!
- * 
- * @author Jody Garnett, Refractions Research
- * @source $URL:
- *         http://svn.geotools.org/geotools/trunk/gt/modules/library/main/src/test/java/org/geotools/data/memory/MemoryDataStoreTest.java $
- */
-public class MemoryDataStoreTest extends DataTestCase {
-    MemoryDataStore data;
-
-    /**
-     * Constructor for MemoryDataStoreTest.
-     * 
-     * @param arg0
-     */
-    public MemoryDataStoreTest( String arg0 ) {
-        super(arg0);
-    }
-
-    /*
-     * @see TestCase#setUp()
-     */
-    protected void setUp() throws Exception {
-        super.setUp();
-        data = new MemoryDataStore();
-        data.addFeatures(roadFeatures);
-        data.addFeatures(riverFeatures);
-    }
-
-    /*
-     * @see TestCase#tearDown()
-     */
-    protected void tearDown() throws Exception {
-        data = null;
-        super.tearDown();
-    }
-
-    public void testEmpty() throws Exception {
-        SimpleFeatureType type = DataUtilities.createType("namespace.typename",
-        "name:String,id:0,geom:MultiLineString");
-        MemoryDataStore memory = new MemoryDataStore( type );
-        
-        FeatureSource source = memory.getFeatureSource( "typename");
-        assertEquals( 0, source.getCount(Query.ALL) );
-        
-    }
-    
-    public void testFixture() throws Exception {
-        SimpleFeatureType type = DataUtilities.createType("namespace.typename",
-                "name:String,id:0,geom:MultiLineString");
-        assertEquals("namespace", "namespace", type.getName().getNamespaceURI());
-        assertEquals("typename", "typename", type.getTypeName());
-        assertEquals("attributes", 3, type.getAttributeCount());
-
-        assertEquals("a1", "name", type.getDescriptor(0).getLocalName());
-        assertEquals("a1", String.class, type.getDescriptor(0).getType().getBinding());
-
-        assertEquals("a2", "id", type.getDescriptor(1).getLocalName());
-        assertEquals("a2", Integer.class, type.getDescriptor(1).getType().getBinding());
-
-        assertEquals("a3", "geom", type.getDescriptor(2).getLocalName());
-        assertEquals("a3", MultiLineString.class, type.getDescriptor(2).getType().getBinding());
-    }
-
-    public void testMemoryDataStore() throws Exception {
-        DataStore store = new MemoryDataStore();
-    }
-
-    /*
-     * Test for void MemoryDataStore(FeatureCollection<SimpleFeatureType, SimpleFeature>)
-     */
-    public void testMemoryDataStoreFeatureCollection() {
-        DataStore store = new MemoryDataStore(DataUtilities.collection(roadFeatures));
-    }
-
-    /*
-     * Test for void MemoryDataStore(FeatureReader)
-     */
-    public void testMemoryDataStoreFeatureArray() throws IOException {
-        DataStore store = new MemoryDataStore(roadFeatures);
-    }
-
-    /*
-     * Test for void MemoryDataStore(FeatureReader)
-     */
-    public void testMemoryDataStoreFeatureReader() throws IOException {
-         FeatureReader<SimpleFeatureType, SimpleFeature> reader = DataUtilities.reader(roadFeatures);
-        DataStore store = new MemoryDataStore(reader);
-    }
-
-    public void testGetFeatureTypes() {
-        String[] names = data.getTypeNames();
-        assertEquals(2, names.length);
-        assertTrue(contains(names, "road"));
-        assertTrue(contains(names, "river"));
-    }
-
-    boolean contains( Object[] array, Object expected ) {
-        if ((array == null) || (array.length == 0)) {
-            return false;
-        }
-
-        for( int i = 0; i < array.length; i++ ) {
-            if (array[i].equals(expected)) {
-                return true;
-            }
-        }
-
-        return false;
-    }
-
-    /**
-     * Like contain but based on match rather than equals
-     * 
-     * @param array DOCUMENT ME!
-     * @param expected DOCUMENT ME!
-     * @return DOCUMENT ME!
-     */
-    boolean containsLax( SimpleFeature[] array, SimpleFeature expected ) {
-        if ((array == null) || (array.length == 0)) {
-            return false;
-        }
-
-        SimpleFeatureType type = expected.getFeatureType();
-
-        for( int i = 0; i < array.length; i++ ) {
-            if (match(array[i], expected)) {
-                return true;
-            }
-        }
-
-        return false;
-    }
-
-    /**
-     * Compare based on attributes not getID allows comparison of Diff contents
-     * 
-     * @param expected DOCUMENT ME!
-     * @param actual DOCUMENT ME!
-     * @return DOCUMENT ME!
-     */
-    boolean match( SimpleFeature expected, SimpleFeature actual ) {
-        SimpleFeatureType type = expected.getFeatureType();
-
-        for( int i = 0; i < type.getAttributeCount(); i++ ) {
-            Object av = actual.getAttribute(i);
-            Object ev = expected.getAttribute(i);
-
-            if ((av == null) && (ev != null)) {
-                return false;
-            } else if ((ev == null) && (av != null)) {
-                return false;
-            } else if (av instanceof Geometry && ev instanceof Geometry) {
-                Geometry ag = (Geometry) av;
-                Geometry eg = (Geometry) ev;
-
-                if (!ag.equals(eg)) {
-                    return false;
-                }
-            } else if (!av.equals(ev)) {
-                return false;
-            }
-        }
-
-        return true;
-    }
-
-    public void testGetSchema() throws IOException {
-        assertSame(roadType, data.getSchema("road"));
-        assertSame(riverType, data.getSchema("river"));
-    }
-
-    void assertCovers( String msg, FeatureCollection<SimpleFeatureType, SimpleFeature> c1, FeatureCollection<SimpleFeatureType, SimpleFeature> c2 ) {
-        if (c1 == c2) {
-            return;
-        }
-
-        assertNotNull(msg, c1);
-        assertNotNull(msg, c2);
-        assertEquals(msg + " size", c1.size(), c2.size());
-
-        SimpleFeature f;
-
-        for( FeatureIterator<SimpleFeature> i = c1.features(); i.hasNext(); ) {
-            f = i.next();
-            assertTrue(msg + " " + f.getID(), c2.contains(f));
-        }
-    }
-
-    public void testGetFeatureReader() throws IOException, IllegalAttributeException {
-         FeatureReader<SimpleFeatureType, SimpleFeature> reader = data.getFeatureReader("road");
-        assertCovered(roadFeatures, reader);
-        assertEquals(false, reader.hasNext());
-    }
-
-    public void testGetFeatureReaderMutability() throws IOException, IllegalAttributeException {
-         FeatureReader<SimpleFeatureType, SimpleFeature> reader = data.getFeatureReader("road");
-        SimpleFeature feature;
-
-        while( reader.hasNext() ) {
-            feature = (SimpleFeature) reader.next();
-            feature.setAttribute("name", null);
-        }
-
-        reader.close();
-
-        reader = data.getFeatureReader("road");
-
-        while( reader.hasNext() ) {
-            feature = (SimpleFeature) reader.next();
-            assertNotNull(feature.getAttribute("name"));
-        }
-
-        reader.close();
-
-        try {
-            reader.next();
-            fail("next should fail with an IOException");
-        } catch (IOException expected) {
-        }
-    }
-
-    public void testGetFeatureReaderConcurancy() throws NoSuchElementException, IOException,
-            IllegalAttributeException {
-         FeatureReader<SimpleFeatureType, SimpleFeature> reader1 = data.getFeatureReader("road");
-         FeatureReader<SimpleFeatureType, SimpleFeature> reader2 = data.getFeatureReader("road");
-         FeatureReader<SimpleFeatureType, SimpleFeature> reader3 = data.getFeatureReader("river");
-
-        SimpleFeature feature1;
-        SimpleFeature feature2;
-        SimpleFeature feature3;
-
-        while( reader1.hasNext() || reader2.hasNext() || reader3.hasNext() ) {
-            assertTrue(contains(roadFeatures, reader1.next()));
-            assertTrue(contains(roadFeatures, reader2.next()));
-
-            if (reader3.hasNext()) {
-                assertTrue(contains(riverFeatures, reader3.next()));
-            }
-        }
-
-        try {
-            reader1.next();
-            fail("next should fail with an IOException");
-        } catch (IOException expected) {
-        }
-
-        try {
-            reader2.next();
-            fail("next should fail with an IOException");
-        } catch (IOException expected) {
-        }
-
-        try {
-            reader3.next();
-            fail("next should fail with an IOException");
-        } catch (IOException expected) {
-        }
-
-        reader1.close();
-        reader2.close();
-        reader3.close();
-    }
-
-    public void testGetFeatureReaderFilterAutoCommit() throws NoSuchElementException, IOException,
-            IllegalAttributeException {
-        SimpleFeatureType type = data.getSchema("road");
-         FeatureReader<SimpleFeatureType, SimpleFeature> reader;
-
-        reader = data.getFeatureReader(new DefaultQuery("road"), Transaction.AUTO_COMMIT);
-        assertFalse(reader instanceof FilteringFeatureReader);
-        assertEquals(type, reader.getFeatureType());
-        assertEquals(roadFeatures.length, count(reader));
-
-        reader = data.getFeatureReader(new DefaultQuery("road", Filter.EXCLUDE),
-                Transaction.AUTO_COMMIT);
-        assertTrue(reader instanceof EmptyFeatureReader);
-
-        assertEquals(type, reader.getFeatureType());
-        assertEquals(0, count(reader));
-
-        reader = data
-                .getFeatureReader(new DefaultQuery("road", rd1Filter), Transaction.AUTO_COMMIT);
-        assertTrue(reader instanceof FilteringFeatureReader);
-        assertEquals(type, reader.getFeatureType());
-        assertEquals(1, count(reader));
-    }
-
-    public void testGetFeatureReaderFilterTransaction() throws NoSuchElementException, IOException,
-            IllegalAttributeException {
-        Transaction t = new DefaultTransaction();
-        SimpleFeatureType type = data.getSchema("road");
-         FeatureReader<SimpleFeatureType, SimpleFeature> reader;
-
-        reader = data.getFeatureReader(new DefaultQuery("road", Filter.EXCLUDE), t);
-        assertTrue(reader instanceof EmptyFeatureReader);
-        assertEquals(type, reader.getFeatureType());
-        assertEquals(0, count(reader));
-
-        reader = data.getFeatureReader(new DefaultQuery("road"), t);
-        assertTrue(reader instanceof DiffFeatureReader);
-        assertEquals(type, reader.getFeatureType());
-        assertEquals(roadFeatures.length, count(reader));
-
-        reader = data.getFeatureReader(new DefaultQuery("road", rd1Filter), t);
-        // assertTrue(reader instanceof DiffFeatureReader);//Currently wrapped by a filtering
-        // feature reader
-        assertEquals(type, reader.getFeatureType());
-        assertEquals(1, count(reader));
-
-        TransactionStateDiff state = (TransactionStateDiff) t.getState(data);
-        FeatureWriter<SimpleFeatureType, SimpleFeature> writer = state.writer("road", Filter.INCLUDE);
-        SimpleFeature feature;
-
-        while( writer.hasNext() ) {
-            feature = writer.next();
-
-            if (feature.getID().equals("road.rd1")) {
-                writer.remove();
-            }
-        }
-
-        reader = data.getFeatureReader(new DefaultQuery("road", Filter.EXCLUDE), t);
-        assertEquals(0, count(reader));
-
-        reader = data.getFeatureReader(new DefaultQuery("road"), t);
-        assertEquals(roadFeatures.length - 1, count(reader));
-
-        reader = data.getFeatureReader(new DefaultQuery("road", rd1Filter), t);
-        assertEquals(0, count(reader));
-
-        t.rollback();
-        reader = data.getFeatureReader(new DefaultQuery("road", Filter.EXCLUDE), t);
-        assertEquals(0, count(reader));
-
-        reader = data.getFeatureReader(new DefaultQuery("road"), t);
-        assertEquals(roadFeatures.length, count(reader));
-
-        reader = data.getFeatureReader(new DefaultQuery("road", rd1Filter), t);
-        assertEquals(1, count(reader));
-    }
-    
-    /**
-     * When a data store is loaded with a reader, it would be nice if the memory
-     * data store preserved feature order, so that features are always rendered
-     * the same way (rendering is different if order changes and features do overlap)
-     */
-    public void testOrderPreservationRoad() throws Exception {
-        assertOrderSame(roadFeatures);
-    }
-    
-    public void testOrderPreservationRiver() throws Exception {
-        assertOrderSame(riverFeatures);
-    }
-    
-    public void testOrderPreservationMemFetures() throws Exception {
-        SimpleFeature[] dynFeatures = new SimpleFeature[3];
-        dynFeatures[0] = SimpleFeatureBuilder.build(roadType, new Object[] {
-                new Integer(1),
-                line(new int[] { 1, 1, 2, 2, 4, 2, 5, 1 }),
-                "r1"
-            }, null
-        );
-        dynFeatures[1] = SimpleFeatureBuilder.build(roadType, new Object[] {
-                new Integer(2), line(new int[] { 3, 0, 3, 2, 3, 3, 3, 4 }),
-                "r2"
-            }, null
-        );
-        dynFeatures[2] = SimpleFeatureBuilder.build(roadType, new Object[] {
-                new Integer(3),
-                line(new int[] { 3, 2, 4, 2, 5, 3 }), "r3"
-            }, null
-        );
-        assertOrderSame(dynFeatures);
-    }
-    
-    void assertOrderSame(SimpleFeature[] features) throws Exception {
-        // init using readers
-         FeatureReader<SimpleFeatureType, SimpleFeature> reader = DataUtilities.reader(features);
-        DataStore store1 = new MemoryDataStore(reader);
-        assertReaderOrderSame(features, store1);
-        
-        // init using array directly
-        DataStore store2 = new MemoryDataStore(features);
-        assertReaderOrderSame(features, store2);
-    }
-
-    private void assertReaderOrderSame(SimpleFeature[] features, DataStore store) throws IOException, IllegalAttributeException {
-         FeatureReader<SimpleFeatureType, SimpleFeature> r1 = store.getFeatureReader(new DefaultQuery(features[0].getFeatureType().getTypeName()), Transaction.AUTO_COMMIT);
-         FeatureReader<SimpleFeatureType, SimpleFeature> r2 = DataUtilities.reader(features);
-        
-        while(r1.hasNext() && r2.hasNext()) {
-            SimpleFeature f1 = r1.next();
-            SimpleFeature f2 = r2.next();
-            assertEquals(f1, f2);
-        }
-        assertEquals(r1.hasNext(), r2.hasNext());
-        r1.close();
-        r2.close();
-    }
-
-    void assertCovered(SimpleFeature[] features,  FeatureReader<SimpleFeatureType, SimpleFeature> reader)
-        throws NoSuchElementException, IOException, IllegalAttributeException {
-        int count = 0;
-
-        try {
-            while( reader.hasNext() ) {
-                assertTrue(contains(features, reader.next()));
-                count++;
-            }
-        } finally {
-            reader.close();
-        }
-
-        assertEquals(features.length, count);
-    }
-
-    /**
-     * Ensure that  FeatureReader<SimpleFeatureType, SimpleFeature> reader contains extactly the contents of array.
-     * 
-     * @param reader DOCUMENT ME!
-     * @param array DOCUMENT ME!
-     * @return DOCUMENT ME!
-     * @throws NoSuchElementException DOCUMENT ME!
-     * @throws IOException DOCUMENT ME!
-     * @throws IllegalAttributeException DOCUMENT ME!
-     */
-    boolean covers(  FeatureReader<SimpleFeatureType, SimpleFeature> reader, SimpleFeature[] array ) throws NoSuchElementException,
-            IOException, IllegalAttributeException {
-        SimpleFeature feature;
-        int count = 0;
-
-        try {
-            while( reader.hasNext() ) {
-                feature = reader.next();
-
-                if (!contains(array, feature)) {
-                    return false;
-                }
-
-                count++;
-            }
-        } finally {
-            reader.close();
-        }
-
-        return count == array.length;
-    }
-    boolean covers( FeatureIterator<SimpleFeature> reader, SimpleFeature[] array ) throws NoSuchElementException,
-            IOException, IllegalAttributeException {
-        SimpleFeature feature;
-        int count = 0;
-
-        try {
-            while( reader.hasNext() ) {
-                feature = reader.next();
-
-                if (!contains(array, feature)) {
-                    return false;
-                }
-
-                count++;
-            }
-        } finally {
-            reader.close();
-        }
-
-        return count == array.length;
-    }
-
-    boolean coversLax(  FeatureReader<SimpleFeatureType, SimpleFeature> reader, SimpleFeature[] array ) throws NoSuchElementException,
-            IOException, IllegalAttributeException {
-        SimpleFeature feature;
-        int count = 0;
-
-        try {
-            while( reader.hasNext() ) {
-                feature = reader.next();
-
-                if (!containsLax(array, feature)) {
-                    return false;
-                }
-
-                count++;
-            }
-        } finally {
-            reader.close();
-        }
-
-        return count == array.length;
-    }
-    boolean coversLax( FeatureIterator<SimpleFeature> reader, SimpleFeature[] array ) throws NoSuchElementException,
-            IOException, IllegalAttributeException {
-        SimpleFeature feature;
-        int count = 0;
-
-        try {
-            while( reader.hasNext() ) {
-                feature = reader.next();
-
-                if (!containsLax(array, feature)) {
-                    return false;
-                }
-
-                count++;
-            }
-        } finally {
-            reader.close();
-        }
-
-        return count == array.length;
-    }
-
-    void dump(  FeatureReader<SimpleFeatureType, SimpleFeature> reader ) throws NoSuchElementException, IOException,
-            IllegalAttributeException {
-        SimpleFeature feature;
-        int count = 0;
-
-        try {
-            while( reader.hasNext() ) {
-                feature = reader.next();
-                System.out.println(count + " feature:" + feature);
-                count++;
-            }
-        } finally {
-            reader.close();
-        }
-    }
-
-    void dump( Object[] array ) {
-        for( int i = 0; i < array.length; i++ ) {
-            System.out.println(i + " feature:" + array[i]);
-        }
-    }
-
-    /*
-     * Test for FeatureWriter getFeatureWriter(String, Filter, Transaction)
-     */
-    public void testGetFeatureWriter() throws NoSuchElementException, IOException,
-            IllegalAttributeException {
-        FeatureWriter<SimpleFeatureType, SimpleFeature> writer = data.getFeatureWriter("road", Transaction.AUTO_COMMIT);
-        assertEquals(roadFeatures.length, count(writer));
-
-        try {
-            writer.hasNext();
-            fail("Should not be able to use a closed writer");
-        } catch (IOException expected) {
-        }
-
-        try {
-            writer.next();
-            fail("Should not be able to use a closed writer");
-        } catch (IOException expected) {
-        }
-    }
-
-    public void testGetFeatureWriterRemove() throws IOException, IllegalAttributeException {
-        FeatureWriter<SimpleFeatureType, SimpleFeature> writer = data.getFeatureWriter("road", Transaction.AUTO_COMMIT);
-        SimpleFeature feature;
-
-        while( writer.hasNext() ) {
-            feature = writer.next();
-
-            if (feature.getID().equals("road.rd1")) {
-                writer.remove();
-            }
-        }
-
-        assertEquals(roadFeatures.length - 1, data.features("road").size());
-    }
-
-    public void testGetFeaturesWriterAdd() throws IOException, IllegalAttributeException {
-        FeatureWriter<SimpleFeatureType, SimpleFeature> writer = data.getFeatureWriter("road", Transaction.AUTO_COMMIT);
-        SimpleFeature feature;
-
-        while( writer.hasNext() ) {
-            feature = (SimpleFeature) writer.next();
-        }
-
-        assertFalse(writer.hasNext());
-        feature = (SimpleFeature) writer.next();
-        feature.setAttributes(newRoad.getAttributes());
-        writer.write();
-        assertFalse(writer.hasNext());
-        assertEquals(roadFeatures.length + 1, data.features("road").size());
-    }
-
-    public void testGetFeaturesWriterModify() throws IOException, IllegalAttributeException {
-        FeatureWriter<SimpleFeatureType, SimpleFeature> writer = data.getFeatureWriter("road", Transaction.AUTO_COMMIT);
-        SimpleFeature feature;
-
-        while( writer.hasNext() ) {
-            feature = writer.next();
-
-            if (feature.getID().equals("road.rd1")) {
-                feature.setAttribute("name", "changed");
-                writer.write();
-            }
-        }
-
-        feature = (SimpleFeature) data.features("road").get("road.rd1");
-        assertEquals("changed", feature.getAttribute("name"));
-    }
-
-    public void testGetFeatureWriterTypeNameTransaction() throws NoSuchElementException,
-            IOException, IllegalAttributeException {
-        FeatureWriter<SimpleFeatureType, SimpleFeature> writer;
-
-        writer = data.getFeatureWriter("road", Transaction.AUTO_COMMIT);
-        assertEquals(roadFeatures.length, count(writer));
-        writer.close();
-    }
-
-    public void testGetFeatureWriterAppendTypeNameTransaction() throws Exception {
-        FeatureWriter<SimpleFeatureType, SimpleFeature> writer;
-
-        writer = data.getFeatureWriterAppend("road", Transaction.AUTO_COMMIT);
-        assertEquals(0, count(writer));
-        writer.close();
-    }
-
-    /*
-     * Test for FeatureWriter getFeatureWriter(String, boolean, Transaction)
-     */
-    public void testGetFeatureWriterFilter() throws NoSuchElementException, IOException,
-            IllegalAttributeException {
-        FeatureWriter<SimpleFeatureType, SimpleFeature> writer;
-
-        writer = data.getFeatureWriter("road", Filter.EXCLUDE, Transaction.AUTO_COMMIT);
-        assertTrue(writer instanceof EmptyFeatureWriter);
-        assertEquals(0, count(writer));
-
-        writer = data.getFeatureWriter("road", Filter.INCLUDE, Transaction.AUTO_COMMIT);
-        assertFalse(writer instanceof FilteringFeatureWriter);
-        assertEquals(roadFeatures.length, count(writer));
-
-        writer = data.getFeatureWriter("road", rd1Filter, Transaction.AUTO_COMMIT);
-        assertTrue(writer instanceof FilteringFeatureWriter);
-        assertEquals(1, count(writer));
-    }
-
-    /**
-     * Test two transactions one removing feature, and one adding a feature.
-     * 
-     * @throws Exception DOCUMENT ME!
-     */
-    public void testGetFeatureWriterTransaction() throws Exception {
-        Transaction t1 = new DefaultTransaction();
-        Transaction t2 = new DefaultTransaction();
-        FeatureWriter<SimpleFeatureType, SimpleFeature> writer1 = data.getFeatureWriter("road", rd1Filter, t1);
-        FeatureWriter<SimpleFeatureType, SimpleFeature> writer2 = data.getFeatureWriterAppend("road", t2);
-
-        SimpleFeatureType road = data.getSchema("road");
-         FeatureReader<SimpleFeatureType, SimpleFeature> reader;
-        SimpleFeature feature;
-        SimpleFeature[] ORIGIONAL = roadFeatures;
-        SimpleFeature[] REMOVE = new SimpleFeature[ORIGIONAL.length - 1];
-        SimpleFeature[] ADD = new SimpleFeature[ORIGIONAL.length + 1];
-        SimpleFeature[] FINAL = new SimpleFeature[ORIGIONAL.length];
-        int i;
-        int index;
-        index = 0;
-
-        for( i = 0; i < ORIGIONAL.length; i++ ) {
-            feature = ORIGIONAL[i];
-
-            if (!feature.getID().equals("road.rd1")) {
-                REMOVE[index++] = feature;
-            }
-        }
-
-        for( i = 0; i < ORIGIONAL.length; i++ ) {
-            ADD[i] = ORIGIONAL[i];
-        }
-
-        ADD[i] = newRoad;
-
-        for( i = 0; i < REMOVE.length; i++ ) {
-            FINAL[i] = REMOVE[i];
-        }
-
-        FINAL[i] = newRoad;
-
-        // start of with ORIGINAL
-        reader = data.getFeatureReader(new DefaultQuery("road"), Transaction.AUTO_COMMIT);
-        assertTrue(covers(reader, ORIGIONAL));
-
-        // writer 1 removes road.rd1 on t1
-        // -------------------------------
-        // - tests transaction independence from DataStore
-        while( writer1.hasNext() ) {
-            feature = (SimpleFeature) writer1.next();
-            assertEquals("road.rd1", feature.getID());
-            writer1.remove();
-        }
-
-        // still have ORIGIONAL and t1 has REMOVE
-        reader = data.getFeatureReader(new DefaultQuery("road"), Transaction.AUTO_COMMIT);
-        assertTrue(covers(reader, ORIGIONAL));
-        reader = data.getFeatureReader(new DefaultQuery("road"), t1);
-        assertTrue(covers(reader, REMOVE));
-
-        // close writer1
-        // --------------
-        // ensure that modification is left up to transaction commmit
-        writer1.close();
-
-        // We still have ORIGIONAL and t1 has REMOVE
-        reader = data.getFeatureReader(new DefaultQuery("road"), Transaction.AUTO_COMMIT);
-        assertTrue(covers(reader, ORIGIONAL));
-        reader = data.getFeatureReader(new DefaultQuery("road"), t1);
-        assertTrue(covers(reader, REMOVE));
-
-        // writer 2 adds road.rd4 on t2
-        // ----------------------------
-        // - tests transaction independence from each other
-        feature = (SimpleFeature) writer2.next();
-        feature.setAttributes(newRoad.getAttributes());
-        writer2.write();
-
-        // We still have ORIGIONAL and t2 has ADD
-        reader = data.getFeatureReader(new DefaultQuery("road"), Transaction.AUTO_COMMIT);
-        assertTrue(covers(reader, ORIGIONAL));
-        reader = data.getFeatureReader(new DefaultQuery("road"), t2);
-        assertTrue(coversLax(reader, ADD));
-
-        // close writer2
-        // -------------
-        // ensure that modification is left up to transaction commmit
-        writer2.close();
-
-        // Still have ORIGIONAL and t2 has ADD
-        reader = data.getFeatureReader(new DefaultQuery("road"), Transaction.AUTO_COMMIT);
-        assertTrue(covers(reader, ORIGIONAL));
-        reader = data.getFeatureReader(new DefaultQuery("road"), t2);
-        assertTrue(coversLax(reader, ADD));
-
-        // commit t1
-        // ---------
-        // -ensure that delayed writing of transactions takes place
-        //
-        t1.commit();
-
-        // We now have REMOVE, as does t1 (which has not additional diffs)
-        // t2 will have FINAL
-        reader = data.getFeatureReader(new DefaultQuery("road"), Transaction.AUTO_COMMIT);
-        assertTrue(covers(reader, REMOVE));
-        reader = data.getFeatureReader(new DefaultQuery("road"), t1);
-        assertTrue(covers(reader, REMOVE));
-        reader = data.getFeatureReader(new DefaultQuery("road"), t2);
-        assertTrue(coversLax(reader, FINAL));
-
-        // commit t2
-        // ---------
-        // -ensure that everyone is FINAL at the end of the day
-        t2.commit();
-
-        // We now have Number( remove one and add one)
-        reader = data.getFeatureReader(new DefaultQuery("road"), Transaction.AUTO_COMMIT);
-        reader = data.getFeatureReader(new DefaultQuery("road"), Transaction.AUTO_COMMIT);
-        assertTrue(coversLax(reader, FINAL));
-        reader = data.getFeatureReader(new DefaultQuery("road"), t1);
-        assertTrue(coversLax(reader, FINAL));
-        reader = data.getFeatureReader(new DefaultQuery("road"), t2);
-        assertTrue(coversLax(reader, FINAL));
-    }
-
-    /**
-     * Test the transaction when multiple edits occur using a transaction and a fid filter.
-     */
-    public void testModifyInTransactionFidFilter() throws Exception {
-        Transaction t1 = new DefaultTransaction();
-
-        GeometryFactory fac = new GeometryFactory();
-
-        FeatureWriter<SimpleFeatureType, SimpleFeature> writer1 = data.getFeatureWriter("road", rd1Filter, t1);
-        writer1.next().setDefaultGeometry(
-                fac.createLineString(new Coordinate[]{new Coordinate(0, 0), new Coordinate(0, 1)}));
-        writer1.write();
-
-        writer1.close();
-
-         FeatureReader<SimpleFeatureType, SimpleFeature> reader = data.getFeatureReader(new DefaultQuery("road", rd1Filter), t1);
-        Geometry geom1 = (Geometry) reader.next().getDefaultGeometry();
-        reader.close();
-        assertEquals(new Coordinate(0, 0), geom1.getCoordinates()[0]);
-        assertEquals(new Coordinate(0, 1), geom1.getCoordinates()[1]);
-
-        writer1 = data.getFeatureWriter("road", rd1Filter, t1);
-        writer1.next().setDefaultGeometry(
-                fac
-                        .createLineString(new Coordinate[]{new Coordinate(10, 0),
-                                new Coordinate(10, 1)}));
-        writer1.write();
-        writer1.close();
-
-        reader = data.getFeatureReader(new DefaultQuery("road", rd1Filter), t1);
-        geom1 = (Geometry) reader.next().getDefaultGeometry();
-        reader.close();
-        assertEquals(new Coordinate(10, 0), geom1.getCoordinates()[0]);
-        assertEquals(new Coordinate(10, 1), geom1.getCoordinates()[1]);
-
-        FeatureWriter<SimpleFeatureType, SimpleFeature> writer = data.getFeatureWriterAppend("road", t1);
-        SimpleFeature feature = writer.next();
-        feature.setDefaultGeometry(fac.createLineString(new Coordinate[]{new Coordinate(20, 0),
-                new Coordinate(20, 1)}));
-        writer.write();
-        writer.close();
-        FilterFactory filterFactory = CommonFactoryFinder.getFilterFactory(null);
-        Id filter = filterFactory.id(Collections
-                .singleton(filterFactory.featureId(feature.getID())));
-
-        reader = data.getFeatureReader(new DefaultQuery("road", filter), t1);
-        geom1 = (Geometry) reader.next().getDefaultGeometry();
-        reader.close();
-        assertEquals(new Coordinate(20, 0), geom1.getCoordinates()[0]);
-        assertEquals(new Coordinate(20, 1), geom1.getCoordinates()[1]);
-
-        writer1 = data.getFeatureWriter("road", filter, t1);
-        writer1.next().setDefaultGeometry(
-                fac
-                        .createLineString(new Coordinate[]{new Coordinate(30, 0),
-                                new Coordinate(30, 1)}));
-        writer1.write();
-        writer1.close();
-
-        reader = data.getFeatureReader(new DefaultQuery("road", filter), t1);
-        geom1 = (Geometry) reader.next().getDefaultGeometry();
-        reader.close();
-        assertEquals(new Coordinate(30, 0), geom1.getCoordinates()[0]);
-        assertEquals(new Coordinate(30, 1), geom1.getCoordinates()[1]);
-    }
-
-    // Feature Source Testing
-    public void testGetFeatureSourceRoad() throws IOException {
-        FeatureSource<SimpleFeatureType, SimpleFeature> road = data.getFeatureSource("road");
-
-        assertSame(roadType, road.getSchema());
-        assertSame(data, road.getDataStore());
-        assertEquals(3, road.getCount(Query.ALL));
-        assertEquals(new ReferencedEnvelope(1, 5, 0, 4, null), road.getBounds(Query.ALL));
-
-        FeatureCollection<SimpleFeatureType, SimpleFeature> all = road.getFeatures();
-        assertEquals(3, all.size());
-        assertEquals(roadBounds, all.getBounds());
-
-        FeatureCollection<SimpleFeatureType, SimpleFeature> expected = DataUtilities.collection(roadFeatures);
-
-        assertCovers("all", expected, all);
-        assertEquals(roadBounds, all.getBounds());
-
-        FeatureCollection<SimpleFeatureType, SimpleFeature> some = road.getFeatures(rd12Filter);
-        assertEquals(2, some.size());
-        assertEquals(rd12Bounds, some.getBounds());
-        assertEquals(some.getSchema(), road.getSchema());
-
-        DefaultQuery query = new DefaultQuery("road", rd12Filter, new String[]{"name",});
-
-        FeatureCollection<SimpleFeatureType, SimpleFeature> half = road.getFeatures(query);
-        assertEquals(2, half.size());
-        assertEquals(1, half.getSchema().getAttributeCount());
-        FeatureIterator<SimpleFeature> reader = half.features();
-        SimpleFeatureType type = half.getSchema();
-        reader.close();
-        SimpleFeatureType actual = half.getSchema();
-
-        assertEquals(type.getTypeName(), actual.getTypeName());
-        assertEquals(type.getName(), actual.getName());
-        assertEquals(type.getAttributeCount(), actual.getAttributeCount());
-        for( int i = 0; i < type.getAttributeCount(); i++ ) {
-            assertEquals(type.getDescriptor(i), actual.getDescriptor(i));
-        }
-        assertNull(type.getGeometryDescriptor());
-        assertEquals(type.getGeometryDescriptor(), actual.getGeometryDescriptor());
-        assertEquals(type, actual);
-        Envelope b = half.getBounds();
-        assertEquals(new Envelope(1, 5, 0, 4), b);
-    }
-
-    public void testGetFeatureSourceRiver() throws NoSuchElementException, IOException,
-            IllegalAttributeException {
-        FeatureSource<SimpleFeatureType, SimpleFeature> river = data.getFeatureSource("river");
-
-        assertSame(riverType, river.getSchema());
-        assertSame(data, river.getDataStore());
-
-        FeatureCollection<SimpleFeatureType, SimpleFeature> all = river.getFeatures();
-        assertEquals(2, all.size());
-        assertEquals(riverBounds, all.getBounds());
-        assertTrue("rivers", covers(all.features(), riverFeatures));
-
-        FeatureCollection<SimpleFeatureType, SimpleFeature> expected = DataUtilities.collection(riverFeatures);
-        assertCovers("all", expected, all);
-        assertEquals(riverBounds, all.getBounds());
-    }
-
-    //
-    // Feature Store Testing
-    //
-    public void testGetFeatureStoreModifyFeatures1() throws IOException {
-        FeatureStore<SimpleFeatureType, SimpleFeature> road = (FeatureStore<SimpleFeatureType, SimpleFeature>) data.getFeatureSource("road");
-        AttributeDescriptor name = roadType.getDescriptor("name");
-        road.modifyFeatures(name, "changed", rd1Filter);
-
-        FeatureCollection<SimpleFeatureType, SimpleFeature> results = road.getFeatures(rd1Filter);
-        assertEquals("changed", results.features().next().getAttribute("name"));
-    }
-
-    public void testGetFeatureStoreModifyFeatures2() throws IOException {
-        FeatureStore<SimpleFeatureType, SimpleFeature> road = (FeatureStore<SimpleFeatureType, SimpleFeature>) data.getFeatureSource("road");
-        AttributeDescriptor name = roadType.getDescriptor("name");
-        road.modifyFeatures(new AttributeDescriptor[]{name}, new Object[]{"changed",}, rd1Filter);
-
-        FeatureCollection<SimpleFeatureType, SimpleFeature> results = road.getFeatures(rd1Filter);
-        assertEquals("changed", results.features().next().getAttribute("name"));
-    }
-    public void testGetFeatureStoreRemoveFeatures() throws IOException {
-        FeatureStore<SimpleFeatureType, SimpleFeature> road = (FeatureStore<SimpleFeatureType, SimpleFeature>) data.getFeatureSource("road");
-
-        road.removeFeatures(rd1Filter);
-        assertEquals(0, road.getFeatures(rd1Filter).size());
-        assertEquals(roadFeatures.length - 1, road.getFeatures().size());
-    }
-    public void testGetFeatureStoreAddFeatures() throws IOException {
-         FeatureReader<SimpleFeatureType, SimpleFeature> reader = DataUtilities.reader(new SimpleFeature[]{newRoad,});
-         FeatureStore<SimpleFeatureType, SimpleFeature> road = (FeatureStore<SimpleFeatureType, SimpleFeature>) data.getFeatureSource("road");
-
-        road.addFeatures(DataUtilities.collection(reader));
-        assertEquals(roadFeatures.length + 1, road.getFeatures().size());
-    }
-    public void testGetFeatureStoreSetFeatures() throws IOException {
-         FeatureReader<SimpleFeatureType, SimpleFeature> reader = DataUtilities.reader(new SimpleFeature[]{newRoad,});
-         FeatureStore<SimpleFeatureType, SimpleFeature> road = (FeatureStore<SimpleFeatureType, SimpleFeature>) data.getFeatureSource("road");
-
-        road.setFeatures(reader);
-        assertEquals(1, road.getFeatures().size());
-    }
-    public void testGetFeatureStoreTransactionSupport() throws Exception {
-        Transaction t1 = new DefaultTransaction();
-        Transaction t2 = new DefaultTransaction();
-
-        FeatureStore<SimpleFeatureType, SimpleFeature> road = (FeatureStore<SimpleFeatureType, SimpleFeature>) data.getFeatureSource("road");
-        FeatureStore<SimpleFeatureType, SimpleFeature> road1 = (FeatureStore<SimpleFeatureType, SimpleFeature>) data.getFeatureSource("road");
-        FeatureStore<SimpleFeatureType, SimpleFeature> road2 = (FeatureStore<SimpleFeatureType, SimpleFeature>) data.getFeatureSource("road");
-
-        road1.setTransaction(t1);
-        road2.setTransaction(t2);
-
-        SimpleFeature feature;
-        SimpleFeature[] ORIGIONAL = roadFeatures;
-        SimpleFeature[] REMOVE = new SimpleFeature[ORIGIONAL.length - 1];
-        SimpleFeature[] ADD = new SimpleFeature[ORIGIONAL.length + 1];
-        SimpleFeature[] FINAL = new SimpleFeature[ORIGIONAL.length];
-        int i;
-        int index;
-        index = 0;
-
-        for( i = 0; i < ORIGIONAL.length; i++ ) {
-            feature = ORIGIONAL[i];
-
-            if (!feature.getID().equals("road.rd1")) {
-                REMOVE[index++] = feature;
-            }
-        }
-
-        for( i = 0; i < ORIGIONAL.length; i++ ) {
-            ADD[i] = ORIGIONAL[i];
-        }
-
-        ADD[i] = newRoad;
-
-        for( i = 0; i < REMOVE.length; i++ ) {
-            FINAL[i] = REMOVE[i];
-        }
-
-        FINAL[i] = newRoad;
-
-        // start of with ORIGINAL
-        assertTrue(covers(road.getFeatures().features(), ORIGIONAL));
-
-        // road1 removes road.rd1 on t1
-        // -------------------------------
-        // - tests transaction independence from DataStore
-        road1.removeFeatures(rd1Filter);
-
-        // still have ORIGIONAL and t1 has REMOVE
-        assertTrue(covers(road.getFeatures().features(), ORIGIONAL));
-        assertTrue(covers(road1.getFeatures().features(), REMOVE));
-
-        // road2 adds road.rd4 on t2
-        // ----------------------------
-        // - tests transaction independence from each other
-         FeatureReader<SimpleFeatureType, SimpleFeature> reader = DataUtilities.reader(new SimpleFeature[]{newRoad,});
-        road2.addFeatures(DataUtilities.collection(reader));
-
-        // We still have ORIGIONAL, t1 has REMOVE, and t2 has ADD
-        assertTrue(covers(road.getFeatures().features(), ORIGIONAL));
-        assertTrue(covers(road1.getFeatures().features(), REMOVE));
-        assertTrue(coversLax(road2.getFeatures().features(), ADD));
-
-        // commit t1
-        // ---------
-        // -ensure that delayed writing of transactions takes place
-        //
-        t1.commit();
-
-        // We now have REMOVE, as does t1 (which has not additional diffs)
-        // t2 will have FINAL
-        assertTrue(covers(road.getFeatures().features(), REMOVE));
-        assertTrue(covers(road1.getFeatures().features(), REMOVE));
-        assertTrue(coversLax(road2.getFeatures().features(), FINAL));
-
-        // commit t2
-        // ---------
-        // -ensure that everyone is FINAL at the end of the day
-        t2.commit();
-
-        // We now have Number( remove one and add one)
-        assertTrue(coversLax(road.getFeatures().features(), FINAL));
-        assertTrue(coversLax(road1.getFeatures().features(), FINAL));
-        assertTrue(coversLax(road2.getFeatures().features(), FINAL));
-    }
-    boolean isLocked( String typeName, String fid ) {
-        InProcessLockingManager lockingManager = (InProcessLockingManager) data.getLockingManager();
-        return lockingManager.isLocked(typeName, fid);
-    }
-
-    public void testFeatureEvents() throws Exception {
-        FeatureStore<SimpleFeatureType, SimpleFeature> store1 = (FeatureStore<SimpleFeatureType, SimpleFeature>) data.getFeatureSource(roadFeatures[0].getFeatureType()
-                .getTypeName());
-        FeatureStore<SimpleFeatureType, SimpleFeature> store2 = (FeatureStore<SimpleFeatureType, SimpleFeature>) data.getFeatureSource(roadFeatures[0].getFeatureType()
-                .getTypeName());
-        store1.setTransaction(new DefaultTransaction());
-        class Listener implements FeatureListener {
-
-            String name;
-            List events = new ArrayList();
-            public Listener( String name ) {
-                this.name = name;
-            }
-
-            public void changed( FeatureEvent featureEvent ) {
-                this.events.add(featureEvent);
-            }
-            FeatureEvent getEvent( int i ) {
-                return (FeatureEvent) events.get(i);
-            }
-
-        }
-        Listener listener1 = new Listener("one");
-        Listener listener2 = new Listener("two");
-
-        store1.addFeatureListener(listener1);
-        store2.addFeatureListener(listener2);
-        FilterFactory factory = CommonFactoryFinder.getFilterFactory(null);
-
-        // test that only the listener listening with the current transaction gets the event.
-        final SimpleFeature feature = roadFeatures[0];
-        store1.removeFeatures(factory.id(Collections.singleton(factory.featureId(feature.getID()))));
-        assertEquals(1, listener1.events.size());
-        assertEquals(0, listener2.events.size());
-        FeatureEvent event = listener1.getEvent(0);
-        assertEquals(feature.getBounds(), event.getBounds());
-        assertEquals(FeatureEvent.FEATURES_REMOVED, event.getEventType());
-
-        // test that commit only sends events to listener2.
-        listener1.events.clear();
-        listener2.events.clear();
-
-        store1.getTransaction().commit();
-
-        assertEquals(0, listener1.events.size());
-
-        assertEquals(3, listener2.events.size());
-        event = listener2.getEvent(0);
-        assertEquals(feature.getBounds(), event.getBounds());
-        assertEquals(FeatureEvent.FEATURES_REMOVED, event.getEventType());
-
-        // test add same as modify
-        listener1.events.clear();
-        listener2.events.clear();
-
-        store1.addFeatures(DataUtilities.collection(feature));
-
-        assertEquals(1, listener1.events.size());
-        event = listener1.getEvent(0);
-        assertEquals(feature.getBounds(), event.getBounds());
-        assertEquals(FeatureEvent.FEATURES_ADDED, event.getEventType());
-        assertEquals(0, listener2.events.size());
-
-        // test that rollback only sends events to listener1.
-        listener1.events.clear();
-        listener2.events.clear();
-
-        store1.getTransaction().rollback();
-
-        assertEquals(1, listener1.events.size());
-        event = listener1.getEvent(0);
-        assertNull(event.getBounds());
-        assertEquals(FeatureEvent.FEATURES_CHANGED, event.getEventType());
-
-        assertEquals(0, listener2.events.size());
-
-        // this is how Auto_commit is supposed to work
-        listener1.events.clear();
-        listener2.events.clear();
-        store2.addFeatures(DataUtilities.collection(feature));
-
-        assertEquals(1, listener1.events.size());
-        event = listener1.getEvent(0);
-        assertEquals(feature.getBounds(), event.getBounds());
-        assertEquals(FeatureEvent.FEATURES_ADDED, event.getEventType());
-        assertEquals(0, listener2.events.size());
-    }
-
-    //
-    // FeatureLocking Testing
-    //
-    /*
-     * Test for void lockFeatures()
-     */
-    public void testLockFeatures() throws IOException {
-        FeatureLock lock = FeatureLockFactory.generate("test", 3600);
-        FeatureLocking<SimpleFeatureType, SimpleFeature> road = (FeatureLocking<SimpleFeatureType, SimpleFeature>) data.getFeatureSource("road");
-        road.setFeatureLock(lock);
-
-        assertFalse(isLocked("road", "road.rd1"));
-        road.lockFeatures();
-        assertTrue(isLocked("road", "road.rd1"));
-    }
-    public void testUnLockFeatures() throws IOException {
-        FeatureLock lock = FeatureLockFactory.generate("test", 3600);
-        FeatureLocking<SimpleFeatureType, SimpleFeature> road = (FeatureLocking<SimpleFeatureType, SimpleFeature>) data.getFeatureSource("road");
-        road.setFeatureLock(lock);
-        road.lockFeatures();
-
-        try {
-            road.unLockFeatures();
-            fail("unlock should fail due on AUTO_COMMIT");
-        } catch (IOException expected) {
-        }
-        Transaction t = new DefaultTransaction();
-        road.setTransaction(t);
-        try {
-            road.unLockFeatures();
-            fail("unlock should fail due lack of authorization");
-        } catch (IOException expected) {
-        }
-        t.addAuthorization(lock.getAuthorization());
-        road.unLockFeatures();
-    }
-    public void testLockFeatureInteraction() throws IOException {
-        FeatureLock lockA = FeatureLockFactory.generate("LockA", 3600);
-        FeatureLock lockB = FeatureLockFactory.generate("LockB", 3600);
-        Transaction t1 = new DefaultTransaction();
-        Transaction t2 = new DefaultTransaction();
-        FeatureLocking<SimpleFeatureType, SimpleFeature> road1 = (FeatureLocking<SimpleFeatureType, SimpleFeature>) data.getFeatureSource("road");
-        FeatureLocking<SimpleFeatureType, SimpleFeature> road2 = (FeatureLocking<SimpleFeatureType, SimpleFeature>) data.getFeatureSource("road");
-        road1.setTransaction(t1);
-        road2.setTransaction(t2);
-        road1.setFeatureLock(lockA);
-        road2.setFeatureLock(lockB);
-
-        assertFalse(isLocked("road", "road.rd1"));
-        assertFalse(isLocked("road", "road.rd2"));
-        assertFalse(isLocked("road", "road.rd3"));
-
-        road1.lockFeatures(rd1Filter);
-        assertTrue(isLocked("road", "road.rd1"));
-        assertFalse(isLocked("road", "road.rd2"));
-        assertFalse(isLocked("road", "road.rd3"));
-
-        road2.lockFeatures(rd2Filter);
-        assertTrue(isLocked("road", "road.rd1"));
-        assertTrue(isLocked("road", "road.rd2"));
-        assertFalse(isLocked("road", "road.rd3"));
-
-        try {
-            road1.unLockFeatures(rd1Filter);
-            fail("need authorization");
-        } catch (IOException expected) {
-        }
-        t1.addAuthorization(lockA.getAuthorization());
-        try {
-            road1.unLockFeatures(rd2Filter);
-            fail("need correct authorization");
-        } catch (IOException expected) {
-        }
-        road1.unLockFeatures(rd1Filter);
-        assertFalse(isLocked("road", "road.rd1"));
-        assertTrue(isLocked("road", "road.rd2"));
-        assertFalse(isLocked("road", "road.rd3"));
-
-        t2.addAuthorization(lockB.getAuthorization());
-        road2.unLockFeatures(rd2Filter);
-        assertFalse(isLocked("road", "road.rd1"));
-        assertFalse(isLocked("road", "road.rd2"));
-        assertFalse(isLocked("road", "road.rd3"));
-    }
-    public void testGetFeatureLockingExpire() throws Exception {
-        FeatureLock lock = FeatureLockFactory.generate("Timed", 500);        
-        FeatureLocking<SimpleFeatureType, SimpleFeature> road = (FeatureLocking<SimpleFeatureType, SimpleFeature>) data.getFeatureSource("road");
-        road.setFeatureLock(lock);
-        assertFalse(isLocked("road", "road.rd1"));
-        road.lockFeatures(rd1Filter);
-        assertTrue(isLocked("road", "road.rd1"));
-        long then = System.currentTimeMillis();
-        do {
-            Thread.sleep( 15 );            
-        } while ( then > System.currentTimeMillis() - 515 );     
-        assertFalse(isLocked("road", "road.rd1"));
-    }
-}
-=======
-/*
- *    GeoTools - The Open Source Java GIS Toolkit
- *    http://geotools.org
- * 
- *    (C) 2003-2008, Open Source Geospatial Foundation (OSGeo)
- *
- *    This library is free software; you can redistribute it and/or
- *    modify it under the terms of the GNU Lesser General Public
- *    License as published by the Free Software Foundation;
- *    version 2.1 of the License.
- *
- *    This library is distributed in the hope that it will be useful,
- *    but WITHOUT ANY WARRANTY; without even the implied warranty of
- *    MERCHANTABILITY or FITNESS FOR A PARTICULAR PURPOSE.  See the GNU
- *    Lesser General Public License for more details.
- */
-package org.geotools.data.memory;
-
-import java.io.IOException;
-import java.util.ArrayList;
-import java.util.Collections;
-import java.util.List;
-import java.util.NoSuchElementException;
-
-import org.geotools.data.DataStore;
-import org.geotools.data.DataTestCase;
-import org.geotools.data.DataUtilities;
-import org.geotools.data.DefaultQuery;
-import org.geotools.data.DefaultTransaction;
-import org.geotools.data.DiffFeatureReader;
-import org.geotools.data.EmptyFeatureReader;
-import org.geotools.data.EmptyFeatureWriter;
-import org.geotools.data.FeatureEvent;
-import org.geotools.data.FeatureListener;
-import org.geotools.data.FeatureLock;
-import org.geotools.data.FeatureLockFactory;
-import org.geotools.data.FeatureLocking;
-import org.geotools.data.FeatureReader;
-import org.geotools.data.FeatureSource;
-import org.geotools.data.FeatureWriter;
-import org.geotools.data.FilteringFeatureReader;
-import org.geotools.data.FilteringFeatureWriter;
-import org.geotools.data.InProcessLockingManager;
-import org.geotools.data.Query;
-import org.geotools.data.Transaction;
-import org.geotools.data.TransactionStateDiff;
-import org.geotools.data.simple.SimpleFeatureCollection;
-import org.geotools.data.simple.SimpleFeatureIterator;
-import org.geotools.data.simple.SimpleFeatureLocking;
-import org.geotools.data.simple.SimpleFeatureSource;
-import org.geotools.data.simple.SimpleFeatureStore;
-import org.geotools.factory.CommonFactoryFinder;
-import org.geotools.feature.IllegalAttributeException;
-import org.geotools.feature.simple.SimpleFeatureBuilder;
-import org.geotools.geometry.jts.ReferencedEnvelope;
-import org.opengis.feature.simple.SimpleFeature;
-import org.opengis.feature.simple.SimpleFeatureType;
-import org.opengis.feature.type.AttributeDescriptor;
-import org.opengis.filter.Filter;
-import org.opengis.filter.FilterFactory;
-import org.opengis.filter.Id;
-
-import com.vividsolutions.jts.geom.Coordinate;
-import com.vividsolutions.jts.geom.Envelope;
-import com.vividsolutions.jts.geom.Geometry;
-import com.vividsolutions.jts.geom.GeometryFactory;
-import com.vividsolutions.jts.geom.MultiLineString;
-
-/**
- * DOCUMENT ME!
- * 
- * @author Jody Garnett, Refractions Research
- *
- * @source $URL: http://svn.osgeo.org/geotools/tags/8.0-M1/modules/library/main/src/test/java/org/geotools/data/memory/MemoryDataStoreTest.java $
- */
-public class MemoryDataStoreTest extends DataTestCase {
-    MemoryDataStore data;
-
-    /**
-     * Constructor for MemoryDataStoreTest.
-     * 
-     * @param arg0
-     */
-    public MemoryDataStoreTest( String arg0 ) {
-        super(arg0);
-    }
-
-    /*
-     * @see TestCase#setUp()
-     */
-    protected void setUp() throws Exception {
-        super.setUp();
-        data = new MemoryDataStore();
-        data.addFeatures(roadFeatures);
-        data.addFeatures(riverFeatures);
-    }
-
-    /*
-     * @see TestCase#tearDown()
-     */
-    protected void tearDown() throws Exception {
-        data = null;
-        super.tearDown();
-    }
-
-    public void testEmpty() throws Exception {
-        SimpleFeatureType type = DataUtilities.createType("namespace.typename",
-        "name:String,id:0,geom:MultiLineString");
-        MemoryDataStore memory = new MemoryDataStore( type );
-        
-        FeatureSource source = memory.getFeatureSource( "typename");
-        assertEquals( 0, source.getCount(Query.ALL) );
-        
-    }
-    
-    public void testFixture() throws Exception {
-        SimpleFeatureType type = DataUtilities.createType("namespace.typename",
-                "name:String,id:0,geom:MultiLineString");
-        assertEquals("namespace", "namespace", type.getName().getNamespaceURI());
-        assertEquals("typename", "typename", type.getTypeName());
-        assertEquals("attributes", 3, type.getAttributeCount());
-
-        assertEquals("a1", "name", type.getDescriptor(0).getLocalName());
-        assertEquals("a1", String.class, type.getDescriptor(0).getType().getBinding());
-
-        assertEquals("a2", "id", type.getDescriptor(1).getLocalName());
-        assertEquals("a2", Integer.class, type.getDescriptor(1).getType().getBinding());
-
-        assertEquals("a3", "geom", type.getDescriptor(2).getLocalName());
-        assertEquals("a3", MultiLineString.class, type.getDescriptor(2).getType().getBinding());
-    }
-
-    public void testMemoryDataStore() throws Exception {
-        DataStore store = new MemoryDataStore();
-    }
-
-    /*
-     * Test for void MemoryDataStore(SimpleFeatureCollection)
-     */
-    public void testMemoryDataStoreFeatureCollection() {
-        DataStore store = new MemoryDataStore(DataUtilities.collection(roadFeatures));
-    }
-
-    /*
-     * Test for void MemoryDataStore(FeatureReader)
-     */
-    public void testMemoryDataStoreFeatureArray() throws IOException {
-        DataStore store = new MemoryDataStore(roadFeatures);
-    }
-
-    /*
-     * Test for void MemoryDataStore(FeatureReader)
-     */
-    public void testMemoryDataStoreFeatureReader() throws IOException {
-         FeatureReader<SimpleFeatureType, SimpleFeature> reader = DataUtilities.reader(roadFeatures);
-        DataStore store = new MemoryDataStore(reader);
-    }
-
-    public void testGetFeatureTypes() {
-        String[] names = data.getTypeNames();
-        assertEquals(2, names.length);
-        assertTrue(contains(names, "road"));
-        assertTrue(contains(names, "river"));
-    }
-
-    boolean contains( Object[] array, Object expected ) {
-        if ((array == null) || (array.length == 0)) {
-            return false;
-        }
-
-        for( int i = 0; i < array.length; i++ ) {
-            if (array[i].equals(expected)) {
-                return true;
-            }
-        }
-
-        return false;
-    }
-
-    /**
-     * Like contain but based on match rather than equals
-     * 
-     * @param array DOCUMENT ME!
-     * @param expected DOCUMENT ME!
-     * @return DOCUMENT ME!
-     */
-    boolean containsLax( SimpleFeature[] array, SimpleFeature expected ) {
-        if ((array == null) || (array.length == 0)) {
-            return false;
-        }
-
-        SimpleFeatureType type = expected.getFeatureType();
-
-        for( int i = 0; i < array.length; i++ ) {
-            if (match(array[i], expected)) {
-                return true;
-            }
-        }
-
-        return false;
-    }
-
-    /**
-     * Compare based on attributes not getID allows comparison of Diff contents
-     * 
-     * @param expected DOCUMENT ME!
-     * @param actual DOCUMENT ME!
-     * @return DOCUMENT ME!
-     */
-    boolean match( SimpleFeature expected, SimpleFeature actual ) {
-        SimpleFeatureType type = expected.getFeatureType();
-
-        for( int i = 0; i < type.getAttributeCount(); i++ ) {
-            Object av = actual.getAttribute(i);
-            Object ev = expected.getAttribute(i);
-
-            if ((av == null) && (ev != null)) {
-                return false;
-            } else if ((ev == null) && (av != null)) {
-                return false;
-            } else if (!av.equals(ev)) {
-                return false;
-            }
-        }
-
-        return true;
-    }
-
-    public void testGetSchema() throws IOException {
-        assertSame(roadType, data.getSchema("road"));
-        assertSame(riverType, data.getSchema("river"));
-    }
-
-    void assertCovers( String msg, SimpleFeatureCollection c1, SimpleFeatureCollection c2 ) {
-        if (c1 == c2) {
-            return;
-        }
-
-        assertNotNull(msg, c1);
-        assertNotNull(msg, c2);
-        assertEquals(msg + " size", c1.size(), c2.size());
-
-        SimpleFeature f;
-
-        for( SimpleFeatureIterator i = c1.features(); i.hasNext(); ) {
-            f = i.next();
-            assertTrue(msg + " " + f.getID(), c2.contains(f));
-        }
-    }
-
-    public void testGetFeatureReader() throws IOException, IllegalAttributeException {
-         FeatureReader<SimpleFeatureType, SimpleFeature> reader = data.getFeatureReader("road");
-        assertCovered(roadFeatures, reader);
-        assertEquals(false, reader.hasNext());
-    }
-
-    public void testGetFeatureReaderMutability() throws IOException, IllegalAttributeException {
-         FeatureReader<SimpleFeatureType, SimpleFeature> reader = data.getFeatureReader("road");
-        SimpleFeature feature;
-
-        while( reader.hasNext() ) {
-            feature = (SimpleFeature) reader.next();
-            feature.setAttribute("name", null);
-        }
-
-        reader.close();
-
-        reader = data.getFeatureReader("road");
-
-        while( reader.hasNext() ) {
-            feature = (SimpleFeature) reader.next();
-            assertNotNull(feature.getAttribute("name"));
-        }
-
-        reader.close();
-
-        try {
-            reader.next();
-            fail("next should fail with an IOException");
-        } catch (IOException expected) {
-        }
-    }
-
-    public void testGetFeatureReaderConcurancy() throws NoSuchElementException, IOException,
-            IllegalAttributeException {
-         FeatureReader<SimpleFeatureType, SimpleFeature> reader1 = data.getFeatureReader("road");
-         FeatureReader<SimpleFeatureType, SimpleFeature> reader2 = data.getFeatureReader("road");
-         FeatureReader<SimpleFeatureType, SimpleFeature> reader3 = data.getFeatureReader("river");
-
-        SimpleFeature feature1;
-        SimpleFeature feature2;
-        SimpleFeature feature3;
-
-        while( reader1.hasNext() || reader2.hasNext() || reader3.hasNext() ) {
-            assertTrue(contains(roadFeatures, reader1.next()));
-            assertTrue(contains(roadFeatures, reader2.next()));
-
-            if (reader3.hasNext()) {
-                assertTrue(contains(riverFeatures, reader3.next()));
-            }
-        }
-
-        try {
-            reader1.next();
-            fail("next should fail with an IOException");
-        } catch (IOException expected) {
-        }
-
-        try {
-            reader2.next();
-            fail("next should fail with an IOException");
-        } catch (IOException expected) {
-        }
-
-        try {
-            reader3.next();
-            fail("next should fail with an IOException");
-        } catch (IOException expected) {
-        }
-
-        reader1.close();
-        reader2.close();
-        reader3.close();
-    }
-
-    public void testGetFeatureReaderFilterAutoCommit() throws NoSuchElementException, IOException,
-            IllegalAttributeException {
-        SimpleFeatureType type = data.getSchema("road");
-         FeatureReader<SimpleFeatureType, SimpleFeature> reader;
-
-        reader = data.getFeatureReader(new DefaultQuery("road"), Transaction.AUTO_COMMIT);
-        assertFalse(reader instanceof FilteringFeatureReader);
-        assertEquals(type, reader.getFeatureType());
-        assertEquals(roadFeatures.length, count(reader));
-
-        reader = data.getFeatureReader(new DefaultQuery("road", Filter.EXCLUDE),
-                Transaction.AUTO_COMMIT);
-        assertTrue(reader instanceof EmptyFeatureReader);
-
-        assertEquals(type, reader.getFeatureType());
-        assertEquals(0, count(reader));
-
-        reader = data
-                .getFeatureReader(new DefaultQuery("road", rd1Filter), Transaction.AUTO_COMMIT);
-        assertTrue(reader instanceof FilteringFeatureReader);
-        assertEquals(type, reader.getFeatureType());
-        assertEquals(1, count(reader));
-    }
-
-    public void testGetFeatureReaderFilterTransaction() throws NoSuchElementException, IOException,
-            IllegalAttributeException {
-        Transaction t = new DefaultTransaction();
-        SimpleFeatureType type = data.getSchema("road");
-         FeatureReader<SimpleFeatureType, SimpleFeature> reader;
-
-        reader = data.getFeatureReader(new DefaultQuery("road", Filter.EXCLUDE), t);
-        assertTrue(reader instanceof EmptyFeatureReader);
-        assertEquals(type, reader.getFeatureType());
-        assertEquals(0, count(reader));
-
-        reader = data.getFeatureReader(new DefaultQuery("road"), t);
-        assertTrue(reader instanceof DiffFeatureReader);
-        assertEquals(type, reader.getFeatureType());
-        assertEquals(roadFeatures.length, count(reader));
-
-        reader = data.getFeatureReader(new DefaultQuery("road", rd1Filter), t);
-        // assertTrue(reader instanceof DiffFeatureReader);//Currently wrapped by a filtering
-        // feature reader
-        assertEquals(type, reader.getFeatureType());
-        assertEquals(1, count(reader));
-
-        TransactionStateDiff state = (TransactionStateDiff) t.getState(data);
-        FeatureWriter<SimpleFeatureType, SimpleFeature> writer = state.writer("road", Filter.INCLUDE);
-        SimpleFeature feature;
-
-        while( writer.hasNext() ) {
-            feature = writer.next();
-
-            if (feature.getID().equals("road.rd1")) {
-                writer.remove();
-            }
-        }
-
-        reader = data.getFeatureReader(new DefaultQuery("road", Filter.EXCLUDE), t);
-        assertEquals(0, count(reader));
-
-        reader = data.getFeatureReader(new DefaultQuery("road"), t);
-        assertEquals(roadFeatures.length - 1, count(reader));
-
-        reader = data.getFeatureReader(new DefaultQuery("road", rd1Filter), t);
-        assertEquals(0, count(reader));
-
-        t.rollback();
-        reader = data.getFeatureReader(new DefaultQuery("road", Filter.EXCLUDE), t);
-        assertEquals(0, count(reader));
-
-        reader = data.getFeatureReader(new DefaultQuery("road"), t);
-        assertEquals(roadFeatures.length, count(reader));
-
-        reader = data.getFeatureReader(new DefaultQuery("road", rd1Filter), t);
-        assertEquals(1, count(reader));
-    }
-    
-    /**
-     * When a data store is loaded with a reader, it would be nice if the memory
-     * data store preserved feature order, so that features are always rendered
-     * the same way (rendering is different if order changes and features do overlap)
-     */
-    public void testOrderPreservationRoad() throws Exception {
-        assertOrderSame(roadFeatures);
-    }
-    
-    public void testOrderPreservationRiver() throws Exception {
-        assertOrderSame(riverFeatures);
-    }
-    
-    public void testOrderPreservationMemFetures() throws Exception {
-        SimpleFeature[] dynFeatures = new SimpleFeature[3];
-        dynFeatures[0] = SimpleFeatureBuilder.build(roadType, new Object[] {
-                new Integer(1),
-                line(new int[] { 1, 1, 2, 2, 4, 2, 5, 1 }),
-                "r1"
-            }, null
-        );
-        dynFeatures[1] = SimpleFeatureBuilder.build(roadType, new Object[] {
-                new Integer(2), line(new int[] { 3, 0, 3, 2, 3, 3, 3, 4 }),
-                "r2"
-            }, null
-        );
-        dynFeatures[2] = SimpleFeatureBuilder.build(roadType, new Object[] {
-                new Integer(3),
-                line(new int[] { 3, 2, 4, 2, 5, 3 }), "r3"
-            }, null
-        );
-        assertOrderSame(dynFeatures);
-    }
-    
-    void assertOrderSame(SimpleFeature[] features) throws Exception {
-        // init using readers
-         FeatureReader<SimpleFeatureType, SimpleFeature> reader = DataUtilities.reader(features);
-        DataStore store1 = new MemoryDataStore(reader);
-        assertReaderOrderSame(features, store1);
-        
-        // init using array directly
-        DataStore store2 = new MemoryDataStore(features);
-        assertReaderOrderSame(features, store2);
-    }
-
-    private void assertReaderOrderSame(SimpleFeature[] features, DataStore store) throws IOException, IllegalAttributeException {
-         FeatureReader<SimpleFeatureType, SimpleFeature> r1 = store.getFeatureReader(new DefaultQuery(features[0].getFeatureType().getTypeName()), Transaction.AUTO_COMMIT);
-         FeatureReader<SimpleFeatureType, SimpleFeature> r2 = DataUtilities.reader(features);
-        
-        while(r1.hasNext() && r2.hasNext()) {
-            SimpleFeature f1 = r1.next();
-            SimpleFeature f2 = r2.next();
-            assertEquals(f1, f2);
-        }
-        assertEquals(r1.hasNext(), r2.hasNext());
-        r1.close();
-        r2.close();
-    }
-
-    void assertCovered(SimpleFeature[] features,  FeatureReader<SimpleFeatureType, SimpleFeature> reader)
-        throws NoSuchElementException, IOException, IllegalAttributeException {
-        int count = 0;
-
-        try {
-            while( reader.hasNext() ) {
-                assertTrue(contains(features, reader.next()));
-                count++;
-            }
-        } finally {
-            reader.close();
-        }
-
-        assertEquals(features.length, count);
-    }
-
-    /**
-     * Ensure that  FeatureReader<SimpleFeatureType, SimpleFeature> reader contains extactly the contents of array.
-     * 
-     * @param reader DOCUMENT ME!
-     * @param array DOCUMENT ME!
-     * @return DOCUMENT ME!
-     * @throws NoSuchElementException DOCUMENT ME!
-     * @throws IOException DOCUMENT ME!
-     * @throws IllegalAttributeException DOCUMENT ME!
-     */
-    boolean covers(  FeatureReader<SimpleFeatureType, SimpleFeature> reader, SimpleFeature[] array ) throws NoSuchElementException,
-            IOException, IllegalAttributeException {
-        SimpleFeature feature;
-        int count = 0;
-
-        try {
-            while( reader.hasNext() ) {
-                feature = reader.next();
-
-                if (!contains(array, feature)) {
-                    return false;
-                }
-
-                count++;
-            }
-        } finally {
-            reader.close();
-        }
-
-        return count == array.length;
-    }
-    boolean covers( SimpleFeatureIterator reader, SimpleFeature[] array ) throws NoSuchElementException,
-            IOException, IllegalAttributeException {
-        SimpleFeature feature;
-        int count = 0;
-
-        try {
-            while( reader.hasNext() ) {
-                feature = reader.next();
-
-                if (!contains(array, feature)) {
-                    return false;
-                }
-
-                count++;
-            }
-        } finally {
-            reader.close();
-        }
-
-        return count == array.length;
-    }
-
-    boolean coversLax(  FeatureReader<SimpleFeatureType, SimpleFeature> reader, SimpleFeature[] array ) throws NoSuchElementException,
-            IOException, IllegalAttributeException {
-        SimpleFeature feature;
-        int count = 0;
-
-        try {
-            while( reader.hasNext() ) {
-                feature = reader.next();
-
-                if (!containsLax(array, feature)) {
-                    return false;
-                }
-
-                count++;
-            }
-        } finally {
-            reader.close();
-        }
-
-        return count == array.length;
-    }
-    boolean coversLax( SimpleFeatureIterator reader, SimpleFeature[] array ) throws NoSuchElementException,
-            IOException, IllegalAttributeException {
-        SimpleFeature feature;
-        int count = 0;
-
-        try {
-            while( reader.hasNext() ) {
-                feature = reader.next();
-
-                if (!containsLax(array, feature)) {
-                    return false;
-                }
-
-                count++;
-            }
-        } finally {
-            reader.close();
-        }
-
-        return count == array.length;
-    }
-
-    void dump(  FeatureReader<SimpleFeatureType, SimpleFeature> reader ) throws NoSuchElementException, IOException,
-            IllegalAttributeException {
-        SimpleFeature feature;
-        int count = 0;
-
-        try {
-            while( reader.hasNext() ) {
-                feature = reader.next();
-                System.out.println(count + " feature:" + feature);
-                count++;
-            }
-        } finally {
-            reader.close();
-        }
-    }
-
-    void dump( Object[] array ) {
-        for( int i = 0; i < array.length; i++ ) {
-            System.out.println(i + " feature:" + array[i]);
-        }
-    }
-
-    /*
-     * Test for FeatureWriter getFeatureWriter(String, Filter, Transaction)
-     */
-    public void testGetFeatureWriter() throws NoSuchElementException, IOException,
-            IllegalAttributeException {
-        FeatureWriter<SimpleFeatureType, SimpleFeature> writer = data.getFeatureWriter("road", Transaction.AUTO_COMMIT);
-        assertEquals(roadFeatures.length, count(writer));
-
-        try {
-            writer.hasNext();
-            fail("Should not be able to use a closed writer");
-        } catch (IOException expected) {
-        }
-
-        try {
-            writer.next();
-            fail("Should not be able to use a closed writer");
-        } catch (IOException expected) {
-        }
-    }
-
-    public void testGetFeatureWriterRemove() throws IOException, IllegalAttributeException {
-        FeatureWriter<SimpleFeatureType, SimpleFeature> writer = data.getFeatureWriter("road", Transaction.AUTO_COMMIT);
-        SimpleFeature feature;
-
-        while( writer.hasNext() ) {
-            feature = writer.next();
-
-            if (feature.getID().equals("road.rd1")) {
-                writer.remove();
-            }
-        }
-
-        assertEquals(roadFeatures.length - 1, data.features("road").size());
-    }
-
-    public void testGetFeaturesWriterAdd() throws IOException, IllegalAttributeException {
-        FeatureWriter<SimpleFeatureType, SimpleFeature> writer = data.getFeatureWriter("road", Transaction.AUTO_COMMIT);
-        SimpleFeature feature;
-
-        while( writer.hasNext() ) {
-            feature = (SimpleFeature) writer.next();
-        }
-
-        assertFalse(writer.hasNext());
-        feature = (SimpleFeature) writer.next();
-        feature.setAttributes(newRoad.getAttributes());
-        writer.write();
-        assertFalse(writer.hasNext());
-        assertEquals(roadFeatures.length + 1, data.features("road").size());
-    }
-
-    public void testGetFeaturesWriterModify() throws IOException, IllegalAttributeException {
-        FeatureWriter<SimpleFeatureType, SimpleFeature> writer = data.getFeatureWriter("road", Transaction.AUTO_COMMIT);
-        SimpleFeature feature;
-
-        while( writer.hasNext() ) {
-            feature = writer.next();
-
-            if (feature.getID().equals("road.rd1")) {
-                feature.setAttribute("name", "changed");
-                writer.write();
-            }
-        }
-
-        feature = (SimpleFeature) data.features("road").get("road.rd1");
-        assertEquals("changed", feature.getAttribute("name"));
-    }
-
-    public void testGetFeatureWriterTypeNameTransaction() throws NoSuchElementException,
-            IOException, IllegalAttributeException {
-        FeatureWriter<SimpleFeatureType, SimpleFeature> writer;
-
-        writer = data.getFeatureWriter("road", Transaction.AUTO_COMMIT);
-        assertEquals(roadFeatures.length, count(writer));
-        writer.close();
-    }
-
-    public void testGetFeatureWriterAppendTypeNameTransaction() throws Exception {
-        FeatureWriter<SimpleFeatureType, SimpleFeature> writer;
-
-        writer = data.getFeatureWriterAppend("road", Transaction.AUTO_COMMIT);
-        assertEquals(0, count(writer));
-        writer.close();
-    }
-
-    /*
-     * Test for FeatureWriter getFeatureWriter(String, boolean, Transaction)
-     */
-    public void testGetFeatureWriterFilter() throws NoSuchElementException, IOException,
-            IllegalAttributeException {
-        FeatureWriter<SimpleFeatureType, SimpleFeature> writer;
-
-        writer = data.getFeatureWriter("road", Filter.EXCLUDE, Transaction.AUTO_COMMIT);
-        assertTrue(writer instanceof EmptyFeatureWriter);
-        assertEquals(0, count(writer));
-
-        writer = data.getFeatureWriter("road", Filter.INCLUDE, Transaction.AUTO_COMMIT);
-        assertFalse(writer instanceof FilteringFeatureWriter);
-        assertEquals(roadFeatures.length, count(writer));
-
-        writer = data.getFeatureWriter("road", rd1Filter, Transaction.AUTO_COMMIT);
-        assertTrue(writer instanceof FilteringFeatureWriter);
-        assertEquals(1, count(writer));
-    }
-
-    /**
-     * Test two transactions one removing feature, and one adding a feature.
-     * 
-     * @throws Exception DOCUMENT ME!
-     */
-    public void testGetFeatureWriterTransaction() throws Exception {
-        Transaction t1 = new DefaultTransaction();
-        Transaction t2 = new DefaultTransaction();
-        FeatureWriter<SimpleFeatureType, SimpleFeature> writer1 = data.getFeatureWriter("road", rd1Filter, t1);
-        FeatureWriter<SimpleFeatureType, SimpleFeature> writer2 = data.getFeatureWriterAppend("road", t2);
-
-        SimpleFeatureType road = data.getSchema("road");
-         FeatureReader<SimpleFeatureType, SimpleFeature> reader;
-        SimpleFeature feature;
-        SimpleFeature[] ORIGIONAL = roadFeatures;
-        SimpleFeature[] REMOVE = new SimpleFeature[ORIGIONAL.length - 1];
-        SimpleFeature[] ADD = new SimpleFeature[ORIGIONAL.length + 1];
-        SimpleFeature[] FINAL = new SimpleFeature[ORIGIONAL.length];
-        int i;
-        int index;
-        index = 0;
-
-        for( i = 0; i < ORIGIONAL.length; i++ ) {
-            feature = ORIGIONAL[i];
-
-            if (!feature.getID().equals("road.rd1")) {
-                REMOVE[index++] = feature;
-            }
-        }
-
-        for( i = 0; i < ORIGIONAL.length; i++ ) {
-            ADD[i] = ORIGIONAL[i];
-        }
-
-        ADD[i] = newRoad;
-
-        for( i = 0; i < REMOVE.length; i++ ) {
-            FINAL[i] = REMOVE[i];
-        }
-
-        FINAL[i] = newRoad;
-
-        // start of with ORIGINAL
-        reader = data.getFeatureReader(new DefaultQuery("road"), Transaction.AUTO_COMMIT);
-        assertTrue(covers(reader, ORIGIONAL));
-
-        // writer 1 removes road.rd1 on t1
-        // -------------------------------
-        // - tests transaction independence from DataStore
-        while( writer1.hasNext() ) {
-            feature = (SimpleFeature) writer1.next();
-            assertEquals("road.rd1", feature.getID());
-            writer1.remove();
-        }
-
-        // still have ORIGIONAL and t1 has REMOVE
-        reader = data.getFeatureReader(new DefaultQuery("road"), Transaction.AUTO_COMMIT);
-        assertTrue(covers(reader, ORIGIONAL));
-        reader = data.getFeatureReader(new DefaultQuery("road"), t1);
-        assertTrue(covers(reader, REMOVE));
-
-        // close writer1
-        // --------------
-        // ensure that modification is left up to transaction commmit
-        writer1.close();
-
-        // We still have ORIGIONAL and t1 has REMOVE
-        reader = data.getFeatureReader(new DefaultQuery("road"), Transaction.AUTO_COMMIT);
-        assertTrue(covers(reader, ORIGIONAL));
-        reader = data.getFeatureReader(new DefaultQuery("road"), t1);
-        assertTrue(covers(reader, REMOVE));
-
-        // writer 2 adds road.rd4 on t2
-        // ----------------------------
-        // - tests transaction independence from each other
-        feature = (SimpleFeature) writer2.next();
-        feature.setAttributes(newRoad.getAttributes());
-        writer2.write();
-
-        // We still have ORIGIONAL and t2 has ADD
-        reader = data.getFeatureReader(new DefaultQuery("road"), Transaction.AUTO_COMMIT);
-        assertTrue(covers(reader, ORIGIONAL));
-        reader = data.getFeatureReader(new DefaultQuery("road"), t2);
-        assertTrue(coversLax(reader, ADD));
-
-        // close writer2
-        // -------------
-        // ensure that modification is left up to transaction commmit
-        writer2.close();
-
-        // Still have ORIGIONAL and t2 has ADD
-        reader = data.getFeatureReader(new DefaultQuery("road"), Transaction.AUTO_COMMIT);
-        assertTrue(covers(reader, ORIGIONAL));
-        reader = data.getFeatureReader(new DefaultQuery("road"), t2);
-        assertTrue(coversLax(reader, ADD));
-
-        // commit t1
-        // ---------
-        // -ensure that delayed writing of transactions takes place
-        //
-        t1.commit();
-
-        // We now have REMOVE, as does t1 (which has not additional diffs)
-        // t2 will have FINAL
-        reader = data.getFeatureReader(new DefaultQuery("road"), Transaction.AUTO_COMMIT);
-        assertTrue(covers(reader, REMOVE));
-        reader = data.getFeatureReader(new DefaultQuery("road"), t1);
-        assertTrue(covers(reader, REMOVE));
-        reader = data.getFeatureReader(new DefaultQuery("road"), t2);
-        assertTrue(coversLax(reader, FINAL));
-
-        // commit t2
-        // ---------
-        // -ensure that everyone is FINAL at the end of the day
-        t2.commit();
-
-        // We now have Number( remove one and add one)
-        reader = data.getFeatureReader(new DefaultQuery("road"), Transaction.AUTO_COMMIT);
-        reader = data.getFeatureReader(new DefaultQuery("road"), Transaction.AUTO_COMMIT);
-        assertTrue(coversLax(reader, FINAL));
-        reader = data.getFeatureReader(new DefaultQuery("road"), t1);
-        assertTrue(coversLax(reader, FINAL));
-        reader = data.getFeatureReader(new DefaultQuery("road"), t2);
-        assertTrue(coversLax(reader, FINAL));
-    }
-
-    /**
-     * Test the transaction when multiple edits occur using a transaction and a fid filter.
-     */
-    public void testModifyInTransactionFidFilter() throws Exception {
-        Transaction t1 = new DefaultTransaction();
-
-        GeometryFactory fac = new GeometryFactory();
-
-        FeatureWriter<SimpleFeatureType, SimpleFeature> writer1 = data.getFeatureWriter("road", rd1Filter, t1);
-        writer1.next().setDefaultGeometry(
-                fac.createLineString(new Coordinate[]{new Coordinate(0, 0), new Coordinate(0, 1)}));
-        writer1.write();
-
-        writer1.close();
-
-         FeatureReader<SimpleFeatureType, SimpleFeature> reader = data.getFeatureReader(new DefaultQuery("road", rd1Filter), t1);
-        Geometry geom1 = (Geometry) reader.next().getDefaultGeometry();
-        reader.close();
-        assertEquals(new Coordinate(0, 0), geom1.getCoordinates()[0]);
-        assertEquals(new Coordinate(0, 1), geom1.getCoordinates()[1]);
-
-        writer1 = data.getFeatureWriter("road", rd1Filter, t1);
-        writer1.next().setDefaultGeometry(
-                fac
-                        .createLineString(new Coordinate[]{new Coordinate(10, 0),
-                                new Coordinate(10, 1)}));
-        writer1.write();
-        writer1.close();
-
-        reader = data.getFeatureReader(new DefaultQuery("road", rd1Filter), t1);
-        geom1 = (Geometry) reader.next().getDefaultGeometry();
-        reader.close();
-        assertEquals(new Coordinate(10, 0), geom1.getCoordinates()[0]);
-        assertEquals(new Coordinate(10, 1), geom1.getCoordinates()[1]);
-
-        FeatureWriter<SimpleFeatureType, SimpleFeature> writer = data.getFeatureWriterAppend("road", t1);
-        SimpleFeature feature = writer.next();
-        feature.setDefaultGeometry(fac.createLineString(new Coordinate[]{new Coordinate(20, 0),
-                new Coordinate(20, 1)}));
-        writer.write();
-        writer.close();
-        FilterFactory filterFactory = CommonFactoryFinder.getFilterFactory(null);
-        Id filter = filterFactory.id(Collections
-                .singleton(filterFactory.featureId(feature.getID())));
-
-        reader = data.getFeatureReader(new DefaultQuery("road", filter), t1);
-        geom1 = (Geometry) reader.next().getDefaultGeometry();
-        reader.close();
-        assertEquals(new Coordinate(20, 0), geom1.getCoordinates()[0]);
-        assertEquals(new Coordinate(20, 1), geom1.getCoordinates()[1]);
-
-        writer1 = data.getFeatureWriter("road", filter, t1);
-        writer1.next().setDefaultGeometry(
-                fac
-                        .createLineString(new Coordinate[]{new Coordinate(30, 0),
-                                new Coordinate(30, 1)}));
-        writer1.write();
-        writer1.close();
-
-        reader = data.getFeatureReader(new DefaultQuery("road", filter), t1);
-        geom1 = (Geometry) reader.next().getDefaultGeometry();
-        reader.close();
-        assertEquals(new Coordinate(30, 0), geom1.getCoordinates()[0]);
-        assertEquals(new Coordinate(30, 1), geom1.getCoordinates()[1]);
-    }
-
-    // Feature Source Testing
-    public void testGetFeatureSourceRoad() throws IOException {
-        SimpleFeatureSource road = data.getFeatureSource("road");
-
-        assertSame(roadType, road.getSchema());
-        assertSame(data, road.getDataStore());
-        assertEquals(3, road.getCount(Query.ALL));
-        assertEquals(new ReferencedEnvelope(1, 5, 0, 4, null), road.getBounds(Query.ALL));
-
-        SimpleFeatureCollection all = road.getFeatures();
-        assertEquals(3, all.size());
-        assertEquals(roadBounds, all.getBounds());
-
-        SimpleFeatureCollection expected = DataUtilities.collection(roadFeatures);
-
-        assertCovers("all", expected, all);
-        assertEquals(roadBounds, all.getBounds());
-
-        SimpleFeatureCollection some = road.getFeatures(rd12Filter);
-        assertEquals(2, some.size());
-        assertEquals(rd12Bounds, some.getBounds());
-        assertEquals(some.getSchema(), road.getSchema());
-
-        DefaultQuery query = new DefaultQuery("road", rd12Filter, new String[]{"name",});
-
-        SimpleFeatureCollection half = road.getFeatures(query);
-        assertEquals(2, half.size());
-        assertEquals(1, half.getSchema().getAttributeCount());
-        SimpleFeatureIterator reader = half.features();
-        SimpleFeatureType type = half.getSchema();
-        reader.close();
-        SimpleFeatureType actual = half.getSchema();
-
-        assertEquals(type.getTypeName(), actual.getTypeName());
-        assertEquals(type.getName(), actual.getName());
-        assertEquals(type.getAttributeCount(), actual.getAttributeCount());
-        for( int i = 0; i < type.getAttributeCount(); i++ ) {
-            assertEquals(type.getDescriptor(i), actual.getDescriptor(i));
-        }
-        assertNull(type.getGeometryDescriptor());
-        assertEquals(type.getGeometryDescriptor(), actual.getGeometryDescriptor());
-        assertEquals(type, actual);
-        Envelope b = half.getBounds();
-        assertEquals(new Envelope(1, 5, 0, 4), b);
-    }
-
-    public void testGetFeatureSourceRiver() throws NoSuchElementException, IOException,
-            IllegalAttributeException {
-        SimpleFeatureSource river = data.getFeatureSource("river");
-
-        assertSame(riverType, river.getSchema());
-        assertSame(data, river.getDataStore());
-
-        SimpleFeatureCollection all = river.getFeatures();
-        assertEquals(2, all.size());
-        assertEquals(riverBounds, all.getBounds());
-        assertTrue("rivers", covers(all.features(), riverFeatures));
-
-        SimpleFeatureCollection expected = DataUtilities.collection(riverFeatures);
-        assertCovers("all", expected, all);
-        assertEquals(riverBounds, all.getBounds());
-    }
-
-    //
-    // Feature Store Testing
-    //
-    public void testGetFeatureStoreModifyFeatures1() throws IOException {
-        SimpleFeatureStore road = (SimpleFeatureStore) data.getFeatureSource("road");
-        AttributeDescriptor name = roadType.getDescriptor("name");
-        road.modifyFeatures(name, "changed", rd1Filter);
-
-        SimpleFeatureCollection results = road.getFeatures(rd1Filter);
-        assertEquals("changed", results.features().next().getAttribute("name"));
-    }
-
-    public void testGetFeatureStoreModifyFeatures2() throws IOException {
-        SimpleFeatureStore road = (SimpleFeatureStore) data.getFeatureSource("road");
-        AttributeDescriptor name = roadType.getDescriptor("name");
-        road.modifyFeatures(new AttributeDescriptor[]{name}, new Object[]{"changed",}, rd1Filter);
-
-        SimpleFeatureCollection results = road.getFeatures(rd1Filter);
-        assertEquals("changed", results.features().next().getAttribute("name"));
-    }
-    public void testGetFeatureStoreRemoveFeatures() throws IOException {
-        SimpleFeatureStore road = (SimpleFeatureStore) data.getFeatureSource("road");
-
-        road.removeFeatures(rd1Filter);
-        assertEquals(0, road.getFeatures(rd1Filter).size());
-        assertEquals(roadFeatures.length - 1, road.getFeatures().size());
-    }
-    public void testGetFeatureStoreAddFeatures() throws IOException {
-         FeatureReader<SimpleFeatureType, SimpleFeature> reader = DataUtilities.reader(new SimpleFeature[]{newRoad,});
-         SimpleFeatureStore road = (SimpleFeatureStore) data.getFeatureSource("road");
-
-        road.addFeatures(DataUtilities.collection(reader));
-        assertEquals(roadFeatures.length + 1, road.getFeatures().size());
-    }
-    public void testGetFeatureStoreSetFeatures() throws IOException {
-         FeatureReader<SimpleFeatureType, SimpleFeature> reader = DataUtilities.reader(new SimpleFeature[]{newRoad,});
-         SimpleFeatureStore road = (SimpleFeatureStore) data.getFeatureSource("road");
-
-        road.setFeatures(reader);
-        assertEquals(1, road.getFeatures().size());
-    }
-    public void testGetFeatureStoreTransactionSupport() throws Exception {
-        Transaction t1 = new DefaultTransaction();
-        Transaction t2 = new DefaultTransaction();
-
-        SimpleFeatureStore road = (SimpleFeatureStore) data.getFeatureSource("road");
-        SimpleFeatureStore road1 = (SimpleFeatureStore) data.getFeatureSource("road");
-        SimpleFeatureStore road2 = (SimpleFeatureStore) data.getFeatureSource("road");
-
-        road1.setTransaction(t1);
-        road2.setTransaction(t2);
-
-        SimpleFeature feature;
-        SimpleFeature[] ORIGIONAL = roadFeatures;
-        SimpleFeature[] REMOVE = new SimpleFeature[ORIGIONAL.length - 1];
-        SimpleFeature[] ADD = new SimpleFeature[ORIGIONAL.length + 1];
-        SimpleFeature[] FINAL = new SimpleFeature[ORIGIONAL.length];
-        int i;
-        int index;
-        index = 0;
-
-        for( i = 0; i < ORIGIONAL.length; i++ ) {
-            feature = ORIGIONAL[i];
-
-            if (!feature.getID().equals("road.rd1")) {
-                REMOVE[index++] = feature;
-            }
-        }
-
-        for( i = 0; i < ORIGIONAL.length; i++ ) {
-            ADD[i] = ORIGIONAL[i];
-        }
-
-        ADD[i] = newRoad;
-
-        for( i = 0; i < REMOVE.length; i++ ) {
-            FINAL[i] = REMOVE[i];
-        }
-
-        FINAL[i] = newRoad;
-
-        // start of with ORIGINAL
-        assertTrue(covers(road.getFeatures().features(), ORIGIONAL));
-
-        // road1 removes road.rd1 on t1
-        // -------------------------------
-        // - tests transaction independence from DataStore
-        road1.removeFeatures(rd1Filter);
-
-        // still have ORIGIONAL and t1 has REMOVE
-        assertTrue(covers(road.getFeatures().features(), ORIGIONAL));
-        assertTrue(covers(road1.getFeatures().features(), REMOVE));
-
-        // road2 adds road.rd4 on t2
-        // ----------------------------
-        // - tests transaction independence from each other
-         FeatureReader<SimpleFeatureType, SimpleFeature> reader = DataUtilities.reader(new SimpleFeature[]{newRoad,});
-        road2.addFeatures(DataUtilities.collection(reader));
-
-        // We still have ORIGIONAL, t1 has REMOVE, and t2 has ADD
-        assertTrue(covers(road.getFeatures().features(), ORIGIONAL));
-        assertTrue(covers(road1.getFeatures().features(), REMOVE));
-        assertTrue(coversLax(road2.getFeatures().features(), ADD));
-
-        // commit t1
-        // ---------
-        // -ensure that delayed writing of transactions takes place
-        //
-        t1.commit();
-
-        // We now have REMOVE, as does t1 (which has not additional diffs)
-        // t2 will have FINAL
-        assertTrue(covers(road.getFeatures().features(), REMOVE));
-        assertTrue(covers(road1.getFeatures().features(), REMOVE));
-        assertTrue(coversLax(road2.getFeatures().features(), FINAL));
-
-        // commit t2
-        // ---------
-        // -ensure that everyone is FINAL at the end of the day
-        t2.commit();
-
-        // We now have Number( remove one and add one)
-        assertTrue(coversLax(road.getFeatures().features(), FINAL));
-        assertTrue(coversLax(road1.getFeatures().features(), FINAL));
-        assertTrue(coversLax(road2.getFeatures().features(), FINAL));
-    }
-    boolean isLocked( String typeName, String fid ) {
-        InProcessLockingManager lockingManager = (InProcessLockingManager) data.getLockingManager();
-        return lockingManager.isLocked(typeName, fid);
-    }
-
-    public void testFeatureEvents() throws Exception {
-        SimpleFeatureStore store1 = (SimpleFeatureStore) data.getFeatureSource(roadFeatures[0].getFeatureType()
-                .getTypeName());
-        SimpleFeatureStore store2 = (SimpleFeatureStore) data.getFeatureSource(roadFeatures[0].getFeatureType()
-                .getTypeName());
-        store1.setTransaction(new DefaultTransaction());
-        class Listener implements FeatureListener {
-
-            String name;
-            List events = new ArrayList();
-            public Listener( String name ) {
-                this.name = name;
-            }
-
-            public void changed( FeatureEvent featureEvent ) {
-                this.events.add(featureEvent);
-            }
-            FeatureEvent getEvent( int i ) {
-                return (FeatureEvent) events.get(i);
-            }
-
-        }
-        Listener listener1 = new Listener("one");
-        Listener listener2 = new Listener("two");
-
-        store1.addFeatureListener(listener1);
-        store2.addFeatureListener(listener2);
-        FilterFactory factory = CommonFactoryFinder.getFilterFactory(null);
-
-        // test that only the listener listening with the current transaction gets the event.
-        final SimpleFeature feature = roadFeatures[0];
-        store1.removeFeatures(factory.id(Collections.singleton(factory.featureId(feature.getID()))));
-        assertEquals(1, listener1.events.size());
-        assertEquals(0, listener2.events.size());
-        FeatureEvent event = listener1.getEvent(0);
-        assertEquals(feature.getBounds(), event.getBounds());
-        assertEquals(FeatureEvent.FEATURES_REMOVED, event.getEventType());
-
-        // test that commit only sends events to listener2.
-        listener1.events.clear();
-        listener2.events.clear();
-
-        store1.getTransaction().commit();
-
-        assertEquals(0, listener1.events.size());
-
-        assertEquals(3, listener2.events.size());
-        event = listener2.getEvent(0);
-        assertEquals(feature.getBounds(), event.getBounds());
-        assertEquals(FeatureEvent.FEATURES_REMOVED, event.getEventType());
-
-        // test add same as modify
-        listener1.events.clear();
-        listener2.events.clear();
-
-        store1.addFeatures(DataUtilities.collection(feature));
-
-        assertEquals(1, listener1.events.size());
-        event = listener1.getEvent(0);
-        assertEquals(feature.getBounds(), event.getBounds());
-        assertEquals(FeatureEvent.FEATURES_ADDED, event.getEventType());
-        assertEquals(0, listener2.events.size());
-
-        // test that rollback only sends events to listener1.
-        listener1.events.clear();
-        listener2.events.clear();
-
-        store1.getTransaction().rollback();
-
-        assertEquals(1, listener1.events.size());
-        event = listener1.getEvent(0);
-        assertNull(event.getBounds());
-        assertEquals(FeatureEvent.FEATURES_CHANGED, event.getEventType());
-
-        assertEquals(0, listener2.events.size());
-
-        // this is how Auto_commit is supposed to work
-        listener1.events.clear();
-        listener2.events.clear();
-        store2.addFeatures(DataUtilities.collection(feature));
-
-        assertEquals(1, listener1.events.size());
-        event = listener1.getEvent(0);
-        assertEquals(feature.getBounds(), event.getBounds());
-        assertEquals(FeatureEvent.FEATURES_ADDED, event.getEventType());
-        assertEquals(0, listener2.events.size());
-    }
-
-    //
-    // FeatureLocking Testing
-    //
-    /*
-     * Test for void lockFeatures()
-     */
-    public void testLockFeatures() throws IOException {
-        FeatureLock lock = new FeatureLock("test", 3600);
-        SimpleFeatureLocking road = (SimpleFeatureLocking) data.getFeatureSource("road");
-        road.setFeatureLock(lock);
-
-        assertFalse(isLocked("road", "road.rd1"));
-        road.lockFeatures();
-        assertTrue(isLocked("road", "road.rd1"));
-    }
-    public void testUnLockFeatures() throws IOException {
-        FeatureLock lock = new FeatureLock("test", 3600);
-        FeatureLocking<SimpleFeatureType, SimpleFeature> road = (FeatureLocking<SimpleFeatureType, SimpleFeature>) data.getFeatureSource("road");
-        road.setFeatureLock(lock);
-        road.lockFeatures();
-
-        try {
-            road.unLockFeatures();
-            fail("unlock should fail due on AUTO_COMMIT");
-        } catch (IOException expected) {
-        }
-        Transaction t = new DefaultTransaction();
-        road.setTransaction(t);
-        try {
-            road.unLockFeatures();
-            fail("unlock should fail due lack of authorization");
-        } catch (IOException expected) {
-        }
-        t.addAuthorization(lock.getAuthorization());
-        road.unLockFeatures();
-    }
-    public void testLockFeatureInteraction() throws IOException {
-        FeatureLock lockA = new FeatureLock("LockA", 3600);
-        FeatureLock lockB = new FeatureLock("LockB", 3600);
-        Transaction t1 = new DefaultTransaction();
-        Transaction t2 = new DefaultTransaction();
-        FeatureLocking<SimpleFeatureType, SimpleFeature> road1 = (FeatureLocking<SimpleFeatureType, SimpleFeature>) data.getFeatureSource("road");
-        FeatureLocking<SimpleFeatureType, SimpleFeature> road2 = (FeatureLocking<SimpleFeatureType, SimpleFeature>) data.getFeatureSource("road");
-        road1.setTransaction(t1);
-        road2.setTransaction(t2);
-        road1.setFeatureLock(lockA);
-        road2.setFeatureLock(lockB);
-
-        assertFalse(isLocked("road", "road.rd1"));
-        assertFalse(isLocked("road", "road.rd2"));
-        assertFalse(isLocked("road", "road.rd3"));
-
-        road1.lockFeatures(rd1Filter);
-        assertTrue(isLocked("road", "road.rd1"));
-        assertFalse(isLocked("road", "road.rd2"));
-        assertFalse(isLocked("road", "road.rd3"));
-
-        road2.lockFeatures(rd2Filter);
-        assertTrue(isLocked("road", "road.rd1"));
-        assertTrue(isLocked("road", "road.rd2"));
-        assertFalse(isLocked("road", "road.rd3"));
-
-        try {
-            road1.unLockFeatures(rd1Filter);
-            fail("need authorization");
-        } catch (IOException expected) {
-        }
-        t1.addAuthorization(lockA.getAuthorization());
-        try {
-            road1.unLockFeatures(rd2Filter);
-            fail("need correct authorization");
-        } catch (IOException expected) {
-        }
-        road1.unLockFeatures(rd1Filter);
-        assertFalse(isLocked("road", "road.rd1"));
-        assertTrue(isLocked("road", "road.rd2"));
-        assertFalse(isLocked("road", "road.rd3"));
-
-        t2.addAuthorization(lockB.getAuthorization());
-        road2.unLockFeatures(rd2Filter);
-        assertFalse(isLocked("road", "road.rd1"));
-        assertFalse(isLocked("road", "road.rd2"));
-        assertFalse(isLocked("road", "road.rd3"));
-    }
-    public void testGetFeatureLockingExpire() throws Exception {
-        FeatureLock lock = new FeatureLock("Timed", 500);        
-        FeatureLocking<SimpleFeatureType, SimpleFeature> road = (FeatureLocking<SimpleFeatureType, SimpleFeature>) data.getFeatureSource("road");
-        road.setFeatureLock(lock);
-        assertFalse(isLocked("road", "road.rd1"));
-        road.lockFeatures(rd1Filter);
-        assertTrue(isLocked("road", "road.rd1"));
-        long then = System.currentTimeMillis();
-        do {
-            Thread.sleep( 15 );            
-        } while ( then > System.currentTimeMillis() - 515 );     
-        assertFalse(isLocked("road", "road.rd1"));
-    }
-}
->>>>>>> other+/*
+ *    GeoTools - The Open Source Java GIS Toolkit
+ *    http://geotools.org
+ * 
+ *    (C) 2003-2008, Open Source Geospatial Foundation (OSGeo)
+ *
+ *    This library is free software; you can redistribute it and/or
+ *    modify it under the terms of the GNU Lesser General Public
+ *    License as published by the Free Software Foundation;
+ *    version 2.1 of the License.
+ *
+ *    This library is distributed in the hope that it will be useful,
+ *    but WITHOUT ANY WARRANTY; without even the implied warranty of
+ *    MERCHANTABILITY or FITNESS FOR A PARTICULAR PURPOSE.  See the GNU
+ *    Lesser General Public License for more details.
+ */
+package org.geotools.data.memory;
+
+import java.io.IOException;
+import java.util.ArrayList;
+import java.util.Collections;
+import java.util.List;
+import java.util.NoSuchElementException;
+
+import org.geotools.data.DataStore;
+import org.geotools.data.DataTestCase;
+import org.geotools.data.DataUtilities;
+import org.geotools.data.DefaultQuery;
+import org.geotools.data.DefaultTransaction;
+import org.geotools.data.DiffFeatureReader;
+import org.geotools.data.EmptyFeatureReader;
+import org.geotools.data.EmptyFeatureWriter;
+import org.geotools.data.FeatureEvent;
+import org.geotools.data.FeatureListener;
+import org.geotools.data.FeatureLock;
+import org.geotools.data.FeatureLockFactory;
+import org.geotools.data.FeatureLocking;
+import org.geotools.data.FeatureReader;
+import org.geotools.data.FeatureSource;
+import org.geotools.data.FeatureWriter;
+import org.geotools.data.FilteringFeatureReader;
+import org.geotools.data.FilteringFeatureWriter;
+import org.geotools.data.InProcessLockingManager;
+import org.geotools.data.Query;
+import org.geotools.data.Transaction;
+import org.geotools.data.TransactionStateDiff;
+import org.geotools.data.simple.SimpleFeatureCollection;
+import org.geotools.data.simple.SimpleFeatureIterator;
+import org.geotools.data.simple.SimpleFeatureLocking;
+import org.geotools.data.simple.SimpleFeatureSource;
+import org.geotools.data.simple.SimpleFeatureStore;
+import org.geotools.factory.CommonFactoryFinder;
+import org.geotools.feature.IllegalAttributeException;
+import org.geotools.feature.simple.SimpleFeatureBuilder;
+import org.geotools.geometry.jts.ReferencedEnvelope;
+import org.opengis.feature.simple.SimpleFeature;
+import org.opengis.feature.simple.SimpleFeatureType;
+import org.opengis.feature.type.AttributeDescriptor;
+import org.opengis.filter.Filter;
+import org.opengis.filter.FilterFactory;
+import org.opengis.filter.Id;
+
+import com.vividsolutions.jts.geom.Coordinate;
+import com.vividsolutions.jts.geom.Envelope;
+import com.vividsolutions.jts.geom.Geometry;
+import com.vividsolutions.jts.geom.GeometryFactory;
+import com.vividsolutions.jts.geom.MultiLineString;
+
+/**
+ * DOCUMENT ME!
+ * 
+ * @author Jody Garnett, Refractions Research
+ *
+ * @source $URL: http://svn.osgeo.org/geotools/tags/8.0-M1/modules/library/main/src/test/java/org/geotools/data/memory/MemoryDataStoreTest.java $
+ */
+public class MemoryDataStoreTest extends DataTestCase {
+    MemoryDataStore data;
+
+    /**
+     * Constructor for MemoryDataStoreTest.
+     * 
+     * @param arg0
+     */
+    public MemoryDataStoreTest( String arg0 ) {
+        super(arg0);
+    }
+
+    /*
+     * @see TestCase#setUp()
+     */
+    protected void setUp() throws Exception {
+        super.setUp();
+        data = new MemoryDataStore();
+        data.addFeatures(roadFeatures);
+        data.addFeatures(riverFeatures);
+    }
+
+    /*
+     * @see TestCase#tearDown()
+     */
+    protected void tearDown() throws Exception {
+        data = null;
+        super.tearDown();
+    }
+
+    public void testEmpty() throws Exception {
+        SimpleFeatureType type = DataUtilities.createType("namespace.typename",
+        "name:String,id:0,geom:MultiLineString");
+        MemoryDataStore memory = new MemoryDataStore( type );
+        
+        FeatureSource source = memory.getFeatureSource( "typename");
+        assertEquals( 0, source.getCount(Query.ALL) );
+        
+    }
+    
+    public void testFixture() throws Exception {
+        SimpleFeatureType type = DataUtilities.createType("namespace.typename",
+                "name:String,id:0,geom:MultiLineString");
+        assertEquals("namespace", "namespace", type.getName().getNamespaceURI());
+        assertEquals("typename", "typename", type.getTypeName());
+        assertEquals("attributes", 3, type.getAttributeCount());
+
+        assertEquals("a1", "name", type.getDescriptor(0).getLocalName());
+        assertEquals("a1", String.class, type.getDescriptor(0).getType().getBinding());
+
+        assertEquals("a2", "id", type.getDescriptor(1).getLocalName());
+        assertEquals("a2", Integer.class, type.getDescriptor(1).getType().getBinding());
+
+        assertEquals("a3", "geom", type.getDescriptor(2).getLocalName());
+        assertEquals("a3", MultiLineString.class, type.getDescriptor(2).getType().getBinding());
+    }
+
+    public void testMemoryDataStore() throws Exception {
+        DataStore store = new MemoryDataStore();
+    }
+
+    /*
+     * Test for void MemoryDataStore(SimpleFeatureCollection)
+     */
+    public void testMemoryDataStoreFeatureCollection() {
+        DataStore store = new MemoryDataStore(DataUtilities.collection(roadFeatures));
+    }
+
+    /*
+     * Test for void MemoryDataStore(FeatureReader)
+     */
+    public void testMemoryDataStoreFeatureArray() throws IOException {
+        DataStore store = new MemoryDataStore(roadFeatures);
+    }
+
+    /*
+     * Test for void MemoryDataStore(FeatureReader)
+     */
+    public void testMemoryDataStoreFeatureReader() throws IOException {
+         FeatureReader<SimpleFeatureType, SimpleFeature> reader = DataUtilities.reader(roadFeatures);
+        DataStore store = new MemoryDataStore(reader);
+    }
+
+    public void testGetFeatureTypes() {
+        String[] names = data.getTypeNames();
+        assertEquals(2, names.length);
+        assertTrue(contains(names, "road"));
+        assertTrue(contains(names, "river"));
+    }
+
+    boolean contains( Object[] array, Object expected ) {
+        if ((array == null) || (array.length == 0)) {
+            return false;
+        }
+
+        for( int i = 0; i < array.length; i++ ) {
+            if (array[i].equals(expected)) {
+                return true;
+            }
+        }
+
+        return false;
+    }
+
+    /**
+     * Like contain but based on match rather than equals
+     * 
+     * @param array DOCUMENT ME!
+     * @param expected DOCUMENT ME!
+     * @return DOCUMENT ME!
+     */
+    boolean containsLax( SimpleFeature[] array, SimpleFeature expected ) {
+        if ((array == null) || (array.length == 0)) {
+            return false;
+        }
+
+        SimpleFeatureType type = expected.getFeatureType();
+
+        for( int i = 0; i < array.length; i++ ) {
+            if (match(array[i], expected)) {
+                return true;
+            }
+        }
+
+        return false;
+    }
+
+    /**
+     * Compare based on attributes not getID allows comparison of Diff contents
+     * 
+     * @param expected DOCUMENT ME!
+     * @param actual DOCUMENT ME!
+     * @return DOCUMENT ME!
+     */
+    boolean match( SimpleFeature expected, SimpleFeature actual ) {
+        SimpleFeatureType type = expected.getFeatureType();
+
+        for( int i = 0; i < type.getAttributeCount(); i++ ) {
+            Object av = actual.getAttribute(i);
+            Object ev = expected.getAttribute(i);
+
+            if ((av == null) && (ev != null)) {
+                return false;
+            } else if ((ev == null) && (av != null)) {
+                return false;
+            } else if (!av.equals(ev)) {
+                return false;
+            }
+        }
+
+        return true;
+    }
+
+    public void testGetSchema() throws IOException {
+        assertSame(roadType, data.getSchema("road"));
+        assertSame(riverType, data.getSchema("river"));
+    }
+
+    void assertCovers( String msg, SimpleFeatureCollection c1, SimpleFeatureCollection c2 ) {
+        if (c1 == c2) {
+            return;
+        }
+
+        assertNotNull(msg, c1);
+        assertNotNull(msg, c2);
+        assertEquals(msg + " size", c1.size(), c2.size());
+
+        SimpleFeature f;
+
+        for( SimpleFeatureIterator i = c1.features(); i.hasNext(); ) {
+            f = i.next();
+            assertTrue(msg + " " + f.getID(), c2.contains(f));
+        }
+    }
+
+    public void testGetFeatureReader() throws IOException, IllegalAttributeException {
+         FeatureReader<SimpleFeatureType, SimpleFeature> reader = data.getFeatureReader("road");
+        assertCovered(roadFeatures, reader);
+        assertEquals(false, reader.hasNext());
+    }
+
+    public void testGetFeatureReaderMutability() throws IOException, IllegalAttributeException {
+         FeatureReader<SimpleFeatureType, SimpleFeature> reader = data.getFeatureReader("road");
+        SimpleFeature feature;
+
+        while( reader.hasNext() ) {
+            feature = (SimpleFeature) reader.next();
+            feature.setAttribute("name", null);
+        }
+
+        reader.close();
+
+        reader = data.getFeatureReader("road");
+
+        while( reader.hasNext() ) {
+            feature = (SimpleFeature) reader.next();
+            assertNotNull(feature.getAttribute("name"));
+        }
+
+        reader.close();
+
+        try {
+            reader.next();
+            fail("next should fail with an IOException");
+        } catch (IOException expected) {
+        }
+    }
+
+    public void testGetFeatureReaderConcurancy() throws NoSuchElementException, IOException,
+            IllegalAttributeException {
+         FeatureReader<SimpleFeatureType, SimpleFeature> reader1 = data.getFeatureReader("road");
+         FeatureReader<SimpleFeatureType, SimpleFeature> reader2 = data.getFeatureReader("road");
+         FeatureReader<SimpleFeatureType, SimpleFeature> reader3 = data.getFeatureReader("river");
+
+        SimpleFeature feature1;
+        SimpleFeature feature2;
+        SimpleFeature feature3;
+
+        while( reader1.hasNext() || reader2.hasNext() || reader3.hasNext() ) {
+            assertTrue(contains(roadFeatures, reader1.next()));
+            assertTrue(contains(roadFeatures, reader2.next()));
+
+            if (reader3.hasNext()) {
+                assertTrue(contains(riverFeatures, reader3.next()));
+            }
+        }
+
+        try {
+            reader1.next();
+            fail("next should fail with an IOException");
+        } catch (IOException expected) {
+        }
+
+        try {
+            reader2.next();
+            fail("next should fail with an IOException");
+        } catch (IOException expected) {
+        }
+
+        try {
+            reader3.next();
+            fail("next should fail with an IOException");
+        } catch (IOException expected) {
+        }
+
+        reader1.close();
+        reader2.close();
+        reader3.close();
+    }
+
+    public void testGetFeatureReaderFilterAutoCommit() throws NoSuchElementException, IOException,
+            IllegalAttributeException {
+        SimpleFeatureType type = data.getSchema("road");
+         FeatureReader<SimpleFeatureType, SimpleFeature> reader;
+
+        reader = data.getFeatureReader(new DefaultQuery("road"), Transaction.AUTO_COMMIT);
+        assertFalse(reader instanceof FilteringFeatureReader);
+        assertEquals(type, reader.getFeatureType());
+        assertEquals(roadFeatures.length, count(reader));
+
+        reader = data.getFeatureReader(new DefaultQuery("road", Filter.EXCLUDE),
+                Transaction.AUTO_COMMIT);
+        assertTrue(reader instanceof EmptyFeatureReader);
+
+        assertEquals(type, reader.getFeatureType());
+        assertEquals(0, count(reader));
+
+        reader = data
+                .getFeatureReader(new DefaultQuery("road", rd1Filter), Transaction.AUTO_COMMIT);
+        assertTrue(reader instanceof FilteringFeatureReader);
+        assertEquals(type, reader.getFeatureType());
+        assertEquals(1, count(reader));
+    }
+
+    public void testGetFeatureReaderFilterTransaction() throws NoSuchElementException, IOException,
+            IllegalAttributeException {
+        Transaction t = new DefaultTransaction();
+        SimpleFeatureType type = data.getSchema("road");
+         FeatureReader<SimpleFeatureType, SimpleFeature> reader;
+
+        reader = data.getFeatureReader(new DefaultQuery("road", Filter.EXCLUDE), t);
+        assertTrue(reader instanceof EmptyFeatureReader);
+        assertEquals(type, reader.getFeatureType());
+        assertEquals(0, count(reader));
+
+        reader = data.getFeatureReader(new DefaultQuery("road"), t);
+        assertTrue(reader instanceof DiffFeatureReader);
+        assertEquals(type, reader.getFeatureType());
+        assertEquals(roadFeatures.length, count(reader));
+
+        reader = data.getFeatureReader(new DefaultQuery("road", rd1Filter), t);
+        // assertTrue(reader instanceof DiffFeatureReader);//Currently wrapped by a filtering
+        // feature reader
+        assertEquals(type, reader.getFeatureType());
+        assertEquals(1, count(reader));
+
+        TransactionStateDiff state = (TransactionStateDiff) t.getState(data);
+        FeatureWriter<SimpleFeatureType, SimpleFeature> writer = state.writer("road", Filter.INCLUDE);
+        SimpleFeature feature;
+
+        while( writer.hasNext() ) {
+            feature = writer.next();
+
+            if (feature.getID().equals("road.rd1")) {
+                writer.remove();
+            }
+        }
+
+        reader = data.getFeatureReader(new DefaultQuery("road", Filter.EXCLUDE), t);
+        assertEquals(0, count(reader));
+
+        reader = data.getFeatureReader(new DefaultQuery("road"), t);
+        assertEquals(roadFeatures.length - 1, count(reader));
+
+        reader = data.getFeatureReader(new DefaultQuery("road", rd1Filter), t);
+        assertEquals(0, count(reader));
+
+        t.rollback();
+        reader = data.getFeatureReader(new DefaultQuery("road", Filter.EXCLUDE), t);
+        assertEquals(0, count(reader));
+
+        reader = data.getFeatureReader(new DefaultQuery("road"), t);
+        assertEquals(roadFeatures.length, count(reader));
+
+        reader = data.getFeatureReader(new DefaultQuery("road", rd1Filter), t);
+        assertEquals(1, count(reader));
+    }
+    
+    /**
+     * When a data store is loaded with a reader, it would be nice if the memory
+     * data store preserved feature order, so that features are always rendered
+     * the same way (rendering is different if order changes and features do overlap)
+     */
+    public void testOrderPreservationRoad() throws Exception {
+        assertOrderSame(roadFeatures);
+    }
+    
+    public void testOrderPreservationRiver() throws Exception {
+        assertOrderSame(riverFeatures);
+    }
+    
+    public void testOrderPreservationMemFetures() throws Exception {
+        SimpleFeature[] dynFeatures = new SimpleFeature[3];
+        dynFeatures[0] = SimpleFeatureBuilder.build(roadType, new Object[] {
+                new Integer(1),
+                line(new int[] { 1, 1, 2, 2, 4, 2, 5, 1 }),
+                "r1"
+            }, null
+        );
+        dynFeatures[1] = SimpleFeatureBuilder.build(roadType, new Object[] {
+                new Integer(2), line(new int[] { 3, 0, 3, 2, 3, 3, 3, 4 }),
+                "r2"
+            }, null
+        );
+        dynFeatures[2] = SimpleFeatureBuilder.build(roadType, new Object[] {
+                new Integer(3),
+                line(new int[] { 3, 2, 4, 2, 5, 3 }), "r3"
+            }, null
+        );
+        assertOrderSame(dynFeatures);
+    }
+    
+    void assertOrderSame(SimpleFeature[] features) throws Exception {
+        // init using readers
+         FeatureReader<SimpleFeatureType, SimpleFeature> reader = DataUtilities.reader(features);
+        DataStore store1 = new MemoryDataStore(reader);
+        assertReaderOrderSame(features, store1);
+        
+        // init using array directly
+        DataStore store2 = new MemoryDataStore(features);
+        assertReaderOrderSame(features, store2);
+    }
+
+    private void assertReaderOrderSame(SimpleFeature[] features, DataStore store) throws IOException, IllegalAttributeException {
+         FeatureReader<SimpleFeatureType, SimpleFeature> r1 = store.getFeatureReader(new DefaultQuery(features[0].getFeatureType().getTypeName()), Transaction.AUTO_COMMIT);
+         FeatureReader<SimpleFeatureType, SimpleFeature> r2 = DataUtilities.reader(features);
+        
+        while(r1.hasNext() && r2.hasNext()) {
+            SimpleFeature f1 = r1.next();
+            SimpleFeature f2 = r2.next();
+            assertEquals(f1, f2);
+        }
+        assertEquals(r1.hasNext(), r2.hasNext());
+        r1.close();
+        r2.close();
+    }
+
+    void assertCovered(SimpleFeature[] features,  FeatureReader<SimpleFeatureType, SimpleFeature> reader)
+        throws NoSuchElementException, IOException, IllegalAttributeException {
+        int count = 0;
+
+        try {
+            while( reader.hasNext() ) {
+                assertTrue(contains(features, reader.next()));
+                count++;
+            }
+        } finally {
+            reader.close();
+        }
+
+        assertEquals(features.length, count);
+    }
+
+    /**
+     * Ensure that  FeatureReader<SimpleFeatureType, SimpleFeature> reader contains extactly the contents of array.
+     * 
+     * @param reader DOCUMENT ME!
+     * @param array DOCUMENT ME!
+     * @return DOCUMENT ME!
+     * @throws NoSuchElementException DOCUMENT ME!
+     * @throws IOException DOCUMENT ME!
+     * @throws IllegalAttributeException DOCUMENT ME!
+     */
+    boolean covers(  FeatureReader<SimpleFeatureType, SimpleFeature> reader, SimpleFeature[] array ) throws NoSuchElementException,
+            IOException, IllegalAttributeException {
+        SimpleFeature feature;
+        int count = 0;
+
+        try {
+            while( reader.hasNext() ) {
+                feature = reader.next();
+
+                if (!contains(array, feature)) {
+                    return false;
+                }
+
+                count++;
+            }
+        } finally {
+            reader.close();
+        }
+
+        return count == array.length;
+    }
+    boolean covers( SimpleFeatureIterator reader, SimpleFeature[] array ) throws NoSuchElementException,
+            IOException, IllegalAttributeException {
+        SimpleFeature feature;
+        int count = 0;
+
+        try {
+            while( reader.hasNext() ) {
+                feature = reader.next();
+
+                if (!contains(array, feature)) {
+                    return false;
+                }
+
+                count++;
+            }
+        } finally {
+            reader.close();
+        }
+
+        return count == array.length;
+    }
+
+    boolean coversLax(  FeatureReader<SimpleFeatureType, SimpleFeature> reader, SimpleFeature[] array ) throws NoSuchElementException,
+            IOException, IllegalAttributeException {
+        SimpleFeature feature;
+        int count = 0;
+
+        try {
+            while( reader.hasNext() ) {
+                feature = reader.next();
+
+                if (!containsLax(array, feature)) {
+                    return false;
+                }
+
+                count++;
+            }
+        } finally {
+            reader.close();
+        }
+
+        return count == array.length;
+    }
+    boolean coversLax( SimpleFeatureIterator reader, SimpleFeature[] array ) throws NoSuchElementException,
+            IOException, IllegalAttributeException {
+        SimpleFeature feature;
+        int count = 0;
+
+        try {
+            while( reader.hasNext() ) {
+                feature = reader.next();
+
+                if (!containsLax(array, feature)) {
+                    return false;
+                }
+
+                count++;
+            }
+        } finally {
+            reader.close();
+        }
+
+        return count == array.length;
+    }
+
+    void dump(  FeatureReader<SimpleFeatureType, SimpleFeature> reader ) throws NoSuchElementException, IOException,
+            IllegalAttributeException {
+        SimpleFeature feature;
+        int count = 0;
+
+        try {
+            while( reader.hasNext() ) {
+                feature = reader.next();
+                System.out.println(count + " feature:" + feature);
+                count++;
+            }
+        } finally {
+            reader.close();
+        }
+    }
+
+    void dump( Object[] array ) {
+        for( int i = 0; i < array.length; i++ ) {
+            System.out.println(i + " feature:" + array[i]);
+        }
+    }
+
+    /*
+     * Test for FeatureWriter getFeatureWriter(String, Filter, Transaction)
+     */
+    public void testGetFeatureWriter() throws NoSuchElementException, IOException,
+            IllegalAttributeException {
+        FeatureWriter<SimpleFeatureType, SimpleFeature> writer = data.getFeatureWriter("road", Transaction.AUTO_COMMIT);
+        assertEquals(roadFeatures.length, count(writer));
+
+        try {
+            writer.hasNext();
+            fail("Should not be able to use a closed writer");
+        } catch (IOException expected) {
+        }
+
+        try {
+            writer.next();
+            fail("Should not be able to use a closed writer");
+        } catch (IOException expected) {
+        }
+    }
+
+    public void testGetFeatureWriterRemove() throws IOException, IllegalAttributeException {
+        FeatureWriter<SimpleFeatureType, SimpleFeature> writer = data.getFeatureWriter("road", Transaction.AUTO_COMMIT);
+        SimpleFeature feature;
+
+        while( writer.hasNext() ) {
+            feature = writer.next();
+
+            if (feature.getID().equals("road.rd1")) {
+                writer.remove();
+            }
+        }
+
+        assertEquals(roadFeatures.length - 1, data.features("road").size());
+    }
+
+    public void testGetFeaturesWriterAdd() throws IOException, IllegalAttributeException {
+        FeatureWriter<SimpleFeatureType, SimpleFeature> writer = data.getFeatureWriter("road", Transaction.AUTO_COMMIT);
+        SimpleFeature feature;
+
+        while( writer.hasNext() ) {
+            feature = (SimpleFeature) writer.next();
+        }
+
+        assertFalse(writer.hasNext());
+        feature = (SimpleFeature) writer.next();
+        feature.setAttributes(newRoad.getAttributes());
+        writer.write();
+        assertFalse(writer.hasNext());
+        assertEquals(roadFeatures.length + 1, data.features("road").size());
+    }
+
+    public void testGetFeaturesWriterModify() throws IOException, IllegalAttributeException {
+        FeatureWriter<SimpleFeatureType, SimpleFeature> writer = data.getFeatureWriter("road", Transaction.AUTO_COMMIT);
+        SimpleFeature feature;
+
+        while( writer.hasNext() ) {
+            feature = writer.next();
+
+            if (feature.getID().equals("road.rd1")) {
+                feature.setAttribute("name", "changed");
+                writer.write();
+            }
+        }
+
+        feature = (SimpleFeature) data.features("road").get("road.rd1");
+        assertEquals("changed", feature.getAttribute("name"));
+    }
+
+    public void testGetFeatureWriterTypeNameTransaction() throws NoSuchElementException,
+            IOException, IllegalAttributeException {
+        FeatureWriter<SimpleFeatureType, SimpleFeature> writer;
+
+        writer = data.getFeatureWriter("road", Transaction.AUTO_COMMIT);
+        assertEquals(roadFeatures.length, count(writer));
+        writer.close();
+    }
+
+    public void testGetFeatureWriterAppendTypeNameTransaction() throws Exception {
+        FeatureWriter<SimpleFeatureType, SimpleFeature> writer;
+
+        writer = data.getFeatureWriterAppend("road", Transaction.AUTO_COMMIT);
+        assertEquals(0, count(writer));
+        writer.close();
+    }
+
+    /*
+     * Test for FeatureWriter getFeatureWriter(String, boolean, Transaction)
+     */
+    public void testGetFeatureWriterFilter() throws NoSuchElementException, IOException,
+            IllegalAttributeException {
+        FeatureWriter<SimpleFeatureType, SimpleFeature> writer;
+
+        writer = data.getFeatureWriter("road", Filter.EXCLUDE, Transaction.AUTO_COMMIT);
+        assertTrue(writer instanceof EmptyFeatureWriter);
+        assertEquals(0, count(writer));
+
+        writer = data.getFeatureWriter("road", Filter.INCLUDE, Transaction.AUTO_COMMIT);
+        assertFalse(writer instanceof FilteringFeatureWriter);
+        assertEquals(roadFeatures.length, count(writer));
+
+        writer = data.getFeatureWriter("road", rd1Filter, Transaction.AUTO_COMMIT);
+        assertTrue(writer instanceof FilteringFeatureWriter);
+        assertEquals(1, count(writer));
+    }
+
+    /**
+     * Test two transactions one removing feature, and one adding a feature.
+     * 
+     * @throws Exception DOCUMENT ME!
+     */
+    public void testGetFeatureWriterTransaction() throws Exception {
+        Transaction t1 = new DefaultTransaction();
+        Transaction t2 = new DefaultTransaction();
+        FeatureWriter<SimpleFeatureType, SimpleFeature> writer1 = data.getFeatureWriter("road", rd1Filter, t1);
+        FeatureWriter<SimpleFeatureType, SimpleFeature> writer2 = data.getFeatureWriterAppend("road", t2);
+
+        SimpleFeatureType road = data.getSchema("road");
+         FeatureReader<SimpleFeatureType, SimpleFeature> reader;
+        SimpleFeature feature;
+        SimpleFeature[] ORIGIONAL = roadFeatures;
+        SimpleFeature[] REMOVE = new SimpleFeature[ORIGIONAL.length - 1];
+        SimpleFeature[] ADD = new SimpleFeature[ORIGIONAL.length + 1];
+        SimpleFeature[] FINAL = new SimpleFeature[ORIGIONAL.length];
+        int i;
+        int index;
+        index = 0;
+
+        for( i = 0; i < ORIGIONAL.length; i++ ) {
+            feature = ORIGIONAL[i];
+
+            if (!feature.getID().equals("road.rd1")) {
+                REMOVE[index++] = feature;
+            }
+        }
+
+        for( i = 0; i < ORIGIONAL.length; i++ ) {
+            ADD[i] = ORIGIONAL[i];
+        }
+
+        ADD[i] = newRoad;
+
+        for( i = 0; i < REMOVE.length; i++ ) {
+            FINAL[i] = REMOVE[i];
+        }
+
+        FINAL[i] = newRoad;
+
+        // start of with ORIGINAL
+        reader = data.getFeatureReader(new DefaultQuery("road"), Transaction.AUTO_COMMIT);
+        assertTrue(covers(reader, ORIGIONAL));
+
+        // writer 1 removes road.rd1 on t1
+        // -------------------------------
+        // - tests transaction independence from DataStore
+        while( writer1.hasNext() ) {
+            feature = (SimpleFeature) writer1.next();
+            assertEquals("road.rd1", feature.getID());
+            writer1.remove();
+        }
+
+        // still have ORIGIONAL and t1 has REMOVE
+        reader = data.getFeatureReader(new DefaultQuery("road"), Transaction.AUTO_COMMIT);
+        assertTrue(covers(reader, ORIGIONAL));
+        reader = data.getFeatureReader(new DefaultQuery("road"), t1);
+        assertTrue(covers(reader, REMOVE));
+
+        // close writer1
+        // --------------
+        // ensure that modification is left up to transaction commmit
+        writer1.close();
+
+        // We still have ORIGIONAL and t1 has REMOVE
+        reader = data.getFeatureReader(new DefaultQuery("road"), Transaction.AUTO_COMMIT);
+        assertTrue(covers(reader, ORIGIONAL));
+        reader = data.getFeatureReader(new DefaultQuery("road"), t1);
+        assertTrue(covers(reader, REMOVE));
+
+        // writer 2 adds road.rd4 on t2
+        // ----------------------------
+        // - tests transaction independence from each other
+        feature = (SimpleFeature) writer2.next();
+        feature.setAttributes(newRoad.getAttributes());
+        writer2.write();
+
+        // We still have ORIGIONAL and t2 has ADD
+        reader = data.getFeatureReader(new DefaultQuery("road"), Transaction.AUTO_COMMIT);
+        assertTrue(covers(reader, ORIGIONAL));
+        reader = data.getFeatureReader(new DefaultQuery("road"), t2);
+        assertTrue(coversLax(reader, ADD));
+
+        // close writer2
+        // -------------
+        // ensure that modification is left up to transaction commmit
+        writer2.close();
+
+        // Still have ORIGIONAL and t2 has ADD
+        reader = data.getFeatureReader(new DefaultQuery("road"), Transaction.AUTO_COMMIT);
+        assertTrue(covers(reader, ORIGIONAL));
+        reader = data.getFeatureReader(new DefaultQuery("road"), t2);
+        assertTrue(coversLax(reader, ADD));
+
+        // commit t1
+        // ---------
+        // -ensure that delayed writing of transactions takes place
+        //
+        t1.commit();
+
+        // We now have REMOVE, as does t1 (which has not additional diffs)
+        // t2 will have FINAL
+        reader = data.getFeatureReader(new DefaultQuery("road"), Transaction.AUTO_COMMIT);
+        assertTrue(covers(reader, REMOVE));
+        reader = data.getFeatureReader(new DefaultQuery("road"), t1);
+        assertTrue(covers(reader, REMOVE));
+        reader = data.getFeatureReader(new DefaultQuery("road"), t2);
+        assertTrue(coversLax(reader, FINAL));
+
+        // commit t2
+        // ---------
+        // -ensure that everyone is FINAL at the end of the day
+        t2.commit();
+
+        // We now have Number( remove one and add one)
+        reader = data.getFeatureReader(new DefaultQuery("road"), Transaction.AUTO_COMMIT);
+        reader = data.getFeatureReader(new DefaultQuery("road"), Transaction.AUTO_COMMIT);
+        assertTrue(coversLax(reader, FINAL));
+        reader = data.getFeatureReader(new DefaultQuery("road"), t1);
+        assertTrue(coversLax(reader, FINAL));
+        reader = data.getFeatureReader(new DefaultQuery("road"), t2);
+        assertTrue(coversLax(reader, FINAL));
+    }
+
+    /**
+     * Test the transaction when multiple edits occur using a transaction and a fid filter.
+     */
+    public void testModifyInTransactionFidFilter() throws Exception {
+        Transaction t1 = new DefaultTransaction();
+
+        GeometryFactory fac = new GeometryFactory();
+
+        FeatureWriter<SimpleFeatureType, SimpleFeature> writer1 = data.getFeatureWriter("road", rd1Filter, t1);
+        writer1.next().setDefaultGeometry(
+                fac.createLineString(new Coordinate[]{new Coordinate(0, 0), new Coordinate(0, 1)}));
+        writer1.write();
+
+        writer1.close();
+
+         FeatureReader<SimpleFeatureType, SimpleFeature> reader = data.getFeatureReader(new DefaultQuery("road", rd1Filter), t1);
+        Geometry geom1 = (Geometry) reader.next().getDefaultGeometry();
+        reader.close();
+        assertEquals(new Coordinate(0, 0), geom1.getCoordinates()[0]);
+        assertEquals(new Coordinate(0, 1), geom1.getCoordinates()[1]);
+
+        writer1 = data.getFeatureWriter("road", rd1Filter, t1);
+        writer1.next().setDefaultGeometry(
+                fac
+                        .createLineString(new Coordinate[]{new Coordinate(10, 0),
+                                new Coordinate(10, 1)}));
+        writer1.write();
+        writer1.close();
+
+        reader = data.getFeatureReader(new DefaultQuery("road", rd1Filter), t1);
+        geom1 = (Geometry) reader.next().getDefaultGeometry();
+        reader.close();
+        assertEquals(new Coordinate(10, 0), geom1.getCoordinates()[0]);
+        assertEquals(new Coordinate(10, 1), geom1.getCoordinates()[1]);
+
+        FeatureWriter<SimpleFeatureType, SimpleFeature> writer = data.getFeatureWriterAppend("road", t1);
+        SimpleFeature feature = writer.next();
+        feature.setDefaultGeometry(fac.createLineString(new Coordinate[]{new Coordinate(20, 0),
+                new Coordinate(20, 1)}));
+        writer.write();
+        writer.close();
+        FilterFactory filterFactory = CommonFactoryFinder.getFilterFactory(null);
+        Id filter = filterFactory.id(Collections
+                .singleton(filterFactory.featureId(feature.getID())));
+
+        reader = data.getFeatureReader(new DefaultQuery("road", filter), t1);
+        geom1 = (Geometry) reader.next().getDefaultGeometry();
+        reader.close();
+        assertEquals(new Coordinate(20, 0), geom1.getCoordinates()[0]);
+        assertEquals(new Coordinate(20, 1), geom1.getCoordinates()[1]);
+
+        writer1 = data.getFeatureWriter("road", filter, t1);
+        writer1.next().setDefaultGeometry(
+                fac
+                        .createLineString(new Coordinate[]{new Coordinate(30, 0),
+                                new Coordinate(30, 1)}));
+        writer1.write();
+        writer1.close();
+
+        reader = data.getFeatureReader(new DefaultQuery("road", filter), t1);
+        geom1 = (Geometry) reader.next().getDefaultGeometry();
+        reader.close();
+        assertEquals(new Coordinate(30, 0), geom1.getCoordinates()[0]);
+        assertEquals(new Coordinate(30, 1), geom1.getCoordinates()[1]);
+    }
+
+    // Feature Source Testing
+    public void testGetFeatureSourceRoad() throws IOException {
+        SimpleFeatureSource road = data.getFeatureSource("road");
+
+        assertSame(roadType, road.getSchema());
+        assertSame(data, road.getDataStore());
+        assertEquals(3, road.getCount(Query.ALL));
+        assertEquals(new ReferencedEnvelope(1, 5, 0, 4, null), road.getBounds(Query.ALL));
+
+        SimpleFeatureCollection all = road.getFeatures();
+        assertEquals(3, all.size());
+        assertEquals(roadBounds, all.getBounds());
+
+        SimpleFeatureCollection expected = DataUtilities.collection(roadFeatures);
+
+        assertCovers("all", expected, all);
+        assertEquals(roadBounds, all.getBounds());
+
+        SimpleFeatureCollection some = road.getFeatures(rd12Filter);
+        assertEquals(2, some.size());
+        assertEquals(rd12Bounds, some.getBounds());
+        assertEquals(some.getSchema(), road.getSchema());
+
+        DefaultQuery query = new DefaultQuery("road", rd12Filter, new String[]{"name",});
+
+        SimpleFeatureCollection half = road.getFeatures(query);
+        assertEquals(2, half.size());
+        assertEquals(1, half.getSchema().getAttributeCount());
+        SimpleFeatureIterator reader = half.features();
+        SimpleFeatureType type = half.getSchema();
+        reader.close();
+        SimpleFeatureType actual = half.getSchema();
+
+        assertEquals(type.getTypeName(), actual.getTypeName());
+        assertEquals(type.getName(), actual.getName());
+        assertEquals(type.getAttributeCount(), actual.getAttributeCount());
+        for( int i = 0; i < type.getAttributeCount(); i++ ) {
+            assertEquals(type.getDescriptor(i), actual.getDescriptor(i));
+        }
+        assertNull(type.getGeometryDescriptor());
+        assertEquals(type.getGeometryDescriptor(), actual.getGeometryDescriptor());
+        assertEquals(type, actual);
+        Envelope b = half.getBounds();
+        assertEquals(new Envelope(1, 5, 0, 4), b);
+    }
+
+    public void testGetFeatureSourceRiver() throws NoSuchElementException, IOException,
+            IllegalAttributeException {
+        SimpleFeatureSource river = data.getFeatureSource("river");
+
+        assertSame(riverType, river.getSchema());
+        assertSame(data, river.getDataStore());
+
+        SimpleFeatureCollection all = river.getFeatures();
+        assertEquals(2, all.size());
+        assertEquals(riverBounds, all.getBounds());
+        assertTrue("rivers", covers(all.features(), riverFeatures));
+
+        SimpleFeatureCollection expected = DataUtilities.collection(riverFeatures);
+        assertCovers("all", expected, all);
+        assertEquals(riverBounds, all.getBounds());
+    }
+
+    //
+    // Feature Store Testing
+    //
+    public void testGetFeatureStoreModifyFeatures1() throws IOException {
+        SimpleFeatureStore road = (SimpleFeatureStore) data.getFeatureSource("road");
+        AttributeDescriptor name = roadType.getDescriptor("name");
+        road.modifyFeatures(name, "changed", rd1Filter);
+
+        SimpleFeatureCollection results = road.getFeatures(rd1Filter);
+        assertEquals("changed", results.features().next().getAttribute("name"));
+    }
+
+    public void testGetFeatureStoreModifyFeatures2() throws IOException {
+        SimpleFeatureStore road = (SimpleFeatureStore) data.getFeatureSource("road");
+        AttributeDescriptor name = roadType.getDescriptor("name");
+        road.modifyFeatures(new AttributeDescriptor[]{name}, new Object[]{"changed",}, rd1Filter);
+
+        SimpleFeatureCollection results = road.getFeatures(rd1Filter);
+        assertEquals("changed", results.features().next().getAttribute("name"));
+    }
+    public void testGetFeatureStoreRemoveFeatures() throws IOException {
+        SimpleFeatureStore road = (SimpleFeatureStore) data.getFeatureSource("road");
+
+        road.removeFeatures(rd1Filter);
+        assertEquals(0, road.getFeatures(rd1Filter).size());
+        assertEquals(roadFeatures.length - 1, road.getFeatures().size());
+    }
+    public void testGetFeatureStoreAddFeatures() throws IOException {
+         FeatureReader<SimpleFeatureType, SimpleFeature> reader = DataUtilities.reader(new SimpleFeature[]{newRoad,});
+         SimpleFeatureStore road = (SimpleFeatureStore) data.getFeatureSource("road");
+
+        road.addFeatures(DataUtilities.collection(reader));
+        assertEquals(roadFeatures.length + 1, road.getFeatures().size());
+    }
+    public void testGetFeatureStoreSetFeatures() throws IOException {
+         FeatureReader<SimpleFeatureType, SimpleFeature> reader = DataUtilities.reader(new SimpleFeature[]{newRoad,});
+         SimpleFeatureStore road = (SimpleFeatureStore) data.getFeatureSource("road");
+
+        road.setFeatures(reader);
+        assertEquals(1, road.getFeatures().size());
+    }
+    public void testGetFeatureStoreTransactionSupport() throws Exception {
+        Transaction t1 = new DefaultTransaction();
+        Transaction t2 = new DefaultTransaction();
+
+        SimpleFeatureStore road = (SimpleFeatureStore) data.getFeatureSource("road");
+        SimpleFeatureStore road1 = (SimpleFeatureStore) data.getFeatureSource("road");
+        SimpleFeatureStore road2 = (SimpleFeatureStore) data.getFeatureSource("road");
+
+        road1.setTransaction(t1);
+        road2.setTransaction(t2);
+
+        SimpleFeature feature;
+        SimpleFeature[] ORIGIONAL = roadFeatures;
+        SimpleFeature[] REMOVE = new SimpleFeature[ORIGIONAL.length - 1];
+        SimpleFeature[] ADD = new SimpleFeature[ORIGIONAL.length + 1];
+        SimpleFeature[] FINAL = new SimpleFeature[ORIGIONAL.length];
+        int i;
+        int index;
+        index = 0;
+
+        for( i = 0; i < ORIGIONAL.length; i++ ) {
+            feature = ORIGIONAL[i];
+
+            if (!feature.getID().equals("road.rd1")) {
+                REMOVE[index++] = feature;
+            }
+        }
+
+        for( i = 0; i < ORIGIONAL.length; i++ ) {
+            ADD[i] = ORIGIONAL[i];
+        }
+
+        ADD[i] = newRoad;
+
+        for( i = 0; i < REMOVE.length; i++ ) {
+            FINAL[i] = REMOVE[i];
+        }
+
+        FINAL[i] = newRoad;
+
+        // start of with ORIGINAL
+        assertTrue(covers(road.getFeatures().features(), ORIGIONAL));
+
+        // road1 removes road.rd1 on t1
+        // -------------------------------
+        // - tests transaction independence from DataStore
+        road1.removeFeatures(rd1Filter);
+
+        // still have ORIGIONAL and t1 has REMOVE
+        assertTrue(covers(road.getFeatures().features(), ORIGIONAL));
+        assertTrue(covers(road1.getFeatures().features(), REMOVE));
+
+        // road2 adds road.rd4 on t2
+        // ----------------------------
+        // - tests transaction independence from each other
+         FeatureReader<SimpleFeatureType, SimpleFeature> reader = DataUtilities.reader(new SimpleFeature[]{newRoad,});
+        road2.addFeatures(DataUtilities.collection(reader));
+
+        // We still have ORIGIONAL, t1 has REMOVE, and t2 has ADD
+        assertTrue(covers(road.getFeatures().features(), ORIGIONAL));
+        assertTrue(covers(road1.getFeatures().features(), REMOVE));
+        assertTrue(coversLax(road2.getFeatures().features(), ADD));
+
+        // commit t1
+        // ---------
+        // -ensure that delayed writing of transactions takes place
+        //
+        t1.commit();
+
+        // We now have REMOVE, as does t1 (which has not additional diffs)
+        // t2 will have FINAL
+        assertTrue(covers(road.getFeatures().features(), REMOVE));
+        assertTrue(covers(road1.getFeatures().features(), REMOVE));
+        assertTrue(coversLax(road2.getFeatures().features(), FINAL));
+
+        // commit t2
+        // ---------
+        // -ensure that everyone is FINAL at the end of the day
+        t2.commit();
+
+        // We now have Number( remove one and add one)
+        assertTrue(coversLax(road.getFeatures().features(), FINAL));
+        assertTrue(coversLax(road1.getFeatures().features(), FINAL));
+        assertTrue(coversLax(road2.getFeatures().features(), FINAL));
+    }
+    boolean isLocked( String typeName, String fid ) {
+        InProcessLockingManager lockingManager = (InProcessLockingManager) data.getLockingManager();
+        return lockingManager.isLocked(typeName, fid);
+    }
+
+    public void testFeatureEvents() throws Exception {
+        SimpleFeatureStore store1 = (SimpleFeatureStore) data.getFeatureSource(roadFeatures[0].getFeatureType()
+                .getTypeName());
+        SimpleFeatureStore store2 = (SimpleFeatureStore) data.getFeatureSource(roadFeatures[0].getFeatureType()
+                .getTypeName());
+        store1.setTransaction(new DefaultTransaction());
+        class Listener implements FeatureListener {
+
+            String name;
+            List events = new ArrayList();
+            public Listener( String name ) {
+                this.name = name;
+            }
+
+            public void changed( FeatureEvent featureEvent ) {
+                this.events.add(featureEvent);
+            }
+            FeatureEvent getEvent( int i ) {
+                return (FeatureEvent) events.get(i);
+            }
+
+        }
+        Listener listener1 = new Listener("one");
+        Listener listener2 = new Listener("two");
+
+        store1.addFeatureListener(listener1);
+        store2.addFeatureListener(listener2);
+        FilterFactory factory = CommonFactoryFinder.getFilterFactory(null);
+
+        // test that only the listener listening with the current transaction gets the event.
+        final SimpleFeature feature = roadFeatures[0];
+        store1.removeFeatures(factory.id(Collections.singleton(factory.featureId(feature.getID()))));
+        assertEquals(1, listener1.events.size());
+        assertEquals(0, listener2.events.size());
+        FeatureEvent event = listener1.getEvent(0);
+        assertEquals(feature.getBounds(), event.getBounds());
+        assertEquals(FeatureEvent.FEATURES_REMOVED, event.getEventType());
+
+        // test that commit only sends events to listener2.
+        listener1.events.clear();
+        listener2.events.clear();
+
+        store1.getTransaction().commit();
+
+        assertEquals(0, listener1.events.size());
+
+        assertEquals(3, listener2.events.size());
+        event = listener2.getEvent(0);
+        assertEquals(feature.getBounds(), event.getBounds());
+        assertEquals(FeatureEvent.FEATURES_REMOVED, event.getEventType());
+
+        // test add same as modify
+        listener1.events.clear();
+        listener2.events.clear();
+
+        store1.addFeatures(DataUtilities.collection(feature));
+
+        assertEquals(1, listener1.events.size());
+        event = listener1.getEvent(0);
+        assertEquals(feature.getBounds(), event.getBounds());
+        assertEquals(FeatureEvent.FEATURES_ADDED, event.getEventType());
+        assertEquals(0, listener2.events.size());
+
+        // test that rollback only sends events to listener1.
+        listener1.events.clear();
+        listener2.events.clear();
+
+        store1.getTransaction().rollback();
+
+        assertEquals(1, listener1.events.size());
+        event = listener1.getEvent(0);
+        assertNull(event.getBounds());
+        assertEquals(FeatureEvent.FEATURES_CHANGED, event.getEventType());
+
+        assertEquals(0, listener2.events.size());
+
+        // this is how Auto_commit is supposed to work
+        listener1.events.clear();
+        listener2.events.clear();
+        store2.addFeatures(DataUtilities.collection(feature));
+
+        assertEquals(1, listener1.events.size());
+        event = listener1.getEvent(0);
+        assertEquals(feature.getBounds(), event.getBounds());
+        assertEquals(FeatureEvent.FEATURES_ADDED, event.getEventType());
+        assertEquals(0, listener2.events.size());
+    }
+
+    //
+    // FeatureLocking Testing
+    //
+    /*
+     * Test for void lockFeatures()
+     */
+    public void testLockFeatures() throws IOException {
+        FeatureLock lock = new FeatureLock("test", 3600);
+        SimpleFeatureLocking road = (SimpleFeatureLocking) data.getFeatureSource("road");
+        road.setFeatureLock(lock);
+
+        assertFalse(isLocked("road", "road.rd1"));
+        road.lockFeatures();
+        assertTrue(isLocked("road", "road.rd1"));
+    }
+    public void testUnLockFeatures() throws IOException {
+        FeatureLock lock = new FeatureLock("test", 3600);
+        FeatureLocking<SimpleFeatureType, SimpleFeature> road = (FeatureLocking<SimpleFeatureType, SimpleFeature>) data.getFeatureSource("road");
+        road.setFeatureLock(lock);
+        road.lockFeatures();
+
+        try {
+            road.unLockFeatures();
+            fail("unlock should fail due on AUTO_COMMIT");
+        } catch (IOException expected) {
+        }
+        Transaction t = new DefaultTransaction();
+        road.setTransaction(t);
+        try {
+            road.unLockFeatures();
+            fail("unlock should fail due lack of authorization");
+        } catch (IOException expected) {
+        }
+        t.addAuthorization(lock.getAuthorization());
+        road.unLockFeatures();
+    }
+    public void testLockFeatureInteraction() throws IOException {
+        FeatureLock lockA = new FeatureLock("LockA", 3600);
+        FeatureLock lockB = new FeatureLock("LockB", 3600);
+        Transaction t1 = new DefaultTransaction();
+        Transaction t2 = new DefaultTransaction();
+        FeatureLocking<SimpleFeatureType, SimpleFeature> road1 = (FeatureLocking<SimpleFeatureType, SimpleFeature>) data.getFeatureSource("road");
+        FeatureLocking<SimpleFeatureType, SimpleFeature> road2 = (FeatureLocking<SimpleFeatureType, SimpleFeature>) data.getFeatureSource("road");
+        road1.setTransaction(t1);
+        road2.setTransaction(t2);
+        road1.setFeatureLock(lockA);
+        road2.setFeatureLock(lockB);
+
+        assertFalse(isLocked("road", "road.rd1"));
+        assertFalse(isLocked("road", "road.rd2"));
+        assertFalse(isLocked("road", "road.rd3"));
+
+        road1.lockFeatures(rd1Filter);
+        assertTrue(isLocked("road", "road.rd1"));
+        assertFalse(isLocked("road", "road.rd2"));
+        assertFalse(isLocked("road", "road.rd3"));
+
+        road2.lockFeatures(rd2Filter);
+        assertTrue(isLocked("road", "road.rd1"));
+        assertTrue(isLocked("road", "road.rd2"));
+        assertFalse(isLocked("road", "road.rd3"));
+
+        try {
+            road1.unLockFeatures(rd1Filter);
+            fail("need authorization");
+        } catch (IOException expected) {
+        }
+        t1.addAuthorization(lockA.getAuthorization());
+        try {
+            road1.unLockFeatures(rd2Filter);
+            fail("need correct authorization");
+        } catch (IOException expected) {
+        }
+        road1.unLockFeatures(rd1Filter);
+        assertFalse(isLocked("road", "road.rd1"));
+        assertTrue(isLocked("road", "road.rd2"));
+        assertFalse(isLocked("road", "road.rd3"));
+
+        t2.addAuthorization(lockB.getAuthorization());
+        road2.unLockFeatures(rd2Filter);
+        assertFalse(isLocked("road", "road.rd1"));
+        assertFalse(isLocked("road", "road.rd2"));
+        assertFalse(isLocked("road", "road.rd3"));
+    }
+    public void testGetFeatureLockingExpire() throws Exception {
+        FeatureLock lock = new FeatureLock("Timed", 500);        
+        FeatureLocking<SimpleFeatureType, SimpleFeature> road = (FeatureLocking<SimpleFeatureType, SimpleFeature>) data.getFeatureSource("road");
+        road.setFeatureLock(lock);
+        assertFalse(isLocked("road", "road.rd1"));
+        road.lockFeatures(rd1Filter);
+        assertTrue(isLocked("road", "road.rd1"));
+        long then = System.currentTimeMillis();
+        do {
+            Thread.sleep( 15 );            
+        } while ( then > System.currentTimeMillis() - 515 );     
+        assertFalse(isLocked("road", "road.rd1"));
+    }
+}