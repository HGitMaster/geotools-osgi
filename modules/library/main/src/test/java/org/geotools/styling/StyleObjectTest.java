--- conflicted
+++ resolved
@@ -1,783 +1,390 @@
-<<<<<<< local
-/*
- *    GeoTools - The Open Source Java GIS Toolkit
- *    http://geotools.org
- * 
- *    (C) 2002-2008, Open Source Geospatial Foundation (OSGeo)
- *
- *    This library is free software; you can redistribute it and/or
- *    modify it under the terms of the GNU Lesser General Public
- *    License as published by the Free Software Foundation;
- *    version 2.1 of the License.
- *
- *    This library is distributed in the hope that it will be useful,
- *    but WITHOUT ANY WARRANTY; without even the implied warranty of
- *    MERCHANTABILITY or FITNESS FOR A PARTICULAR PURPOSE.  See the GNU
- *    Lesser General Public License for more details.
- */
-package org.geotools.styling;
-
-import java.util.Collections;
-
-import junit.framework.TestCase;
-
-import org.geotools.factory.CommonFactoryFinder;
-import org.geotools.styling.visitor.DuplicatingStyleVisitor;
-import org.opengis.filter.FilterFactory;
-import org.opengis.filter.expression.Expression;
-import org.opengis.util.Cloneable;
-
-
-/**
- * Tests style cloning
- *
- * @author Sean Geoghegan
- * @source $URL: http://svn.osgeo.org/geotools/tags/2.6.5/modules/library/main/src/test/java/org/geotools/styling/StyleObjectTest.java $
- */
-public class StyleObjectTest extends TestCase {
-    private StyleFactory styleFactory;
-    private FilterFactory filterFactory;
-
-    /**
-     * Constructor for StyleCloneTest.
-     *
-     * @param arg0
-     */
-    public StyleObjectTest(String arg0) {
-        super(arg0);
-    }
-
-    /*
-     * @see TestCase#setUp()
-     */
-    protected void setUp() throws Exception {
-        styleFactory = StyleFactoryFinder.createStyleFactory();
-        filterFactory = CommonFactoryFinder.getFilterFactory(null);
-    }
-
-    /*
-     * @see TestCase#tearDown()
-     */
-    protected void tearDown() throws Exception {
-        styleFactory = null;
-    }
-
-    public void testStyle() throws Exception {
-        FeatureTypeStyle fts = styleFactory.createFeatureTypeStyle();
-        fts.setFeatureTypeName("feature-type-1");
-
-        FeatureTypeStyle fts2 = fts2();
-
-        Style style = styleFactory.getDefaultStyle();
-        style.addFeatureTypeStyle(fts);
-        style.addFeatureTypeStyle(fts2);
-
-        Style clone = (Style) ((Cloneable) style).clone();
-        assertClone(style, clone);
-
-        Style notEq = styleFactory.getDefaultStyle();
-
-        fts2 = fts2();
-        notEq.addFeatureTypeStyle(fts2);
-        assertEqualsContract(clone, notEq, style);
-    }
-
-    private FeatureTypeStyle fts2() {
-        FeatureTypeStyle fts2 = styleFactory.createFeatureTypeStyle();
-        Rule rule = styleFactory.createRule();
-        fts2.addRule(rule);
-        fts2.setFeatureTypeName("feature-type-2");
-
-        return fts2;
-    }
-
-    public void testFeatureTypeStyle() throws Exception {
-        FeatureTypeStyle fts = styleFactory.createFeatureTypeStyle();
-        fts.setFeatureTypeName("feature-type");
-
-        Rule rule1;
-
-        rule1 = styleFactory.createRule();
-        rule1.setName("rule1");
-        rule1.setFilter(filterFactory.id(Collections.singleton(filterFactory.featureId("FID"))));
-
-        Rule rule2 = styleFactory.createRule();
-        rule2.setIsElseFilter(true);
-        rule2.setName("rule2");
-        fts.addRule(rule1);
-        fts.addRule(rule2);
-
-        FeatureTypeStyle clone = (FeatureTypeStyle) ((Cloneable) fts).clone();
-        assertClone(fts, clone);
-
-        rule1 = styleFactory.createRule();
-        rule1.setName("rule1");
-        rule1.setFilter(filterFactory.id(Collections.singleton(filterFactory.featureId("FID"))));
-
-        FeatureTypeStyle notEq = styleFactory.createFeatureTypeStyle();
-        notEq.setName("fts-not-equal");
-        notEq.addRule(rule1);
-        assertEqualsContract(clone, notEq, fts);
-    }
-
-    public void testRule() throws Exception {
-        Symbolizer symb1 = styleFactory.createLineSymbolizer(styleFactory
-                .getDefaultStroke(), "geometry");
-
-        Symbolizer symb2 = styleFactory.createPolygonSymbolizer(styleFactory
-                .getDefaultStroke(), styleFactory.getDefaultFill(), "shape");
-
-        Rule rule = styleFactory.createRule();
-        rule.setSymbolizers(new Symbolizer[] { symb1, symb2 });
-
-        Rule clone = (Rule) ((Cloneable) rule).clone();
-        assertClone(rule, clone);
-
-        symb2 = styleFactory.createPolygonSymbolizer(styleFactory
-                .getDefaultStroke(), styleFactory.getDefaultFill(), "shape");
-
-        Rule notEq = styleFactory.createRule();
-        notEq.setSymbolizers(new Symbolizer[] { symb2 });
-        assertEqualsContract(clone, notEq, rule);
-
-        symb1 = styleFactory.createLineSymbolizer(styleFactory.getDefaultStroke(),
-                "geometry");
-        clone.setSymbolizers(new Symbolizer[] { symb1 });
-        assertTrue(!rule.equals(clone));
-    }
-
-    public void testPointSymbolizer() throws Exception {
-        PointSymbolizer pointSymb = styleFactory.createPointSymbolizer();
-        PointSymbolizer clone = (PointSymbolizer) ((Cloneable) pointSymb).clone();
-        assertClone(pointSymb, clone);
-
-        PointSymbolizer notEq = styleFactory.getDefaultPointSymbolizer();
-        notEq.setGeometryPropertyName("something_else");
-        assertEqualsContract(clone, notEq, pointSymb);
-    }
-
-    public void testTextSymbolizer() {
-        TextSymbolizer textSymb = styleFactory.createTextSymbolizer();
-        Expression offset = filterFactory.literal(10);
-        textSymb.setLabelPlacement(styleFactory.createLinePlacement(offset));
-
-        TextSymbolizer clone = (TextSymbolizer) ((Cloneable) textSymb).clone();
-        assertClone(textSymb, clone);
-
-        TextSymbolizer notEq = styleFactory.getDefaultTextSymbolizer();
-        Expression ancX = filterFactory.literal(10);
-        Expression ancY = filterFactory.literal(10);
-        AnchorPoint ancPoint = styleFactory.createAnchorPoint(ancX, ancY);
-        LabelPlacement placement = styleFactory.createPointPlacement(ancPoint,
-                null, null);
-        notEq.setLabelPlacement(placement);
-        assertEqualsContract(clone, notEq, textSymb);
-    }
-
-    public void testFont() {
-        Font font = styleFactory.getDefaultFont();
-        Font clone = (Font) ((Cloneable) font).clone();
-        assertClone(font, clone);
-
-        Font other = styleFactory.createFont(filterFactory.literal("other"),
-                filterFactory.literal("normal"),
-                filterFactory.literal("BOLD"),
-                filterFactory.literal(12));
-
-        assertEqualsContract(clone, other, font);
-    }
-
-    public void testHalo() {
-        Halo halo = styleFactory.createHalo(styleFactory.getDefaultFill(),
-                filterFactory.literal(10));
-        Halo clone = (Halo) ((Cloneable) halo).clone();
-        assertClone(halo, clone);
-
-        Halo other = styleFactory.createHalo(styleFactory.getDefaultFill(),
-                filterFactory.literal(12));
-        assertEqualsContract(clone, other, halo);
-    }
-
-    public void testLinePlacement() throws Exception {
-        LinePlacement linePlacement = styleFactory.createLinePlacement(filterFactory.literal(12));
-        LinePlacement clone = (LinePlacement) ((Cloneable) linePlacement).clone();
-        assertClone(linePlacement, clone);
-
-        LinePlacement other = styleFactory.createLinePlacement(filterFactory.property("NAME"));
-        assertEqualsContract(clone, other, linePlacement);
-    }
-
-    public void testAnchorPoint() {
-        AnchorPoint anchorPoint = styleFactory.createAnchorPoint(filterFactory.literal(1),
-                filterFactory.literal(2));
-        AnchorPoint clone = (AnchorPoint) ((Cloneable) anchorPoint).clone();
-        assertClone(anchorPoint, clone);
-
-        AnchorPoint other = styleFactory.createAnchorPoint(filterFactory.literal(3), filterFactory
-                .literal(4));
-        assertEqualsContract(clone, other, anchorPoint);
-    }
-
-    public void testDisplacement() {
-        Displacement displacement = styleFactory.createDisplacement(filterFactory.literal(1),
-                filterFactory.literal(2));
-        Displacement clone = (Displacement) ((Cloneable) displacement).clone();
-        assertClone(displacement, clone);
-
-        Displacement other = styleFactory.createDisplacement(filterFactory.literal(3),
-                filterFactory.literal(4));
-        assertEqualsContract(clone, other, displacement);
-    }
-
-    public void testPointPlacement() {
-        PointPlacement pointPl = styleFactory.getDefaultPointPlacement();
-        PointPlacement clone = (PointPlacement) ((Cloneable) pointPl).clone();
-        assertClone(pointPl, clone);
-
-        PointPlacement other = (PointPlacement) ((Cloneable) pointPl).clone();
-        other.setRotation(filterFactory.literal(274.0));
-        assertEqualsContract(clone, other, pointPl);
-    }
-
-    public void testPolygonSymbolizer() {
-        PolygonSymbolizer polygonSymb = styleFactory.createPolygonSymbolizer();
-        PolygonSymbolizer clone = (PolygonSymbolizer) ((Cloneable) polygonSymb)
-            .clone();
-        assertClone(polygonSymb, clone);
-
-        PolygonSymbolizer notEq = styleFactory.getDefaultPolygonSymbolizer();
-        notEq.setGeometryPropertyName("something_else");
-        assertEqualsContract(clone, notEq, polygonSymb);
-    }
-
-    public void testLineSymbolizer() {
-        LineSymbolizer lineSymb = styleFactory.createLineSymbolizer();
-        LineSymbolizer clone = (LineSymbolizer) ((Cloneable) lineSymb).clone();
-        assertClone(lineSymb, clone);
-
-        LineSymbolizer notEq = styleFactory.getDefaultLineSymbolizer();
-        notEq.setGeometryPropertyName("something_else");
-        assertEqualsContract(clone, notEq, lineSymb);
-    }
-
-    public void testGraphic() {
-        Graphic graphic = styleFactory.getDefaultGraphic();
-        graphic.addMark(styleFactory.getDefaultMark());
-
-        Graphic clone = (Graphic) ((Cloneable) graphic).clone();
-        assertClone(graphic, clone);
-        assertEqualsContract(clone, graphic);
-        assertEquals(clone.getSymbols().length, graphic.getSymbols().length);
-
-        Graphic notEq = styleFactory.getDefaultGraphic();
-        notEq.setGeometryPropertyName("geomprop");
-        assertEqualsContract(clone, notEq, graphic);
-    }
-
-    public void testExternalGraphic() {
-        ExternalGraphic exGraphic = styleFactory.createExternalGraphic("http://somewhere",
-                "image/png");
-        ExternalGraphic clone = (ExternalGraphic) ((Cloneable) exGraphic).clone();
-        assertClone(exGraphic, clone);
-
-        ExternalGraphic notEq = styleFactory.createExternalGraphic("http://somewhereelse",
-                "image/jpeg");
-        assertEqualsContract(clone, notEq, exGraphic);
-
-        // make sure it works for different format, same url
-        ExternalGraphic notEq2 = (ExternalGraphic) ((Cloneable) clone).clone();
-        notEq2.setFormat("image/jpeg");
-        assertEqualsContract(clone, notEq2, exGraphic);
-    }
-
-    public void testMark() {
-        Mark mark = styleFactory.getCircleMark();
-        Mark clone = (Mark) ((Cloneable) mark).clone();
-        assertClone(mark, clone);
-
-        Mark notEq = styleFactory.getStarMark();
-        assertEqualsContract(clone, notEq, mark);
-    }
-
-    public void testFill() {
-        Fill fill = styleFactory.getDefaultFill();
-        Fill clone = (Fill) ((Cloneable) fill).clone();
-        assertClone(fill, clone);
-
-        Fill notEq = styleFactory.createFill(filterFactory.literal("#FF0000"));
-        assertEqualsContract(clone, notEq, fill);
-    }
-
-    public void testStroke() {
-        Stroke stroke = styleFactory.getDefaultStroke();
-        DuplicatingStyleVisitor duplicate = new DuplicatingStyleVisitor( styleFactory );
-        stroke.accept( duplicate );
-        Stroke clone = (Stroke) duplicate.getCopy();
-        
-        assertClone(stroke, clone);
-
-        Stroke notEq = styleFactory.createStroke(filterFactory.literal("#FF0000"), filterFactory
-                .literal(10));
-        assertEqualsContract(clone, notEq, stroke);
-
-        // a stroke is a complex object with lots of properties,
-        // need more extensive tests here.
-        Stroke dashArray = styleFactory.getDefaultStroke();
-        dashArray.setDashArray(new float[] { 1.0f, 2.0f, 3.0f });
-
-        dashArray.accept( duplicate );
-        Stroke dashArray2 = (Stroke) duplicate.getCopy();
-        assertEqualsContract(dashArray, dashArray2);
-    }
-
-    private static void assertClone(Object real, Object clone) {
-        assertNotNull("Real was null", real);
-        assertNotNull("Clone was null", clone);
-        assertTrue("" + real.getClass().getName() + " was not cloned",
-            real != clone);
-    }
-
-    private static void assertEqualsContract(Object controlEqual,
-        Object controlNe, Object test) {
-        assertNotNull(controlEqual);
-        assertNotNull(controlNe);
-        assertNotNull(test);
-
-        // check reflexivity
-        assertTrue("Reflexivity test failed", test.equals(test));
-
-        // check symmetric
-        assertTrue("Symmetry test failed", controlEqual.equals(test));
-        assertTrue("Symmetry test failed", test.equals(controlEqual));
-        assertTrue("Symmetry test failed", !test.equals(controlNe));
-        assertTrue("Symmetry test failed", !controlNe.equals(test));
-
-        // check transitivity
-        assertTrue("Transitivity test failed", !controlEqual.equals(controlNe));
-        assertTrue("Transitivity test failed", !test.equals(controlNe));
-        assertTrue("Transitivity test failed", !controlNe.equals(controlEqual));
-        assertTrue("Transitivity test failed", !controlNe.equals(test));
-
-        // check non-null
-        assertTrue("Non-null test failed", !test.equals(null));
-
-        // assertHashcode equality
-        int controlEqHash = controlEqual.hashCode();
-        int testHash = test.hashCode();
-        assertTrue("Equal objects should return equal hashcodes",
-            controlEqHash == testHash);
-    }
-
-    private static void assertEqualsContract(Object controlEqual, Object test) {
-        assertNotNull(controlEqual);
-        assertNotNull(test);
-
-        // check reflexivity
-        assertTrue("Reflexivity test failed", test.equals(test));
-
-        // check symmetric
-        assertTrue("Symmetry test failed", controlEqual.equals(test));
-        assertTrue("Symmetry test failed", test.equals(controlEqual));
-
-        // check non-null
-        assertTrue("Non-null test failed", !test.equals(null));
-
-        // assertHashcode equality
-        int controlEqHash = controlEqual.hashCode();
-        int testHash = test.hashCode();
-        assertTrue("Equal objects should return equal hashcodes",
-            controlEqHash == testHash);
-    }
-}
-=======
-/*
- *    GeoTools - The Open Source Java GIS Toolkit
- *    http://geotools.org
- * 
- *    (C) 2002-2008, Open Source Geospatial Foundation (OSGeo)
- *
- *    This library is free software; you can redistribute it and/or
- *    modify it under the terms of the GNU Lesser General Public
- *    License as published by the Free Software Foundation;
- *    version 2.1 of the License.
- *
- *    This library is distributed in the hope that it will be useful,
- *    but WITHOUT ANY WARRANTY; without even the implied warranty of
- *    MERCHANTABILITY or FITNESS FOR A PARTICULAR PURPOSE.  See the GNU
- *    Lesser General Public License for more details.
- */
-package org.geotools.styling;
-
-import java.util.Collections;
-
-import junit.framework.TestCase;
-
-import org.geotools.factory.CommonFactoryFinder;
-import org.geotools.styling.visitor.DuplicatingStyleVisitor;
-import org.opengis.filter.FilterFactory;
-import org.opengis.filter.expression.Expression;
-import org.opengis.util.Cloneable;
-
-
-/**
- * Tests style cloning
- *
- * @author Sean Geoghegan
- *
- * @source $URL: http://svn.osgeo.org/geotools/tags/8.0-M1/modules/library/main/src/test/java/org/geotools/styling/StyleObjectTest.java $
- */
-public class StyleObjectTest extends TestCase {
-    private StyleFactory styleFactory;
-    private FilterFactory filterFactory;
-
-    /**
-     * Constructor for StyleCloneTest.
-     *
-     * @param arg0
-     */
-    public StyleObjectTest(String arg0) {
-        super(arg0);
-    }
-
-    /*
-     * @see TestCase#setUp()
-     */
-    protected void setUp() throws Exception {
-        styleFactory = StyleFactoryFinder.createStyleFactory();
-        filterFactory = CommonFactoryFinder.getFilterFactory(null);
-    }
-
-    /*
-     * @see TestCase#tearDown()
-     */
-    protected void tearDown() throws Exception {
-        styleFactory = null;
-    }
-
-    public void testStyle() throws Exception {
-        FeatureTypeStyle fts = styleFactory.createFeatureTypeStyle();
-        fts.setFeatureTypeName("feature-type-1");
-
-        FeatureTypeStyle fts2 = fts2();
-
-        Style style = styleFactory.getDefaultStyle();
-        style.addFeatureTypeStyle(fts);
-        style.addFeatureTypeStyle(fts2);
-
-        Style clone = (Style) ((Cloneable) style).clone();
-        assertClone(style, clone);
-
-        Style notEq = styleFactory.getDefaultStyle();
-
-        fts2 = fts2();
-        notEq.addFeatureTypeStyle(fts2);
-        assertEqualsContract(clone, notEq, style);
-    }
-
-    private FeatureTypeStyle fts2() {
-        FeatureTypeStyle fts2 = styleFactory.createFeatureTypeStyle();
-        Rule rule = styleFactory.createRule();
-        fts2.addRule(rule);
-        fts2.setFeatureTypeName("feature-type-2");
-
-        return fts2;
-    }
-
-    public void testFeatureTypeStyle() throws Exception {
-        FeatureTypeStyle fts = styleFactory.createFeatureTypeStyle();
-        fts.setFeatureTypeName("feature-type");
-
-        Rule rule1;
-
-        rule1 = styleFactory.createRule();
-        rule1.setName("rule1");
-        rule1.setFilter(filterFactory.id(Collections.singleton(filterFactory.featureId("FID"))));
-
-        Rule rule2 = styleFactory.createRule();
-        rule2.setIsElseFilter(true);
-        rule2.setName("rule2");
-        fts.addRule(rule1);
-        fts.addRule(rule2);
-
-        FeatureTypeStyle clone = (FeatureTypeStyle) ((Cloneable) fts).clone();
-        assertClone(fts, clone);
-
-        rule1 = styleFactory.createRule();
-        rule1.setName("rule1");
-        rule1.setFilter(filterFactory.id(Collections.singleton(filterFactory.featureId("FID"))));
-
-        FeatureTypeStyle notEq = styleFactory.createFeatureTypeStyle();
-        notEq.setName("fts-not-equal");
-        notEq.addRule(rule1);
-        assertEqualsContract(clone, notEq, fts);
-    }
-
-    public void testRule() throws Exception {
-        Symbolizer symb1 = styleFactory.createLineSymbolizer(styleFactory
-                .getDefaultStroke(), "geometry");
-
-        Symbolizer symb2 = styleFactory.createPolygonSymbolizer(styleFactory
-                .getDefaultStroke(), styleFactory.getDefaultFill(), "shape");
-
-        Rule rule = styleFactory.createRule();
-        rule.setSymbolizers(new Symbolizer[] { symb1, symb2 });
-
-        Rule clone = (Rule) ((Cloneable) rule).clone();
-        assertClone(rule, clone);
-
-        symb2 = styleFactory.createPolygonSymbolizer(styleFactory
-                .getDefaultStroke(), styleFactory.getDefaultFill(), "shape");
-
-        Rule notEq = styleFactory.createRule();
-        notEq.setSymbolizers(new Symbolizer[] { symb2 });
-        assertEqualsContract(clone, notEq, rule);
-
-        symb1 = styleFactory.createLineSymbolizer(styleFactory.getDefaultStroke(),
-                "geometry");
-        clone.setSymbolizers(new Symbolizer[] { symb1 });
-        assertTrue(!rule.equals(clone));
-    }
-
-    public void testPointSymbolizer() throws Exception {
-        PointSymbolizer pointSymb = styleFactory.createPointSymbolizer();
-        PointSymbolizer clone = (PointSymbolizer) ((Cloneable) pointSymb).clone();
-        assertClone(pointSymb, clone);
-
-        PointSymbolizer notEq = styleFactory.getDefaultPointSymbolizer();
-        notEq.setGeometryPropertyName("something_else");
-        assertEqualsContract(clone, notEq, pointSymb);
-    }
-
-    public void testTextSymbolizer() {
-        TextSymbolizer textSymb = styleFactory.createTextSymbolizer();
-        Expression offset = filterFactory.literal(10);
-        textSymb.setLabelPlacement(styleFactory.createLinePlacement(offset));
-
-        TextSymbolizer clone = (TextSymbolizer) ((Cloneable) textSymb).clone();
-        assertClone(textSymb, clone);
-
-        TextSymbolizer notEq = styleFactory.getDefaultTextSymbolizer();
-        Expression ancX = filterFactory.literal(10);
-        Expression ancY = filterFactory.literal(10);
-        AnchorPoint ancPoint = styleFactory.createAnchorPoint(ancX, ancY);
-        LabelPlacement placement = styleFactory.createPointPlacement(ancPoint,
-                null, null);
-        notEq.setLabelPlacement(placement);
-        assertEqualsContract(clone, notEq, textSymb);
-    }
-
-    public void testFont() {
-        Font font = styleFactory.getDefaultFont();
-        Font clone = (Font) ((Cloneable) font).clone();
-        assertClone(font, clone);
-
-        Font other = styleFactory.createFont(filterFactory.literal("other"),
-                filterFactory.literal("normal"),
-                filterFactory.literal("BOLD"),
-                filterFactory.literal(12));
-
-        assertEqualsContract(clone, other, font);
-    }
-
-    public void testHalo() {
-        Halo halo = styleFactory.createHalo(styleFactory.getDefaultFill(),
-                filterFactory.literal(10));
-        Halo clone = (Halo) ((Cloneable) halo).clone();
-        assertClone(halo, clone);
-
-        Halo other = styleFactory.createHalo(styleFactory.getDefaultFill(),
-                filterFactory.literal(12));
-        assertEqualsContract(clone, other, halo);
-    }
-
-    public void testLinePlacement() throws Exception {
-        LinePlacement linePlacement = styleFactory.createLinePlacement(filterFactory.literal(12));
-        LinePlacement clone = (LinePlacement) ((Cloneable) linePlacement).clone();
-        assertClone(linePlacement, clone);
-
-        LinePlacement other = styleFactory.createLinePlacement(filterFactory.property("NAME"));
-        assertEqualsContract(clone, other, linePlacement);
-    }
-
-    public void testAnchorPoint() {
-        AnchorPoint anchorPoint = styleFactory.createAnchorPoint(filterFactory.literal(1),
-                filterFactory.literal(2));
-        AnchorPoint clone = (AnchorPoint) ((Cloneable) anchorPoint).clone();
-        assertClone(anchorPoint, clone);
-
-        AnchorPoint other = styleFactory.createAnchorPoint(filterFactory.literal(3), filterFactory
-                .literal(4));
-        assertEqualsContract(clone, other, anchorPoint);
-    }
-
-    public void testDisplacement() {
-        Displacement displacement = styleFactory.createDisplacement(filterFactory.literal(1),
-                filterFactory.literal(2));
-        Displacement clone = (Displacement) ((Cloneable) displacement).clone();
-        assertClone(displacement, clone);
-
-        Displacement other = styleFactory.createDisplacement(filterFactory.literal(3),
-                filterFactory.literal(4));
-        assertEqualsContract(clone, other, displacement);
-    }
-
-    public void testPointPlacement() {
-        PointPlacement pointPl = styleFactory.getDefaultPointPlacement();
-        PointPlacement clone = (PointPlacement) ((Cloneable) pointPl).clone();
-        assertClone(pointPl, clone);
-
-        PointPlacement other = (PointPlacement) ((Cloneable) pointPl).clone();
-        other.setRotation(filterFactory.literal(274.0));
-        assertEqualsContract(clone, other, pointPl);
-    }
-
-    public void testPolygonSymbolizer() {
-        PolygonSymbolizer polygonSymb = styleFactory.createPolygonSymbolizer();
-        PolygonSymbolizer clone = (PolygonSymbolizer) ((Cloneable) polygonSymb)
-            .clone();
-        assertClone(polygonSymb, clone);
-
-        PolygonSymbolizer notEq = styleFactory.getDefaultPolygonSymbolizer();
-        notEq.setGeometryPropertyName("something_else");
-        assertEqualsContract(clone, notEq, polygonSymb);
-    }
-
-    public void testLineSymbolizer() {
-        LineSymbolizer lineSymb = styleFactory.createLineSymbolizer();
-        LineSymbolizer clone = (LineSymbolizer) ((Cloneable) lineSymb).clone();
-        assertClone(lineSymb, clone);
-
-        LineSymbolizer notEq = styleFactory.getDefaultLineSymbolizer();
-        notEq.setGeometryPropertyName("something_else");
-        assertEqualsContract(clone, notEq, lineSymb);
-    }
-
-    public void testGraphic() {
-        Graphic graphic = styleFactory.getDefaultGraphic();
-        graphic.addMark(styleFactory.getDefaultMark());
-
-        Graphic clone = (Graphic) ((Cloneable) graphic).clone();
-        assertClone(graphic, clone);
-        assertEqualsContract(clone, graphic);
-        assertEquals(clone.getSymbols().length, graphic.getSymbols().length);
-
-        Graphic notEq = styleFactory.getDefaultGraphic();
-        assertEqualsContract(clone, notEq, graphic);
-    }
-
-    public void testExternalGraphic() {
-        ExternalGraphic exGraphic = styleFactory.createExternalGraphic("http://somewhere",
-                "image/png");
-        ExternalGraphic clone = (ExternalGraphic) ((Cloneable) exGraphic).clone();
-        assertClone(exGraphic, clone);
-
-        ExternalGraphic notEq = styleFactory.createExternalGraphic("http://somewhereelse",
-                "image/jpeg");
-        assertEqualsContract(clone, notEq, exGraphic);
-
-        // make sure it works for different format, same url
-        ExternalGraphic notEq2 = (ExternalGraphic) ((Cloneable) clone).clone();
-        notEq2.setFormat("image/jpeg");
-        assertEqualsContract(clone, notEq2, exGraphic);
-    }
-
-    public void testMark() {
-        Mark mark = styleFactory.getCircleMark();
-        Mark clone = (Mark) ((Cloneable) mark).clone();
-        assertClone(mark, clone);
-
-        Mark notEq = styleFactory.getStarMark();
-        assertEqualsContract(clone, notEq, mark);
-    }
-
-    public void testFill() {
-        Fill fill = styleFactory.getDefaultFill();
-        Fill clone = (Fill) ((Cloneable) fill).clone();
-        assertClone(fill, clone);
-
-        Fill notEq = styleFactory.createFill(filterFactory.literal("#FF0000"));
-        assertEqualsContract(clone, notEq, fill);
-    }
-
-    public void testStroke() {
-        Stroke stroke = styleFactory.getDefaultStroke();
-        DuplicatingStyleVisitor duplicate = new DuplicatingStyleVisitor( styleFactory );
-        stroke.accept( duplicate );
-        Stroke clone = (Stroke) duplicate.getCopy();
-        
-        assertClone(stroke, clone);
-
-        Stroke notEq = styleFactory.createStroke(filterFactory.literal("#FF0000"), filterFactory
-                .literal(10));
-        assertEqualsContract(clone, notEq, stroke);
-
-        // a stroke is a complex object with lots of properties,
-        // need more extensive tests here.
-        Stroke dashArray = styleFactory.getDefaultStroke();
-        dashArray.setDashArray(new float[] { 1.0f, 2.0f, 3.0f });
-
-        dashArray.accept( duplicate );
-        Stroke dashArray2 = (Stroke) duplicate.getCopy();
-        assertEqualsContract(dashArray, dashArray2);
-    }
-
-    private static void assertClone(Object real, Object clone) {
-        assertNotNull("Real was null", real);
-        assertNotNull("Clone was null", clone);
-        assertTrue("" + real.getClass().getName() + " was not cloned",
-            real != clone);
-    }
-
-    private static void assertEqualsContract(Object controlEqual,
-        Object controlNe, Object test) {
-        assertNotNull(controlEqual);
-        assertNotNull(controlNe);
-        assertNotNull(test);
-
-        // check reflexivity
-        assertTrue("Reflexivity test failed", test.equals(test));
-
-        // check symmetric
-        assertTrue("Symmetry test failed", controlEqual.equals(test));
-        assertTrue("Symmetry test failed", test.equals(controlEqual));
-        assertTrue("Symmetry test failed", !test.equals(controlNe));
-        assertTrue("Symmetry test failed", !controlNe.equals(test));
-
-        // check transitivity
-        assertTrue("Transitivity test failed", !controlEqual.equals(controlNe));
-        assertTrue("Transitivity test failed", !test.equals(controlNe));
-        assertTrue("Transitivity test failed", !controlNe.equals(controlEqual));
-        assertTrue("Transitivity test failed", !controlNe.equals(test));
-
-        // check non-null
-        assertTrue("Non-null test failed", !test.equals(null));
-
-        // assertHashcode equality
-        int controlEqHash = controlEqual.hashCode();
-        int testHash = test.hashCode();
-        assertTrue("Equal objects should return equal hashcodes",
-            controlEqHash == testHash);
-    }
-
-    private static void assertEqualsContract(Object controlEqual, Object test) {
-        assertNotNull(controlEqual);
-        assertNotNull(test);
-
-        // check reflexivity
-        assertTrue("Reflexivity test failed", test.equals(test));
-
-        // check symmetric
-        assertTrue("Symmetry test failed", controlEqual.equals(test));
-        assertTrue("Symmetry test failed", test.equals(controlEqual));
-
-        // check non-null
-        assertTrue("Non-null test failed", !test.equals(null));
-
-        // assertHashcode equality
-        int controlEqHash = controlEqual.hashCode();
-        int testHash = test.hashCode();
-        assertTrue("Equal objects should return equal hashcodes",
-            controlEqHash == testHash);
-    }
-}
->>>>>>> other+/*
+ *    GeoTools - The Open Source Java GIS Toolkit
+ *    http://geotools.org
+ * 
+ *    (C) 2002-2008, Open Source Geospatial Foundation (OSGeo)
+ *
+ *    This library is free software; you can redistribute it and/or
+ *    modify it under the terms of the GNU Lesser General Public
+ *    License as published by the Free Software Foundation;
+ *    version 2.1 of the License.
+ *
+ *    This library is distributed in the hope that it will be useful,
+ *    but WITHOUT ANY WARRANTY; without even the implied warranty of
+ *    MERCHANTABILITY or FITNESS FOR A PARTICULAR PURPOSE.  See the GNU
+ *    Lesser General Public License for more details.
+ */
+package org.geotools.styling;
+
+import java.util.Collections;
+
+import junit.framework.TestCase;
+
+import org.geotools.factory.CommonFactoryFinder;
+import org.geotools.styling.visitor.DuplicatingStyleVisitor;
+import org.opengis.filter.FilterFactory;
+import org.opengis.filter.expression.Expression;
+import org.opengis.util.Cloneable;
+
+
+/**
+ * Tests style cloning
+ *
+ * @author Sean Geoghegan
+ *
+ * @source $URL: http://svn.osgeo.org/geotools/tags/8.0-M1/modules/library/main/src/test/java/org/geotools/styling/StyleObjectTest.java $
+ */
+public class StyleObjectTest extends TestCase {
+    private StyleFactory styleFactory;
+    private FilterFactory filterFactory;
+
+    /**
+     * Constructor for StyleCloneTest.
+     *
+     * @param arg0
+     */
+    public StyleObjectTest(String arg0) {
+        super(arg0);
+    }
+
+    /*
+     * @see TestCase#setUp()
+     */
+    protected void setUp() throws Exception {
+        styleFactory = StyleFactoryFinder.createStyleFactory();
+        filterFactory = CommonFactoryFinder.getFilterFactory(null);
+    }
+
+    /*
+     * @see TestCase#tearDown()
+     */
+    protected void tearDown() throws Exception {
+        styleFactory = null;
+    }
+
+    public void testStyle() throws Exception {
+        FeatureTypeStyle fts = styleFactory.createFeatureTypeStyle();
+        fts.setFeatureTypeName("feature-type-1");
+
+        FeatureTypeStyle fts2 = fts2();
+
+        Style style = styleFactory.getDefaultStyle();
+        style.addFeatureTypeStyle(fts);
+        style.addFeatureTypeStyle(fts2);
+
+        Style clone = (Style) ((Cloneable) style).clone();
+        assertClone(style, clone);
+
+        Style notEq = styleFactory.getDefaultStyle();
+
+        fts2 = fts2();
+        notEq.addFeatureTypeStyle(fts2);
+        assertEqualsContract(clone, notEq, style);
+    }
+
+    private FeatureTypeStyle fts2() {
+        FeatureTypeStyle fts2 = styleFactory.createFeatureTypeStyle();
+        Rule rule = styleFactory.createRule();
+        fts2.addRule(rule);
+        fts2.setFeatureTypeName("feature-type-2");
+
+        return fts2;
+    }
+
+    public void testFeatureTypeStyle() throws Exception {
+        FeatureTypeStyle fts = styleFactory.createFeatureTypeStyle();
+        fts.setFeatureTypeName("feature-type");
+
+        Rule rule1;
+
+        rule1 = styleFactory.createRule();
+        rule1.setName("rule1");
+        rule1.setFilter(filterFactory.id(Collections.singleton(filterFactory.featureId("FID"))));
+
+        Rule rule2 = styleFactory.createRule();
+        rule2.setIsElseFilter(true);
+        rule2.setName("rule2");
+        fts.addRule(rule1);
+        fts.addRule(rule2);
+
+        FeatureTypeStyle clone = (FeatureTypeStyle) ((Cloneable) fts).clone();
+        assertClone(fts, clone);
+
+        rule1 = styleFactory.createRule();
+        rule1.setName("rule1");
+        rule1.setFilter(filterFactory.id(Collections.singleton(filterFactory.featureId("FID"))));
+
+        FeatureTypeStyle notEq = styleFactory.createFeatureTypeStyle();
+        notEq.setName("fts-not-equal");
+        notEq.addRule(rule1);
+        assertEqualsContract(clone, notEq, fts);
+    }
+
+    public void testRule() throws Exception {
+        Symbolizer symb1 = styleFactory.createLineSymbolizer(styleFactory
+                .getDefaultStroke(), "geometry");
+
+        Symbolizer symb2 = styleFactory.createPolygonSymbolizer(styleFactory
+                .getDefaultStroke(), styleFactory.getDefaultFill(), "shape");
+
+        Rule rule = styleFactory.createRule();
+        rule.setSymbolizers(new Symbolizer[] { symb1, symb2 });
+
+        Rule clone = (Rule) ((Cloneable) rule).clone();
+        assertClone(rule, clone);
+
+        symb2 = styleFactory.createPolygonSymbolizer(styleFactory
+                .getDefaultStroke(), styleFactory.getDefaultFill(), "shape");
+
+        Rule notEq = styleFactory.createRule();
+        notEq.setSymbolizers(new Symbolizer[] { symb2 });
+        assertEqualsContract(clone, notEq, rule);
+
+        symb1 = styleFactory.createLineSymbolizer(styleFactory.getDefaultStroke(),
+                "geometry");
+        clone.setSymbolizers(new Symbolizer[] { symb1 });
+        assertTrue(!rule.equals(clone));
+    }
+
+    public void testPointSymbolizer() throws Exception {
+        PointSymbolizer pointSymb = styleFactory.createPointSymbolizer();
+        PointSymbolizer clone = (PointSymbolizer) ((Cloneable) pointSymb).clone();
+        assertClone(pointSymb, clone);
+
+        PointSymbolizer notEq = styleFactory.getDefaultPointSymbolizer();
+        notEq.setGeometryPropertyName("something_else");
+        assertEqualsContract(clone, notEq, pointSymb);
+    }
+
+    public void testTextSymbolizer() {
+        TextSymbolizer textSymb = styleFactory.createTextSymbolizer();
+        Expression offset = filterFactory.literal(10);
+        textSymb.setLabelPlacement(styleFactory.createLinePlacement(offset));
+
+        TextSymbolizer clone = (TextSymbolizer) ((Cloneable) textSymb).clone();
+        assertClone(textSymb, clone);
+
+        TextSymbolizer notEq = styleFactory.getDefaultTextSymbolizer();
+        Expression ancX = filterFactory.literal(10);
+        Expression ancY = filterFactory.literal(10);
+        AnchorPoint ancPoint = styleFactory.createAnchorPoint(ancX, ancY);
+        LabelPlacement placement = styleFactory.createPointPlacement(ancPoint,
+                null, null);
+        notEq.setLabelPlacement(placement);
+        assertEqualsContract(clone, notEq, textSymb);
+    }
+
+    public void testFont() {
+        Font font = styleFactory.getDefaultFont();
+        Font clone = (Font) ((Cloneable) font).clone();
+        assertClone(font, clone);
+
+        Font other = styleFactory.createFont(filterFactory.literal("other"),
+                filterFactory.literal("normal"),
+                filterFactory.literal("BOLD"),
+                filterFactory.literal(12));
+
+        assertEqualsContract(clone, other, font);
+    }
+
+    public void testHalo() {
+        Halo halo = styleFactory.createHalo(styleFactory.getDefaultFill(),
+                filterFactory.literal(10));
+        Halo clone = (Halo) ((Cloneable) halo).clone();
+        assertClone(halo, clone);
+
+        Halo other = styleFactory.createHalo(styleFactory.getDefaultFill(),
+                filterFactory.literal(12));
+        assertEqualsContract(clone, other, halo);
+    }
+
+    public void testLinePlacement() throws Exception {
+        LinePlacement linePlacement = styleFactory.createLinePlacement(filterFactory.literal(12));
+        LinePlacement clone = (LinePlacement) ((Cloneable) linePlacement).clone();
+        assertClone(linePlacement, clone);
+
+        LinePlacement other = styleFactory.createLinePlacement(filterFactory.property("NAME"));
+        assertEqualsContract(clone, other, linePlacement);
+    }
+
+    public void testAnchorPoint() {
+        AnchorPoint anchorPoint = styleFactory.createAnchorPoint(filterFactory.literal(1),
+                filterFactory.literal(2));
+        AnchorPoint clone = (AnchorPoint) ((Cloneable) anchorPoint).clone();
+        assertClone(anchorPoint, clone);
+
+        AnchorPoint other = styleFactory.createAnchorPoint(filterFactory.literal(3), filterFactory
+                .literal(4));
+        assertEqualsContract(clone, other, anchorPoint);
+    }
+
+    public void testDisplacement() {
+        Displacement displacement = styleFactory.createDisplacement(filterFactory.literal(1),
+                filterFactory.literal(2));
+        Displacement clone = (Displacement) ((Cloneable) displacement).clone();
+        assertClone(displacement, clone);
+
+        Displacement other = styleFactory.createDisplacement(filterFactory.literal(3),
+                filterFactory.literal(4));
+        assertEqualsContract(clone, other, displacement);
+    }
+
+    public void testPointPlacement() {
+        PointPlacement pointPl = styleFactory.getDefaultPointPlacement();
+        PointPlacement clone = (PointPlacement) ((Cloneable) pointPl).clone();
+        assertClone(pointPl, clone);
+
+        PointPlacement other = (PointPlacement) ((Cloneable) pointPl).clone();
+        other.setRotation(filterFactory.literal(274.0));
+        assertEqualsContract(clone, other, pointPl);
+    }
+
+    public void testPolygonSymbolizer() {
+        PolygonSymbolizer polygonSymb = styleFactory.createPolygonSymbolizer();
+        PolygonSymbolizer clone = (PolygonSymbolizer) ((Cloneable) polygonSymb)
+            .clone();
+        assertClone(polygonSymb, clone);
+
+        PolygonSymbolizer notEq = styleFactory.getDefaultPolygonSymbolizer();
+        notEq.setGeometryPropertyName("something_else");
+        assertEqualsContract(clone, notEq, polygonSymb);
+    }
+
+    public void testLineSymbolizer() {
+        LineSymbolizer lineSymb = styleFactory.createLineSymbolizer();
+        LineSymbolizer clone = (LineSymbolizer) ((Cloneable) lineSymb).clone();
+        assertClone(lineSymb, clone);
+
+        LineSymbolizer notEq = styleFactory.getDefaultLineSymbolizer();
+        notEq.setGeometryPropertyName("something_else");
+        assertEqualsContract(clone, notEq, lineSymb);
+    }
+
+    public void testGraphic() {
+        Graphic graphic = styleFactory.getDefaultGraphic();
+        graphic.addMark(styleFactory.getDefaultMark());
+
+        Graphic clone = (Graphic) ((Cloneable) graphic).clone();
+        assertClone(graphic, clone);
+        assertEqualsContract(clone, graphic);
+        assertEquals(clone.getSymbols().length, graphic.getSymbols().length);
+
+        Graphic notEq = styleFactory.getDefaultGraphic();
+        assertEqualsContract(clone, notEq, graphic);
+    }
+
+    public void testExternalGraphic() {
+        ExternalGraphic exGraphic = styleFactory.createExternalGraphic("http://somewhere",
+                "image/png");
+        ExternalGraphic clone = (ExternalGraphic) ((Cloneable) exGraphic).clone();
+        assertClone(exGraphic, clone);
+
+        ExternalGraphic notEq = styleFactory.createExternalGraphic("http://somewhereelse",
+                "image/jpeg");
+        assertEqualsContract(clone, notEq, exGraphic);
+
+        // make sure it works for different format, same url
+        ExternalGraphic notEq2 = (ExternalGraphic) ((Cloneable) clone).clone();
+        notEq2.setFormat("image/jpeg");
+        assertEqualsContract(clone, notEq2, exGraphic);
+    }
+
+    public void testMark() {
+        Mark mark = styleFactory.getCircleMark();
+        Mark clone = (Mark) ((Cloneable) mark).clone();
+        assertClone(mark, clone);
+
+        Mark notEq = styleFactory.getStarMark();
+        assertEqualsContract(clone, notEq, mark);
+    }
+
+    public void testFill() {
+        Fill fill = styleFactory.getDefaultFill();
+        Fill clone = (Fill) ((Cloneable) fill).clone();
+        assertClone(fill, clone);
+
+        Fill notEq = styleFactory.createFill(filterFactory.literal("#FF0000"));
+        assertEqualsContract(clone, notEq, fill);
+    }
+
+    public void testStroke() {
+        Stroke stroke = styleFactory.getDefaultStroke();
+        DuplicatingStyleVisitor duplicate = new DuplicatingStyleVisitor( styleFactory );
+        stroke.accept( duplicate );
+        Stroke clone = (Stroke) duplicate.getCopy();
+        
+        assertClone(stroke, clone);
+
+        Stroke notEq = styleFactory.createStroke(filterFactory.literal("#FF0000"), filterFactory
+                .literal(10));
+        assertEqualsContract(clone, notEq, stroke);
+
+        // a stroke is a complex object with lots of properties,
+        // need more extensive tests here.
+        Stroke dashArray = styleFactory.getDefaultStroke();
+        dashArray.setDashArray(new float[] { 1.0f, 2.0f, 3.0f });
+
+        dashArray.accept( duplicate );
+        Stroke dashArray2 = (Stroke) duplicate.getCopy();
+        assertEqualsContract(dashArray, dashArray2);
+    }
+
+    private static void assertClone(Object real, Object clone) {
+        assertNotNull("Real was null", real);
+        assertNotNull("Clone was null", clone);
+        assertTrue("" + real.getClass().getName() + " was not cloned",
+            real != clone);
+    }
+
+    private static void assertEqualsContract(Object controlEqual,
+        Object controlNe, Object test) {
+        assertNotNull(controlEqual);
+        assertNotNull(controlNe);
+        assertNotNull(test);
+
+        // check reflexivity
+        assertTrue("Reflexivity test failed", test.equals(test));
+
+        // check symmetric
+        assertTrue("Symmetry test failed", controlEqual.equals(test));
+        assertTrue("Symmetry test failed", test.equals(controlEqual));
+        assertTrue("Symmetry test failed", !test.equals(controlNe));
+        assertTrue("Symmetry test failed", !controlNe.equals(test));
+
+        // check transitivity
+        assertTrue("Transitivity test failed", !controlEqual.equals(controlNe));
+        assertTrue("Transitivity test failed", !test.equals(controlNe));
+        assertTrue("Transitivity test failed", !controlNe.equals(controlEqual));
+        assertTrue("Transitivity test failed", !controlNe.equals(test));
+
+        // check non-null
+        assertTrue("Non-null test failed", !test.equals(null));
+
+        // assertHashcode equality
+        int controlEqHash = controlEqual.hashCode();
+        int testHash = test.hashCode();
+        assertTrue("Equal objects should return equal hashcodes",
+            controlEqHash == testHash);
+    }
+
+    private static void assertEqualsContract(Object controlEqual, Object test) {
+        assertNotNull(controlEqual);
+        assertNotNull(test);
+
+        // check reflexivity
+        assertTrue("Reflexivity test failed", test.equals(test));
+
+        // check symmetric
+        assertTrue("Symmetry test failed", controlEqual.equals(test));
+        assertTrue("Symmetry test failed", test.equals(controlEqual));
+
+        // check non-null
+        assertTrue("Non-null test failed", !test.equals(null));
+
+        // assertHashcode equality
+        int controlEqHash = controlEqual.hashCode();
+        int testHash = test.hashCode();
+        assertTrue("Equal objects should return equal hashcodes",
+            controlEqHash == testHash);
+    }
+}