<<<<<<< local
/*
 *    GeoTools - The Open Source Java GIS Toolkit
 *    http://geotools.org
 * 
 *    (C) 2005-2008, Open Source Geospatial Foundation (OSGeo)
 *    
 *    This library is free software; you can redistribute it and/or
 *    modify it under the terms of the GNU Lesser General Public
 *    License as published by the Free Software Foundation;
 *    version 2.1 of the License.
 *
 *    This library is distributed in the hope that it will be useful,
 *    but WITHOUT ANY WARRANTY; without even the implied warranty of
 *    MERCHANTABILITY or FITNESS FOR A PARTICULAR PURPOSE.  See the GNU
 *    Lesser General Public License for more details.
 */
package org.geotools.filter;

import java.io.BufferedReader;
import java.io.FileNotFoundException;
import java.io.IOException;
import java.io.InputStream;
import java.io.InputStreamReader;
import java.util.Arrays;
import java.util.Collections;
import java.util.Iterator;
import java.util.LinkedList;
import java.util.List;
import java.util.logging.Logger;

import junit.framework.TestCase;

import org.opengis.filter.expression.Add;
import org.opengis.filter.expression.Divide;
import org.opengis.filter.expression.Expression;
import org.opengis.filter.expression.ExpressionVisitor;
import org.opengis.filter.expression.Function;
import org.opengis.filter.expression.Literal;
import org.opengis.filter.expression.Multiply;
import org.opengis.filter.expression.NilExpression;
import org.opengis.filter.expression.PropertyName;
import org.opengis.filter.expression.Subtract;

/**
 * 
 * @author Gabriel Roldan, Axios Engineering
 *
 * @source $URL: http://svn.osgeo.org/geotools/tags/2.6.5/modules/library/main/src/test/java/org/geotools/filter/FunctionExpressionImplTest.java $
 * @version $Id: FunctionExpressionImplTest.java 34126 2009-10-12 06:35:18Z mbedward $
 */
public class FunctionExpressionImplTest extends TestCase {
    private static final Logger LOGGER = org.geotools.util.logging.Logging.getLogger(FunctionExpressionImplTest.class.getPackage().getName());

    FunctionExpressionImpl function;

    TestExpressionVisitor testVisitor;

    public void setUp() throws Exception {
        super.setUp();
        function = new FunctionExpressionImpl("testFunction") {
            public int getArgCount() {
                return 1;
            }
        };

        testVisitor = new TestExpressionVisitor();
    }

    public void tearDown() throws Exception {
        super.tearDown();
        function = null;
        testVisitor = null;
    }

    public void testAcceptExpressionVisitor() {
        Object extraData = new Object();

        function.accept(testVisitor, extraData);

        final Object[] expected = { Boolean.TRUE, extraData };
        final Object[] actual = testVisitor.functionVisited;

        assertEquals(expected[0], actual[0]);
        assertEquals(expected[1], actual[1]);
    }

    public void testGetType() {
        assertEquals(ExpressionType.FUNCTION, function.getType());
    }

    public void testGetName() {
        function.setName("testFunction");
        assertEquals("testFunction", function.getName());
    }

    public void testSetName() {
        function.setName("testFunction");
        // do not try this at home
        assertEquals("testFunction", function.name);
    }

    public void testGetParameters() {
        final List expected = Collections
                .singletonList(new LiteralExpressionImpl(10d));
        // do not try this at home
        function.params = expected;
        assertEquals(expected, function.getParameters());
    }

    public void testSetParameters() {
        final List expected = Collections
                .singletonList(new LiteralExpressionImpl(10d));
        // do not try this at home
        function.setParameters(expected);
        assertEquals(expected, function.params);
    }

    public void testGetArgs() {
        final List expected = Collections
                .singletonList(new LiteralExpressionImpl(10d));
        function.setParameters(expected);
        Expression[] args = function.getArgs();
        List actual = Arrays.asList(args);
        assertEquals(expected, actual);
    }

    public void testSetArgs() {
        final List expected = Collections
                .singletonList(new LiteralExpressionImpl(10d));
        org.geotools.filter.Expression[] args = (org.geotools.filter.Expression[]) expected.toArray(new org.geotools.filter.Expression[1]);
        function.setArgs(args);
        assertEquals(expected, function.params);
    }

    public void testGetArgCount() {
        final List expected = Collections
                .singletonList(new LiteralExpressionImpl(10d));
        function.setParameters(expected);
        assertEquals(1, function.getArgCount());
    }

    public void testGetImplementationHints() {
        assertNotNull(function.getImplementationHints());
        assertTrue(function.getImplementationHints().isEmpty());
    }

    public void testImplementations() throws IOException,
            ClassNotFoundException, InstantiationException,
            IllegalAccessException {

        List functionClasses = loadFunctionClasses();

        List errors = new LinkedList();
        for (Iterator it = functionClasses.iterator(); it.hasNext();) {
            Class functionClass = (Class) it.next();
            Function function = (Function) functionClass.newInstance();
            testFunction(function, errors);
        }
        if (errors.size() > 0) {
            String errorsMessage = buildErrosMessage(errors);
            LOGGER.info(errorsMessage);
            fail(errorsMessage);
        }
    }

    /**
     * @param errors
     *            List&lt;Exception&gt
     * @return a formatted error message
     */
    private String buildErrosMessage(List errors) {
        StringBuffer sb = new StringBuffer(
                "Some function expression implementations violates contract:\n");
        int errorCount = 1;
        for (Iterator it = errors.iterator(); it.hasNext();) {
            String error = (String) it.next();
            sb.append(errorCount++ + " - ");
            sb.append(error);
            sb.append("\n");
        }
        return sb.toString();
    }

    private void testFunction(Function function, List errors)
            throws InstantiationException, IllegalAccessException {
        final String functionClass = function.getClass().getName();

        if (null == function.getName()) {
            errors.add(functionClass + ": getName() == null");
        }

        testVisitor = new TestExpressionVisitor();
        Object extraData = "[extraData correctly returned]";
        function.accept(testVisitor, extraData);
        Object[] functionVisited = testVisitor.functionVisited;
        if (Boolean.TRUE != functionVisited[0]
                || extraData != functionVisited[1]) {
            errors
                    .add(functionClass
                            + ": accept didn't called visitor.visit(Function, extraData): "
                            + " visited: " + functionVisited[0]
                            + ", extraData: " + functionVisited[1]);
        }

        try {
            String toString = function.toString();
        } catch (Exception e) {
            addExceptionError(errors, functionClass, "toString", e);
        }

        if (function instanceof FunctionExpression) {
            testDeprecatedMethods((FunctionExpression) function, errors);
        }
        
        List<Expression> parameters = function.getParameters();
        if(parameters == null){
            errors.add(functionClass + ".getParameters() returns null");
        }
    }

    private void addExceptionError(List errors, final String functionClass,
            final String method, Exception e) {
        /*
         * StringWriter stringWriter = new StringWriter(); e.printStackTrace(new
         * PrintWriter(stringWriter));
         * 
         * errors.add(functionClass + "." + method + "() throwed an exception: " +
         * stringWriter.getBuffer());
         */
        errors.add(functionClass + "." + method + "() throwed an exception: "
                + e.getMessage());
    }

    private void testDeprecatedMethods(FunctionExpression function, List errors)
            throws InstantiationException, IllegalAccessException {
        final String functionClass = function.getClass().getName();
        int argCount = function.getArgCount();

        final org.geotools.filter.Expression[] expected = new org.geotools.filter.Expression[argCount];
        for (int i = 0; i < argCount; i++) {
            org.geotools.filter.Expression ex = new AttributeExpressionImpl("attName");
            expected[i] = ex;
        }

        final List expectedList = Arrays.asList(expected);
        try {
            function.setArgs(expected);
        } catch (Exception e) {
            addExceptionError(errors, functionClass, "setArgs", e);
        }

        List returnedParams = function.getParameters();
        if (returnedParams == null) {
            errors
                    .add(functionClass
                            + ".getParameters() returned null when parameters were set through setArgs(Expression[])");
        } else if (!expectedList.equals(returnedParams)) {
            errors
                    .add(functionClass
                            + ".getParameters() returned a wrong result when parameters were set through setArgs(Expression[])");
        }

        function = (FunctionExpression) function.getClass().newInstance();
        function.setParameters(expectedList);

        Expression[] returnedArgs = function.getArgs();
        if (returnedArgs == null) {
            errors
                    .add(functionClass
                            + ".getArgs() returns null then arguments set through setParameters()");
        } else {
            returnedParams = Arrays.asList(expected);

            if (!expectedList.equals(returnedParams)) {
                errors.add(functionClass
                        + ".getArgs() incompatible with getParameters()");
            }
        }

        if (ExpressionType.FUNCTION != function.getType()) {
            errors
                    .add(functionClass + ".getType != "
                            + ExpressionType.FUNCTION);
        }
    }

    private List loadFunctionClasses() throws IOException,
            ClassNotFoundException {
        final String spiDefinitionResource = "/META-INF/services/org.opengis.filter.expression.Function";
        InputStream in = getClass().getResourceAsStream(spiDefinitionResource);
        if (in == null) {
            throw new FileNotFoundException(spiDefinitionResource);
        }

        List functionClasses = new LinkedList();
        BufferedReader reader = new BufferedReader(new InputStreamReader(in));
        String className;
        while ((className = reader.readLine()) != null) {
            Object functionClazz = Class.forName(className);
            functionClasses.add(functionClazz);
        }
        return functionClasses;
    }

    /**
     * An ExpressionVisitor for function expressions test purposes that stores
     * the visited status in a public field
     * 
     * @author Gabriel Roldan, Axios Engineering
     * 
     */
    private static class TestExpressionVisitor implements ExpressionVisitor {
        public Object[] functionVisited = { Boolean.FALSE, null };

        public Object visit(Function expression, Object extraData) {
            functionVisited[0] = Boolean.TRUE;
            functionVisited[1] = extraData;
            return null;
        }

        public Object visit(Add expression, Object extraData) {
            return null;
        }

        public Object visit(Divide expression, Object extraData) {
            return null;
        }

        public Object visit(Literal expression, Object extraData) {
            return null;
        }

        public Object visit(Multiply expression, Object extraData) {
            return null;
        }

        public Object visit(PropertyName expression, Object extraData) {
            return null;
        }

        public Object visit(Subtract expression, Object extraData) {
            return null;
        }

        public Object visit(NilExpression arg0, Object arg1) {
            return null;
        }
    }
}
=======
/*
 *    GeoTools - The Open Source Java GIS Toolkit
 *    http://geotools.org
 * 
 *    (C) 2005-2008, Open Source Geospatial Foundation (OSGeo)
 *    
 *    This library is free software; you can redistribute it and/or
 *    modify it under the terms of the GNU Lesser General Public
 *    License as published by the Free Software Foundation;
 *    version 2.1 of the License.
 *
 *    This library is distributed in the hope that it will be useful,
 *    but WITHOUT ANY WARRANTY; without even the implied warranty of
 *    MERCHANTABILITY or FITNESS FOR A PARTICULAR PURPOSE.  See the GNU
 *    Lesser General Public License for more details.
 */
package org.geotools.filter;

import java.io.BufferedReader;
import java.io.FileNotFoundException;
import java.io.IOException;
import java.io.InputStream;
import java.io.InputStreamReader;
import java.util.Arrays;
import java.util.Collections;
import java.util.Iterator;
import java.util.LinkedList;
import java.util.List;
import java.util.logging.Logger;

import junit.framework.TestCase;

import org.opengis.filter.expression.Add;
import org.opengis.filter.expression.Divide;
import org.opengis.filter.expression.Expression;
import org.opengis.filter.expression.ExpressionVisitor;
import org.opengis.filter.expression.Function;
import org.opengis.filter.expression.Literal;
import org.opengis.filter.expression.Multiply;
import org.opengis.filter.expression.NilExpression;
import org.opengis.filter.expression.PropertyName;
import org.opengis.filter.expression.Subtract;

/**
 * 
 * @author Gabriel Roldan, Axios Engineering
 *
 *
 * @source $URL: http://svn.osgeo.org/geotools/tags/8.0-M1/modules/library/main/src/test/java/org/geotools/filter/FunctionExpressionImplTest.java $
 * @version $Id: FunctionExpressionImplTest.java 37292 2011-05-25 03:24:35Z mbedward $
 */
public class FunctionExpressionImplTest extends TestCase {
    private static final Logger LOGGER = org.geotools.util.logging.Logging.getLogger(FunctionExpressionImplTest.class.getPackage().getName());

    FunctionExpressionImpl function;

    TestExpressionVisitor testVisitor;

    public void setUp() throws Exception {
        super.setUp();
        function = new FunctionExpressionImpl("testFunction") {
            public int getArgCount() {
                return 1;
            }
        };

        testVisitor = new TestExpressionVisitor();
    }

    public void tearDown() throws Exception {
        super.tearDown();
        function = null;
        testVisitor = null;
    }

    public void testAcceptExpressionVisitor() {
        Object extraData = new Object();

        function.accept(testVisitor, extraData);

        final Object[] expected = { Boolean.TRUE, extraData };
        final Object[] actual = testVisitor.functionVisited;

        assertEquals(expected[0], actual[0]);
        assertEquals(expected[1], actual[1]);
    }

    public void testGetType() {
        assertEquals(ExpressionType.FUNCTION, function.getType());
    }

    public void testGetName() {
        function.setName("testFunction");
        assertEquals("testFunction", function.getName());
    }

    public void testSetName() {
        function.setName("testFunction");
        // do not try this at home
        assertEquals("testFunction", function.name);
    }

    public void testGetParameters() {
        final List expected = Collections
                .singletonList(new LiteralExpressionImpl(10d));
        // do not try this at home
        function.params = expected;
        assertEquals(expected, function.getParameters());
    }

    public void testSetParameters() {
        final List expected = Collections
                .singletonList(new LiteralExpressionImpl(10d));
        // do not try this at home
        function.setParameters(expected);
        assertEquals(expected, function.params);
    }

    public void testGetArgs() {
        final List expected = Collections
                .singletonList(new LiteralExpressionImpl(10d));
        function.setParameters(expected);
        Expression[] args = function.getArgs();
        List actual = Arrays.asList(args);
        assertEquals(expected, actual);
    }

    public void testSetArgs() {
        final List expected = Collections
                .singletonList(new LiteralExpressionImpl(10d));
        org.geotools.filter.Expression[] args = (org.geotools.filter.Expression[]) expected.toArray(new org.geotools.filter.Expression[1]);
        function.setArgs(args);
        assertEquals(expected, function.params);
    }

    public void testGetArgCount() {
        final List expected = Collections
                .singletonList(new LiteralExpressionImpl(10d));
        function.setParameters(expected);
        assertEquals(1, function.getArgCount());
    }

    public void testGetImplementationHints() {
        assertNotNull(function.getImplementationHints());
        assertTrue(function.getImplementationHints().isEmpty());
    }

    public void testImplementations() throws IOException,
            ClassNotFoundException, InstantiationException,
            IllegalAccessException {

        List functionClasses = loadFunctionClasses();

        List errors = new LinkedList();
        for (Iterator it = functionClasses.iterator(); it.hasNext();) {
            Class functionClass = (Class) it.next();
            Function function = (Function) functionClass.newInstance();
            testFunction(function, errors);
        }
        if (errors.size() > 0) {
            String errorsMessage = buildErrosMessage(errors);
            LOGGER.info(errorsMessage);
            fail(errorsMessage);
        }
    }

    /**
     * @param errors
     *            List&lt;Exception&gt
     * @return a formatted error message
     */
    private String buildErrosMessage(List errors) {
        StringBuffer sb = new StringBuffer(
                "Some function expression implementations violates contract:\n");
        int errorCount = 1;
        for (Iterator it = errors.iterator(); it.hasNext();) {
            String error = (String) it.next();
            sb.append(errorCount++ + " - ");
            sb.append(error);
            sb.append("\n");
        }
        return sb.toString();
    }

    private void testFunction(Function function, List errors)
            throws InstantiationException, IllegalAccessException {
        final String functionClass = function.getClass().getName();

        if (null == function.getName()) {
            errors.add(functionClass + ": getName() == null");
        }

        testVisitor = new TestExpressionVisitor();
        Object extraData = "[extraData correctly returned]";
        function.accept(testVisitor, extraData);
        Object[] functionVisited = testVisitor.functionVisited;
        if (Boolean.TRUE != functionVisited[0]
                || extraData != functionVisited[1]) {
            errors
                    .add(functionClass
                            + ": accept didn't called visitor.visit(Function, extraData): "
                            + " visited: " + functionVisited[0]
                            + ", extraData: " + functionVisited[1]);
        }

        try {
            String toString = function.toString();
        } catch (Exception e) {
            addExceptionError(errors, functionClass, "toString", e);
        }

        if (function instanceof FunctionExpression) {
            testDeprecatedMethods((FunctionExpression) function, errors);
        }
        
        List<Expression> parameters = function.getParameters();
        if(parameters == null){
            errors.add(functionClass + ".getParameters() returns null");
        }
    }

    private void addExceptionError(List errors, final String functionClass,
            final String method, Exception e) {
        /*
         * StringWriter stringWriter = new StringWriter(); e.printStackTrace(new
         * PrintWriter(stringWriter));
         * 
         * errors.add(functionClass + "." + method + "() throwed an exception: " +
         * stringWriter.getBuffer());
         */
        errors.add(functionClass + "." + method + "() throwed an exception: "
                + e.getMessage());
    }

    private void testDeprecatedMethods(FunctionExpression function, List errors)
            throws InstantiationException, IllegalAccessException {
        final String functionClass = function.getClass().getName();
        int argCount = function.getArgCount();

        final org.geotools.filter.Expression[] expected = new org.geotools.filter.Expression[argCount];
        for (int i = 0; i < argCount; i++) {
            org.geotools.filter.Expression ex = new AttributeExpressionImpl("attName");
            expected[i] = ex;
        }

        final List expectedList = Arrays.asList(expected);
        try {
            function.setArgs(expected);
        } catch (Exception e) {
            addExceptionError(errors, functionClass, "setArgs", e);
        }

        List returnedParams = function.getParameters();
        if (returnedParams == null) {
            errors
                    .add(functionClass
                            + ".getParameters() returned null when parameters were set through setArgs(Expression[])");
        } else if (!expectedList.equals(returnedParams)) {
            errors
                    .add(functionClass
                            + ".getParameters() returned a wrong result when parameters were set through setArgs(Expression[])");
        }

        function = (FunctionExpression) function.getClass().newInstance();
        function.setParameters(expectedList);

        Expression[] returnedArgs = function.getArgs();
        if (returnedArgs == null) {
            errors
                    .add(functionClass
                            + ".getArgs() returns null then arguments set through setParameters()");
        } else {
            returnedParams = Arrays.asList(expected);

            if (!expectedList.equals(returnedParams)) {
                errors.add(functionClass
                        + ".getArgs() incompatible with getParameters()");
            }
        }

        if (ExpressionType.FUNCTION != function.getType()) {
            errors
                    .add(functionClass + ".getType != "
                            + ExpressionType.FUNCTION);
        }
    }

    private List loadFunctionClasses() throws IOException,
            ClassNotFoundException {
        final String spiDefinitionResource = "/META-INF/services/org.opengis.filter.expression.Function";
        InputStream in = getClass().getResourceAsStream(spiDefinitionResource);
        if (in == null) {
            throw new FileNotFoundException(spiDefinitionResource);
        }

        List functionClasses = new LinkedList();
        BufferedReader reader = new BufferedReader(new InputStreamReader(in));
        String className;
        while ((className = reader.readLine()) != null) {
            Object functionClazz = Class.forName(className);
            functionClasses.add(functionClazz);
        }
        return functionClasses;
    }

    /**
     * An ExpressionVisitor for function expressions test purposes that stores
     * the visited status in a public field
     * 
     * @author Gabriel Roldan, Axios Engineering
     * 
     */
    private static class TestExpressionVisitor implements ExpressionVisitor {
        public Object[] functionVisited = { Boolean.FALSE, null };

        public Object visit(Function expression, Object extraData) {
            functionVisited[0] = Boolean.TRUE;
            functionVisited[1] = extraData;
            return null;
        }

        public Object visit(Add expression, Object extraData) {
            return null;
        }

        public Object visit(Divide expression, Object extraData) {
            return null;
        }

        public Object visit(Literal expression, Object extraData) {
            return null;
        }

        public Object visit(Multiply expression, Object extraData) {
            return null;
        }

        public Object visit(PropertyName expression, Object extraData) {
            return null;
        }

        public Object visit(Subtract expression, Object extraData) {
            return null;
        }

        public Object visit(NilExpression arg0, Object arg1) {
            return null;
        }
    }
}
>>>>>>> other<|MERGE_RESOLUTION|>--- conflicted
+++ resolved
@@ -1,702 +1,350 @@
-<<<<<<< local
-/*
- *    GeoTools - The Open Source Java GIS Toolkit
- *    http://geotools.org
- * 
- *    (C) 2005-2008, Open Source Geospatial Foundation (OSGeo)
- *    
- *    This library is free software; you can redistribute it and/or
- *    modify it under the terms of the GNU Lesser General Public
- *    License as published by the Free Software Foundation;
- *    version 2.1 of the License.
- *
- *    This library is distributed in the hope that it will be useful,
- *    but WITHOUT ANY WARRANTY; without even the implied warranty of
- *    MERCHANTABILITY or FITNESS FOR A PARTICULAR PURPOSE.  See the GNU
- *    Lesser General Public License for more details.
- */
-package org.geotools.filter;
-
-import java.io.BufferedReader;
-import java.io.FileNotFoundException;
-import java.io.IOException;
-import java.io.InputStream;
-import java.io.InputStreamReader;
-import java.util.Arrays;
-import java.util.Collections;
-import java.util.Iterator;
-import java.util.LinkedList;
-import java.util.List;
-import java.util.logging.Logger;
-
-import junit.framework.TestCase;
-
-import org.opengis.filter.expression.Add;
-import org.opengis.filter.expression.Divide;
-import org.opengis.filter.expression.Expression;
-import org.opengis.filter.expression.ExpressionVisitor;
-import org.opengis.filter.expression.Function;
-import org.opengis.filter.expression.Literal;
-import org.opengis.filter.expression.Multiply;
-import org.opengis.filter.expression.NilExpression;
-import org.opengis.filter.expression.PropertyName;
-import org.opengis.filter.expression.Subtract;
-
-/**
- * 
- * @author Gabriel Roldan, Axios Engineering
- *
- * @source $URL: http://svn.osgeo.org/geotools/tags/2.6.5/modules/library/main/src/test/java/org/geotools/filter/FunctionExpressionImplTest.java $
- * @version $Id: FunctionExpressionImplTest.java 34126 2009-10-12 06:35:18Z mbedward $
- */
-public class FunctionExpressionImplTest extends TestCase {
-    private static final Logger LOGGER = org.geotools.util.logging.Logging.getLogger(FunctionExpressionImplTest.class.getPackage().getName());
-
-    FunctionExpressionImpl function;
-
-    TestExpressionVisitor testVisitor;
-
-    public void setUp() throws Exception {
-        super.setUp();
-        function = new FunctionExpressionImpl("testFunction") {
-            public int getArgCount() {
-                return 1;
-            }
-        };
-
-        testVisitor = new TestExpressionVisitor();
-    }
-
-    public void tearDown() throws Exception {
-        super.tearDown();
-        function = null;
-        testVisitor = null;
-    }
-
-    public void testAcceptExpressionVisitor() {
-        Object extraData = new Object();
-
-        function.accept(testVisitor, extraData);
-
-        final Object[] expected = { Boolean.TRUE, extraData };
-        final Object[] actual = testVisitor.functionVisited;
-
-        assertEquals(expected[0], actual[0]);
-        assertEquals(expected[1], actual[1]);
-    }
-
-    public void testGetType() {
-        assertEquals(ExpressionType.FUNCTION, function.getType());
-    }
-
-    public void testGetName() {
-        function.setName("testFunction");
-        assertEquals("testFunction", function.getName());
-    }
-
-    public void testSetName() {
-        function.setName("testFunction");
-        // do not try this at home
-        assertEquals("testFunction", function.name);
-    }
-
-    public void testGetParameters() {
-        final List expected = Collections
-                .singletonList(new LiteralExpressionImpl(10d));
-        // do not try this at home
-        function.params = expected;
-        assertEquals(expected, function.getParameters());
-    }
-
-    public void testSetParameters() {
-        final List expected = Collections
-                .singletonList(new LiteralExpressionImpl(10d));
-        // do not try this at home
-        function.setParameters(expected);
-        assertEquals(expected, function.params);
-    }
-
-    public void testGetArgs() {
-        final List expected = Collections
-                .singletonList(new LiteralExpressionImpl(10d));
-        function.setParameters(expected);
-        Expression[] args = function.getArgs();
-        List actual = Arrays.asList(args);
-        assertEquals(expected, actual);
-    }
-
-    public void testSetArgs() {
-        final List expected = Collections
-                .singletonList(new LiteralExpressionImpl(10d));
-        org.geotools.filter.Expression[] args = (org.geotools.filter.Expression[]) expected.toArray(new org.geotools.filter.Expression[1]);
-        function.setArgs(args);
-        assertEquals(expected, function.params);
-    }
-
-    public void testGetArgCount() {
-        final List expected = Collections
-                .singletonList(new LiteralExpressionImpl(10d));
-        function.setParameters(expected);
-        assertEquals(1, function.getArgCount());
-    }
-
-    public void testGetImplementationHints() {
-        assertNotNull(function.getImplementationHints());
-        assertTrue(function.getImplementationHints().isEmpty());
-    }
-
-    public void testImplementations() throws IOException,
-            ClassNotFoundException, InstantiationException,
-            IllegalAccessException {
-
-        List functionClasses = loadFunctionClasses();
-
-        List errors = new LinkedList();
-        for (Iterator it = functionClasses.iterator(); it.hasNext();) {
-            Class functionClass = (Class) it.next();
-            Function function = (Function) functionClass.newInstance();
-            testFunction(function, errors);
-        }
-        if (errors.size() > 0) {
-            String errorsMessage = buildErrosMessage(errors);
-            LOGGER.info(errorsMessage);
-            fail(errorsMessage);
-        }
-    }
-
-    /**
-     * @param errors
-     *            List&lt;Exception&gt
-     * @return a formatted error message
-     */
-    private String buildErrosMessage(List errors) {
-        StringBuffer sb = new StringBuffer(
-                "Some function expression implementations violates contract:\n");
-        int errorCount = 1;
-        for (Iterator it = errors.iterator(); it.hasNext();) {
-            String error = (String) it.next();
-            sb.append(errorCount++ + " - ");
-            sb.append(error);
-            sb.append("\n");
-        }
-        return sb.toString();
-    }
-
-    private void testFunction(Function function, List errors)
-            throws InstantiationException, IllegalAccessException {
-        final String functionClass = function.getClass().getName();
-
-        if (null == function.getName()) {
-            errors.add(functionClass + ": getName() == null");
-        }
-
-        testVisitor = new TestExpressionVisitor();
-        Object extraData = "[extraData correctly returned]";
-        function.accept(testVisitor, extraData);
-        Object[] functionVisited = testVisitor.functionVisited;
-        if (Boolean.TRUE != functionVisited[0]
-                || extraData != functionVisited[1]) {
-            errors
-                    .add(functionClass
-                            + ": accept didn't called visitor.visit(Function, extraData): "
-                            + " visited: " + functionVisited[0]
-                            + ", extraData: " + functionVisited[1]);
-        }
-
-        try {
-            String toString = function.toString();
-        } catch (Exception e) {
-            addExceptionError(errors, functionClass, "toString", e);
-        }
-
-        if (function instanceof FunctionExpression) {
-            testDeprecatedMethods((FunctionExpression) function, errors);
-        }
-        
-        List<Expression> parameters = function.getParameters();
-        if(parameters == null){
-            errors.add(functionClass + ".getParameters() returns null");
-        }
-    }
-
-    private void addExceptionError(List errors, final String functionClass,
-            final String method, Exception e) {
-        /*
-         * StringWriter stringWriter = new StringWriter(); e.printStackTrace(new
-         * PrintWriter(stringWriter));
-         * 
-         * errors.add(functionClass + "." + method + "() throwed an exception: " +
-         * stringWriter.getBuffer());
-         */
-        errors.add(functionClass + "." + method + "() throwed an exception: "
-                + e.getMessage());
-    }
-
-    private void testDeprecatedMethods(FunctionExpression function, List errors)
-            throws InstantiationException, IllegalAccessException {
-        final String functionClass = function.getClass().getName();
-        int argCount = function.getArgCount();
-
-        final org.geotools.filter.Expression[] expected = new org.geotools.filter.Expression[argCount];
-        for (int i = 0; i < argCount; i++) {
-            org.geotools.filter.Expression ex = new AttributeExpressionImpl("attName");
-            expected[i] = ex;
-        }
-
-        final List expectedList = Arrays.asList(expected);
-        try {
-            function.setArgs(expected);
-        } catch (Exception e) {
-            addExceptionError(errors, functionClass, "setArgs", e);
-        }
-
-        List returnedParams = function.getParameters();
-        if (returnedParams == null) {
-            errors
-                    .add(functionClass
-                            + ".getParameters() returned null when parameters were set through setArgs(Expression[])");
-        } else if (!expectedList.equals(returnedParams)) {
-            errors
-                    .add(functionClass
-                            + ".getParameters() returned a wrong result when parameters were set through setArgs(Expression[])");
-        }
-
-        function = (FunctionExpression) function.getClass().newInstance();
-        function.setParameters(expectedList);
-
-        Expression[] returnedArgs = function.getArgs();
-        if (returnedArgs == null) {
-            errors
-                    .add(functionClass
-                            + ".getArgs() returns null then arguments set through setParameters()");
-        } else {
-            returnedParams = Arrays.asList(expected);
-
-            if (!expectedList.equals(returnedParams)) {
-                errors.add(functionClass
-                        + ".getArgs() incompatible with getParameters()");
-            }
-        }
-
-        if (ExpressionType.FUNCTION != function.getType()) {
-            errors
-                    .add(functionClass + ".getType != "
-                            + ExpressionType.FUNCTION);
-        }
-    }
-
-    private List loadFunctionClasses() throws IOException,
-            ClassNotFoundException {
-        final String spiDefinitionResource = "/META-INF/services/org.opengis.filter.expression.Function";
-        InputStream in = getClass().getResourceAsStream(spiDefinitionResource);
-        if (in == null) {
-            throw new FileNotFoundException(spiDefinitionResource);
-        }
-
-        List functionClasses = new LinkedList();
-        BufferedReader reader = new BufferedReader(new InputStreamReader(in));
-        String className;
-        while ((className = reader.readLine()) != null) {
-            Object functionClazz = Class.forName(className);
-            functionClasses.add(functionClazz);
-        }
-        return functionClasses;
-    }
-
-    /**
-     * An ExpressionVisitor for function expressions test purposes that stores
-     * the visited status in a public field
-     * 
-     * @author Gabriel Roldan, Axios Engineering
-     * 
-     */
-    private static class TestExpressionVisitor implements ExpressionVisitor {
-        public Object[] functionVisited = { Boolean.FALSE, null };
-
-        public Object visit(Function expression, Object extraData) {
-            functionVisited[0] = Boolean.TRUE;
-            functionVisited[1] = extraData;
-            return null;
-        }
-
-        public Object visit(Add expression, Object extraData) {
-            return null;
-        }
-
-        public Object visit(Divide expression, Object extraData) {
-            return null;
-        }
-
-        public Object visit(Literal expression, Object extraData) {
-            return null;
-        }
-
-        public Object visit(Multiply expression, Object extraData) {
-            return null;
-        }
-
-        public Object visit(PropertyName expression, Object extraData) {
-            return null;
-        }
-
-        public Object visit(Subtract expression, Object extraData) {
-            return null;
-        }
-
-        public Object visit(NilExpression arg0, Object arg1) {
-            return null;
-        }
-    }
-}
-=======
-/*
- *    GeoTools - The Open Source Java GIS Toolkit
- *    http://geotools.org
- * 
- *    (C) 2005-2008, Open Source Geospatial Foundation (OSGeo)
- *    
- *    This library is free software; you can redistribute it and/or
- *    modify it under the terms of the GNU Lesser General Public
- *    License as published by the Free Software Foundation;
- *    version 2.1 of the License.
- *
- *    This library is distributed in the hope that it will be useful,
- *    but WITHOUT ANY WARRANTY; without even the implied warranty of
- *    MERCHANTABILITY or FITNESS FOR A PARTICULAR PURPOSE.  See the GNU
- *    Lesser General Public License for more details.
- */
-package org.geotools.filter;
-
-import java.io.BufferedReader;
-import java.io.FileNotFoundException;
-import java.io.IOException;
-import java.io.InputStream;
-import java.io.InputStreamReader;
-import java.util.Arrays;
-import java.util.Collections;
-import java.util.Iterator;
-import java.util.LinkedList;
-import java.util.List;
-import java.util.logging.Logger;
-
-import junit.framework.TestCase;
-
-import org.opengis.filter.expression.Add;
-import org.opengis.filter.expression.Divide;
-import org.opengis.filter.expression.Expression;
-import org.opengis.filter.expression.ExpressionVisitor;
-import org.opengis.filter.expression.Function;
-import org.opengis.filter.expression.Literal;
-import org.opengis.filter.expression.Multiply;
-import org.opengis.filter.expression.NilExpression;
-import org.opengis.filter.expression.PropertyName;
-import org.opengis.filter.expression.Subtract;
-
-/**
- * 
- * @author Gabriel Roldan, Axios Engineering
- *
- *
- * @source $URL: http://svn.osgeo.org/geotools/tags/8.0-M1/modules/library/main/src/test/java/org/geotools/filter/FunctionExpressionImplTest.java $
- * @version $Id: FunctionExpressionImplTest.java 37292 2011-05-25 03:24:35Z mbedward $
- */
-public class FunctionExpressionImplTest extends TestCase {
-    private static final Logger LOGGER = org.geotools.util.logging.Logging.getLogger(FunctionExpressionImplTest.class.getPackage().getName());
-
-    FunctionExpressionImpl function;
-
-    TestExpressionVisitor testVisitor;
-
-    public void setUp() throws Exception {
-        super.setUp();
-        function = new FunctionExpressionImpl("testFunction") {
-            public int getArgCount() {
-                return 1;
-            }
-        };
-
-        testVisitor = new TestExpressionVisitor();
-    }
-
-    public void tearDown() throws Exception {
-        super.tearDown();
-        function = null;
-        testVisitor = null;
-    }
-
-    public void testAcceptExpressionVisitor() {
-        Object extraData = new Object();
-
-        function.accept(testVisitor, extraData);
-
-        final Object[] expected = { Boolean.TRUE, extraData };
-        final Object[] actual = testVisitor.functionVisited;
-
-        assertEquals(expected[0], actual[0]);
-        assertEquals(expected[1], actual[1]);
-    }
-
-    public void testGetType() {
-        assertEquals(ExpressionType.FUNCTION, function.getType());
-    }
-
-    public void testGetName() {
-        function.setName("testFunction");
-        assertEquals("testFunction", function.getName());
-    }
-
-    public void testSetName() {
-        function.setName("testFunction");
-        // do not try this at home
-        assertEquals("testFunction", function.name);
-    }
-
-    public void testGetParameters() {
-        final List expected = Collections
-                .singletonList(new LiteralExpressionImpl(10d));
-        // do not try this at home
-        function.params = expected;
-        assertEquals(expected, function.getParameters());
-    }
-
-    public void testSetParameters() {
-        final List expected = Collections
-                .singletonList(new LiteralExpressionImpl(10d));
-        // do not try this at home
-        function.setParameters(expected);
-        assertEquals(expected, function.params);
-    }
-
-    public void testGetArgs() {
-        final List expected = Collections
-                .singletonList(new LiteralExpressionImpl(10d));
-        function.setParameters(expected);
-        Expression[] args = function.getArgs();
-        List actual = Arrays.asList(args);
-        assertEquals(expected, actual);
-    }
-
-    public void testSetArgs() {
-        final List expected = Collections
-                .singletonList(new LiteralExpressionImpl(10d));
-        org.geotools.filter.Expression[] args = (org.geotools.filter.Expression[]) expected.toArray(new org.geotools.filter.Expression[1]);
-        function.setArgs(args);
-        assertEquals(expected, function.params);
-    }
-
-    public void testGetArgCount() {
-        final List expected = Collections
-                .singletonList(new LiteralExpressionImpl(10d));
-        function.setParameters(expected);
-        assertEquals(1, function.getArgCount());
-    }
-
-    public void testGetImplementationHints() {
-        assertNotNull(function.getImplementationHints());
-        assertTrue(function.getImplementationHints().isEmpty());
-    }
-
-    public void testImplementations() throws IOException,
-            ClassNotFoundException, InstantiationException,
-            IllegalAccessException {
-
-        List functionClasses = loadFunctionClasses();
-
-        List errors = new LinkedList();
-        for (Iterator it = functionClasses.iterator(); it.hasNext();) {
-            Class functionClass = (Class) it.next();
-            Function function = (Function) functionClass.newInstance();
-            testFunction(function, errors);
-        }
-        if (errors.size() > 0) {
-            String errorsMessage = buildErrosMessage(errors);
-            LOGGER.info(errorsMessage);
-            fail(errorsMessage);
-        }
-    }
-
-    /**
-     * @param errors
-     *            List&lt;Exception&gt
-     * @return a formatted error message
-     */
-    private String buildErrosMessage(List errors) {
-        StringBuffer sb = new StringBuffer(
-                "Some function expression implementations violates contract:\n");
-        int errorCount = 1;
-        for (Iterator it = errors.iterator(); it.hasNext();) {
-            String error = (String) it.next();
-            sb.append(errorCount++ + " - ");
-            sb.append(error);
-            sb.append("\n");
-        }
-        return sb.toString();
-    }
-
-    private void testFunction(Function function, List errors)
-            throws InstantiationException, IllegalAccessException {
-        final String functionClass = function.getClass().getName();
-
-        if (null == function.getName()) {
-            errors.add(functionClass + ": getName() == null");
-        }
-
-        testVisitor = new TestExpressionVisitor();
-        Object extraData = "[extraData correctly returned]";
-        function.accept(testVisitor, extraData);
-        Object[] functionVisited = testVisitor.functionVisited;
-        if (Boolean.TRUE != functionVisited[0]
-                || extraData != functionVisited[1]) {
-            errors
-                    .add(functionClass
-                            + ": accept didn't called visitor.visit(Function, extraData): "
-                            + " visited: " + functionVisited[0]
-                            + ", extraData: " + functionVisited[1]);
-        }
-
-        try {
-            String toString = function.toString();
-        } catch (Exception e) {
-            addExceptionError(errors, functionClass, "toString", e);
-        }
-
-        if (function instanceof FunctionExpression) {
-            testDeprecatedMethods((FunctionExpression) function, errors);
-        }
-        
-        List<Expression> parameters = function.getParameters();
-        if(parameters == null){
-            errors.add(functionClass + ".getParameters() returns null");
-        }
-    }
-
-    private void addExceptionError(List errors, final String functionClass,
-            final String method, Exception e) {
-        /*
-         * StringWriter stringWriter = new StringWriter(); e.printStackTrace(new
-         * PrintWriter(stringWriter));
-         * 
-         * errors.add(functionClass + "." + method + "() throwed an exception: " +
-         * stringWriter.getBuffer());
-         */
-        errors.add(functionClass + "." + method + "() throwed an exception: "
-                + e.getMessage());
-    }
-
-    private void testDeprecatedMethods(FunctionExpression function, List errors)
-            throws InstantiationException, IllegalAccessException {
-        final String functionClass = function.getClass().getName();
-        int argCount = function.getArgCount();
-
-        final org.geotools.filter.Expression[] expected = new org.geotools.filter.Expression[argCount];
-        for (int i = 0; i < argCount; i++) {
-            org.geotools.filter.Expression ex = new AttributeExpressionImpl("attName");
-            expected[i] = ex;
-        }
-
-        final List expectedList = Arrays.asList(expected);
-        try {
-            function.setArgs(expected);
-        } catch (Exception e) {
-            addExceptionError(errors, functionClass, "setArgs", e);
-        }
-
-        List returnedParams = function.getParameters();
-        if (returnedParams == null) {
-            errors
-                    .add(functionClass
-                            + ".getParameters() returned null when parameters were set through setArgs(Expression[])");
-        } else if (!expectedList.equals(returnedParams)) {
-            errors
-                    .add(functionClass
-                            + ".getParameters() returned a wrong result when parameters were set through setArgs(Expression[])");
-        }
-
-        function = (FunctionExpression) function.getClass().newInstance();
-        function.setParameters(expectedList);
-
-        Expression[] returnedArgs = function.getArgs();
-        if (returnedArgs == null) {
-            errors
-                    .add(functionClass
-                            + ".getArgs() returns null then arguments set through setParameters()");
-        } else {
-            returnedParams = Arrays.asList(expected);
-
-            if (!expectedList.equals(returnedParams)) {
-                errors.add(functionClass
-                        + ".getArgs() incompatible with getParameters()");
-            }
-        }
-
-        if (ExpressionType.FUNCTION != function.getType()) {
-            errors
-                    .add(functionClass + ".getType != "
-                            + ExpressionType.FUNCTION);
-        }
-    }
-
-    private List loadFunctionClasses() throws IOException,
-            ClassNotFoundException {
-        final String spiDefinitionResource = "/META-INF/services/org.opengis.filter.expression.Function";
-        InputStream in = getClass().getResourceAsStream(spiDefinitionResource);
-        if (in == null) {
-            throw new FileNotFoundException(spiDefinitionResource);
-        }
-
-        List functionClasses = new LinkedList();
-        BufferedReader reader = new BufferedReader(new InputStreamReader(in));
-        String className;
-        while ((className = reader.readLine()) != null) {
-            Object functionClazz = Class.forName(className);
-            functionClasses.add(functionClazz);
-        }
-        return functionClasses;
-    }
-
-    /**
-     * An ExpressionVisitor for function expressions test purposes that stores
-     * the visited status in a public field
-     * 
-     * @author Gabriel Roldan, Axios Engineering
-     * 
-     */
-    private static class TestExpressionVisitor implements ExpressionVisitor {
-        public Object[] functionVisited = { Boolean.FALSE, null };
-
-        public Object visit(Function expression, Object extraData) {
-            functionVisited[0] = Boolean.TRUE;
-            functionVisited[1] = extraData;
-            return null;
-        }
-
-        public Object visit(Add expression, Object extraData) {
-            return null;
-        }
-
-        public Object visit(Divide expression, Object extraData) {
-            return null;
-        }
-
-        public Object visit(Literal expression, Object extraData) {
-            return null;
-        }
-
-        public Object visit(Multiply expression, Object extraData) {
-            return null;
-        }
-
-        public Object visit(PropertyName expression, Object extraData) {
-            return null;
-        }
-
-        public Object visit(Subtract expression, Object extraData) {
-            return null;
-        }
-
-        public Object visit(NilExpression arg0, Object arg1) {
-            return null;
-        }
-    }
-}
->>>>>>> other+/*
+ *    GeoTools - The Open Source Java GIS Toolkit
+ *    http://geotools.org
+ * 
+ *    (C) 2005-2008, Open Source Geospatial Foundation (OSGeo)
+ *    
+ *    This library is free software; you can redistribute it and/or
+ *    modify it under the terms of the GNU Lesser General Public
+ *    License as published by the Free Software Foundation;
+ *    version 2.1 of the License.
+ *
+ *    This library is distributed in the hope that it will be useful,
+ *    but WITHOUT ANY WARRANTY; without even the implied warranty of
+ *    MERCHANTABILITY or FITNESS FOR A PARTICULAR PURPOSE.  See the GNU
+ *    Lesser General Public License for more details.
+ */
+package org.geotools.filter;
+
+import java.io.BufferedReader;
+import java.io.FileNotFoundException;
+import java.io.IOException;
+import java.io.InputStream;
+import java.io.InputStreamReader;
+import java.util.Arrays;
+import java.util.Collections;
+import java.util.Iterator;
+import java.util.LinkedList;
+import java.util.List;
+import java.util.logging.Logger;
+
+import junit.framework.TestCase;
+
+import org.opengis.filter.expression.Add;
+import org.opengis.filter.expression.Divide;
+import org.opengis.filter.expression.Expression;
+import org.opengis.filter.expression.ExpressionVisitor;
+import org.opengis.filter.expression.Function;
+import org.opengis.filter.expression.Literal;
+import org.opengis.filter.expression.Multiply;
+import org.opengis.filter.expression.NilExpression;
+import org.opengis.filter.expression.PropertyName;
+import org.opengis.filter.expression.Subtract;
+
+/**
+ * 
+ * @author Gabriel Roldan, Axios Engineering
+ *
+ *
+ * @source $URL: http://svn.osgeo.org/geotools/tags/8.0-M1/modules/library/main/src/test/java/org/geotools/filter/FunctionExpressionImplTest.java $
+ * @version $Id: FunctionExpressionImplTest.java 37292 2011-05-25 03:24:35Z mbedward $
+ */
+public class FunctionExpressionImplTest extends TestCase {
+    private static final Logger LOGGER = org.geotools.util.logging.Logging.getLogger(FunctionExpressionImplTest.class.getPackage().getName());
+
+    FunctionExpressionImpl function;
+
+    TestExpressionVisitor testVisitor;
+
+    public void setUp() throws Exception {
+        super.setUp();
+        function = new FunctionExpressionImpl("testFunction") {
+            public int getArgCount() {
+                return 1;
+            }
+        };
+
+        testVisitor = new TestExpressionVisitor();
+    }
+
+    public void tearDown() throws Exception {
+        super.tearDown();
+        function = null;
+        testVisitor = null;
+    }
+
+    public void testAcceptExpressionVisitor() {
+        Object extraData = new Object();
+
+        function.accept(testVisitor, extraData);
+
+        final Object[] expected = { Boolean.TRUE, extraData };
+        final Object[] actual = testVisitor.functionVisited;
+
+        assertEquals(expected[0], actual[0]);
+        assertEquals(expected[1], actual[1]);
+    }
+
+    public void testGetType() {
+        assertEquals(ExpressionType.FUNCTION, function.getType());
+    }
+
+    public void testGetName() {
+        function.setName("testFunction");
+        assertEquals("testFunction", function.getName());
+    }
+
+    public void testSetName() {
+        function.setName("testFunction");
+        // do not try this at home
+        assertEquals("testFunction", function.name);
+    }
+
+    public void testGetParameters() {
+        final List expected = Collections
+                .singletonList(new LiteralExpressionImpl(10d));
+        // do not try this at home
+        function.params = expected;
+        assertEquals(expected, function.getParameters());
+    }
+
+    public void testSetParameters() {
+        final List expected = Collections
+                .singletonList(new LiteralExpressionImpl(10d));
+        // do not try this at home
+        function.setParameters(expected);
+        assertEquals(expected, function.params);
+    }
+
+    public void testGetArgs() {
+        final List expected = Collections
+                .singletonList(new LiteralExpressionImpl(10d));
+        function.setParameters(expected);
+        Expression[] args = function.getArgs();
+        List actual = Arrays.asList(args);
+        assertEquals(expected, actual);
+    }
+
+    public void testSetArgs() {
+        final List expected = Collections
+                .singletonList(new LiteralExpressionImpl(10d));
+        org.geotools.filter.Expression[] args = (org.geotools.filter.Expression[]) expected.toArray(new org.geotools.filter.Expression[1]);
+        function.setArgs(args);
+        assertEquals(expected, function.params);
+    }
+
+    public void testGetArgCount() {
+        final List expected = Collections
+                .singletonList(new LiteralExpressionImpl(10d));
+        function.setParameters(expected);
+        assertEquals(1, function.getArgCount());
+    }
+
+    public void testGetImplementationHints() {
+        assertNotNull(function.getImplementationHints());
+        assertTrue(function.getImplementationHints().isEmpty());
+    }
+
+    public void testImplementations() throws IOException,
+            ClassNotFoundException, InstantiationException,
+            IllegalAccessException {
+
+        List functionClasses = loadFunctionClasses();
+
+        List errors = new LinkedList();
+        for (Iterator it = functionClasses.iterator(); it.hasNext();) {
+            Class functionClass = (Class) it.next();
+            Function function = (Function) functionClass.newInstance();
+            testFunction(function, errors);
+        }
+        if (errors.size() > 0) {
+            String errorsMessage = buildErrosMessage(errors);
+            LOGGER.info(errorsMessage);
+            fail(errorsMessage);
+        }
+    }
+
+    /**
+     * @param errors
+     *            List&lt;Exception&gt
+     * @return a formatted error message
+     */
+    private String buildErrosMessage(List errors) {
+        StringBuffer sb = new StringBuffer(
+                "Some function expression implementations violates contract:\n");
+        int errorCount = 1;
+        for (Iterator it = errors.iterator(); it.hasNext();) {
+            String error = (String) it.next();
+            sb.append(errorCount++ + " - ");
+            sb.append(error);
+            sb.append("\n");
+        }
+        return sb.toString();
+    }
+
+    private void testFunction(Function function, List errors)
+            throws InstantiationException, IllegalAccessException {
+        final String functionClass = function.getClass().getName();
+
+        if (null == function.getName()) {
+            errors.add(functionClass + ": getName() == null");
+        }
+
+        testVisitor = new TestExpressionVisitor();
+        Object extraData = "[extraData correctly returned]";
+        function.accept(testVisitor, extraData);
+        Object[] functionVisited = testVisitor.functionVisited;
+        if (Boolean.TRUE != functionVisited[0]
+                || extraData != functionVisited[1]) {
+            errors
+                    .add(functionClass
+                            + ": accept didn't called visitor.visit(Function, extraData): "
+                            + " visited: " + functionVisited[0]
+                            + ", extraData: " + functionVisited[1]);
+        }
+
+        try {
+            String toString = function.toString();
+        } catch (Exception e) {
+            addExceptionError(errors, functionClass, "toString", e);
+        }
+
+        if (function instanceof FunctionExpression) {
+            testDeprecatedMethods((FunctionExpression) function, errors);
+        }
+        
+        List<Expression> parameters = function.getParameters();
+        if(parameters == null){
+            errors.add(functionClass + ".getParameters() returns null");
+        }
+    }
+
+    private void addExceptionError(List errors, final String functionClass,
+            final String method, Exception e) {
+        /*
+         * StringWriter stringWriter = new StringWriter(); e.printStackTrace(new
+         * PrintWriter(stringWriter));
+         * 
+         * errors.add(functionClass + "." + method + "() throwed an exception: " +
+         * stringWriter.getBuffer());
+         */
+        errors.add(functionClass + "." + method + "() throwed an exception: "
+                + e.getMessage());
+    }
+
+    private void testDeprecatedMethods(FunctionExpression function, List errors)
+            throws InstantiationException, IllegalAccessException {
+        final String functionClass = function.getClass().getName();
+        int argCount = function.getArgCount();
+
+        final org.geotools.filter.Expression[] expected = new org.geotools.filter.Expression[argCount];
+        for (int i = 0; i < argCount; i++) {
+            org.geotools.filter.Expression ex = new AttributeExpressionImpl("attName");
+            expected[i] = ex;
+        }
+
+        final List expectedList = Arrays.asList(expected);
+        try {
+            function.setArgs(expected);
+        } catch (Exception e) {
+            addExceptionError(errors, functionClass, "setArgs", e);
+        }
+
+        List returnedParams = function.getParameters();
+        if (returnedParams == null) {
+            errors
+                    .add(functionClass
+                            + ".getParameters() returned null when parameters were set through setArgs(Expression[])");
+        } else if (!expectedList.equals(returnedParams)) {
+            errors
+                    .add(functionClass
+                            + ".getParameters() returned a wrong result when parameters were set through setArgs(Expression[])");
+        }
+
+        function = (FunctionExpression) function.getClass().newInstance();
+        function.setParameters(expectedList);
+
+        Expression[] returnedArgs = function.getArgs();
+        if (returnedArgs == null) {
+            errors
+                    .add(functionClass
+                            + ".getArgs() returns null then arguments set through setParameters()");
+        } else {
+            returnedParams = Arrays.asList(expected);
+
+            if (!expectedList.equals(returnedParams)) {
+                errors.add(functionClass
+                        + ".getArgs() incompatible with getParameters()");
+            }
+        }
+
+        if (ExpressionType.FUNCTION != function.getType()) {
+            errors
+                    .add(functionClass + ".getType != "
+                            + ExpressionType.FUNCTION);
+        }
+    }
+
+    private List loadFunctionClasses() throws IOException,
+            ClassNotFoundException {
+        final String spiDefinitionResource = "/META-INF/services/org.opengis.filter.expression.Function";
+        InputStream in = getClass().getResourceAsStream(spiDefinitionResource);
+        if (in == null) {
+            throw new FileNotFoundException(spiDefinitionResource);
+        }
+
+        List functionClasses = new LinkedList();
+        BufferedReader reader = new BufferedReader(new InputStreamReader(in));
+        String className;
+        while ((className = reader.readLine()) != null) {
+            Object functionClazz = Class.forName(className);
+            functionClasses.add(functionClazz);
+        }
+        return functionClasses;
+    }
+
+    /**
+     * An ExpressionVisitor for function expressions test purposes that stores
+     * the visited status in a public field
+     * 
+     * @author Gabriel Roldan, Axios Engineering
+     * 
+     */
+    private static class TestExpressionVisitor implements ExpressionVisitor {
+        public Object[] functionVisited = { Boolean.FALSE, null };
+
+        public Object visit(Function expression, Object extraData) {
+            functionVisited[0] = Boolean.TRUE;
+            functionVisited[1] = extraData;
+            return null;
+        }
+
+        public Object visit(Add expression, Object extraData) {
+            return null;
+        }
+
+        public Object visit(Divide expression, Object extraData) {
+            return null;
+        }
+
+        public Object visit(Literal expression, Object extraData) {
+            return null;
+        }
+
+        public Object visit(Multiply expression, Object extraData) {
+            return null;
+        }
+
+        public Object visit(PropertyName expression, Object extraData) {
+            return null;
+        }
+
+        public Object visit(Subtract expression, Object extraData) {
+            return null;
+        }
+
+        public Object visit(NilExpression arg0, Object arg1) {
+            return null;
+        }
+    }
+}