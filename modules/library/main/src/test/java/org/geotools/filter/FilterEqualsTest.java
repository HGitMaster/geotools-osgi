--- conflicted
+++ resolved
@@ -1,761 +1,380 @@
-<<<<<<< local
-/*
- *    GeoTools - The Open Source Java GIS Toolkit
- *    http://geotools.org
- * 
- *    (C) 2002-2008, Open Source Geospatial Foundation (OSGeo)
- *
- *    This library is free software; you can redistribute it and/or
- *    modify it under the terms of the GNU Lesser General Public
- *    License as published by the Free Software Foundation;
- *    version 2.1 of the License.
- *
- *    This library is distributed in the hope that it will be useful,
- *    but WITHOUT ANY WARRANTY; without even the implied warranty of
- *    MERCHANTABILITY or FITNESS FOR A PARTICULAR PURPOSE.  See the GNU
- *    Lesser General Public License for more details.
- */
-package org.geotools.filter;
-
-import java.util.logging.Logger;
-
-import junit.framework.Test;
-import junit.framework.TestCase;
-import junit.framework.TestSuite;
-
-import org.geotools.factory.CommonFactoryFinder;
-import org.geotools.feature.IllegalAttributeException;
-import org.geotools.feature.SchemaException;
-import org.geotools.feature.simple.SimpleFeatureBuilder;
-import org.geotools.feature.simple.SimpleFeatureTypeBuilder;
-import org.geotools.filter.expression.AddImpl;
-import org.geotools.filter.expression.SubtractImpl;
-import org.opengis.feature.simple.SimpleFeature;
-import org.opengis.feature.simple.SimpleFeatureType;
-import org.opengis.filter.Filter;
-import org.opengis.filter.FilterFactory2;
-import org.opengis.filter.Or;
-import org.opengis.filter.PropertyIsEqualTo;
-import org.opengis.filter.expression.Literal;
-import org.opengis.filter.spatial.Disjoint;
-
-import com.vividsolutions.jts.geom.Coordinate;
-import com.vividsolutions.jts.geom.GeometryFactory;
-import com.vividsolutions.jts.geom.LineString;
-import com.vividsolutions.jts.geom.PrecisionModel;
-
-/**
- * Unit test for testing filters equals method.
- *
- * @author Chris Holmes, TOPP
- * @author James MacGill, CCG
- * @author Rob Hranac, TOPP
- * @source $URL: http://svn.osgeo.org/geotools/tags/2.6.5/modules/library/main/src/test/java/org/geotools/filter/FilterEqualsTest.java $
- */            
-public class FilterEqualsTest extends TestCase {
-    
-    /** Standard logging instance */
-    private static final Logger LOGGER = org.geotools.util.logging.Logging.getLogger("org.geotools.defaultcore");
-    
-    private FilterFactory2 ff = CommonFactoryFinder.getFilterFactory2(null);
-    private Expression testExp1;
-    private Expression testExp2;
-    private Expression testExp3;
-    private Expression testExp4;
-    private Filter tFilter1;
-    private Filter tFilter2;
-
-  /** Feature on which to preform tests */
-    private static SimpleFeature testFeature = null;
-
-    /** Schema on which to preform tests */
-    private static SimpleFeatureType testSchema = null;
-    boolean set = false;
-    
-    /** 
-     * Constructor with test name.
-     */
-    public FilterEqualsTest(String testName) {
-        super(testName);
-    }        
-    
-    /** 
-     * Main for test runner.
-     */
-    public static void main(String[] args) {
-        org.geotools.util.logging.Logging.GEOTOOLS.forceMonolineConsoleOutput();
-        junit.textui.TestRunner.run(suite());
-    }
-    
-    /** 
-     * Required suite builder.
-     * @return A test suite for this unit test.
-     */
-    public static Test suite() {
-        
-        TestSuite suite = new TestSuite(FilterEqualsTest.class);
-        return suite;
-    }
-    
-  
-    /**
-     * Sets up a schema and a test feature.
-     *
-     * @throws SchemaException If there is a problem setting up the schema.
-     * @throws IllegalAttributeException If problem setting up the feature.
-     */
-    protected void setUp() throws SchemaException, IllegalAttributeException {
-        if (set) {
-            return;
-        }
-
-        set = true;
-        
-        SimpleFeatureTypeBuilder ftb = new SimpleFeatureTypeBuilder();
-    	ftb.add("testGeometry", LineString.class);
-    	ftb.add("testBoolean", Boolean.class);
-    	ftb.add("testCharacter", Character.class);
-    	ftb.add("testByte", Byte.class);
-    	ftb.add("testShort", Short.class);
-    	ftb.add("testInteger", Integer.class);
-    	ftb.add("testLong", Long.class);
-    	ftb.add("testFloat", Float.class);
-    	ftb.add("testDouble", Double.class);
-    	ftb.add("testString", String.class);
-    	ftb.add("testZeroDouble", Double.class);
-    	ftb.setName("testSchema");
-        testSchema = ftb.buildFeatureType();
-
-        //LOGGER.finer("added string to feature type");
-        // Creates coordinates for the linestring
-        Coordinate[] coords = new Coordinate[3];
-        coords[0] = new Coordinate(1, 2);
-        coords[1] = new Coordinate(3, 4);
-        coords[2] = new Coordinate(5, 6);
-
-        // Builds the test feature
-        Object[] attributes = new Object[11];
-        GeometryFactory gf = new GeometryFactory(new PrecisionModel());
-        attributes[0] = gf.createLineString(coords);
-        attributes[1] = new Boolean(true);
-        attributes[2] = new Character('t');
-        attributes[3] = new Byte("10");
-        attributes[4] = new Short("101");
-        attributes[5] = new Integer(1002);
-        attributes[6] = new Long(10003);
-        attributes[7] = new Float(10000.4);
-        attributes[8] = new Double(100000.5);
-        attributes[9] = "test string data";
-        attributes[10] = "0.0";
-
-        // Creates the feature itself
-        //FlatFeatureFactory factory = new FlatFeatureFactory(testSchema);
-        testFeature = SimpleFeatureBuilder.build(testSchema, attributes, null);
-        //LOGGER.finer("...flat feature created");
-    }
-
-    public void testLiteralExpressionImplEquals(){
-    	try {
-    	    Literal testString1 = new LiteralExpressionImpl("test literal");
-            Literal testString2 = new LiteralExpressionImpl("test literal");
-    	    assertTrue(testString1.equals(testString2));
-            
-    	    Literal testOtherString = new LiteralExpressionImpl("not test literal");
-    	    assertFalse( testString1.equals(testOtherString) );
-            
-    	    Literal testNumber34 = new LiteralExpressionImpl(new Integer(34));
-    	    assertFalse( testString1.equals(testNumber34));
-            
-            Literal testOtherNumber34 = new LiteralExpressionImpl(new Integer(34));	    
-    	    assertTrue(testNumber34.equals(testOtherNumber34));                  
-    	}  catch (IllegalFilterException e) {
-    	    LOGGER.warning("bad filter " + e.getMessage());
-    	}
-    }
-    
-    
-
-    public void testFidFilter(){
-        FidFilter ff = new FidFilterImpl();
-        ff.addFid("1");
-        
-        FidFilter ff2 = new FidFilterImpl("1");
-        assertNotNull(ff2);
-        assertEquals(ff, ff2);
-        assertTrue(!ff.equals(null));
-        assertTrue(!ff.equals("a string not even a filter"));
-        ff2.addFid("2");
-        assertTrue(!ff.equals(ff2));
-        
-        
-        
-        ff.addFid("2");
-        assertEquals(ff, ff2);
-        
-        FidFilterImpl ff3 = new FidFilterImpl();
-        ff3.filterType = -1;//REVISIT: should I even be able to do that?
-        
-        assertTrue(!ff2.equals(ff3));
-        
-    }
-    
-    public void testExpressionMath(){
-        try {
-	    MathExpressionImpl testMath1;
-	    MathExpressionImpl testMath2;
-	    testExp1 = new LiteralExpressionImpl(new Double(5));
-	    testExp2 = new LiteralExpressionImpl(new Double(5));
-	    testMath1 = new AddImpl(null,null);
-	    testMath1.addLeftValue(testExp1);
-	    testMath1.addRightValue(testExp2);
-	    testMath2 =  new AddImpl(null,null);
-	    testMath2.addLeftValue(testExp2);
-	    testMath2.addRightValue(testExp1);
-	    assertTrue(testMath1.equals(testMath2));
-	    testExp3 = new LiteralExpressionImpl(new Integer(4));
-	    testExp4 = new LiteralExpressionImpl(new Integer(4));
-	    testMath2.addLeftValue(testExp3);
-	    assertTrue(!testMath1.equals(testMath2));
-	    testMath1.addLeftValue(testExp4);
-	    assertTrue(testMath1.equals(testMath2));
-	    testMath1 = new SubtractImpl(null,null);
-	    testMath1.addLeftValue(testExp4);
-	    testMath1.addLeftValue(testExp2);
-	    assertTrue(!testMath1.equals(testMath2));
-            assertTrue(!testMath1.equals("Random Object that happens to be a string"));
-	} catch (IllegalFilterException e){
-	    LOGGER.warning("bad filter: " + e.getMessage());
-	}
-            
-    }
-
-    public void testExpressionAttribute()
-	throws IllegalFilterException, SchemaException {
-    	SimpleFeatureTypeBuilder ftb = new SimpleFeatureTypeBuilder();
-    	ftb.add("testBoolean", Boolean.class);
-    	ftb.add("testString", String.class);
-    	ftb.setName("test2");
-	
-	SimpleFeatureType testSchema2 = ftb.buildFeatureType();
-	//FeatureType testSchema2 = feaTypeFactory.getFeatureType(); 
-	testExp1 = new AttributeExpressionImpl(testSchema, "testBoolean");
-	testExp2 = new AttributeExpressionImpl(testSchema, "testBoolean");
-	assertTrue(testExp1.equals(testExp2));
-	testExp3 = new AttributeExpressionImpl(testSchema, "testString");
-	assertTrue(!testExp1.equals(testExp3));
-
-	
-	testExp4 = new AttributeExpressionImpl(testSchema2, "testBoolean");
-	assertTrue(!testExp1.equals(testExp4));
- 
-	testExp1 = new AttributeExpressionImpl(testSchema2, "testBoolean");
-	assertTrue(testExp1.equals(testExp4));
-		   
-    }
-
-    public void testCompareFilter()
-	throws IllegalFilterException {
-	testExp1 = new LiteralExpressionImpl(new Integer(45));
-	testExp2 = new LiteralExpressionImpl(new Integer(45));
-	testExp3 = new AttributeExpressionImpl(testSchema, "testInteger");
-	testExp4 = new AttributeExpressionImpl(testSchema, "testInteger");
-	PropertyIsEqualTo cFilter1 = ff.equals(testExp1, testExp3);
-	PropertyIsEqualTo cFilter2 = ff.equals(testExp1, testExp3);
-	assertTrue(cFilter1.equals(cFilter2));
-        cFilter2 = ff.equals(testExp2, testExp4);
-	assertTrue(cFilter1.equals(cFilter2));
-	// see if converters make this work
-	cFilter2 = ff.equals(ff.literal(new Double(45.0)), testExp3);
-	assertTrue(cFilter1.equals(cFilter2));
-	tFilter1 = ff.between(testExp1, testExp2, testExp3);
-	assertTrue(!cFilter1.equals(tFilter1));
-    }	
-    
-    public void testBetweenFilter()
-	throws IllegalFilterException {
-	BetweenFilterImpl bFilter1 = new BetweenFilterImpl();
-	BetweenFilterImpl bFilter2 = new BetweenFilterImpl();
-	LiteralExpressionImpl testLit1 = new LiteralExpressionImpl(new Integer(55));
-	LiteralExpressionImpl testLit2 = new LiteralExpressionImpl(new Integer(55));
-	testExp1 = new LiteralExpressionImpl(new Integer(45));
-	testExp2 = new LiteralExpressionImpl(new Integer(45));
-	testExp3 = new AttributeExpressionImpl(testSchema, "testInteger");
-	testExp4 = new AttributeExpressionImpl(testSchema, "testInteger");
-	bFilter1.addLeftValue(testExp1);
-	bFilter2.addLeftValue(testExp2);
-	bFilter1.addMiddleValue(testExp3);
-	bFilter2.addMiddleValue(testExp4);
-	bFilter1.addRightValue(testLit1);
-	bFilter2.addRightValue(testLit2);
-	assertTrue(bFilter2.equals(bFilter1));
-	tFilter1 = ff.equals(org.opengis.filter.expression.Expression.NIL, 
-	        org.opengis.filter.expression.Expression.NIL);
-	assertTrue(!bFilter2.equals(tFilter1));
-	bFilter2.addRightValue(new LiteralExpressionImpl(new Integer(65)));
-	assertTrue(!bFilter2.equals(bFilter1));
-    }
-    
-     public void testLikeFilter()
-	throws IllegalFilterException {
-	 LikeFilterImpl lFilter1 = new LikeFilterImpl();
-	 LikeFilterImpl lFilter2 = new LikeFilterImpl();
-	 String pattern = "te_st!";
-	 String wcMulti = "!";
-	 String wcSingle = "_";
-	 String escape = "#";
-	 testExp2 = new LiteralExpressionImpl(new Integer(45));
-	testExp3 = new AttributeExpressionImpl(testSchema, "testInteger");
-	testExp4 = new AttributeExpressionImpl(testSchema, "testInteger");
-	lFilter1.setValue(testExp3);
-	lFilter2.setValue(testExp4);
-	lFilter1.setPattern(pattern, wcMulti, wcSingle, escape);
-	lFilter2.setPattern(pattern, wcMulti, wcSingle, escape);
-	assertTrue(lFilter1.equals(lFilter2));
-	lFilter2.setPattern("te__t!", wcMulti, wcSingle, escape);
-	assertTrue(!lFilter1.equals(lFilter2));
-	lFilter2.setPattern(pattern, wcMulti, wcSingle, escape);
-	lFilter2.setValue(testExp2);
-	assertTrue(!lFilter1.equals(lFilter2));
-    }	
-
-    public void testLogicFilter()
-	throws IllegalFilterException{
-	testExp1 = new LiteralExpressionImpl(new Integer(45));
-	testExp2 = new LiteralExpressionImpl(new Integer(45));
-	testExp3 = new AttributeExpressionImpl(testSchema, "testInteger");
-	testExp4 = new AttributeExpressionImpl(testSchema, "testInteger");
-	PropertyIsEqualTo cFilter1 = ff.equals(testExp1, testExp2);
-	PropertyIsEqualTo cFilter2 = ff.equals(testExp2, testExp4);
-	
-	org.opengis.filter.Filter logFilter1 = ff.and(cFilter1,cFilter2);
-	org.opengis.filter.Filter logFilter2 = ff.and(cFilter1,cFilter2);
-	assertTrue(logFilter1.equals(logFilter2));
-	
-	logFilter1 = ff.not(cFilter2);
-	assertTrue(!logFilter1.equals(logFilter2));
-	cFilter1 = ff.equals(testExp1, testExp3);
-	logFilter2 = ff.not(cFilter1);
-	assertTrue(logFilter1.equals(logFilter2));
-        assertTrue(!logFilter1.equals(ff.between(testExp1, testExp2, testExp3)));
-	Or logFilter3 = ff.or(logFilter1, logFilter2);
-	Or logFilter4 = ff.or(logFilter1, logFilter2);
-	assertTrue(logFilter3.equals(logFilter4));
-
-	// Questionable behavior.  Is this what we want?
-	Or logFilter5 = ff.or(cFilter1, logFilter3);
-	// does not change structure of logFilter3
-	Or logFilter6 = ff.or(logFilter4, cFilter1);
-	// different structure, but same result
-	assertTrue(logFilter5.equals(logFilter6));//do we want these equal? 
-	assertTrue(logFilter4.equals(logFilter3));//shouldn't they be equal?
-    }
-
-    public void testNullFilter()
-	throws IllegalFilterException{
-	    testExp1 = new AttributeExpressionImpl(testSchema, "testDouble");
-	    testExp2 = new AttributeExpressionImpl(testSchema, "testDouble");
-	    testExp3 = new  AttributeExpressionImpl(testSchema, "testBoolean");
-	    NullFilterImpl nullFilter1 = new NullFilterImpl();
-	    NullFilterImpl nullFilter2 = new NullFilterImpl();
-	    nullFilter1.nullCheckValue(testExp1);
-	    nullFilter2.nullCheckValue(testExp2);
-	    assertTrue(nullFilter1.equals(nullFilter2));
-	    nullFilter1.nullCheckValue(testExp3);
-	    assertTrue(!nullFilter1.equals(nullFilter2));
-	    assertTrue(!nullFilter1.equals(new BetweenFilterImpl()));
-	}
-
-     public void testGeometryFilter()
-	throws IllegalFilterException {
-	Disjoint geomFilter1 = ff.disjoint(testExp1, testExp4);
-	Disjoint geomFilter2 = ff.disjoint(testExp2, testExp4);
-	assertTrue(geomFilter1.equals(geomFilter2));
-	geomFilter2 = ff.disjoint(testExp2, new LiteralExpressionImpl(new Double(45)));
-	assertTrue(!geomFilter1.equals(geomFilter2));
-	tFilter1 = ff.between(ff.literal(1), ff.literal(-1), ff.literal(3));
-	assertTrue(!geomFilter1.equals(tFilter1));
-    }	
-    
-}
-=======
-/*
- *    GeoTools - The Open Source Java GIS Toolkit
- *    http://geotools.org
- * 
- *    (C) 2002-2008, Open Source Geospatial Foundation (OSGeo)
- *
- *    This library is free software; you can redistribute it and/or
- *    modify it under the terms of the GNU Lesser General Public
- *    License as published by the Free Software Foundation;
- *    version 2.1 of the License.
- *
- *    This library is distributed in the hope that it will be useful,
- *    but WITHOUT ANY WARRANTY; without even the implied warranty of
- *    MERCHANTABILITY or FITNESS FOR A PARTICULAR PURPOSE.  See the GNU
- *    Lesser General Public License for more details.
- */
-package org.geotools.filter;
-
-import java.util.logging.Logger;
-
-import junit.framework.Test;
-import junit.framework.TestCase;
-import junit.framework.TestSuite;
-
-import org.geotools.factory.CommonFactoryFinder;
-import org.geotools.feature.IllegalAttributeException;
-import org.geotools.feature.SchemaException;
-import org.geotools.feature.simple.SimpleFeatureBuilder;
-import org.geotools.feature.simple.SimpleFeatureTypeBuilder;
-import org.geotools.filter.expression.AddImpl;
-import org.geotools.filter.expression.SubtractImpl;
-import org.opengis.feature.simple.SimpleFeature;
-import org.opengis.feature.simple.SimpleFeatureType;
-import org.opengis.filter.Filter;
-import org.opengis.filter.FilterFactory2;
-import org.opengis.filter.Or;
-import org.opengis.filter.PropertyIsEqualTo;
-import org.opengis.filter.expression.Literal;
-import org.opengis.filter.spatial.Disjoint;
-
-import com.vividsolutions.jts.geom.Coordinate;
-import com.vividsolutions.jts.geom.GeometryFactory;
-import com.vividsolutions.jts.geom.LineString;
-import com.vividsolutions.jts.geom.PrecisionModel;
-
-/**
- * Unit test for testing filters equals method.
- *
- * @author Chris Holmes, TOPP
- * @author James MacGill, CCG
- * @author Rob Hranac, TOPP
- *
- * @source $URL: http://svn.osgeo.org/geotools/tags/8.0-M1/modules/library/main/src/test/java/org/geotools/filter/FilterEqualsTest.java $
- */            
-public class FilterEqualsTest extends TestCase {
-    
-    /** Standard logging instance */
-    private static final Logger LOGGER = org.geotools.util.logging.Logging.getLogger("org.geotools.defaultcore");
-    
-    private FilterFactory2 ff = CommonFactoryFinder.getFilterFactory2(null);
-    private Expression testExp1;
-    private Expression testExp2;
-    private Expression testExp3;
-    private Expression testExp4;
-    private Filter tFilter1;
-    private Filter tFilter2;
-
-  /** Feature on which to preform tests */
-    private static SimpleFeature testFeature = null;
-
-    /** Schema on which to preform tests */
-    private static SimpleFeatureType testSchema = null;
-    boolean set = false;
-    
-    /** 
-     * Constructor with test name.
-     */
-    public FilterEqualsTest(String testName) {
-        super(testName);
-    }        
-    
-    /** 
-     * Main for test runner.
-     */
-    public static void main(String[] args) {
-        org.geotools.util.logging.Logging.GEOTOOLS.forceMonolineConsoleOutput();
-        junit.textui.TestRunner.run(suite());
-    }
-    
-    /** 
-     * Required suite builder.
-     * @return A test suite for this unit test.
-     */
-    public static Test suite() {
-        
-        TestSuite suite = new TestSuite(FilterEqualsTest.class);
-        return suite;
-    }
-    
-  
-    /**
-     * Sets up a schema and a test feature.
-     *
-     * @throws SchemaException If there is a problem setting up the schema.
-     * @throws IllegalAttributeException If problem setting up the feature.
-     */
-    protected void setUp() throws SchemaException, IllegalAttributeException {
-        if (set) {
-            return;
-        }
-
-        set = true;
-        
-        SimpleFeatureTypeBuilder ftb = new SimpleFeatureTypeBuilder();
-        ftb.setCRS(null);
-    	ftb.add("testGeometry", LineString.class);
-    	ftb.add("testBoolean", Boolean.class);
-    	ftb.add("testCharacter", Character.class);
-    	ftb.add("testByte", Byte.class);
-    	ftb.add("testShort", Short.class);
-    	ftb.add("testInteger", Integer.class);
-    	ftb.add("testLong", Long.class);
-    	ftb.add("testFloat", Float.class);
-    	ftb.add("testDouble", Double.class);
-    	ftb.add("testString", String.class);
-    	ftb.add("testZeroDouble", Double.class);
-    	ftb.setName("testSchema");
-        testSchema = ftb.buildFeatureType();
-
-        //LOGGER.finer("added string to feature type");
-        // Creates coordinates for the linestring
-        Coordinate[] coords = new Coordinate[3];
-        coords[0] = new Coordinate(1, 2);
-        coords[1] = new Coordinate(3, 4);
-        coords[2] = new Coordinate(5, 6);
-
-        // Builds the test feature
-        Object[] attributes = new Object[11];
-        GeometryFactory gf = new GeometryFactory(new PrecisionModel());
-        attributes[0] = gf.createLineString(coords);
-        attributes[1] = new Boolean(true);
-        attributes[2] = new Character('t');
-        attributes[3] = new Byte("10");
-        attributes[4] = new Short("101");
-        attributes[5] = new Integer(1002);
-        attributes[6] = new Long(10003);
-        attributes[7] = new Float(10000.4);
-        attributes[8] = new Double(100000.5);
-        attributes[9] = "test string data";
-        attributes[10] = "0.0";
-
-        // Creates the feature itself
-        //FlatFeatureFactory factory = new FlatFeatureFactory(testSchema);
-        testFeature = SimpleFeatureBuilder.build(testSchema, attributes, null);
-        //LOGGER.finer("...flat feature created");
-    }
-
-    public void testLiteralExpressionImplEquals(){
-    	try {
-    	    Literal testString1 = new LiteralExpressionImpl("test literal");
-            Literal testString2 = new LiteralExpressionImpl("test literal");
-    	    assertTrue(testString1.equals(testString2));
-            
-    	    Literal testOtherString = new LiteralExpressionImpl("not test literal");
-    	    assertFalse( testString1.equals(testOtherString) );
-            
-    	    Literal testNumber34 = new LiteralExpressionImpl(new Integer(34));
-    	    assertFalse( testString1.equals(testNumber34));
-            
-            Literal testOtherNumber34 = new LiteralExpressionImpl(new Integer(34));	    
-    	    assertTrue(testNumber34.equals(testOtherNumber34));                  
-    	}  catch (IllegalFilterException e) {
-    	    LOGGER.warning("bad filter " + e.getMessage());
-    	}
-    }
-    
-    
-
-    public void testFidFilter(){
-        FidFilter ff = new FidFilterImpl();
-        ff.addFid("1");
-        
-        FidFilter ff2 = new FidFilterImpl("1");
-        assertNotNull(ff2);
-        assertEquals(ff, ff2);
-        assertTrue(!ff.equals(null));
-        assertTrue(!ff.equals("a string not even a filter"));
-        ff2.addFid("2");
-        assertTrue(!ff.equals(ff2));
-        
-        
-        
-        ff.addFid("2");
-        assertEquals(ff, ff2);
-        
-        FidFilterImpl ff3 = new FidFilterImpl();
-        ff3.filterType = -1;//REVISIT: should I even be able to do that?
-        
-        assertTrue(!ff2.equals(ff3));
-        
-    }
-    
-    public void testExpressionMath(){
-        try {
-	    MathExpressionImpl testMath1;
-	    MathExpressionImpl testMath2;
-	    testExp1 = new LiteralExpressionImpl(new Double(5));
-	    testExp2 = new LiteralExpressionImpl(new Double(5));
-	    testMath1 = new AddImpl(null,null);
-	    testMath1.addLeftValue(testExp1);
-	    testMath1.addRightValue(testExp2);
-	    testMath2 =  new AddImpl(null,null);
-	    testMath2.addLeftValue(testExp2);
-	    testMath2.addRightValue(testExp1);
-	    assertTrue(testMath1.equals(testMath2));
-	    testExp3 = new LiteralExpressionImpl(new Integer(4));
-	    testExp4 = new LiteralExpressionImpl(new Integer(4));
-	    testMath2.addLeftValue(testExp3);
-	    assertTrue(!testMath1.equals(testMath2));
-	    testMath1.addLeftValue(testExp4);
-	    assertTrue(testMath1.equals(testMath2));
-	    testMath1 = new SubtractImpl(null,null);
-	    testMath1.addLeftValue(testExp4);
-	    testMath1.addLeftValue(testExp2);
-	    assertTrue(!testMath1.equals(testMath2));
-            assertTrue(!testMath1.equals("Random Object that happens to be a string"));
-	} catch (IllegalFilterException e){
-	    LOGGER.warning("bad filter: " + e.getMessage());
-	}
-            
-    }
-
-    public void testExpressionAttribute()
-	throws IllegalFilterException, SchemaException {
-    	SimpleFeatureTypeBuilder ftb = new SimpleFeatureTypeBuilder();
-    	ftb.add("testBoolean", Boolean.class);
-    	ftb.add("testString", String.class);
-    	ftb.setName("test2");
-	
-	SimpleFeatureType testSchema2 = ftb.buildFeatureType();
-	//FeatureType testSchema2 = feaTypeFactory.getFeatureType(); 
-	testExp1 = new AttributeExpressionImpl(testSchema, "testBoolean");
-	testExp2 = new AttributeExpressionImpl(testSchema, "testBoolean");
-	assertTrue(testExp1.equals(testExp2));
-	testExp3 = new AttributeExpressionImpl(testSchema, "testString");
-	assertTrue(!testExp1.equals(testExp3));
-
-	
-	testExp4 = new AttributeExpressionImpl(testSchema2, "testBoolean");
-	assertTrue(!testExp1.equals(testExp4));
- 
-	testExp1 = new AttributeExpressionImpl(testSchema2, "testBoolean");
-	assertTrue(testExp1.equals(testExp4));
-		   
-    }
-
-    public void testCompareFilter()
-	throws IllegalFilterException {
-	testExp1 = new LiteralExpressionImpl(new Integer(45));
-	testExp2 = new LiteralExpressionImpl(new Integer(45));
-	testExp3 = new AttributeExpressionImpl(testSchema, "testInteger");
-	testExp4 = new AttributeExpressionImpl(testSchema, "testInteger");
-	PropertyIsEqualTo cFilter1 = ff.equals(testExp1, testExp3);
-	PropertyIsEqualTo cFilter2 = ff.equals(testExp1, testExp3);
-	assertTrue(cFilter1.equals(cFilter2));
-        cFilter2 = ff.equals(testExp2, testExp4);
-	assertTrue(cFilter1.equals(cFilter2));
-	// see if converters make this work
-	cFilter2 = ff.equals(ff.literal(new Double(45.0)), testExp3);
-	assertTrue(cFilter1.equals(cFilter2));
-	tFilter1 = ff.between(testExp1, testExp2, testExp3);
-	assertTrue(!cFilter1.equals(tFilter1));
-    }	
-    
-    public void testBetweenFilter()
-	throws IllegalFilterException {
-	BetweenFilterImpl bFilter1 = new BetweenFilterImpl();
-	BetweenFilterImpl bFilter2 = new BetweenFilterImpl();
-	LiteralExpressionImpl testLit1 = new LiteralExpressionImpl(new Integer(55));
-	LiteralExpressionImpl testLit2 = new LiteralExpressionImpl(new Integer(55));
-	testExp1 = new LiteralExpressionImpl(new Integer(45));
-	testExp2 = new LiteralExpressionImpl(new Integer(45));
-	testExp3 = new AttributeExpressionImpl(testSchema, "testInteger");
-	testExp4 = new AttributeExpressionImpl(testSchema, "testInteger");
-	bFilter1.addLeftValue(testExp1);
-	bFilter2.addLeftValue(testExp2);
-	bFilter1.addMiddleValue(testExp3);
-	bFilter2.addMiddleValue(testExp4);
-	bFilter1.addRightValue(testLit1);
-	bFilter2.addRightValue(testLit2);
-	assertTrue(bFilter2.equals(bFilter1));
-	tFilter1 = ff.equals(org.opengis.filter.expression.Expression.NIL, 
-	        org.opengis.filter.expression.Expression.NIL);
-	assertTrue(!bFilter2.equals(tFilter1));
-	bFilter2.addRightValue(new LiteralExpressionImpl(new Integer(65)));
-	assertTrue(!bFilter2.equals(bFilter1));
-    }
-    
-     public void testLikeFilter()
-	throws IllegalFilterException {
-	 LikeFilterImpl lFilter1 = new LikeFilterImpl();
-	 LikeFilterImpl lFilter2 = new LikeFilterImpl();
-	 String pattern = "te_st!";
-	 String wcMulti = "!";
-	 String wcSingle = "_";
-	 String escape = "#";
-	 testExp2 = new LiteralExpressionImpl(new Integer(45));
-	testExp3 = new AttributeExpressionImpl(testSchema, "testInteger");
-	testExp4 = new AttributeExpressionImpl(testSchema, "testInteger");
-	lFilter1.setValue(testExp3);
-	lFilter2.setValue(testExp4);
-	lFilter1.setPattern(pattern, wcMulti, wcSingle, escape);
-	lFilter2.setPattern(pattern, wcMulti, wcSingle, escape);
-	assertTrue(lFilter1.equals(lFilter2));
-	lFilter2.setPattern("te__t!", wcMulti, wcSingle, escape);
-	assertTrue(!lFilter1.equals(lFilter2));
-	lFilter2.setPattern(pattern, wcMulti, wcSingle, escape);
-	lFilter2.setValue(testExp2);
-	assertTrue(!lFilter1.equals(lFilter2));
-    }	
-
-    public void testLogicFilter()
-	throws IllegalFilterException{
-	testExp1 = new LiteralExpressionImpl(new Integer(45));
-	testExp2 = new LiteralExpressionImpl(new Integer(45));
-	testExp3 = new AttributeExpressionImpl(testSchema, "testInteger");
-	testExp4 = new AttributeExpressionImpl(testSchema, "testInteger");
-	PropertyIsEqualTo cFilter1 = ff.equals(testExp1, testExp2);
-	PropertyIsEqualTo cFilter2 = ff.equals(testExp2, testExp4);
-	
-	org.opengis.filter.Filter logFilter1 = ff.and(cFilter1,cFilter2);
-	org.opengis.filter.Filter logFilter2 = ff.and(cFilter1,cFilter2);
-	assertTrue(logFilter1.equals(logFilter2));
-	
-	logFilter1 = ff.not(cFilter2);
-	assertTrue(!logFilter1.equals(logFilter2));
-	cFilter1 = ff.equals(testExp1, testExp3);
-	logFilter2 = ff.not(cFilter1);
-	assertTrue(logFilter1.equals(logFilter2));
-        assertTrue(!logFilter1.equals(ff.between(testExp1, testExp2, testExp3)));
-	Or logFilter3 = ff.or(logFilter1, logFilter2);
-	Or logFilter4 = ff.or(logFilter1, logFilter2);
-	assertTrue(logFilter3.equals(logFilter4));
-
-	// Questionable behavior.  Is this what we want?
-	Or logFilter5 = ff.or(cFilter1, logFilter3);
-	// does not change structure of logFilter3
-	Or logFilter6 = ff.or(logFilter4, cFilter1);
-	// different structure, but same result
-	assertTrue(logFilter5.equals(logFilter6));//do we want these equal? 
-	assertTrue(logFilter4.equals(logFilter3));//shouldn't they be equal?
-    }
-
-    public void testNullFilter()
-	throws IllegalFilterException{
-	    testExp1 = new AttributeExpressionImpl(testSchema, "testDouble");
-	    testExp2 = new AttributeExpressionImpl(testSchema, "testDouble");
-	    testExp3 = new  AttributeExpressionImpl(testSchema, "testBoolean");
-	    NullFilterImpl nullFilter1 = new NullFilterImpl();
-	    NullFilterImpl nullFilter2 = new NullFilterImpl();
-	    nullFilter1.nullCheckValue(testExp1);
-	    nullFilter2.nullCheckValue(testExp2);
-	    assertTrue(nullFilter1.equals(nullFilter2));
-	    nullFilter1.nullCheckValue(testExp3);
-	    assertTrue(!nullFilter1.equals(nullFilter2));
-	    assertTrue(!nullFilter1.equals(new BetweenFilterImpl()));
-	}
-
-     public void testGeometryFilter()
-	throws IllegalFilterException {
-	Disjoint geomFilter1 = ff.disjoint(testExp1, testExp4);
-	Disjoint geomFilter2 = ff.disjoint(testExp2, testExp4);
-	assertTrue(geomFilter1.equals(geomFilter2));
-	geomFilter2 = ff.disjoint(testExp2, new LiteralExpressionImpl(new Double(45)));
-	assertTrue(!geomFilter1.equals(geomFilter2));
-	tFilter1 = ff.between(ff.literal(1), ff.literal(-1), ff.literal(3));
-	assertTrue(!geomFilter1.equals(tFilter1));
-    }	
-    
-}
->>>>>>> other+/*
+ *    GeoTools - The Open Source Java GIS Toolkit
+ *    http://geotools.org
+ * 
+ *    (C) 2002-2008, Open Source Geospatial Foundation (OSGeo)
+ *
+ *    This library is free software; you can redistribute it and/or
+ *    modify it under the terms of the GNU Lesser General Public
+ *    License as published by the Free Software Foundation;
+ *    version 2.1 of the License.
+ *
+ *    This library is distributed in the hope that it will be useful,
+ *    but WITHOUT ANY WARRANTY; without even the implied warranty of
+ *    MERCHANTABILITY or FITNESS FOR A PARTICULAR PURPOSE.  See the GNU
+ *    Lesser General Public License for more details.
+ */
+package org.geotools.filter;
+
+import java.util.logging.Logger;
+
+import junit.framework.Test;
+import junit.framework.TestCase;
+import junit.framework.TestSuite;
+
+import org.geotools.factory.CommonFactoryFinder;
+import org.geotools.feature.IllegalAttributeException;
+import org.geotools.feature.SchemaException;
+import org.geotools.feature.simple.SimpleFeatureBuilder;
+import org.geotools.feature.simple.SimpleFeatureTypeBuilder;
+import org.geotools.filter.expression.AddImpl;
+import org.geotools.filter.expression.SubtractImpl;
+import org.opengis.feature.simple.SimpleFeature;
+import org.opengis.feature.simple.SimpleFeatureType;
+import org.opengis.filter.Filter;
+import org.opengis.filter.FilterFactory2;
+import org.opengis.filter.Or;
+import org.opengis.filter.PropertyIsEqualTo;
+import org.opengis.filter.expression.Literal;
+import org.opengis.filter.spatial.Disjoint;
+
+import com.vividsolutions.jts.geom.Coordinate;
+import com.vividsolutions.jts.geom.GeometryFactory;
+import com.vividsolutions.jts.geom.LineString;
+import com.vividsolutions.jts.geom.PrecisionModel;
+
+/**
+ * Unit test for testing filters equals method.
+ *
+ * @author Chris Holmes, TOPP
+ * @author James MacGill, CCG
+ * @author Rob Hranac, TOPP
+ *
+ * @source $URL: http://svn.osgeo.org/geotools/tags/8.0-M1/modules/library/main/src/test/java/org/geotools/filter/FilterEqualsTest.java $
+ */            
+public class FilterEqualsTest extends TestCase {
+    
+    /** Standard logging instance */
+    private static final Logger LOGGER = org.geotools.util.logging.Logging.getLogger("org.geotools.defaultcore");
+    
+    private FilterFactory2 ff = CommonFactoryFinder.getFilterFactory2(null);
+    private Expression testExp1;
+    private Expression testExp2;
+    private Expression testExp3;
+    private Expression testExp4;
+    private Filter tFilter1;
+    private Filter tFilter2;
+
+  /** Feature on which to preform tests */
+    private static SimpleFeature testFeature = null;
+
+    /** Schema on which to preform tests */
+    private static SimpleFeatureType testSchema = null;
+    boolean set = false;
+    
+    /** 
+     * Constructor with test name.
+     */
+    public FilterEqualsTest(String testName) {
+        super(testName);
+    }        
+    
+    /** 
+     * Main for test runner.
+     */
+    public static void main(String[] args) {
+        org.geotools.util.logging.Logging.GEOTOOLS.forceMonolineConsoleOutput();
+        junit.textui.TestRunner.run(suite());
+    }
+    
+    /** 
+     * Required suite builder.
+     * @return A test suite for this unit test.
+     */
+    public static Test suite() {
+        
+        TestSuite suite = new TestSuite(FilterEqualsTest.class);
+        return suite;
+    }
+    
+  
+    /**
+     * Sets up a schema and a test feature.
+     *
+     * @throws SchemaException If there is a problem setting up the schema.
+     * @throws IllegalAttributeException If problem setting up the feature.
+     */
+    protected void setUp() throws SchemaException, IllegalAttributeException {
+        if (set) {
+            return;
+        }
+
+        set = true;
+        
+        SimpleFeatureTypeBuilder ftb = new SimpleFeatureTypeBuilder();
+        ftb.setCRS(null);
+    	ftb.add("testGeometry", LineString.class);
+    	ftb.add("testBoolean", Boolean.class);
+    	ftb.add("testCharacter", Character.class);
+    	ftb.add("testByte", Byte.class);
+    	ftb.add("testShort", Short.class);
+    	ftb.add("testInteger", Integer.class);
+    	ftb.add("testLong", Long.class);
+    	ftb.add("testFloat", Float.class);
+    	ftb.add("testDouble", Double.class);
+    	ftb.add("testString", String.class);
+    	ftb.add("testZeroDouble", Double.class);
+    	ftb.setName("testSchema");
+        testSchema = ftb.buildFeatureType();
+
+        //LOGGER.finer("added string to feature type");
+        // Creates coordinates for the linestring
+        Coordinate[] coords = new Coordinate[3];
+        coords[0] = new Coordinate(1, 2);
+        coords[1] = new Coordinate(3, 4);
+        coords[2] = new Coordinate(5, 6);
+
+        // Builds the test feature
+        Object[] attributes = new Object[11];
+        GeometryFactory gf = new GeometryFactory(new PrecisionModel());
+        attributes[0] = gf.createLineString(coords);
+        attributes[1] = new Boolean(true);
+        attributes[2] = new Character('t');
+        attributes[3] = new Byte("10");
+        attributes[4] = new Short("101");
+        attributes[5] = new Integer(1002);
+        attributes[6] = new Long(10003);
+        attributes[7] = new Float(10000.4);
+        attributes[8] = new Double(100000.5);
+        attributes[9] = "test string data";
+        attributes[10] = "0.0";
+
+        // Creates the feature itself
+        //FlatFeatureFactory factory = new FlatFeatureFactory(testSchema);
+        testFeature = SimpleFeatureBuilder.build(testSchema, attributes, null);
+        //LOGGER.finer("...flat feature created");
+    }
+
+    public void testLiteralExpressionImplEquals(){
+    	try {
+    	    Literal testString1 = new LiteralExpressionImpl("test literal");
+            Literal testString2 = new LiteralExpressionImpl("test literal");
+    	    assertTrue(testString1.equals(testString2));
+            
+    	    Literal testOtherString = new LiteralExpressionImpl("not test literal");
+    	    assertFalse( testString1.equals(testOtherString) );
+            
+    	    Literal testNumber34 = new LiteralExpressionImpl(new Integer(34));
+    	    assertFalse( testString1.equals(testNumber34));
+            
+            Literal testOtherNumber34 = new LiteralExpressionImpl(new Integer(34));	    
+    	    assertTrue(testNumber34.equals(testOtherNumber34));                  
+    	}  catch (IllegalFilterException e) {
+    	    LOGGER.warning("bad filter " + e.getMessage());
+    	}
+    }
+    
+    
+
+    public void testFidFilter(){
+        FidFilter ff = new FidFilterImpl();
+        ff.addFid("1");
+        
+        FidFilter ff2 = new FidFilterImpl("1");
+        assertNotNull(ff2);
+        assertEquals(ff, ff2);
+        assertTrue(!ff.equals(null));
+        assertTrue(!ff.equals("a string not even a filter"));
+        ff2.addFid("2");
+        assertTrue(!ff.equals(ff2));
+        
+        
+        
+        ff.addFid("2");
+        assertEquals(ff, ff2);
+        
+        FidFilterImpl ff3 = new FidFilterImpl();
+        ff3.filterType = -1;//REVISIT: should I even be able to do that?
+        
+        assertTrue(!ff2.equals(ff3));
+        
+    }
+    
+    public void testExpressionMath(){
+        try {
+	    MathExpressionImpl testMath1;
+	    MathExpressionImpl testMath2;
+	    testExp1 = new LiteralExpressionImpl(new Double(5));
+	    testExp2 = new LiteralExpressionImpl(new Double(5));
+	    testMath1 = new AddImpl(null,null);
+	    testMath1.addLeftValue(testExp1);
+	    testMath1.addRightValue(testExp2);
+	    testMath2 =  new AddImpl(null,null);
+	    testMath2.addLeftValue(testExp2);
+	    testMath2.addRightValue(testExp1);
+	    assertTrue(testMath1.equals(testMath2));
+	    testExp3 = new LiteralExpressionImpl(new Integer(4));
+	    testExp4 = new LiteralExpressionImpl(new Integer(4));
+	    testMath2.addLeftValue(testExp3);
+	    assertTrue(!testMath1.equals(testMath2));
+	    testMath1.addLeftValue(testExp4);
+	    assertTrue(testMath1.equals(testMath2));
+	    testMath1 = new SubtractImpl(null,null);
+	    testMath1.addLeftValue(testExp4);
+	    testMath1.addLeftValue(testExp2);
+	    assertTrue(!testMath1.equals(testMath2));
+            assertTrue(!testMath1.equals("Random Object that happens to be a string"));
+	} catch (IllegalFilterException e){
+	    LOGGER.warning("bad filter: " + e.getMessage());
+	}
+            
+    }
+
+    public void testExpressionAttribute()
+	throws IllegalFilterException, SchemaException {
+    	SimpleFeatureTypeBuilder ftb = new SimpleFeatureTypeBuilder();
+    	ftb.add("testBoolean", Boolean.class);
+    	ftb.add("testString", String.class);
+    	ftb.setName("test2");
+	
+	SimpleFeatureType testSchema2 = ftb.buildFeatureType();
+	//FeatureType testSchema2 = feaTypeFactory.getFeatureType(); 
+	testExp1 = new AttributeExpressionImpl(testSchema, "testBoolean");
+	testExp2 = new AttributeExpressionImpl(testSchema, "testBoolean");
+	assertTrue(testExp1.equals(testExp2));
+	testExp3 = new AttributeExpressionImpl(testSchema, "testString");
+	assertTrue(!testExp1.equals(testExp3));
+
+	
+	testExp4 = new AttributeExpressionImpl(testSchema2, "testBoolean");
+	assertTrue(!testExp1.equals(testExp4));
+ 
+	testExp1 = new AttributeExpressionImpl(testSchema2, "testBoolean");
+	assertTrue(testExp1.equals(testExp4));
+		   
+    }
+
+    public void testCompareFilter()
+	throws IllegalFilterException {
+	testExp1 = new LiteralExpressionImpl(new Integer(45));
+	testExp2 = new LiteralExpressionImpl(new Integer(45));
+	testExp3 = new AttributeExpressionImpl(testSchema, "testInteger");
+	testExp4 = new AttributeExpressionImpl(testSchema, "testInteger");
+	PropertyIsEqualTo cFilter1 = ff.equals(testExp1, testExp3);
+	PropertyIsEqualTo cFilter2 = ff.equals(testExp1, testExp3);
+	assertTrue(cFilter1.equals(cFilter2));
+        cFilter2 = ff.equals(testExp2, testExp4);
+	assertTrue(cFilter1.equals(cFilter2));
+	// see if converters make this work
+	cFilter2 = ff.equals(ff.literal(new Double(45.0)), testExp3);
+	assertTrue(cFilter1.equals(cFilter2));
+	tFilter1 = ff.between(testExp1, testExp2, testExp3);
+	assertTrue(!cFilter1.equals(tFilter1));
+    }	
+    
+    public void testBetweenFilter()
+	throws IllegalFilterException {
+	BetweenFilterImpl bFilter1 = new BetweenFilterImpl();
+	BetweenFilterImpl bFilter2 = new BetweenFilterImpl();
+	LiteralExpressionImpl testLit1 = new LiteralExpressionImpl(new Integer(55));
+	LiteralExpressionImpl testLit2 = new LiteralExpressionImpl(new Integer(55));
+	testExp1 = new LiteralExpressionImpl(new Integer(45));
+	testExp2 = new LiteralExpressionImpl(new Integer(45));
+	testExp3 = new AttributeExpressionImpl(testSchema, "testInteger");
+	testExp4 = new AttributeExpressionImpl(testSchema, "testInteger");
+	bFilter1.addLeftValue(testExp1);
+	bFilter2.addLeftValue(testExp2);
+	bFilter1.addMiddleValue(testExp3);
+	bFilter2.addMiddleValue(testExp4);
+	bFilter1.addRightValue(testLit1);
+	bFilter2.addRightValue(testLit2);
+	assertTrue(bFilter2.equals(bFilter1));
+	tFilter1 = ff.equals(org.opengis.filter.expression.Expression.NIL, 
+	        org.opengis.filter.expression.Expression.NIL);
+	assertTrue(!bFilter2.equals(tFilter1));
+	bFilter2.addRightValue(new LiteralExpressionImpl(new Integer(65)));
+	assertTrue(!bFilter2.equals(bFilter1));
+    }
+    
+     public void testLikeFilter()
+	throws IllegalFilterException {
+	 LikeFilterImpl lFilter1 = new LikeFilterImpl();
+	 LikeFilterImpl lFilter2 = new LikeFilterImpl();
+	 String pattern = "te_st!";
+	 String wcMulti = "!";
+	 String wcSingle = "_";
+	 String escape = "#";
+	 testExp2 = new LiteralExpressionImpl(new Integer(45));
+	testExp3 = new AttributeExpressionImpl(testSchema, "testInteger");
+	testExp4 = new AttributeExpressionImpl(testSchema, "testInteger");
+	lFilter1.setValue(testExp3);
+	lFilter2.setValue(testExp4);
+	lFilter1.setPattern(pattern, wcMulti, wcSingle, escape);
+	lFilter2.setPattern(pattern, wcMulti, wcSingle, escape);
+	assertTrue(lFilter1.equals(lFilter2));
+	lFilter2.setPattern("te__t!", wcMulti, wcSingle, escape);
+	assertTrue(!lFilter1.equals(lFilter2));
+	lFilter2.setPattern(pattern, wcMulti, wcSingle, escape);
+	lFilter2.setValue(testExp2);
+	assertTrue(!lFilter1.equals(lFilter2));
+    }	
+
+    public void testLogicFilter()
+	throws IllegalFilterException{
+	testExp1 = new LiteralExpressionImpl(new Integer(45));
+	testExp2 = new LiteralExpressionImpl(new Integer(45));
+	testExp3 = new AttributeExpressionImpl(testSchema, "testInteger");
+	testExp4 = new AttributeExpressionImpl(testSchema, "testInteger");
+	PropertyIsEqualTo cFilter1 = ff.equals(testExp1, testExp2);
+	PropertyIsEqualTo cFilter2 = ff.equals(testExp2, testExp4);
+	
+	org.opengis.filter.Filter logFilter1 = ff.and(cFilter1,cFilter2);
+	org.opengis.filter.Filter logFilter2 = ff.and(cFilter1,cFilter2);
+	assertTrue(logFilter1.equals(logFilter2));
+	
+	logFilter1 = ff.not(cFilter2);
+	assertTrue(!logFilter1.equals(logFilter2));
+	cFilter1 = ff.equals(testExp1, testExp3);
+	logFilter2 = ff.not(cFilter1);
+	assertTrue(logFilter1.equals(logFilter2));
+        assertTrue(!logFilter1.equals(ff.between(testExp1, testExp2, testExp3)));
+	Or logFilter3 = ff.or(logFilter1, logFilter2);
+	Or logFilter4 = ff.or(logFilter1, logFilter2);
+	assertTrue(logFilter3.equals(logFilter4));
+
+	// Questionable behavior.  Is this what we want?
+	Or logFilter5 = ff.or(cFilter1, logFilter3);
+	// does not change structure of logFilter3
+	Or logFilter6 = ff.or(logFilter4, cFilter1);
+	// different structure, but same result
+	assertTrue(logFilter5.equals(logFilter6));//do we want these equal? 
+	assertTrue(logFilter4.equals(logFilter3));//shouldn't they be equal?
+    }
+
+    public void testNullFilter()
+	throws IllegalFilterException{
+	    testExp1 = new AttributeExpressionImpl(testSchema, "testDouble");
+	    testExp2 = new AttributeExpressionImpl(testSchema, "testDouble");
+	    testExp3 = new  AttributeExpressionImpl(testSchema, "testBoolean");
+	    NullFilterImpl nullFilter1 = new NullFilterImpl();
+	    NullFilterImpl nullFilter2 = new NullFilterImpl();
+	    nullFilter1.nullCheckValue(testExp1);
+	    nullFilter2.nullCheckValue(testExp2);
+	    assertTrue(nullFilter1.equals(nullFilter2));
+	    nullFilter1.nullCheckValue(testExp3);
+	    assertTrue(!nullFilter1.equals(nullFilter2));
+	    assertTrue(!nullFilter1.equals(new BetweenFilterImpl()));
+	}
+
+     public void testGeometryFilter()
+	throws IllegalFilterException {
+	Disjoint geomFilter1 = ff.disjoint(testExp1, testExp4);
+	Disjoint geomFilter2 = ff.disjoint(testExp2, testExp4);
+	assertTrue(geomFilter1.equals(geomFilter2));
+	geomFilter2 = ff.disjoint(testExp2, new LiteralExpressionImpl(new Double(45)));
+	assertTrue(!geomFilter1.equals(geomFilter2));
+	tFilter1 = ff.between(ff.literal(1), ff.literal(-1), ff.literal(3));
+	assertTrue(!geomFilter1.equals(tFilter1));
+    }	
+    
+}