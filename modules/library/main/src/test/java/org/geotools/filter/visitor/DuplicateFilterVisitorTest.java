--- conflicted
+++ resolved
@@ -1,199 +1,98 @@
-<<<<<<< local
-/*
- *    GeoTools - The Open Source Java GIS Toolkit
- *    http://geotools.org
- * 
- *    (C) 2005-2008, Open Source Geospatial Foundation (OSGeo)
- *
- *    This library is free software; you can redistribute it and/or
- *    modify it under the terms of the GNU Lesser General Public
- *    License as published by the Free Software Foundation;
- *    version 2.1 of the License.
- *
- *    This library is distributed in the hope that it will be useful,
- *    but WITHOUT ANY WARRANTY; without even the implied warranty of
- *    MERCHANTABILITY or FITNESS FOR A PARTICULAR PURPOSE.  See the GNU
- *    Lesser General Public License for more details.
- */
-package org.geotools.filter.visitor;
-
-import junit.framework.TestCase;
-
-import org.geotools.factory.CommonFactoryFinder;
-import org.geotools.factory.GeoTools;
-import org.geotools.filter.IllegalFilterException;
-import org.opengis.filter.And;
-import org.opengis.filter.Filter;
-import org.opengis.filter.FilterFactory2;
-import org.opengis.filter.Not;
-import org.opengis.filter.PropertyIsGreaterThan;
-import org.opengis.filter.PropertyIsLessThan;
-import org.opengis.filter.PropertyIsLike;
-import org.opengis.filter.expression.Add;
-import org.opengis.filter.expression.Expression;
-import org.opengis.filter.expression.Literal;
-
-
-/**
- * Unit test for DuplicatorFilterVisitor.
- *
- * @author Cory Horner, Refractions Research Inc.
- * @source $URL: http://svn.osgeo.org/geotools/tags/2.6.5/modules/library/main/src/test/java/org/geotools/filter/visitor/DuplicateFilterVisitorTest.java $
- */
-public class DuplicateFilterVisitorTest extends TestCase {
-
-    private org.opengis.filter.FilterFactory2 fac;
-
-	public DuplicateFilterVisitorTest(String testName) {
-        super(testName);
-    }
-
-    protected void setUp() throws Exception {
-        fac = CommonFactoryFinder.getFilterFactory2(GeoTools.getDefaultHints());
-    }
-    
-    public void testLogicFilterDuplication() throws IllegalFilterException {
-    	//create a filter
-    	PropertyIsGreaterThan greater = fac.greater(fac.literal(2), fac.literal(1));
-    	PropertyIsLessThan less = fac.less(fac.literal(3), fac.literal(4));
-    	And and = fac.and(greater, less);
-    	
-    	//duplicate it
-    	DuplicatingFilterVisitor visitor = new DuplicatingFilterVisitor();
-    	Filter newFilter = (Filter) and.accept(visitor, fac);
-
-    	//compare it
-    	assertNotNull(newFilter);
-    	assertEquals( and, newFilter );
-    }    
-    
-    public void testOptimizationExample(){
-        Expression add = fac.add(fac.literal(1), fac.literal(2));
-        class Optimization extends DuplicatingFilterVisitor {
-            public Object visit( Add expression, Object extraData ) {
-                Expression expr1 = expression.getExpression1();
-                Expression expr2 = expression.getExpression2();
-                if( expr1 instanceof Literal && expr2 instanceof Literal){
-                    Double number1 = (Double) expr1.evaluate(null,Double.class);
-                    Double number2 = (Double) expr2.evaluate(null,Double.class);
-                    
-                    return ff.literal( number1.doubleValue() + number2.doubleValue() );
-                }
-                return super.visit(expression, extraData);
-            }
-        };
-        Expression modified = (Expression) add.accept( new Optimization(), null );
-        assertTrue( modified instanceof Literal );
-    }
-    
-    public void testNotFilter() {
-        // set GEOT-1566
-        PropertyIsLike like = fac.like(fac.property("stringProperty"), "ab*");
-        Not not = fac.not(like);
-        DuplicatingFilterVisitor visitor = new DuplicatingFilterVisitor(fac);
-        Not clone = (Not) not.accept(visitor, null);
-        assertEquals(not, clone);
-        assertNotSame(not, clone);
-        assertNotSame(like, clone.getFilter());
-    }
-}
-=======
-/*
- *    GeoTools - The Open Source Java GIS Toolkit
- *    http://geotools.org
- * 
- *    (C) 2005-2008, Open Source Geospatial Foundation (OSGeo)
- *
- *    This library is free software; you can redistribute it and/or
- *    modify it under the terms of the GNU Lesser General Public
- *    License as published by the Free Software Foundation;
- *    version 2.1 of the License.
- *
- *    This library is distributed in the hope that it will be useful,
- *    but WITHOUT ANY WARRANTY; without even the implied warranty of
- *    MERCHANTABILITY or FITNESS FOR A PARTICULAR PURPOSE.  See the GNU
- *    Lesser General Public License for more details.
- */
-package org.geotools.filter.visitor;
-
-import junit.framework.TestCase;
-
-import org.geotools.factory.CommonFactoryFinder;
-import org.geotools.factory.GeoTools;
-import org.geotools.filter.IllegalFilterException;
-import org.opengis.filter.And;
-import org.opengis.filter.Filter;
-import org.opengis.filter.Not;
-import org.opengis.filter.PropertyIsGreaterThan;
-import org.opengis.filter.PropertyIsLessThan;
-import org.opengis.filter.PropertyIsLike;
-import org.opengis.filter.expression.Add;
-import org.opengis.filter.expression.Expression;
-import org.opengis.filter.expression.Literal;
-
-
-/**
- * Unit test for DuplicatorFilterVisitor.
- *
- * @author Cory Horner, Refractions Research Inc.
- *
- * @source $URL: http://svn.osgeo.org/geotools/tags/8.0-M1/modules/library/main/src/test/java/org/geotools/filter/visitor/DuplicateFilterVisitorTest.java $
- */
-public class DuplicateFilterVisitorTest extends TestCase {
-
-    private org.opengis.filter.FilterFactory2 fac;
-
-	public DuplicateFilterVisitorTest(String testName) {
-        super(testName);
-    }
-
-    protected void setUp() throws Exception {
-        fac = CommonFactoryFinder.getFilterFactory2(GeoTools.getDefaultHints());
-    }
-    
-    public void testLogicFilterDuplication() throws IllegalFilterException {
-    	//create a filter
-    	PropertyIsGreaterThan greater = fac.greater(fac.literal(2), fac.literal(1));
-    	PropertyIsLessThan less = fac.less(fac.literal(3), fac.literal(4));
-    	And and = fac.and(greater, less);
-    	
-    	//duplicate it
-    	DuplicatingFilterVisitor visitor = new DuplicatingFilterVisitor();
-    	Filter newFilter = (Filter) and.accept(visitor, fac);
-
-    	//compare it
-    	assertNotNull(newFilter);
-    	assertEquals( and, newFilter );
-    }    
-    
-    public void testOptimizationExample(){
-        Expression add = fac.add(fac.literal(1), fac.literal(2));
-        class Optimization extends DuplicatingFilterVisitor {
-            public Object visit( Add expression, Object extraData ) {
-                Expression expr1 = expression.getExpression1();
-                Expression expr2 = expression.getExpression2();
-                if( expr1 instanceof Literal && expr2 instanceof Literal){
-                    Double number1 = (Double) expr1.evaluate(null,Double.class);
-                    Double number2 = (Double) expr2.evaluate(null,Double.class);
-                    
-                    return ff.literal( number1.doubleValue() + number2.doubleValue() );
-                }
-                return super.visit(expression, extraData);
-            }
-        };
-        Expression modified = (Expression) add.accept( new Optimization(), null );
-        assertTrue( modified instanceof Literal );
-    }
-    
-    public void testNotFilter() {
-        // set GEOT-1566
-        PropertyIsLike like = fac.like(fac.property("stringProperty"), "ab*");
-        Not not = fac.not(like);
-        DuplicatingFilterVisitor visitor = new DuplicatingFilterVisitor(fac);
-        Not clone = (Not) not.accept(visitor, null);
-        assertEquals(not, clone);
-        assertNotSame(not, clone);
-        assertNotSame(like, clone.getFilter());
-    }
-}
->>>>>>> other+/*
+ *    GeoTools - The Open Source Java GIS Toolkit
+ *    http://geotools.org
+ * 
+ *    (C) 2005-2008, Open Source Geospatial Foundation (OSGeo)
+ *
+ *    This library is free software; you can redistribute it and/or
+ *    modify it under the terms of the GNU Lesser General Public
+ *    License as published by the Free Software Foundation;
+ *    version 2.1 of the License.
+ *
+ *    This library is distributed in the hope that it will be useful,
+ *    but WITHOUT ANY WARRANTY; without even the implied warranty of
+ *    MERCHANTABILITY or FITNESS FOR A PARTICULAR PURPOSE.  See the GNU
+ *    Lesser General Public License for more details.
+ */
+package org.geotools.filter.visitor;
+
+import junit.framework.TestCase;
+
+import org.geotools.factory.CommonFactoryFinder;
+import org.geotools.factory.GeoTools;
+import org.geotools.filter.IllegalFilterException;
+import org.opengis.filter.And;
+import org.opengis.filter.Filter;
+import org.opengis.filter.Not;
+import org.opengis.filter.PropertyIsGreaterThan;
+import org.opengis.filter.PropertyIsLessThan;
+import org.opengis.filter.PropertyIsLike;
+import org.opengis.filter.expression.Add;
+import org.opengis.filter.expression.Expression;
+import org.opengis.filter.expression.Literal;
+
+
+/**
+ * Unit test for DuplicatorFilterVisitor.
+ *
+ * @author Cory Horner, Refractions Research Inc.
+ *
+ * @source $URL: http://svn.osgeo.org/geotools/tags/8.0-M1/modules/library/main/src/test/java/org/geotools/filter/visitor/DuplicateFilterVisitorTest.java $
+ */
+public class DuplicateFilterVisitorTest extends TestCase {
+
+    private org.opengis.filter.FilterFactory2 fac;
+
+	public DuplicateFilterVisitorTest(String testName) {
+        super(testName);
+    }
+
+    protected void setUp() throws Exception {
+        fac = CommonFactoryFinder.getFilterFactory2(GeoTools.getDefaultHints());
+    }
+    
+    public void testLogicFilterDuplication() throws IllegalFilterException {
+    	//create a filter
+    	PropertyIsGreaterThan greater = fac.greater(fac.literal(2), fac.literal(1));
+    	PropertyIsLessThan less = fac.less(fac.literal(3), fac.literal(4));
+    	And and = fac.and(greater, less);
+    	
+    	//duplicate it
+    	DuplicatingFilterVisitor visitor = new DuplicatingFilterVisitor();
+    	Filter newFilter = (Filter) and.accept(visitor, fac);
+
+    	//compare it
+    	assertNotNull(newFilter);
+    	assertEquals( and, newFilter );
+    }    
+    
+    public void testOptimizationExample(){
+        Expression add = fac.add(fac.literal(1), fac.literal(2));
+        class Optimization extends DuplicatingFilterVisitor {
+            public Object visit( Add expression, Object extraData ) {
+                Expression expr1 = expression.getExpression1();
+                Expression expr2 = expression.getExpression2();
+                if( expr1 instanceof Literal && expr2 instanceof Literal){
+                    Double number1 = (Double) expr1.evaluate(null,Double.class);
+                    Double number2 = (Double) expr2.evaluate(null,Double.class);
+                    
+                    return ff.literal( number1.doubleValue() + number2.doubleValue() );
+                }
+                return super.visit(expression, extraData);
+            }
+        };
+        Expression modified = (Expression) add.accept( new Optimization(), null );
+        assertTrue( modified instanceof Literal );
+    }
+    
+    public void testNotFilter() {
+        // set GEOT-1566
+        PropertyIsLike like = fac.like(fac.property("stringProperty"), "ab*");
+        Not not = fac.not(like);
+        DuplicatingFilterVisitor visitor = new DuplicatingFilterVisitor(fac);
+        Not clone = (Not) not.accept(visitor, null);
+        assertEquals(not, clone);
+        assertNotSame(not, clone);
+        assertNotSame(like, clone.getFilter());
+    }
+}