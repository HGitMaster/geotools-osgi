<<<<<<< local
/*
 *    GeoTools - The Open Source Java GIS Toolkit
 *    http://geotools.org
 * 
 *    (C) 2002-2008, Open Source Geospatial Foundation (OSGeo)
 *
 *    This library is free software; you can redistribute it and/or
 *    modify it under the terms of the GNU Lesser General Public
 *    License as published by the Free Software Foundation;
 *    version 2.1 of the License.
 *
 *    This library is distributed in the hope that it will be useful,
 *    but WITHOUT ANY WARRANTY; without even the implied warranty of
 *    MERCHANTABILITY or FITNESS FOR A PARTICULAR PURPOSE.  See the GNU
 *    Lesser General Public License for more details.
 */
package org.geotools.gml.producer;

import junit.framework.TestCase;

import org.xml.sax.Attributes;
import org.xml.sax.ContentHandler;
import org.xml.sax.Locator;
import org.xml.sax.SAXException;

import com.vividsolutions.jts.geom.Coordinate;
import com.vividsolutions.jts.geom.CoordinateSequence;
import com.vividsolutions.jts.geom.impl.CoordinateArraySequence;

/**
 * We need to ensure that the CoordianteWriter can output Z ordinates
 * (if they are actually around).
 * <p>
 * This test case added as part of fixing 
 * 
 * @author Jody
 *
 *
 * @source $URL: http://svn.osgeo.org/geotools/tags/2.6.5/modules/library/main/src/test/java/org/geotools/gml/producer/CoordinateWriterTest.java $
 */
public class CoordinateWriterTest extends TestCase {
    
    /**
     * Test normal 2D output 
     * @throws Exception
     */
    public void test2DCoordSeq() throws Exception {
        CoordinateSequence coords = new CoordinateArraySequence(coords2D( new int[]{1,1, 4,4, 0,4, 1,1 }));

        CoordinateWriter writer = new CoordinateWriter(4);
        CoordinateHandler output = new CoordinateHandler();

        output.startDocument();
        writer.writeCoordinates( coords, output);
        output.endDocument();

        assertEquals("<coordinates>1,1 4,4 0,4 1,1</coordinates>", output.received );
    }
    
    /**
	 * Test normal 2D output 
	 * @throws Exception
	 */
	public void test2D() throws Exception {
		Coordinate[] coords = coords2D( new int[]{1,1, 4,4, 0,4, 1,1 });
		assertNotNull( coords );
		assertEquals( 4, coords.length );

		CoordinateWriter writer = new CoordinateWriter(4);
		CoordinateHandler output = new CoordinateHandler();

		output.startDocument();
		writer.writeCoordinates( coords, output);
		output.endDocument();

		assertEquals("<coordinates>1,1 4,4 0,4 1,1</coordinates>", output.received );
		System.out.println( output.received );
	}

	public void test2DWithDummyZ() throws Exception {
		Coordinate[] coords = coords2D( new int[]{1,1, 4,4, 0,4, 1,1 });
		assertNotNull( coords );
		assertEquals( 4, coords.length );

		final boolean useDummyZ = true;
		final double zValue = 0.0;
		CoordinateWriter writer = new CoordinateWriter(4," ", ",", useDummyZ, zValue);
		CoordinateHandler output = new CoordinateHandler();

		output.startDocument();
		writer.writeCoordinates( coords, output);
		output.endDocument();

        System.out.println( output.received );
		assertEquals("<coordinates>1,1,0 4,4,0 0,4,0 1,1,0</coordinates>", output.received );
	}

    public void test2DWithDummyZCoordSeq() throws Exception {
        CoordinateSequence coords = new CoordinateArraySequence(coords2D( new int[]{1,1, 4,4, 0,4, 1,1 }));

        final boolean useDummyZ = true;
        final double zValue = 0.0;
        CoordinateWriter writer = new CoordinateWriter(4," ", ",", useDummyZ, zValue);
        CoordinateHandler output = new CoordinateHandler();

        output.startDocument();
        writer.writeCoordinates( coords, output);
        output.endDocument();

        assertEquals("<coordinates>1,1,0 4,4,0 0,4,0 1,1,0</coordinates>", output.received );
    }

    public void test3D() throws Exception {
		Coordinate[] coords = coords3D( new int[]{1,1,3, 4,4,2, 0,4,2, 1,1,3 });
		assertNotNull( coords );
		assertEquals( 4, coords.length );

		CoordinateWriter writer = new CoordinateWriter(4," ", ",", true, 0.0, 3 );
		CoordinateHandler output = new CoordinateHandler();

		output.startDocument();
		writer.writeCoordinates( coords, output);
		output.endDocument();

		assertEquals("<coordinates>1,1,3 4,4,2 0,4,2 1,1,3</coordinates>", output.received );
		System.out.println( output.received );
	}
	
    public void test3DCoordSeq() throws Exception {
        CoordinateSequence coords = new CoordinateArraySequence(coords3D( new int[]{1,1,3, 4,4,2, 0,4,2, 1,1,3 }));

        CoordinateWriter writer = new CoordinateWriter(4," ", ",", true, 0.0, 3 );
        CoordinateHandler output = new CoordinateHandler();

        output.startDocument();
        writer.writeCoordinates( coords, output);
        output.endDocument();

        System.out.println( output.received );
        assertEquals("<coordinates>1,1,3 4,4,2 0,4,2 1,1,3</coordinates>", output.received );
    }

    class CoordinateHandler implements ContentHandler {
		StringBuffer buffer;
		String received;
		public void characters(char[] ch, int start, int length)
				throws SAXException {
			buffer.append( new String(ch, start, length ) );
		}
		public void endElement(String uri, String localName, String name)
				throws SAXException {
			buffer.append("</");
			buffer.append( localName );
			buffer.append(">");
		}
		public void endDocument() throws SAXException {			
			received = buffer.toString();
		}

		public void endPrefixMapping(String prefix) throws SAXException {
		}

		public void ignorableWhitespace(char[] ch, int start, int length)
				throws SAXException {
		}

		public void processingInstruction(String target, String data)
				throws SAXException {
		}

		public void setDocumentLocator(Locator locator) {
		}

		public void skippedEntity(String name) throws SAXException {
		}

		public void startDocument() throws SAXException {
			 buffer = new StringBuffer();
		}

		public void startElement(String uri, String localName, String name,
				Attributes atts) throws SAXException {
			buffer.append("<");
			buffer.append( localName );
			buffer.append(">");
		}

		public void startPrefixMapping(String prefix, String uri)
				throws SAXException {
		}		
	};
	
	Coordinate[] coords2D( int array[] ){
		Coordinate coords[] = new Coordinate[ array.length / 2 ];
		for( int i=0; i<coords.length; i++ ){
			int offset = i*2;
			coords[i]= new Coordinate( array[offset+0], array[offset+1]);		
		}
		return coords;		
	}
	Coordinate[] coords3D( int array[] ){
		Coordinate coords[] = new Coordinate[ array.length / 3 ];
		for( int i=0; i<coords.length; i++  ){
			int offset = i*3;
			coords[i]= new Coordinate( array[offset+0], array[offset+1], array[offset+2]);		
		}
		return coords;		
	}
}
=======
/*
 *    GeoTools - The Open Source Java GIS Toolkit
 *    http://geotools.org
 * 
 *    (C) 2002-2008, Open Source Geospatial Foundation (OSGeo)
 *
 *    This library is free software; you can redistribute it and/or
 *    modify it under the terms of the GNU Lesser General Public
 *    License as published by the Free Software Foundation;
 *    version 2.1 of the License.
 *
 *    This library is distributed in the hope that it will be useful,
 *    but WITHOUT ANY WARRANTY; without even the implied warranty of
 *    MERCHANTABILITY or FITNESS FOR A PARTICULAR PURPOSE.  See the GNU
 *    Lesser General Public License for more details.
 */
package org.geotools.gml.producer;

import junit.framework.TestCase;

import org.xml.sax.Attributes;
import org.xml.sax.ContentHandler;
import org.xml.sax.Locator;
import org.xml.sax.SAXException;

import com.vividsolutions.jts.geom.Coordinate;
import com.vividsolutions.jts.geom.CoordinateSequence;
import com.vividsolutions.jts.geom.impl.CoordinateArraySequence;

/**
 * We need to ensure that the CoordianteWriter can output Z ordinates
 * (if they are actually around).
 * <p>
 * This test case added as part of fixing 
 * 
 * @author Jody
 *
 *
 *
 * @source $URL: http://svn.osgeo.org/geotools/tags/8.0-M1/modules/library/main/src/test/java/org/geotools/gml/producer/CoordinateWriterTest.java $
 */
public class CoordinateWriterTest extends TestCase {
    
    /**
     * Test normal 2D output 
     * @throws Exception
     */
    public void test2DCoordSeq() throws Exception {
        CoordinateSequence coords = new CoordinateArraySequence(coords2D( new int[]{1,1, 4,4, 0,4, 1,1 }));

        CoordinateWriter writer = new CoordinateWriter(4);
        CoordinateHandler output = new CoordinateHandler();

        output.startDocument();
        writer.writeCoordinates( coords, output);
        output.endDocument();

        assertEquals("<coordinates>1,1 4,4 0,4 1,1</coordinates>", output.received );
    }
    
    /**
	 * Test normal 2D output 
	 * @throws Exception
	 */
	public void test2D() throws Exception {
		Coordinate[] coords = coords2D( new int[]{1,1, 4,4, 0,4, 1,1 });
		assertNotNull( coords );
		assertEquals( 4, coords.length );

		CoordinateWriter writer = new CoordinateWriter(4);
		CoordinateHandler output = new CoordinateHandler();

		output.startDocument();
		writer.writeCoordinates( coords, output);
		output.endDocument();

		assertEquals("<coordinates>1,1 4,4 0,4 1,1</coordinates>", output.received );
		System.out.println( output.received );
	}

	public void test2DWithDummyZ() throws Exception {
		Coordinate[] coords = coords2D( new int[]{1,1, 4,4, 0,4, 1,1 });
		assertNotNull( coords );
		assertEquals( 4, coords.length );

		final boolean useDummyZ = true;
		final double zValue = 0.0;
		CoordinateWriter writer = new CoordinateWriter(4," ", ",", useDummyZ, zValue);
		CoordinateHandler output = new CoordinateHandler();

		output.startDocument();
		writer.writeCoordinates( coords, output);
		output.endDocument();

        System.out.println( output.received );
		assertEquals("<coordinates>1,1,0 4,4,0 0,4,0 1,1,0</coordinates>", output.received );
	}

    public void test2DWithDummyZCoordSeq() throws Exception {
        CoordinateSequence coords = new CoordinateArraySequence(coords2D( new int[]{1,1, 4,4, 0,4, 1,1 }));

        final boolean useDummyZ = true;
        final double zValue = 0.0;
        CoordinateWriter writer = new CoordinateWriter(4," ", ",", useDummyZ, zValue);
        CoordinateHandler output = new CoordinateHandler();

        output.startDocument();
        writer.writeCoordinates( coords, output);
        output.endDocument();

        assertEquals("<coordinates>1,1,0 4,4,0 0,4,0 1,1,0</coordinates>", output.received );
    }

    public void test3D() throws Exception {
		Coordinate[] coords = coords3D( new int[]{1,1,3, 4,4,2, 0,4,2, 1,1,3 });
		assertNotNull( coords );
		assertEquals( 4, coords.length );

		CoordinateWriter writer = new CoordinateWriter(4," ", ",", true, 0.0, 3 );
		CoordinateHandler output = new CoordinateHandler();

		output.startDocument();
		writer.writeCoordinates( coords, output);
		output.endDocument();

		assertEquals("<coordinates>1,1,3 4,4,2 0,4,2 1,1,3</coordinates>", output.received );
		System.out.println( output.received );
	}
	
    public void test3DCoordSeq() throws Exception {
        CoordinateSequence coords = new CoordinateArraySequence(coords3D( new int[]{1,1,3, 4,4,2, 0,4,2, 1,1,3 }));

        CoordinateWriter writer = new CoordinateWriter(4," ", ",", true, 0.0, 3 );
        CoordinateHandler output = new CoordinateHandler();

        output.startDocument();
        writer.writeCoordinates( coords, output);
        output.endDocument();

        System.out.println( output.received );
        assertEquals("<coordinates>1,1,3 4,4,2 0,4,2 1,1,3</coordinates>", output.received );
    }

    class CoordinateHandler implements ContentHandler {
		StringBuffer buffer;
		String received;
		public void characters(char[] ch, int start, int length)
				throws SAXException {
			buffer.append( new String(ch, start, length ) );
		}
		public void endElement(String uri, String localName, String name)
				throws SAXException {
			buffer.append("</");
			buffer.append( localName );
			buffer.append(">");
		}
		public void endDocument() throws SAXException {			
			received = buffer.toString();
		}

		public void endPrefixMapping(String prefix) throws SAXException {
		}

		public void ignorableWhitespace(char[] ch, int start, int length)
				throws SAXException {
		}

		public void processingInstruction(String target, String data)
				throws SAXException {
		}

		public void setDocumentLocator(Locator locator) {
		}

		public void skippedEntity(String name) throws SAXException {
		}

		public void startDocument() throws SAXException {
			 buffer = new StringBuffer();
		}

		public void startElement(String uri, String localName, String name,
				Attributes atts) throws SAXException {
			buffer.append("<");
			buffer.append( localName );
			buffer.append(">");
		}

		public void startPrefixMapping(String prefix, String uri)
				throws SAXException {
		}		
	};
	
	Coordinate[] coords2D( int array[] ){
		Coordinate coords[] = new Coordinate[ array.length / 2 ];
		for( int i=0; i<coords.length; i++ ){
			int offset = i*2;
			coords[i]= new Coordinate( array[offset+0], array[offset+1]);		
		}
		return coords;		
	}
	Coordinate[] coords3D( int array[] ){
		Coordinate coords[] = new Coordinate[ array.length / 3 ];
		for( int i=0; i<coords.length; i++  ){
			int offset = i*3;
			coords[i]= new Coordinate( array[offset+0], array[offset+1], array[offset+2]);		
		}
		return coords;		
	}
}
>>>>>>> other<|MERGE_RESOLUTION|>--- conflicted
+++ resolved
@@ -1,422 +1,210 @@
-<<<<<<< local
-/*
- *    GeoTools - The Open Source Java GIS Toolkit
- *    http://geotools.org
- * 
- *    (C) 2002-2008, Open Source Geospatial Foundation (OSGeo)
- *
- *    This library is free software; you can redistribute it and/or
- *    modify it under the terms of the GNU Lesser General Public
- *    License as published by the Free Software Foundation;
- *    version 2.1 of the License.
- *
- *    This library is distributed in the hope that it will be useful,
- *    but WITHOUT ANY WARRANTY; without even the implied warranty of
- *    MERCHANTABILITY or FITNESS FOR A PARTICULAR PURPOSE.  See the GNU
- *    Lesser General Public License for more details.
- */
-package org.geotools.gml.producer;
-
-import junit.framework.TestCase;
-
-import org.xml.sax.Attributes;
-import org.xml.sax.ContentHandler;
-import org.xml.sax.Locator;
-import org.xml.sax.SAXException;
-
-import com.vividsolutions.jts.geom.Coordinate;
-import com.vividsolutions.jts.geom.CoordinateSequence;
-import com.vividsolutions.jts.geom.impl.CoordinateArraySequence;
-
-/**
- * We need to ensure that the CoordianteWriter can output Z ordinates
- * (if they are actually around).
- * <p>
- * This test case added as part of fixing 
- * 
- * @author Jody
- *
- *
- * @source $URL: http://svn.osgeo.org/geotools/tags/2.6.5/modules/library/main/src/test/java/org/geotools/gml/producer/CoordinateWriterTest.java $
- */
-public class CoordinateWriterTest extends TestCase {
-    
-    /**
-     * Test normal 2D output 
-     * @throws Exception
-     */
-    public void test2DCoordSeq() throws Exception {
-        CoordinateSequence coords = new CoordinateArraySequence(coords2D( new int[]{1,1, 4,4, 0,4, 1,1 }));
-
-        CoordinateWriter writer = new CoordinateWriter(4);
-        CoordinateHandler output = new CoordinateHandler();
-
-        output.startDocument();
-        writer.writeCoordinates( coords, output);
-        output.endDocument();
-
-        assertEquals("<coordinates>1,1 4,4 0,4 1,1</coordinates>", output.received );
-    }
-    
-    /**
-	 * Test normal 2D output 
-	 * @throws Exception
-	 */
-	public void test2D() throws Exception {
-		Coordinate[] coords = coords2D( new int[]{1,1, 4,4, 0,4, 1,1 });
-		assertNotNull( coords );
-		assertEquals( 4, coords.length );
-
-		CoordinateWriter writer = new CoordinateWriter(4);
-		CoordinateHandler output = new CoordinateHandler();
-
-		output.startDocument();
-		writer.writeCoordinates( coords, output);
-		output.endDocument();
-
-		assertEquals("<coordinates>1,1 4,4 0,4 1,1</coordinates>", output.received );
-		System.out.println( output.received );
-	}
-
-	public void test2DWithDummyZ() throws Exception {
-		Coordinate[] coords = coords2D( new int[]{1,1, 4,4, 0,4, 1,1 });
-		assertNotNull( coords );
-		assertEquals( 4, coords.length );
-
-		final boolean useDummyZ = true;
-		final double zValue = 0.0;
-		CoordinateWriter writer = new CoordinateWriter(4," ", ",", useDummyZ, zValue);
-		CoordinateHandler output = new CoordinateHandler();
-
-		output.startDocument();
-		writer.writeCoordinates( coords, output);
-		output.endDocument();
-
-        System.out.println( output.received );
-		assertEquals("<coordinates>1,1,0 4,4,0 0,4,0 1,1,0</coordinates>", output.received );
-	}
-
-    public void test2DWithDummyZCoordSeq() throws Exception {
-        CoordinateSequence coords = new CoordinateArraySequence(coords2D( new int[]{1,1, 4,4, 0,4, 1,1 }));
-
-        final boolean useDummyZ = true;
-        final double zValue = 0.0;
-        CoordinateWriter writer = new CoordinateWriter(4," ", ",", useDummyZ, zValue);
-        CoordinateHandler output = new CoordinateHandler();
-
-        output.startDocument();
-        writer.writeCoordinates( coords, output);
-        output.endDocument();
-
-        assertEquals("<coordinates>1,1,0 4,4,0 0,4,0 1,1,0</coordinates>", output.received );
-    }
-
-    public void test3D() throws Exception {
-		Coordinate[] coords = coords3D( new int[]{1,1,3, 4,4,2, 0,4,2, 1,1,3 });
-		assertNotNull( coords );
-		assertEquals( 4, coords.length );
-
-		CoordinateWriter writer = new CoordinateWriter(4," ", ",", true, 0.0, 3 );
-		CoordinateHandler output = new CoordinateHandler();
-
-		output.startDocument();
-		writer.writeCoordinates( coords, output);
-		output.endDocument();
-
-		assertEquals("<coordinates>1,1,3 4,4,2 0,4,2 1,1,3</coordinates>", output.received );
-		System.out.println( output.received );
-	}
-	
-    public void test3DCoordSeq() throws Exception {
-        CoordinateSequence coords = new CoordinateArraySequence(coords3D( new int[]{1,1,3, 4,4,2, 0,4,2, 1,1,3 }));
-
-        CoordinateWriter writer = new CoordinateWriter(4," ", ",", true, 0.0, 3 );
-        CoordinateHandler output = new CoordinateHandler();
-
-        output.startDocument();
-        writer.writeCoordinates( coords, output);
-        output.endDocument();
-
-        System.out.println( output.received );
-        assertEquals("<coordinates>1,1,3 4,4,2 0,4,2 1,1,3</coordinates>", output.received );
-    }
-
-    class CoordinateHandler implements ContentHandler {
-		StringBuffer buffer;
-		String received;
-		public void characters(char[] ch, int start, int length)
-				throws SAXException {
-			buffer.append( new String(ch, start, length ) );
-		}
-		public void endElement(String uri, String localName, String name)
-				throws SAXException {
-			buffer.append("</");
-			buffer.append( localName );
-			buffer.append(">");
-		}
-		public void endDocument() throws SAXException {			
-			received = buffer.toString();
-		}
-
-		public void endPrefixMapping(String prefix) throws SAXException {
-		}
-
-		public void ignorableWhitespace(char[] ch, int start, int length)
-				throws SAXException {
-		}
-
-		public void processingInstruction(String target, String data)
-				throws SAXException {
-		}
-
-		public void setDocumentLocator(Locator locator) {
-		}
-
-		public void skippedEntity(String name) throws SAXException {
-		}
-
-		public void startDocument() throws SAXException {
-			 buffer = new StringBuffer();
-		}
-
-		public void startElement(String uri, String localName, String name,
-				Attributes atts) throws SAXException {
-			buffer.append("<");
-			buffer.append( localName );
-			buffer.append(">");
-		}
-
-		public void startPrefixMapping(String prefix, String uri)
-				throws SAXException {
-		}		
-	};
-	
-	Coordinate[] coords2D( int array[] ){
-		Coordinate coords[] = new Coordinate[ array.length / 2 ];
-		for( int i=0; i<coords.length; i++ ){
-			int offset = i*2;
-			coords[i]= new Coordinate( array[offset+0], array[offset+1]);		
-		}
-		return coords;		
-	}
-	Coordinate[] coords3D( int array[] ){
-		Coordinate coords[] = new Coordinate[ array.length / 3 ];
-		for( int i=0; i<coords.length; i++  ){
-			int offset = i*3;
-			coords[i]= new Coordinate( array[offset+0], array[offset+1], array[offset+2]);		
-		}
-		return coords;		
-	}
-}
-=======
-/*
- *    GeoTools - The Open Source Java GIS Toolkit
- *    http://geotools.org
- * 
- *    (C) 2002-2008, Open Source Geospatial Foundation (OSGeo)
- *
- *    This library is free software; you can redistribute it and/or
- *    modify it under the terms of the GNU Lesser General Public
- *    License as published by the Free Software Foundation;
- *    version 2.1 of the License.
- *
- *    This library is distributed in the hope that it will be useful,
- *    but WITHOUT ANY WARRANTY; without even the implied warranty of
- *    MERCHANTABILITY or FITNESS FOR A PARTICULAR PURPOSE.  See the GNU
- *    Lesser General Public License for more details.
- */
-package org.geotools.gml.producer;
-
-import junit.framework.TestCase;
-
-import org.xml.sax.Attributes;
-import org.xml.sax.ContentHandler;
-import org.xml.sax.Locator;
-import org.xml.sax.SAXException;
-
-import com.vividsolutions.jts.geom.Coordinate;
-import com.vividsolutions.jts.geom.CoordinateSequence;
-import com.vividsolutions.jts.geom.impl.CoordinateArraySequence;
-
-/**
- * We need to ensure that the CoordianteWriter can output Z ordinates
- * (if they are actually around).
- * <p>
- * This test case added as part of fixing 
- * 
- * @author Jody
- *
- *
- *
- * @source $URL: http://svn.osgeo.org/geotools/tags/8.0-M1/modules/library/main/src/test/java/org/geotools/gml/producer/CoordinateWriterTest.java $
- */
-public class CoordinateWriterTest extends TestCase {
-    
-    /**
-     * Test normal 2D output 
-     * @throws Exception
-     */
-    public void test2DCoordSeq() throws Exception {
-        CoordinateSequence coords = new CoordinateArraySequence(coords2D( new int[]{1,1, 4,4, 0,4, 1,1 }));
-
-        CoordinateWriter writer = new CoordinateWriter(4);
-        CoordinateHandler output = new CoordinateHandler();
-
-        output.startDocument();
-        writer.writeCoordinates( coords, output);
-        output.endDocument();
-
-        assertEquals("<coordinates>1,1 4,4 0,4 1,1</coordinates>", output.received );
-    }
-    
-    /**
-	 * Test normal 2D output 
-	 * @throws Exception
-	 */
-	public void test2D() throws Exception {
-		Coordinate[] coords = coords2D( new int[]{1,1, 4,4, 0,4, 1,1 });
-		assertNotNull( coords );
-		assertEquals( 4, coords.length );
-
-		CoordinateWriter writer = new CoordinateWriter(4);
-		CoordinateHandler output = new CoordinateHandler();
-
-		output.startDocument();
-		writer.writeCoordinates( coords, output);
-		output.endDocument();
-
-		assertEquals("<coordinates>1,1 4,4 0,4 1,1</coordinates>", output.received );
-		System.out.println( output.received );
-	}
-
-	public void test2DWithDummyZ() throws Exception {
-		Coordinate[] coords = coords2D( new int[]{1,1, 4,4, 0,4, 1,1 });
-		assertNotNull( coords );
-		assertEquals( 4, coords.length );
-
-		final boolean useDummyZ = true;
-		final double zValue = 0.0;
-		CoordinateWriter writer = new CoordinateWriter(4," ", ",", useDummyZ, zValue);
-		CoordinateHandler output = new CoordinateHandler();
-
-		output.startDocument();
-		writer.writeCoordinates( coords, output);
-		output.endDocument();
-
-        System.out.println( output.received );
-		assertEquals("<coordinates>1,1,0 4,4,0 0,4,0 1,1,0</coordinates>", output.received );
-	}
-
-    public void test2DWithDummyZCoordSeq() throws Exception {
-        CoordinateSequence coords = new CoordinateArraySequence(coords2D( new int[]{1,1, 4,4, 0,4, 1,1 }));
-
-        final boolean useDummyZ = true;
-        final double zValue = 0.0;
-        CoordinateWriter writer = new CoordinateWriter(4," ", ",", useDummyZ, zValue);
-        CoordinateHandler output = new CoordinateHandler();
-
-        output.startDocument();
-        writer.writeCoordinates( coords, output);
-        output.endDocument();
-
-        assertEquals("<coordinates>1,1,0 4,4,0 0,4,0 1,1,0</coordinates>", output.received );
-    }
-
-    public void test3D() throws Exception {
-		Coordinate[] coords = coords3D( new int[]{1,1,3, 4,4,2, 0,4,2, 1,1,3 });
-		assertNotNull( coords );
-		assertEquals( 4, coords.length );
-
-		CoordinateWriter writer = new CoordinateWriter(4," ", ",", true, 0.0, 3 );
-		CoordinateHandler output = new CoordinateHandler();
-
-		output.startDocument();
-		writer.writeCoordinates( coords, output);
-		output.endDocument();
-
-		assertEquals("<coordinates>1,1,3 4,4,2 0,4,2 1,1,3</coordinates>", output.received );
-		System.out.println( output.received );
-	}
-	
-    public void test3DCoordSeq() throws Exception {
-        CoordinateSequence coords = new CoordinateArraySequence(coords3D( new int[]{1,1,3, 4,4,2, 0,4,2, 1,1,3 }));
-
-        CoordinateWriter writer = new CoordinateWriter(4," ", ",", true, 0.0, 3 );
-        CoordinateHandler output = new CoordinateHandler();
-
-        output.startDocument();
-        writer.writeCoordinates( coords, output);
-        output.endDocument();
-
-        System.out.println( output.received );
-        assertEquals("<coordinates>1,1,3 4,4,2 0,4,2 1,1,3</coordinates>", output.received );
-    }
-
-    class CoordinateHandler implements ContentHandler {
-		StringBuffer buffer;
-		String received;
-		public void characters(char[] ch, int start, int length)
-				throws SAXException {
-			buffer.append( new String(ch, start, length ) );
-		}
-		public void endElement(String uri, String localName, String name)
-				throws SAXException {
-			buffer.append("</");
-			buffer.append( localName );
-			buffer.append(">");
-		}
-		public void endDocument() throws SAXException {			
-			received = buffer.toString();
-		}
-
-		public void endPrefixMapping(String prefix) throws SAXException {
-		}
-
-		public void ignorableWhitespace(char[] ch, int start, int length)
-				throws SAXException {
-		}
-
-		public void processingInstruction(String target, String data)
-				throws SAXException {
-		}
-
-		public void setDocumentLocator(Locator locator) {
-		}
-
-		public void skippedEntity(String name) throws SAXException {
-		}
-
-		public void startDocument() throws SAXException {
-			 buffer = new StringBuffer();
-		}
-
-		public void startElement(String uri, String localName, String name,
-				Attributes atts) throws SAXException {
-			buffer.append("<");
-			buffer.append( localName );
-			buffer.append(">");
-		}
-
-		public void startPrefixMapping(String prefix, String uri)
-				throws SAXException {
-		}		
-	};
-	
-	Coordinate[] coords2D( int array[] ){
-		Coordinate coords[] = new Coordinate[ array.length / 2 ];
-		for( int i=0; i<coords.length; i++ ){
-			int offset = i*2;
-			coords[i]= new Coordinate( array[offset+0], array[offset+1]);		
-		}
-		return coords;		
-	}
-	Coordinate[] coords3D( int array[] ){
-		Coordinate coords[] = new Coordinate[ array.length / 3 ];
-		for( int i=0; i<coords.length; i++  ){
-			int offset = i*3;
-			coords[i]= new Coordinate( array[offset+0], array[offset+1], array[offset+2]);		
-		}
-		return coords;		
-	}
-}
->>>>>>> other+/*
+ *    GeoTools - The Open Source Java GIS Toolkit
+ *    http://geotools.org
+ * 
+ *    (C) 2002-2008, Open Source Geospatial Foundation (OSGeo)
+ *
+ *    This library is free software; you can redistribute it and/or
+ *    modify it under the terms of the GNU Lesser General Public
+ *    License as published by the Free Software Foundation;
+ *    version 2.1 of the License.
+ *
+ *    This library is distributed in the hope that it will be useful,
+ *    but WITHOUT ANY WARRANTY; without even the implied warranty of
+ *    MERCHANTABILITY or FITNESS FOR A PARTICULAR PURPOSE.  See the GNU
+ *    Lesser General Public License for more details.
+ */
+package org.geotools.gml.producer;
+
+import junit.framework.TestCase;
+
+import org.xml.sax.Attributes;
+import org.xml.sax.ContentHandler;
+import org.xml.sax.Locator;
+import org.xml.sax.SAXException;
+
+import com.vividsolutions.jts.geom.Coordinate;
+import com.vividsolutions.jts.geom.CoordinateSequence;
+import com.vividsolutions.jts.geom.impl.CoordinateArraySequence;
+
+/**
+ * We need to ensure that the CoordianteWriter can output Z ordinates
+ * (if they are actually around).
+ * <p>
+ * This test case added as part of fixing 
+ * 
+ * @author Jody
+ *
+ *
+ *
+ * @source $URL: http://svn.osgeo.org/geotools/tags/8.0-M1/modules/library/main/src/test/java/org/geotools/gml/producer/CoordinateWriterTest.java $
+ */
+public class CoordinateWriterTest extends TestCase {
+    
+    /**
+     * Test normal 2D output 
+     * @throws Exception
+     */
+    public void test2DCoordSeq() throws Exception {
+        CoordinateSequence coords = new CoordinateArraySequence(coords2D( new int[]{1,1, 4,4, 0,4, 1,1 }));
+
+        CoordinateWriter writer = new CoordinateWriter(4);
+        CoordinateHandler output = new CoordinateHandler();
+
+        output.startDocument();
+        writer.writeCoordinates( coords, output);
+        output.endDocument();
+
+        assertEquals("<coordinates>1,1 4,4 0,4 1,1</coordinates>", output.received );
+    }
+    
+    /**
+	 * Test normal 2D output 
+	 * @throws Exception
+	 */
+	public void test2D() throws Exception {
+		Coordinate[] coords = coords2D( new int[]{1,1, 4,4, 0,4, 1,1 });
+		assertNotNull( coords );
+		assertEquals( 4, coords.length );
+
+		CoordinateWriter writer = new CoordinateWriter(4);
+		CoordinateHandler output = new CoordinateHandler();
+
+		output.startDocument();
+		writer.writeCoordinates( coords, output);
+		output.endDocument();
+
+		assertEquals("<coordinates>1,1 4,4 0,4 1,1</coordinates>", output.received );
+		System.out.println( output.received );
+	}
+
+	public void test2DWithDummyZ() throws Exception {
+		Coordinate[] coords = coords2D( new int[]{1,1, 4,4, 0,4, 1,1 });
+		assertNotNull( coords );
+		assertEquals( 4, coords.length );
+
+		final boolean useDummyZ = true;
+		final double zValue = 0.0;
+		CoordinateWriter writer = new CoordinateWriter(4," ", ",", useDummyZ, zValue);
+		CoordinateHandler output = new CoordinateHandler();
+
+		output.startDocument();
+		writer.writeCoordinates( coords, output);
+		output.endDocument();
+
+        System.out.println( output.received );
+		assertEquals("<coordinates>1,1,0 4,4,0 0,4,0 1,1,0</coordinates>", output.received );
+	}
+
+    public void test2DWithDummyZCoordSeq() throws Exception {
+        CoordinateSequence coords = new CoordinateArraySequence(coords2D( new int[]{1,1, 4,4, 0,4, 1,1 }));
+
+        final boolean useDummyZ = true;
+        final double zValue = 0.0;
+        CoordinateWriter writer = new CoordinateWriter(4," ", ",", useDummyZ, zValue);
+        CoordinateHandler output = new CoordinateHandler();
+
+        output.startDocument();
+        writer.writeCoordinates( coords, output);
+        output.endDocument();
+
+        assertEquals("<coordinates>1,1,0 4,4,0 0,4,0 1,1,0</coordinates>", output.received );
+    }
+
+    public void test3D() throws Exception {
+		Coordinate[] coords = coords3D( new int[]{1,1,3, 4,4,2, 0,4,2, 1,1,3 });
+		assertNotNull( coords );
+		assertEquals( 4, coords.length );
+
+		CoordinateWriter writer = new CoordinateWriter(4," ", ",", true, 0.0, 3 );
+		CoordinateHandler output = new CoordinateHandler();
+
+		output.startDocument();
+		writer.writeCoordinates( coords, output);
+		output.endDocument();
+
+		assertEquals("<coordinates>1,1,3 4,4,2 0,4,2 1,1,3</coordinates>", output.received );
+		System.out.println( output.received );
+	}
+	
+    public void test3DCoordSeq() throws Exception {
+        CoordinateSequence coords = new CoordinateArraySequence(coords3D( new int[]{1,1,3, 4,4,2, 0,4,2, 1,1,3 }));
+
+        CoordinateWriter writer = new CoordinateWriter(4," ", ",", true, 0.0, 3 );
+        CoordinateHandler output = new CoordinateHandler();
+
+        output.startDocument();
+        writer.writeCoordinates( coords, output);
+        output.endDocument();
+
+        System.out.println( output.received );
+        assertEquals("<coordinates>1,1,3 4,4,2 0,4,2 1,1,3</coordinates>", output.received );
+    }
+
+    class CoordinateHandler implements ContentHandler {
+		StringBuffer buffer;
+		String received;
+		public void characters(char[] ch, int start, int length)
+				throws SAXException {
+			buffer.append( new String(ch, start, length ) );
+		}
+		public void endElement(String uri, String localName, String name)
+				throws SAXException {
+			buffer.append("</");
+			buffer.append( localName );
+			buffer.append(">");
+		}
+		public void endDocument() throws SAXException {			
+			received = buffer.toString();
+		}
+
+		public void endPrefixMapping(String prefix) throws SAXException {
+		}
+
+		public void ignorableWhitespace(char[] ch, int start, int length)
+				throws SAXException {
+		}
+
+		public void processingInstruction(String target, String data)
+				throws SAXException {
+		}
+
+		public void setDocumentLocator(Locator locator) {
+		}
+
+		public void skippedEntity(String name) throws SAXException {
+		}
+
+		public void startDocument() throws SAXException {
+			 buffer = new StringBuffer();
+		}
+
+		public void startElement(String uri, String localName, String name,
+				Attributes atts) throws SAXException {
+			buffer.append("<");
+			buffer.append( localName );
+			buffer.append(">");
+		}
+
+		public void startPrefixMapping(String prefix, String uri)
+				throws SAXException {
+		}		
+	};
+	
+	Coordinate[] coords2D( int array[] ){
+		Coordinate coords[] = new Coordinate[ array.length / 2 ];
+		for( int i=0; i<coords.length; i++ ){
+			int offset = i*2;
+			coords[i]= new Coordinate( array[offset+0], array[offset+1]);		
+		}
+		return coords;		
+	}
+	Coordinate[] coords3D( int array[] ){
+		Coordinate coords[] = new Coordinate[ array.length / 3 ];
+		for( int i=0; i<coords.length; i++  ){
+			int offset = i*3;
+			coords[i]= new Coordinate( array[offset+0], array[offset+1], array[offset+2]);		
+		}
+		return coords;		
+	}
+}