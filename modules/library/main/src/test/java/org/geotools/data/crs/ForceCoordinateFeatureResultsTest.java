<<<<<<< local
package org.geotools.data.crs;

import junit.framework.TestCase;

import org.geotools.data.FeatureSource;
import org.geotools.data.memory.MemoryDataStore;
import org.geotools.feature.FeatureCollection;
import org.geotools.feature.simple.SimpleFeatureBuilder;
import org.geotools.feature.simple.SimpleFeatureTypeBuilder;
import org.geotools.geometry.jts.ReferencedEnvelope;
import org.geotools.referencing.CRS;
import org.opengis.feature.simple.SimpleFeature;
import org.opengis.feature.simple.SimpleFeatureType;
import org.opengis.referencing.crs.CoordinateReferenceSystem;

import com.vividsolutions.jts.geom.Coordinate;
import com.vividsolutions.jts.geom.GeometryFactory;
import com.vividsolutions.jts.geom.Point;

public class ForceCoordinateFeatureResultsTest extends TestCase {
    
    private static final String FEATURE_TYPE_NAME = "testType";
    private MemoryDataStore store;
    private CoordinateReferenceSystem wgs84;
    private CoordinateReferenceSystem utm32n;

    protected void setUp() throws Exception {
        wgs84 = CRS.decode("EPSG:4326");
        utm32n = CRS.decode("EPSG:32632");
        
        GeometryFactory fac=new GeometryFactory();
        Point p = fac.createPoint(new Coordinate(10,10) );
        
        SimpleFeatureTypeBuilder builder = new SimpleFeatureTypeBuilder();
        builder.setName(FEATURE_TYPE_NAME);
        builder.setCRS(wgs84);
        builder.add("geom", Point.class );
        
        SimpleFeatureType ft = builder.buildFeatureType();
        
        SimpleFeatureBuilder b = new SimpleFeatureBuilder(ft);
        b.add( p );
        
        SimpleFeature[] features=new SimpleFeature[]{
           b.buildFeature(null) 
        };
        
        store = new MemoryDataStore(features);
    }

    public void testSchema() throws Exception {
        FeatureCollection original = store.getFeatureSource(FEATURE_TYPE_NAME).getFeatures();
        assertEquals(wgs84, original.getSchema().getCoordinateReferenceSystem());
        
        FeatureCollection forced = new ForceCoordinateSystemFeatureResults(original, utm32n);
        assertEquals(utm32n, forced.getSchema().getCoordinateReferenceSystem());
    }
    
    public void testBounds() throws Exception {
        FeatureCollection original = store.getFeatureSource(FEATURE_TYPE_NAME).getFeatures();
        
        FeatureCollection forced = new ForceCoordinateSystemFeatureResults(original, utm32n);
        assertEquals(new ReferencedEnvelope(10,10,10,10, utm32n), forced.getBounds());
    }
=======
package org.geotools.data.crs;

import junit.framework.TestCase;

import org.geotools.data.memory.MemoryDataStore;
import org.geotools.data.simple.SimpleFeatureCollection;
import org.geotools.feature.simple.SimpleFeatureBuilder;
import org.geotools.feature.simple.SimpleFeatureTypeBuilder;
import org.geotools.geometry.jts.ReferencedEnvelope;
import org.geotools.referencing.CRS;
import org.opengis.feature.simple.SimpleFeature;
import org.opengis.feature.simple.SimpleFeatureType;
import org.opengis.referencing.crs.CoordinateReferenceSystem;

import com.vividsolutions.jts.geom.Coordinate;
import com.vividsolutions.jts.geom.GeometryFactory;
import com.vividsolutions.jts.geom.Point;

public class ForceCoordinateFeatureResultsTest extends TestCase {
    
    private static final String FEATURE_TYPE_NAME = "testType";
    private MemoryDataStore store;
    private CoordinateReferenceSystem wgs84;
    private CoordinateReferenceSystem utm32n;

    protected void setUp() throws Exception {
        wgs84 = CRS.decode("EPSG:4326");
        utm32n = CRS.decode("EPSG:32632");
        
        GeometryFactory fac=new GeometryFactory();
        Point p = fac.createPoint(new Coordinate(10,10) );
        
        SimpleFeatureTypeBuilder builder = new SimpleFeatureTypeBuilder();
        builder.setName(FEATURE_TYPE_NAME);
        builder.setCRS(wgs84);
        builder.add("geom", Point.class );
        
        SimpleFeatureType ft = builder.buildFeatureType();
        
        SimpleFeatureBuilder b = new SimpleFeatureBuilder(ft);
        b.add( p );
        
        SimpleFeature[] features=new SimpleFeature[]{
           b.buildFeature(null) 
        };
        
        store = new MemoryDataStore(features);
    }

    public void testSchema() throws Exception {
        SimpleFeatureCollection original = store.getFeatureSource(FEATURE_TYPE_NAME).getFeatures();
        assertEquals(wgs84, original.getSchema().getCoordinateReferenceSystem());
        
        SimpleFeatureCollection forced = new ForceCoordinateSystemFeatureResults(original, utm32n);
        assertEquals(utm32n, forced.getSchema().getCoordinateReferenceSystem());
    }
    
    public void testBounds() throws Exception {
        SimpleFeatureCollection original = store.getFeatureSource(FEATURE_TYPE_NAME).getFeatures();
        
        SimpleFeatureCollection forced = new ForceCoordinateSystemFeatureResults(original, utm32n);
        assertEquals(new ReferencedEnvelope(10,10,10,10, utm32n), forced.getBounds());
    }
>>>>>>> other
}<|MERGE_RESOLUTION|>--- conflicted
+++ resolved
@@ -1,131 +1,64 @@
-<<<<<<< local
-package org.geotools.data.crs;
-
-import junit.framework.TestCase;
-
-import org.geotools.data.FeatureSource;
-import org.geotools.data.memory.MemoryDataStore;
-import org.geotools.feature.FeatureCollection;
-import org.geotools.feature.simple.SimpleFeatureBuilder;
-import org.geotools.feature.simple.SimpleFeatureTypeBuilder;
-import org.geotools.geometry.jts.ReferencedEnvelope;
-import org.geotools.referencing.CRS;
-import org.opengis.feature.simple.SimpleFeature;
-import org.opengis.feature.simple.SimpleFeatureType;
-import org.opengis.referencing.crs.CoordinateReferenceSystem;
-
-import com.vividsolutions.jts.geom.Coordinate;
-import com.vividsolutions.jts.geom.GeometryFactory;
-import com.vividsolutions.jts.geom.Point;
-
-public class ForceCoordinateFeatureResultsTest extends TestCase {
-    
-    private static final String FEATURE_TYPE_NAME = "testType";
-    private MemoryDataStore store;
-    private CoordinateReferenceSystem wgs84;
-    private CoordinateReferenceSystem utm32n;
-
-    protected void setUp() throws Exception {
-        wgs84 = CRS.decode("EPSG:4326");
-        utm32n = CRS.decode("EPSG:32632");
-        
-        GeometryFactory fac=new GeometryFactory();
-        Point p = fac.createPoint(new Coordinate(10,10) );
-        
-        SimpleFeatureTypeBuilder builder = new SimpleFeatureTypeBuilder();
-        builder.setName(FEATURE_TYPE_NAME);
-        builder.setCRS(wgs84);
-        builder.add("geom", Point.class );
-        
-        SimpleFeatureType ft = builder.buildFeatureType();
-        
-        SimpleFeatureBuilder b = new SimpleFeatureBuilder(ft);
-        b.add( p );
-        
-        SimpleFeature[] features=new SimpleFeature[]{
-           b.buildFeature(null) 
-        };
-        
-        store = new MemoryDataStore(features);
+package org.geotools.data.crs;
+
+import junit.framework.TestCase;
+
+import org.geotools.data.memory.MemoryDataStore;
+import org.geotools.data.simple.SimpleFeatureCollection;
+import org.geotools.feature.simple.SimpleFeatureBuilder;
+import org.geotools.feature.simple.SimpleFeatureTypeBuilder;
+import org.geotools.geometry.jts.ReferencedEnvelope;
+import org.geotools.referencing.CRS;
+import org.opengis.feature.simple.SimpleFeature;
+import org.opengis.feature.simple.SimpleFeatureType;
+import org.opengis.referencing.crs.CoordinateReferenceSystem;
+
+import com.vividsolutions.jts.geom.Coordinate;
+import com.vividsolutions.jts.geom.GeometryFactory;
+import com.vividsolutions.jts.geom.Point;
+
+public class ForceCoordinateFeatureResultsTest extends TestCase {
+    
+    private static final String FEATURE_TYPE_NAME = "testType";
+    private MemoryDataStore store;
+    private CoordinateReferenceSystem wgs84;
+    private CoordinateReferenceSystem utm32n;
+
+    protected void setUp() throws Exception {
+        wgs84 = CRS.decode("EPSG:4326");
+        utm32n = CRS.decode("EPSG:32632");
+        
+        GeometryFactory fac=new GeometryFactory();
+        Point p = fac.createPoint(new Coordinate(10,10) );
+        
+        SimpleFeatureTypeBuilder builder = new SimpleFeatureTypeBuilder();
+        builder.setName(FEATURE_TYPE_NAME);
+        builder.setCRS(wgs84);
+        builder.add("geom", Point.class );
+        
+        SimpleFeatureType ft = builder.buildFeatureType();
+        
+        SimpleFeatureBuilder b = new SimpleFeatureBuilder(ft);
+        b.add( p );
+        
+        SimpleFeature[] features=new SimpleFeature[]{
+           b.buildFeature(null) 
+        };
+        
+        store = new MemoryDataStore(features);
+    }
+
+    public void testSchema() throws Exception {
+        SimpleFeatureCollection original = store.getFeatureSource(FEATURE_TYPE_NAME).getFeatures();
+        assertEquals(wgs84, original.getSchema().getCoordinateReferenceSystem());
+        
+        SimpleFeatureCollection forced = new ForceCoordinateSystemFeatureResults(original, utm32n);
+        assertEquals(utm32n, forced.getSchema().getCoordinateReferenceSystem());
+    }
+    
+    public void testBounds() throws Exception {
+        SimpleFeatureCollection original = store.getFeatureSource(FEATURE_TYPE_NAME).getFeatures();
+        
+        SimpleFeatureCollection forced = new ForceCoordinateSystemFeatureResults(original, utm32n);
+        assertEquals(new ReferencedEnvelope(10,10,10,10, utm32n), forced.getBounds());
     }
-
-    public void testSchema() throws Exception {
-        FeatureCollection original = store.getFeatureSource(FEATURE_TYPE_NAME).getFeatures();
-        assertEquals(wgs84, original.getSchema().getCoordinateReferenceSystem());
-        
-        FeatureCollection forced = new ForceCoordinateSystemFeatureResults(original, utm32n);
-        assertEquals(utm32n, forced.getSchema().getCoordinateReferenceSystem());
-    }
-    
-    public void testBounds() throws Exception {
-        FeatureCollection original = store.getFeatureSource(FEATURE_TYPE_NAME).getFeatures();
-        
-        FeatureCollection forced = new ForceCoordinateSystemFeatureResults(original, utm32n);
-        assertEquals(new ReferencedEnvelope(10,10,10,10, utm32n), forced.getBounds());
-    }
-=======
-package org.geotools.data.crs;
-
-import junit.framework.TestCase;
-
-import org.geotools.data.memory.MemoryDataStore;
-import org.geotools.data.simple.SimpleFeatureCollection;
-import org.geotools.feature.simple.SimpleFeatureBuilder;
-import org.geotools.feature.simple.SimpleFeatureTypeBuilder;
-import org.geotools.geometry.jts.ReferencedEnvelope;
-import org.geotools.referencing.CRS;
-import org.opengis.feature.simple.SimpleFeature;
-import org.opengis.feature.simple.SimpleFeatureType;
-import org.opengis.referencing.crs.CoordinateReferenceSystem;
-
-import com.vividsolutions.jts.geom.Coordinate;
-import com.vividsolutions.jts.geom.GeometryFactory;
-import com.vividsolutions.jts.geom.Point;
-
-public class ForceCoordinateFeatureResultsTest extends TestCase {
-    
-    private static final String FEATURE_TYPE_NAME = "testType";
-    private MemoryDataStore store;
-    private CoordinateReferenceSystem wgs84;
-    private CoordinateReferenceSystem utm32n;
-
-    protected void setUp() throws Exception {
-        wgs84 = CRS.decode("EPSG:4326");
-        utm32n = CRS.decode("EPSG:32632");
-        
-        GeometryFactory fac=new GeometryFactory();
-        Point p = fac.createPoint(new Coordinate(10,10) );
-        
-        SimpleFeatureTypeBuilder builder = new SimpleFeatureTypeBuilder();
-        builder.setName(FEATURE_TYPE_NAME);
-        builder.setCRS(wgs84);
-        builder.add("geom", Point.class );
-        
-        SimpleFeatureType ft = builder.buildFeatureType();
-        
-        SimpleFeatureBuilder b = new SimpleFeatureBuilder(ft);
-        b.add( p );
-        
-        SimpleFeature[] features=new SimpleFeature[]{
-           b.buildFeature(null) 
-        };
-        
-        store = new MemoryDataStore(features);
-    }
-
-    public void testSchema() throws Exception {
-        SimpleFeatureCollection original = store.getFeatureSource(FEATURE_TYPE_NAME).getFeatures();
-        assertEquals(wgs84, original.getSchema().getCoordinateReferenceSystem());
-        
-        SimpleFeatureCollection forced = new ForceCoordinateSystemFeatureResults(original, utm32n);
-        assertEquals(utm32n, forced.getSchema().getCoordinateReferenceSystem());
-    }
-    
-    public void testBounds() throws Exception {
-        SimpleFeatureCollection original = store.getFeatureSource(FEATURE_TYPE_NAME).getFeatures();
-        
-        SimpleFeatureCollection forced = new ForceCoordinateSystemFeatureResults(original, utm32n);
-        assertEquals(new ReferencedEnvelope(10,10,10,10, utm32n), forced.getBounds());
-    }
->>>>>>> other
 }