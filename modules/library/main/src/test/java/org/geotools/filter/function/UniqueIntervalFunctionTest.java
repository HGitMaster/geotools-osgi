<<<<<<< local
/*
 *    GeoTools - The Open Source Java GIS Toolkit
 *    http://geotools.org
 * 
 *    (C) 2005-2008, Open Source Geospatial Foundation (OSGeo)
 *
 *    This library is free software; you can redistribute it and/or
 *    modify it under the terms of the GNU Lesser General Public
 *    License as published by the Free Software Foundation;
 *    version 2.1 of the License.
 *
 *    This library is distributed in the hope that it will be useful,
 *    but WITHOUT ANY WARRANTY; without even the implied warranty of
 *    MERCHANTABILITY or FITNESS FOR A PARTICULAR PURPOSE.  See the GNU
 *    Lesser General Public License for more details.
 */
package org.geotools.filter.function;

import org.geotools.filter.Expression;
import org.geotools.filter.FunctionExpression;
import org.opengis.filter.expression.Function;
import org.opengis.filter.expression.Literal;
import org.opengis.filter.expression.PropertyName;


/**
 * Tests UniqueIntervalFunction
 *
 * @author Cory Horner
 * @source $URL: http://svn.osgeo.org/geotools/tags/2.6.5/modules/library/main/src/test/java/org/geotools/filter/function/UniqueIntervalFunctionTest.java $
 */
public class UniqueIntervalFunctionTest extends FunctionTestSupport {
    public UniqueIntervalFunctionTest(String testName) {
        super(testName);
    }

    protected void tearDown() throws java.lang.Exception {
    }

    public static junit.framework.Test suite() {
        junit.framework.TestSuite suite = new junit.framework.TestSuite(UniqueIntervalFunctionTest.class);

        return suite;
    }

    /**
     * Test of getName method, of class
     * org.geotools.filter.functions.UniqueIntervalFunction.
     */
    public void testInstance() {
        Function equInt = ff.function("UniqueInterval", ff.literal(featureCollection));
        assertNotNull(equInt);
    }

    /**
     * Test of getName method, of class
     * org.geotools.filter.functions.UniqueIntervalFunction.
     */
    public void testGetName() {
        Function equInt = ff.function("UniqueInterval", ff.literal(featureCollection));
        assertEquals("UniqueInterval", equInt.getName());
    }

    /**
     * Test of setNumberOfClasses method, of class
     * org.geotools.filter.function.UniqueIntervalFunction.
     */
    public void testSetClasses() throws Exception {
        Literal classes = ff.literal(3);
        PropertyName exp = ff.property("foo");
        UniqueIntervalFunction func = (UniqueIntervalFunction) ff.function("UniqueInterval", exp, classes);
        assertEquals(3, func.getClasses());
        func.setClasses(12);
        assertEquals(12, func.getClasses());
    }

    /**
     * Test of getValue method, of class
     * org.geotools.filter.function.UniqueIntervalFunction.
     */
    public void testEvaluate() throws Exception {
        Literal classes = ff.literal(2);
        PropertyName exp = ff.property("foo");
        UniqueIntervalFunction func = (UniqueIntervalFunction) ff.function("UniqueInterval", exp, classes);

        Object result = func.evaluate(featureCollection);
        assertTrue(result instanceof ExplicitClassifier);
        ExplicitClassifier classifier = (ExplicitClassifier) result;
        assertEquals(2, classifier.getSize());
        assertEquals(classifier.values[0].size(), classifier.values[1].size());
        assertFalse(classifier.values[0].removeAll(classifier.values[1]));
        
    }
}
=======
/*
 *    GeoTools - The Open Source Java GIS Toolkit
 *    http://geotools.org
 * 
 *    (C) 2005-2008, Open Source Geospatial Foundation (OSGeo)
 *
 *    This library is free software; you can redistribute it and/or
 *    modify it under the terms of the GNU Lesser General Public
 *    License as published by the Free Software Foundation;
 *    version 2.1 of the License.
 *
 *    This library is distributed in the hope that it will be useful,
 *    but WITHOUT ANY WARRANTY; without even the implied warranty of
 *    MERCHANTABILITY or FITNESS FOR A PARTICULAR PURPOSE.  See the GNU
 *    Lesser General Public License for more details.
 */
package org.geotools.filter.function;

import org.opengis.filter.expression.Function;
import org.opengis.filter.expression.Literal;
import org.opengis.filter.expression.PropertyName;


/**
 * Tests UniqueIntervalFunction
 *
 * @author Cory Horner
 *
 * @source $URL: http://svn.osgeo.org/geotools/tags/8.0-M1/modules/library/main/src/test/java/org/geotools/filter/function/UniqueIntervalFunctionTest.java $
 */
public class UniqueIntervalFunctionTest extends FunctionTestSupport {
    public UniqueIntervalFunctionTest(String testName) {
        super(testName);
    }

    protected void tearDown() throws java.lang.Exception {
    }

    public static junit.framework.Test suite() {
        junit.framework.TestSuite suite = new junit.framework.TestSuite(UniqueIntervalFunctionTest.class);

        return suite;
    }

    /**
     * Test of getName method, of class
     * org.geotools.filter.functions.UniqueIntervalFunction.
     */
    public void testInstance() {
        Function equInt = ff.function("UniqueInterval", ff.literal(featureCollection));
        assertNotNull(equInt);
    }

    /**
     * Test of getName method, of class
     * org.geotools.filter.functions.UniqueIntervalFunction.
     */
    public void testGetName() {
        Function equInt = ff.function("UniqueInterval", ff.literal(featureCollection));
        assertEquals("UniqueInterval", equInt.getName());
    }

    /**
     * Test of setNumberOfClasses method, of class
     * org.geotools.filter.function.UniqueIntervalFunction.
     */
    public void testSetClasses() throws Exception {
        Literal classes = ff.literal(3);
        PropertyName exp = ff.property("foo");
        UniqueIntervalFunction func = (UniqueIntervalFunction) ff.function("UniqueInterval", exp, classes);
        assertEquals(3, func.getClasses());
        func.setClasses(12);
        assertEquals(12, func.getClasses());
    }

    /**
     * Test of getValue method, of class
     * org.geotools.filter.function.UniqueIntervalFunction.
     */
    public void testEvaluate() throws Exception {
        Literal classes = ff.literal(2);
        PropertyName exp = ff.property("foo");
        UniqueIntervalFunction func = (UniqueIntervalFunction) ff.function("UniqueInterval", exp, classes);

        Object result = func.evaluate(featureCollection);
        assertTrue(result instanceof ExplicitClassifier);
        ExplicitClassifier classifier = (ExplicitClassifier) result;
        assertEquals(2, classifier.getSize());
        assertEquals(classifier.values[0].size(), classifier.values[1].size());
        assertFalse(classifier.values[0].removeAll(classifier.values[1]));
        
    }
}
>>>>>>> other<|MERGE_RESOLUTION|>--- conflicted
+++ resolved
@@ -1,190 +1,93 @@
-<<<<<<< local
-/*
- *    GeoTools - The Open Source Java GIS Toolkit
- *    http://geotools.org
- * 
- *    (C) 2005-2008, Open Source Geospatial Foundation (OSGeo)
- *
- *    This library is free software; you can redistribute it and/or
- *    modify it under the terms of the GNU Lesser General Public
- *    License as published by the Free Software Foundation;
- *    version 2.1 of the License.
- *
- *    This library is distributed in the hope that it will be useful,
- *    but WITHOUT ANY WARRANTY; without even the implied warranty of
- *    MERCHANTABILITY or FITNESS FOR A PARTICULAR PURPOSE.  See the GNU
- *    Lesser General Public License for more details.
- */
-package org.geotools.filter.function;
-
-import org.geotools.filter.Expression;
-import org.geotools.filter.FunctionExpression;
-import org.opengis.filter.expression.Function;
-import org.opengis.filter.expression.Literal;
-import org.opengis.filter.expression.PropertyName;
-
-
-/**
- * Tests UniqueIntervalFunction
- *
- * @author Cory Horner
- * @source $URL: http://svn.osgeo.org/geotools/tags/2.6.5/modules/library/main/src/test/java/org/geotools/filter/function/UniqueIntervalFunctionTest.java $
- */
-public class UniqueIntervalFunctionTest extends FunctionTestSupport {
-    public UniqueIntervalFunctionTest(String testName) {
-        super(testName);
-    }
-
-    protected void tearDown() throws java.lang.Exception {
-    }
-
-    public static junit.framework.Test suite() {
-        junit.framework.TestSuite suite = new junit.framework.TestSuite(UniqueIntervalFunctionTest.class);
-
-        return suite;
-    }
-
-    /**
-     * Test of getName method, of class
-     * org.geotools.filter.functions.UniqueIntervalFunction.
-     */
-    public void testInstance() {
-        Function equInt = ff.function("UniqueInterval", ff.literal(featureCollection));
-        assertNotNull(equInt);
-    }
-
-    /**
-     * Test of getName method, of class
-     * org.geotools.filter.functions.UniqueIntervalFunction.
-     */
-    public void testGetName() {
-        Function equInt = ff.function("UniqueInterval", ff.literal(featureCollection));
-        assertEquals("UniqueInterval", equInt.getName());
-    }
-
-    /**
-     * Test of setNumberOfClasses method, of class
-     * org.geotools.filter.function.UniqueIntervalFunction.
-     */
-    public void testSetClasses() throws Exception {
-        Literal classes = ff.literal(3);
-        PropertyName exp = ff.property("foo");
-        UniqueIntervalFunction func = (UniqueIntervalFunction) ff.function("UniqueInterval", exp, classes);
-        assertEquals(3, func.getClasses());
-        func.setClasses(12);
-        assertEquals(12, func.getClasses());
-    }
-
-    /**
-     * Test of getValue method, of class
-     * org.geotools.filter.function.UniqueIntervalFunction.
-     */
-    public void testEvaluate() throws Exception {
-        Literal classes = ff.literal(2);
-        PropertyName exp = ff.property("foo");
-        UniqueIntervalFunction func = (UniqueIntervalFunction) ff.function("UniqueInterval", exp, classes);
-
-        Object result = func.evaluate(featureCollection);
-        assertTrue(result instanceof ExplicitClassifier);
-        ExplicitClassifier classifier = (ExplicitClassifier) result;
-        assertEquals(2, classifier.getSize());
-        assertEquals(classifier.values[0].size(), classifier.values[1].size());
-        assertFalse(classifier.values[0].removeAll(classifier.values[1]));
-        
-    }
-}
-=======
-/*
- *    GeoTools - The Open Source Java GIS Toolkit
- *    http://geotools.org
- * 
- *    (C) 2005-2008, Open Source Geospatial Foundation (OSGeo)
- *
- *    This library is free software; you can redistribute it and/or
- *    modify it under the terms of the GNU Lesser General Public
- *    License as published by the Free Software Foundation;
- *    version 2.1 of the License.
- *
- *    This library is distributed in the hope that it will be useful,
- *    but WITHOUT ANY WARRANTY; without even the implied warranty of
- *    MERCHANTABILITY or FITNESS FOR A PARTICULAR PURPOSE.  See the GNU
- *    Lesser General Public License for more details.
- */
-package org.geotools.filter.function;
-
-import org.opengis.filter.expression.Function;
-import org.opengis.filter.expression.Literal;
-import org.opengis.filter.expression.PropertyName;
-
-
-/**
- * Tests UniqueIntervalFunction
- *
- * @author Cory Horner
- *
- * @source $URL: http://svn.osgeo.org/geotools/tags/8.0-M1/modules/library/main/src/test/java/org/geotools/filter/function/UniqueIntervalFunctionTest.java $
- */
-public class UniqueIntervalFunctionTest extends FunctionTestSupport {
-    public UniqueIntervalFunctionTest(String testName) {
-        super(testName);
-    }
-
-    protected void tearDown() throws java.lang.Exception {
-    }
-
-    public static junit.framework.Test suite() {
-        junit.framework.TestSuite suite = new junit.framework.TestSuite(UniqueIntervalFunctionTest.class);
-
-        return suite;
-    }
-
-    /**
-     * Test of getName method, of class
-     * org.geotools.filter.functions.UniqueIntervalFunction.
-     */
-    public void testInstance() {
-        Function equInt = ff.function("UniqueInterval", ff.literal(featureCollection));
-        assertNotNull(equInt);
-    }
-
-    /**
-     * Test of getName method, of class
-     * org.geotools.filter.functions.UniqueIntervalFunction.
-     */
-    public void testGetName() {
-        Function equInt = ff.function("UniqueInterval", ff.literal(featureCollection));
-        assertEquals("UniqueInterval", equInt.getName());
-    }
-
-    /**
-     * Test of setNumberOfClasses method, of class
-     * org.geotools.filter.function.UniqueIntervalFunction.
-     */
-    public void testSetClasses() throws Exception {
-        Literal classes = ff.literal(3);
-        PropertyName exp = ff.property("foo");
-        UniqueIntervalFunction func = (UniqueIntervalFunction) ff.function("UniqueInterval", exp, classes);
-        assertEquals(3, func.getClasses());
-        func.setClasses(12);
-        assertEquals(12, func.getClasses());
-    }
-
-    /**
-     * Test of getValue method, of class
-     * org.geotools.filter.function.UniqueIntervalFunction.
-     */
-    public void testEvaluate() throws Exception {
-        Literal classes = ff.literal(2);
-        PropertyName exp = ff.property("foo");
-        UniqueIntervalFunction func = (UniqueIntervalFunction) ff.function("UniqueInterval", exp, classes);
-
-        Object result = func.evaluate(featureCollection);
-        assertTrue(result instanceof ExplicitClassifier);
-        ExplicitClassifier classifier = (ExplicitClassifier) result;
-        assertEquals(2, classifier.getSize());
-        assertEquals(classifier.values[0].size(), classifier.values[1].size());
-        assertFalse(classifier.values[0].removeAll(classifier.values[1]));
-        
-    }
-}
->>>>>>> other+/*
+ *    GeoTools - The Open Source Java GIS Toolkit
+ *    http://geotools.org
+ * 
+ *    (C) 2005-2008, Open Source Geospatial Foundation (OSGeo)
+ *
+ *    This library is free software; you can redistribute it and/or
+ *    modify it under the terms of the GNU Lesser General Public
+ *    License as published by the Free Software Foundation;
+ *    version 2.1 of the License.
+ *
+ *    This library is distributed in the hope that it will be useful,
+ *    but WITHOUT ANY WARRANTY; without even the implied warranty of
+ *    MERCHANTABILITY or FITNESS FOR A PARTICULAR PURPOSE.  See the GNU
+ *    Lesser General Public License for more details.
+ */
+package org.geotools.filter.function;
+
+import org.opengis.filter.expression.Function;
+import org.opengis.filter.expression.Literal;
+import org.opengis.filter.expression.PropertyName;
+
+
+/**
+ * Tests UniqueIntervalFunction
+ *
+ * @author Cory Horner
+ *
+ * @source $URL: http://svn.osgeo.org/geotools/tags/8.0-M1/modules/library/main/src/test/java/org/geotools/filter/function/UniqueIntervalFunctionTest.java $
+ */
+public class UniqueIntervalFunctionTest extends FunctionTestSupport {
+    public UniqueIntervalFunctionTest(String testName) {
+        super(testName);
+    }
+
+    protected void tearDown() throws java.lang.Exception {
+    }
+
+    public static junit.framework.Test suite() {
+        junit.framework.TestSuite suite = new junit.framework.TestSuite(UniqueIntervalFunctionTest.class);
+
+        return suite;
+    }
+
+    /**
+     * Test of getName method, of class
+     * org.geotools.filter.functions.UniqueIntervalFunction.
+     */
+    public void testInstance() {
+        Function equInt = ff.function("UniqueInterval", ff.literal(featureCollection));
+        assertNotNull(equInt);
+    }
+
+    /**
+     * Test of getName method, of class
+     * org.geotools.filter.functions.UniqueIntervalFunction.
+     */
+    public void testGetName() {
+        Function equInt = ff.function("UniqueInterval", ff.literal(featureCollection));
+        assertEquals("UniqueInterval", equInt.getName());
+    }
+
+    /**
+     * Test of setNumberOfClasses method, of class
+     * org.geotools.filter.function.UniqueIntervalFunction.
+     */
+    public void testSetClasses() throws Exception {
+        Literal classes = ff.literal(3);
+        PropertyName exp = ff.property("foo");
+        UniqueIntervalFunction func = (UniqueIntervalFunction) ff.function("UniqueInterval", exp, classes);
+        assertEquals(3, func.getClasses());
+        func.setClasses(12);
+        assertEquals(12, func.getClasses());
+    }
+
+    /**
+     * Test of getValue method, of class
+     * org.geotools.filter.function.UniqueIntervalFunction.
+     */
+    public void testEvaluate() throws Exception {
+        Literal classes = ff.literal(2);
+        PropertyName exp = ff.property("foo");
+        UniqueIntervalFunction func = (UniqueIntervalFunction) ff.function("UniqueInterval", exp, classes);
+
+        Object result = func.evaluate(featureCollection);
+        assertTrue(result instanceof ExplicitClassifier);
+        ExplicitClassifier classifier = (ExplicitClassifier) result;
+        assertEquals(2, classifier.getSize());
+        assertEquals(classifier.values[0].size(), classifier.values[1].size());
+        assertFalse(classifier.values[0].removeAll(classifier.values[1]));
+        
+    }
+}