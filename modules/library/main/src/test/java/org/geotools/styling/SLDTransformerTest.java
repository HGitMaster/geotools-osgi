<<<<<<< local
/*
 *    GeoTools - The Open Source Java GIS Toolkit
 *    http://geotools.org
 * 
 *    (C) 2002-2008, Open Source Geospatial Foundation (OSGeo)
 *
 *    This library is free software; you can redistribute it and/or
 *    modify it under the terms of the GNU Lesser General Public
 *    License as published by the Free Software Foundation;
 *    version 2.1 of the License.
 *
 *    This library is distributed in the hope that it will be useful,
 *    but WITHOUT ANY WARRANTY; without even the implied warranty of
 *    MERCHANTABILITY or FITNESS FOR A PARTICULAR PURPOSE.  See the GNU
 *    Lesser General Public License for more details.
 */
package org.geotools.styling;

import java.awt.Color;
import java.io.StringReader;
import java.util.List;
import java.util.logging.Level;
import java.util.logging.Logger;

import javax.xml.parsers.DocumentBuilder;
import javax.xml.parsers.DocumentBuilderFactory;

import junit.framework.TestCase;

import org.geotools.factory.CommonFactoryFinder;
import org.geotools.factory.GeoTools;
import org.geotools.filter.function.FilterFunction_buffer;
import org.opengis.filter.FilterFactory2;
import org.opengis.filter.expression.Expression;
import org.opengis.filter.expression.PropertyName;
import org.opengis.style.GraphicalSymbol;
import org.opengis.style.Rule;
import org.opengis.style.Symbolizer;
import org.w3c.dom.Document;
import org.xml.sax.InputSource;

/**
 * This test case captures specific problems encountered with the SLDTransformer code.
 * <p>
 * Please note that SLDTransformer is specifically targeted at SLD 1.0; for new code you should be
 * using the SLD 1.0 (or SE 1.1) xml-xsd bindings.
 * </p>
 * 
 * @author Jody
 *
 * @source $URL: http://svn.osgeo.org/geotools/tags/2.6.2/modules/library/main/src/test/java/org/geotools/styling/SLDTransformerTest.java $
 */
public class SLDTransformerTest extends TestCase {
    static StyleFactory2 sf = (StyleFactory2) CommonFactoryFinder.getStyleFactory(null);

    static FilterFactory2 ff = CommonFactoryFinder.getFilterFactory2(null);

    static SLDTransformer transformer;

    protected void setUp() throws Exception {
        transformer = new SLDTransformer();
        transformer.setIndentation(4);
    }

    /**
     * This problem is reported from uDig 1.2, we are trying to save a RasterSymbolizer (used to
     * record the opacity of a raster layer) out to an SLD file for safe keeping.
     */
    public void testEncodingRasterSymbolizer() throws Exception {
        RasterSymbolizer defaultRasterSymbolizer = sf.createRasterSymbolizer();
        String xmlFragment = transformer.transform(defaultRasterSymbolizer);
        assertNotNull(xmlFragment);

        RasterSymbolizer opacityRasterSymbolizer = sf.createRasterSymbolizer();
        opacityRasterSymbolizer.setOpacity(ff.literal(1.0));

        xmlFragment = transformer.transform(opacityRasterSymbolizer);
        assertNotNull(xmlFragment);

        SLDParser parser = new SLDParser(sf);
        parser.setInput(new StringReader(xmlFragment));
        Object out = parser.parseSLD();
        assertNotNull(out);
    }

    /**
     * Now that we have uDig 1.2 handling opacity we can start look at something more exciting - a
     * complete style object.
     */
    public void testEncodingStyle() throws Exception {

        // simple default raster symbolizer
        RasterSymbolizer defaultRasterSymbolizer = sf.createRasterSymbolizer();
        String xmlFragment = transformer.transform(defaultRasterSymbolizer);
        assertNotNull(xmlFragment);

        // more complex raster symbolizer
        StyleFactory styleFactory = CommonFactoryFinder.getStyleFactory(GeoTools.getDefaultHints());
        StyleBuilder styleBuilder = new StyleBuilder(styleFactory);

        RasterSymbolizer rasterSymbolizer = styleFactory.createRasterSymbolizer();

        // set opacity
        rasterSymbolizer.setOpacity((Expression) CommonFactoryFinder.getFilterFactory(
                GeoTools.getDefaultHints()).literal(0.25));

        // set channel selection
        ChannelSelectionImpl csi = new ChannelSelectionImpl();
        // red
        SelectedChannelTypeImpl redChannel = new SelectedChannelTypeImpl();
        redChannel.setChannelName("1");
        ContrastEnhancementImpl rcei = new ContrastEnhancementImpl();
        rcei.setHistogram();
        redChannel.setContrastEnhancement(rcei);

        // green
        SelectedChannelTypeImpl greenChannel = new SelectedChannelTypeImpl();
        greenChannel.setChannelName("4");
        ContrastEnhancementImpl gcei = new ContrastEnhancementImpl();
        gcei.setGammaValue(ff.literal(2.5));
        greenChannel.setContrastEnhancement(gcei);

        // blue
        SelectedChannelTypeImpl blueChannel = new SelectedChannelTypeImpl();
        blueChannel.setChannelName("2");
        ContrastEnhancementImpl bcei = new ContrastEnhancementImpl();
        bcei.setNormalize();
        blueChannel.setContrastEnhancement(bcei);

        csi.setRGBChannels(redChannel, greenChannel, blueChannel);
        rasterSymbolizer.setChannelSelection(csi);

        Style style = styleBuilder.createStyle(rasterSymbolizer);
        style.setName("simpleStyle");
        // style.setAbstract("Hello World");

        NamedLayer layer = styleFactory.createNamedLayer();
        layer.addStyle(style);

        StyledLayerDescriptor sld = styleFactory.createStyledLayerDescriptor();
        sld.addStyledLayer(layer);

        xmlFragment = transformer.transform(sld);
        // System.out.println(xmlFragment);

        assertNotNull(xmlFragment);
        SLDParser parser = new SLDParser(sf);
        parser.setInput(new StringReader(xmlFragment));
        Style[] stuff = parser.readXML();
        Style out = stuff[0];
        assertNotNull(out);
        assertEquals(0.25, SLD.rasterOpacity(out));
    }

    /**
     * This is a problem reported from uDig 1.2; we are trying to save a LineSymbolizer (and then
     * restore it) and the stroke is comming back black and with width 1 all the time.
     * 
     * @throws Exception
     */
    public void testStroke() throws Exception {
        String xml = "<?xml version=\"1.0\" encoding=\"UTF-8\"?><sld:UserStyle xmlns=\"http://www.opengis.net/sld\" xmlns:sld=\"http://www.opengis.net/sld\" xmlns:ogc=\"http://www.opengis.net/ogc\" xmlns:gml=\"http://www.opengis.net/gml\"><sld:Name>Default Styler</sld:Name><sld:Title>Default Styler</sld:Title><sld:FeatureTypeStyle><sld:Name>simple</sld:Name><sld:Title>title</sld:Title><sld:Abstract>abstract</sld:Abstract><sld:FeatureTypeName>Feature</sld:FeatureTypeName><sld:SemanticTypeIdentifier>generic:geometry</sld:SemanticTypeIdentifier><sld:SemanticTypeIdentifier>simple</sld:SemanticTypeIdentifier><sld:Rule><sld:Title>title</sld:Title><sld:Abstract>abstract</sld:Abstract><sld:MaxScaleDenominator>1.7976931348623157E308</sld:MaxScaleDenominator><sld:LineSymbolizer><sld:Stroke><sld:CssParameter name=\"stroke\"><ogc:Literal>#0000FF</ogc:Literal></sld:CssParameter><sld:CssParameter name=\"stroke-linecap\"><ogc:Literal>butt</ogc:Literal></sld:CssParameter><sld:CssParameter name=\"stroke-linejoin\"><ogc:Literal>miter</ogc:Literal></sld:CssParameter><sld:CssParameter name=\"stroke-opacity\"><ogc:Literal>1.0</ogc:Literal></sld:CssParameter><sld:CssParameter name=\"stroke-width\"><ogc:Literal>2.0</ogc:Literal></sld:CssParameter><sld:CssParameter name=\"stroke-dashoffset\"><ogc:Literal>0.0</ogc:Literal></sld:CssParameter></sld:Stroke></sld:LineSymbolizer></sld:Rule></sld:FeatureTypeStyle></sld:UserStyle>";
        StringReader reader = new StringReader(xml);
        SLDParser sldParser = new SLDParser(sf, reader);

        Style[] parsed = sldParser.readXML();
        assertNotNull("parsed xml", parsed);
        assertTrue("parsed xml into style", parsed.length > 0);

        Style style = parsed[0];
        assertNotNull(style);
        Rule rule = style.featureTypeStyles().get(0).rules().get(0);
        LineSymbolizer lineSymbolize = (LineSymbolizer) rule.symbolizers().get(0);
        Stroke stroke = lineSymbolize.getStroke();

        Expression color = stroke.getColor();
        Color value = color.evaluate(null, Color.class);
        assertNotNull("color", value);
        assertEquals("blue", Color.BLUE, value);
        assertEquals("expected width", 2, (int) stroke.getWidth().evaluate(null, Integer.class));
    }

    /**
     * SLD Fragment reported to produce error on user list - no related Jira.
     * 
     * @throws Exception
     */
    public void testTextSymbolizerLabelPalcement() throws Exception {
        String xml = "<?xml version=\"1.0\" encoding=\"ISO-8859-1\"?>"
                + "<StyledLayerDescriptor version=\"1.0.0\" "
                + "              xsi:schemaLocation=\"http://www.opengis.net/sld StyledLayerDescriptor.xsd\" "
                + "              xmlns=\"http://www.opengis.net/sld\" "
                + "              xmlns:ogc=\"http://www.opengis.net/ogc\" "
                + "              xmlns:xlink=\"http://www.w3.org/1999/xlink\" "
                + "              xmlns:xsi=\"http://www.w3.org/2001/XMLSchema-instance\">"
                + "      <NamedLayer>"
                + "              <Name>Default Line</Name>"
                + "              <UserStyle>"
                + "                      <Title>A boring default style</Title>"
                + "                      <Abstract>A sample style that just prints out a blue line</Abstract>"
                + "                              <FeatureTypeStyle>"
                + "                              <Rule>"
                + "                                      <Name>Rule 1</Name>"
                + "                                      <Title>Blue Line</Title>"
                + "                                      <Abstract>A blue line with a 1 pixel width</Abstract>"
                + "                                      <LineSymbolizer>"
                + "                                              <Stroke>"
                + "                                                      <CssParameter name=\"stroke\">#0000ff</CssParameter>"
                + "                                              </Stroke>"
                + "                                      </LineSymbolizer>"
                + "                              </Rule>" + "                              <Rule>"
                + "                              <TextSymbolizer>"
                + "                <Label><ogc:PropertyName>name</ogc:PropertyName></Label>"
                + "                <Font>"
                + "                    <CssParameter name=\"font-family\">Arial</CssParameter>"
                + "                    <CssParameter name=\"font-style\">normal</CssParameter>"
                + "                    <CssParameter name=\"font-size\">12</CssParameter>"
                + "                    <CssParameter name=\"font-weight\">normal</CssParameter>"
                + "                </Font>" + "                <LabelPlacement>"
                + "                      <LinePlacement>"
                + "                              <PerpendicularOffset>0</PerpendicularOffset>"
                + "                      </LinePlacement>" + "                </LabelPlacement>"
                + "                </TextSymbolizer>" + "                              </Rule>"
                + "                  </FeatureTypeStyle>" + "              </UserStyle>"
                + "      </NamedLayer>" + "</StyledLayerDescriptor>";

        StringReader reader = new StringReader(xml);
        SLDParser sldParser = new SLDParser(sf, reader);

        Style[] parsed = sldParser.readXML();
        assertNotNull("parsed xml", parsed);
        assertTrue("parsed xml into style", parsed.length > 0);

        Style style = parsed[0];
        assertNotNull(style);
        Rule rule = style.featureTypeStyles().get(0).rules().get(0);
        LineSymbolizer lineSymbolize = (LineSymbolizer) rule.symbolizers().get(0);
        Stroke stroke = lineSymbolize.getStroke();

        Expression color = stroke.getColor();
        Color value = color.evaluate(null, Color.class);
        assertNotNull("color", value);
        assertEquals("blue", Color.BLUE, value);
    }

    /**
     * Another bug reported from uDig 1.2; we are trying to save a LineSymbolizer (and then restore
     * it) and the stroke is comming back black and with width 1 all the time.
     * 
     * @throws Exception
     */
    public void testPointSymbolizer() throws Exception {
        String xml = "<?xml version=\"1.0\" encoding=\"UTF-8\"?>"
                + "<sld:StyledLayerDescriptor xmlns:sld=\"http://www.opengis.net/sld\" "
                + "xmlns:ogc=\"http://www.opengis.net/ogc\""
                + " xmlns:gml=\"http://www.opengis.net/gml\" version=\"1.0.0\">"
                + "    <sld:UserLayer>"
                + "       <sld:LayerFeatureConstraints>"
                + "            <sld:FeatureTypeConstraint/>"
                + "        </sld:LayerFeatureConstraints>"
                + "        <sld:UserStyle>"
                + "            <sld:Name>Default Styler</sld:Name> "
                + "            <sld:Title>Default Styler</sld:Title>"
                + "            <sld:Abstract/>"
                + "            <sld:FeatureTypeStyle>"
                + "                <sld:Name>simple</sld:Name>"
                + "                <sld:Title>title</sld:Title>"
                + "                <sld:Abstract>abstract</sld:Abstract>"
                + "                <sld:FeatureTypeName>Feature</sld:FeatureTypeName>"
                + "                <sld:SemanticTypeIdentifier>generic:geometry</sld:SemanticTypeIdentifier>"
                + "                <sld:SemanticTypeIdentifier>simple</sld:SemanticTypeIdentifier>"
                + "                <sld:Rule>"
                + "                    <sld:Name>name</sld:Name>"
                + "                    <sld:Title>title</sld:Title>"
                + "                    <sld:Abstract>Abstract</sld:Abstract>"
                + "                    <sld:MaxScaleDenominator>1.7976931348623157E308</sld:MaxScaleDenominator>"
                + "                    <sld:PointSymbolizer>"
                + "                        <sld:Graphic>"
                + "                            <sld:Mark>"
                + "                                <sld:WellKnownName>triangle</sld:WellKnownName>"
                + "                                <sld:Fill>"
                + "                                    <sld:CssParameter name=\"fill\">"
                + "                                        <ogc:Literal>#FFFF00</ogc:Literal>"
                + "                                    </sld:CssParameter>"
                + "                                    <sld:CssParameter name=\"fill-opacity\">"
                + "                                        <ogc:Literal>1.0</ogc:Literal>"
                + "                                    </sld:CssParameter>"
                + "                                </sld:Fill>"
                + "                                <sld:Stroke>"
                + "                                    <sld:CssParameter name=\"stroke\">"
                + "                                        <ogc:Literal>#008000</ogc:Literal>"
                + "                                    </sld:CssParameter>"
                + "                                    <sld:CssParameter name=\"stroke-linecap\">"
                + "                                        <ogc:Literal>butt</ogc:Literal>"
                + "                                    </sld:CssParameter>"
                + "                                    <sld:CssParameter name=\"stroke-linejoin\">"
                + "                                        <ogc:Literal>miter</ogc:Literal>"
                + "                                    </sld:CssParameter>"
                + "                                    <sld:CssParameter name=\"stroke-opacity\">"
                + "                                        <ogc:Literal>1.0</ogc:Literal>"
                + "                                    </sld:CssParameter>"
                + "                                    <sld:CssParameter name=\"stroke-width\">"
                + "                                        <ogc:Literal>1.0</ogc:Literal>"
                + "                                    </sld:CssParameter>"
                + "                                    <sld:CssParameter name=\"stroke-dashoffset\">"
                + "                                        <ogc:Literal>0.0</ogc:Literal>"
                + "                                    </sld:CssParameter>"
                + "                                </sld:Stroke>"
                + "                            </sld:Mark>"
                + "                            <sld:Opacity>"
                + "                                <ogc:Literal>1.0</ogc:Literal>"
                + "                            </sld:Opacity>"
                + "                            <sld:Size>"
                + "                                <ogc:Literal>10.0</ogc:Literal>"
                + "                            </sld:Size>"
                + "                            <sld:Rotation>"
                + "                                <ogc:Literal>0.0</ogc:Literal>"
                + "                            </sld:Rotation>"
                + "                        </sld:Graphic>"
                + "                    </sld:PointSymbolizer>" + "                </sld:Rule>"
                + "            </sld:FeatureTypeStyle>" + "        </sld:UserStyle>"
                + "    </sld:UserLayer>" + "</sld:StyledLayerDescriptor>";

        StringReader reader = new StringReader(xml);
        SLDParser sldParser = new SLDParser(sf, reader);

        Style[] parsed = sldParser.readXML();
        assertNotNull("parsed xml", parsed);
        assertTrue("parsed xml into style", parsed.length > 0);

        Style style = parsed[0];
        assertNotNull(style);
        Rule rule = style.featureTypeStyles().get(0).rules().get(0);
        List<? extends Symbolizer> symbolizers = rule.symbolizers();
        assertEquals(1, symbolizers.size());
        PointSymbolizer symbolize = (PointSymbolizer) symbolizers.get(0);
        Graphic graphic = symbolize.getGraphic();
        List<GraphicalSymbol> symbols = graphic.graphicalSymbols();
        assertEquals(1, symbols.size());
        Mark mark = (Mark) symbols.get(0);
        Expression color = mark.getFill().getColor();
        Color value = color.evaluate(null, Color.class);
        assertNotNull("color", value);
        assertEquals("blue", Color.YELLOW, value);
    }

    /**
     * We have a pretty serious issue with this class not behaving well when logging is turned on!
     * This is the same test as above but with logging enganged at the FINEST level.
     * 
     * @throws Exception
     */
    public void testStrokeWithLogging() throws Exception {
        Logger logger = Logger.getLogger("org.geotools.styling");
        Level before = logger.getLevel();
        try {
            logger.setLevel(Level.FINEST);
            String xml = "<?xml version=\"1.0\" encoding=\"UTF-8\"?><sld:UserStyle xmlns=\"http://www.opengis.net/sld\" xmlns:sld=\"http://www.opengis.net/sld\" xmlns:ogc=\"http://www.opengis.net/ogc\" xmlns:gml=\"http://www.opengis.net/gml\"><sld:Name>Default Styler</sld:Name><sld:Title>Default Styler</sld:Title><sld:FeatureTypeStyle><sld:Name>simple</sld:Name><sld:Title>title</sld:Title><sld:Abstract>abstract</sld:Abstract><sld:FeatureTypeName>Feature</sld:FeatureTypeName><sld:SemanticTypeIdentifier>generic:geometry</sld:SemanticTypeIdentifier><sld:SemanticTypeIdentifier>simple</sld:SemanticTypeIdentifier><sld:Rule><sld:Title>title</sld:Title><sld:Abstract>abstract</sld:Abstract><sld:MaxScaleDenominator>1.7976931348623157E308</sld:MaxScaleDenominator><sld:LineSymbolizer><sld:Stroke><sld:CssParameter name=\"stroke\"><ogc:Literal>#0000FF</ogc:Literal></sld:CssParameter><sld:CssParameter name=\"stroke-linecap\"><ogc:Literal>butt</ogc:Literal></sld:CssParameter><sld:CssParameter name=\"stroke-linejoin\"><ogc:Literal>miter</ogc:Literal></sld:CssParameter><sld:CssParameter name=\"stroke-opacity\"><ogc:Literal>1.0</ogc:Literal></sld:CssParameter><sld:CssParameter name=\"stroke-width\"><ogc:Literal>2.0</ogc:Literal></sld:CssParameter><sld:CssParameter name=\"stroke-dashoffset\"><ogc:Literal>0.0</ogc:Literal></sld:CssParameter></sld:Stroke></sld:LineSymbolizer></sld:Rule></sld:FeatureTypeStyle></sld:UserStyle>";
            StringReader reader = new StringReader(xml);
            SLDParser sldParser = new SLDParser(sf, reader);

            Style[] parsed = sldParser.readXML();
            assertNotNull("parsed xml", parsed);
            assertTrue("parsed xml into style", parsed.length > 0);

            Style style = parsed[0];
            assertNotNull(style);
            Rule rule = style.featureTypeStyles().get(0).rules().get(0);
            LineSymbolizer lineSymbolize = (LineSymbolizer) rule.symbolizers().get(0);
            Stroke stroke = lineSymbolize.getStroke();

            Expression color = stroke.getColor();
            Color value = color.evaluate(null, Color.class);
            assertNotNull("color", value);
            assertEquals("blue", Color.BLUE, value);
            assertEquals("expected width", 2, (int) stroke.getWidth().evaluate(null, Integer.class));
        } finally {
            logger.setLevel(before);
        }
    }

    public void testUOMEncodingPointSymbolizer() throws Exception {

        // simple default line symbolizer
        PointSymbolizer pointSymbolizer = sf.createPointSymbolizer();
        pointSymbolizer.setUnitOfMeasure(UomOgcMapping.FOOT.getUnit());
        String xmlFragment = transformer.transform(pointSymbolizer);
        assertNotNull(xmlFragment);

        SLDParser parser = new SLDParser(sf);

        try {
            DocumentBuilderFactory dbf = DocumentBuilderFactory.newInstance();

            Document dom = null;
            DocumentBuilder db = null;

            db = dbf.newDocumentBuilder();
            dom = db.parse(new InputSource(new StringReader(xmlFragment)));

            PointSymbolizer pointSymbolizer2 = 
                parser.parsePointSymbolizer( dom.getFirstChild());
            
            assertTrue(pointSymbolizer.getUnitOfMeasure().equals(
                    pointSymbolizer2.getUnitOfMeasure()));
        } catch (Exception e) {
            e.printStackTrace();
        }

    }

    public void testUOMEncodingPolygonSymbolizer() throws Exception {

        // simple default line symbolizer
        PolygonSymbolizer polygonSymbolizer = sf.createPolygonSymbolizer();
        polygonSymbolizer.setUnitOfMeasure(UomOgcMapping.METRE.getUnit());
        String xmlFragment = transformer.transform(polygonSymbolizer);
        assertNotNull(xmlFragment);

        SLDParser parser = new SLDParser(sf);

        DocumentBuilderFactory dbf = DocumentBuilderFactory.newInstance();

        Document dom = null;
        DocumentBuilder db = null;

        db = dbf.newDocumentBuilder();
        dom = db.parse(new InputSource(new StringReader(xmlFragment)));

        PolygonSymbolizer polygonSymbolizer2 = 
            parser.parsePolygonSymbolizer(dom.getFirstChild());
        
        assertTrue(polygonSymbolizer.getUnitOfMeasure().equals(
                polygonSymbolizer2.getUnitOfMeasure()));
    }

    public void testUOMEncodingRasterSymbolizer2() throws Exception {

        // simple default line symbolizer
        RasterSymbolizer rasterSymbolizer = sf.createRasterSymbolizer();
        rasterSymbolizer.setUnitOfMeasure(UomOgcMapping.PIXEL.getUnit());
        String xmlFragment = transformer.transform(rasterSymbolizer);
        assertNotNull(xmlFragment);

        SLDParser parser = new SLDParser(sf);

        DocumentBuilderFactory dbf = DocumentBuilderFactory.newInstance();

        Document dom = null;
        DocumentBuilder db = null;

        db = dbf.newDocumentBuilder();
        dom = db.parse(new InputSource(new StringReader(xmlFragment)));

        RasterSymbolizer rasterSymbolizer2 = 
            parser.parseRasterSymbolizer(dom.getFirstChild());

        assertTrue(rasterSymbolizer.getUnitOfMeasure().equals(rasterSymbolizer2.getUnitOfMeasure()));
    }

    public void testUOMEncodingLineSymbolizer() throws Exception {

        // simple default line symbolizer
        LineSymbolizer lineSymbolizer = sf.createLineSymbolizer();
        lineSymbolizer.setUnitOfMeasure(UomOgcMapping.METRE.getUnit());
        String xmlFragment = transformer.transform(lineSymbolizer);
        assertNotNull(xmlFragment);

        SLDParser parser = new SLDParser(sf);

        DocumentBuilderFactory dbf = DocumentBuilderFactory.newInstance();

        Document dom = null;
        DocumentBuilder db = null;

        db = dbf.newDocumentBuilder();
        dom = db.parse(new InputSource(new StringReader(xmlFragment)));

        LineSymbolizer lineSymbolizer2 = 
            parser.parseLineSymbolizer(dom.getFirstChild());
        
        assertTrue(lineSymbolizer.getUnitOfMeasure().equals(lineSymbolizer2.getUnitOfMeasure()));

    }

    public void testUOMEncodingTextSymbolizer() throws Exception {

        // simple default text symbolizer
        TextSymbolizer textSymbolizer = sf.createTextSymbolizer();
        textSymbolizer.setUnitOfMeasure(UomOgcMapping.FOOT.getUnit());
        String xmlFragment = transformer.transform(textSymbolizer);

        assertNotNull(xmlFragment);

        xmlFragment = transformer.transform(textSymbolizer);
        System.out.println(xmlFragment);

        assertNotNull(xmlFragment);
        SLDParser parser = new SLDParser(sf);

        DocumentBuilderFactory dbf = DocumentBuilderFactory.newInstance();

        Document dom = null;
        DocumentBuilder db = null;

        db = dbf.newDocumentBuilder();
        dom = db.parse(new InputSource(new StringReader(xmlFragment)));

        TextSymbolizer textSymbolizer2 = 
            parser.parseTextSymbolizer( dom.getFirstChild());

        assertTrue(textSymbolizer.getUnitOfMeasure().equals(textSymbolizer2.getUnitOfMeasure()));
    }

    public void testNullUOMEncodingPointSymbolizer() throws Exception {

        // simple default line symbolizer
        PointSymbolizer pointSymbolizer = sf.createPointSymbolizer();
        String xmlFragment = transformer.transform(pointSymbolizer);
        assertNotNull(xmlFragment);

        SLDParser parser = new SLDParser(sf);

        try {
            DocumentBuilderFactory dbf = DocumentBuilderFactory.newInstance();

            Document dom = null;
            DocumentBuilder db = null;

            db = dbf.newDocumentBuilder();
            dom = db.parse(new InputSource(new StringReader(xmlFragment)));

            PointSymbolizer pointSymbolizer2 = parser.parsePointSymbolizer(dom.getFirstChild());

            assertTrue(pointSymbolizer2.getUnitOfMeasure() == null);
        } catch (Exception e) {
            e.printStackTrace();
        }

    }

    public void testNullUOMEncodingPolygonSymbolizer() throws Exception {

        // simple default line symbolizer
        PolygonSymbolizer polygonSymbolizer = sf.createPolygonSymbolizer();
        String xmlFragment = transformer.transform(polygonSymbolizer);
        assertNotNull(xmlFragment);

        SLDParser parser = new SLDParser(sf);

        DocumentBuilderFactory dbf = DocumentBuilderFactory.newInstance();

        Document dom = null;
        DocumentBuilder db = null;

        db = dbf.newDocumentBuilder();
        dom = db.parse(new InputSource(new StringReader(xmlFragment)));

        PolygonSymbolizer polygonSymbolizer2 = parser.parsePolygonSymbolizer(dom.getFirstChild());

        assertTrue(polygonSymbolizer2.getUnitOfMeasure() == null);
    }

    public void testNullUOMEncodingRasterSymbolizer2() throws Exception {

        // simple default line symbolizer
        RasterSymbolizer rasterSymbolizer = sf.createRasterSymbolizer();
        String xmlFragment = transformer.transform(rasterSymbolizer);
        assertNotNull(xmlFragment);

        SLDParser parser = new SLDParser(sf);

        DocumentBuilderFactory dbf = DocumentBuilderFactory.newInstance();

        Document dom = null;
        DocumentBuilder db = null;

        db = dbf.newDocumentBuilder();
        dom = db.parse(new InputSource(new StringReader(xmlFragment)));

        RasterSymbolizer rasterSymbolizer2 = parser.parseRasterSymbolizer(dom.getFirstChild());

        assertTrue(rasterSymbolizer2.getUnitOfMeasure() == null);
    }

    public void testNullUOMEncodingLineSymbolizer() throws Exception {

        // simple default line symbolizer
        LineSymbolizer lineSymbolizer = sf.createLineSymbolizer();
        String xmlFragment = transformer.transform(lineSymbolizer);
        assertNotNull(xmlFragment);

        SLDParser parser = new SLDParser(sf);

        DocumentBuilderFactory dbf = DocumentBuilderFactory.newInstance();

        Document dom = null;
        DocumentBuilder db = null;

        db = dbf.newDocumentBuilder();
        dom = db.parse(new InputSource(new StringReader(xmlFragment)));

        LineSymbolizer lineSymbolizer2 = parser.parseLineSymbolizer(dom.getFirstChild());

        assertTrue(lineSymbolizer2.getUnitOfMeasure() == null);

    }

    public void testNullUOMEncodingTextSymbolizer() throws Exception {

        // simple default text symbolizer
        TextSymbolizer textSymbolizer = sf.createTextSymbolizer();
        String xmlFragment = transformer.transform(textSymbolizer);
        assertNotNull(xmlFragment);

        SLDParser parser = new SLDParser(sf);

        DocumentBuilderFactory dbf = DocumentBuilderFactory.newInstance();

        Document dom = null;
        DocumentBuilder db = null;

        db = dbf.newDocumentBuilder();
        dom = db.parse(new InputSource(new StringReader(xmlFragment)));

        TextSymbolizer textSymbolizer2 = parser.parseTextSymbolizer(dom.getFirstChild());

        assertTrue(textSymbolizer2.getUnitOfMeasure() == null);
    }
    
    /**
     * The displacement tag has not been exported to XML for a while...
     */
    public void testDisplacement() throws Exception {
        StyleBuilder sb = new StyleBuilder();
        
        Graphic graphic;
        graphic = sb.createGraphic();
        Displacement disp = sb.createDisplacement(10.1, -5.5);
        graphic.setDisplacement(disp);
        
        SLDTransformer st = new SLDTransformer();     
        String xml = st.transform(graphic);
        
        assertTrue("XML transformation of this GraphicImpl does not contain the word 'Displacement' ", xml.contains("Displacement"));
    }
    
    
    public void testTextSymbolizerTransformOutAndInAndOutAgain() throws Exception {
        StyleBuilder sb = new StyleBuilder();

        Style style = sb.createStyle(sb.createTextSymbolizer());

        SLDTransformer st = new SLDTransformer();
        String firstExport = st.transform(style);
        SLDParser sldp = new SLDParser(CommonFactoryFinder.getStyleFactory(null));
        sldp.setInput(new StringReader(firstExport));
        Style[] firstImport = sldp.readXML();

        assertNotNull(firstImport[0]);

        // NPE here
        String secondExport = st.transform(firstImport);

    }
    

    /**                 
     * Checks whether the "Priority" parameter of a TextSymbolizer is correctly stored and loaded
     */
    public void testPriorityTransformOutAndIn() throws Exception {
        StyleBuilder sb = new StyleBuilder();

        TextSymbolizer ts = sb.createTextSymbolizer();
        PropertyName literalPrio = CommonFactoryFinder.getFilterFactory2(null).property(
                "quantVariable");
        ts.setPriority(literalPrio);
        Style style = sb.createStyle(ts);

        SLDTransformer st = new SLDTransformer();
        String firstExport = st.transform(style);
        SLDParser sldp = new SLDParser(CommonFactoryFinder.getStyleFactory(null));
        sldp.setInput(new StringReader(firstExport));
        Style[] firstImport = sldp.readXML();

        assertNotNull(firstImport[0]);

        {
            Style reimportedStyle = firstImport[0];
            TextSymbolizer reimportedTs = (TextSymbolizer) reimportedStyle.featureTypeStyles().get(
                    0).rules().get(0).symbolizers().get(0);
            assertNotNull(reimportedTs.getPriority());
            assertEquals("quantVariable", reimportedTs.getPriority().toString());
        }

        // Just for the fun do it again... we had a case where this threw NPE                                                                                                                                                                                                                                                                                                                                                                                                                                                                                                                                                                                                                                                                                                                                                                                                                                                                                                                                                                                                                                                                                                                                                                                                                                                                                                                                                                                                                                                                                                                                                                                                                                                                                                                                                                                                                                                                                                                                                                                                                                                                                                                                                                                                                                                                                                                                                                                                                                                                                                                                                                                                                                                                                                                                                                                   
        {
            // NPE here??
            String secondExport = st.transform(firstImport);
            SLDParser sldp2 = new SLDParser(CommonFactoryFinder.getStyleFactory(null));
            sldp2.setInput(new StringReader(secondExport));
            Style[] readXML = sldp2.readXML();

            Style reimportedStyle = readXML[0];
            TextSymbolizer reimportedTs = (TextSymbolizer) reimportedStyle.featureTypeStyles().get(
                    0).rules().get(0).symbolizers().get(0);
            assertNotNull(reimportedTs.getPriority());
            assertEquals("quantVariable", reimportedTs.getPriority().toString());

        }
    }
    
    
    /**
     * SLD Transformer did't save the type of the colormap
     */
    public void testColorMap() throws Exception {
    	SLDTransformer st = new SLDTransformer();
      ColorMap cm = sf.createColorMap();
      
      // Test type = values
      cm.setType(ColorMap.TYPE_VALUES);
      assertTrue("parsed xml must contain attribbute type with correct value", st.transform(cm).contains("type=\"values\""));
      
      // Test type = intervals
      cm.setType(ColorMap.TYPE_INTERVALS);
      assertTrue("parsed xml must contain attribbute type with correct value", st.transform(cm).contains("type=\"intervals\""));
      
      // Test type = ramp
      cm.setType(ColorMap.TYPE_RAMP);
      assertEquals("parsed xml must contain attribbute type with correct value", -1, st.transform(cm).indexOf("type="));
    }

}
=======
/*
 *    GeoTools - The Open Source Java GIS Toolkit
 *    http://geotools.org
 * 
 *    (C) 2002-2008, Open Source Geospatial Foundation (OSGeo)
 *
 *    This library is free software; you can redistribute it and/or
 *    modify it under the terms of the GNU Lesser General Public
 *    License as published by the Free Software Foundation;
 *    version 2.1 of the License.
 *
 *    This library is distributed in the hope that it will be useful,
 *    but WITHOUT ANY WARRANTY; without even the implied warranty of
 *    MERCHANTABILITY or FITNESS FOR A PARTICULAR PURPOSE.  See the GNU
 *    Lesser General Public License for more details.
 */
package org.geotools.styling;

import static junit.framework.Assert.assertEquals;
import static junit.framework.Assert.assertNotNull;
import static junit.framework.Assert.assertTrue;
import static org.custommonkey.xmlunit.XMLAssert.assertXpathEvaluatesTo;
import static org.custommonkey.xmlunit.XMLAssert.assertXpathExists;
import static org.custommonkey.xmlunit.XMLUnit.buildTestDocument;
import static org.custommonkey.xmlunit.XMLUnit.setXpathNamespaceContext;

import java.awt.Color;
import java.io.IOException;
import java.io.StringReader;
import java.util.HashMap;
import java.util.List;
import java.util.Map;
import java.util.logging.Level;
import java.util.logging.Logger;

import javax.xml.parsers.DocumentBuilder;
import javax.xml.parsers.DocumentBuilderFactory;
import javax.xml.transform.TransformerException;

import org.custommonkey.xmlunit.SimpleNamespaceContext;
import org.custommonkey.xmlunit.exceptions.XpathException;
import org.geotools.factory.CommonFactoryFinder;
import org.geotools.factory.GeoTools;
import org.junit.Before;
import org.junit.Test;
import org.opengis.filter.FilterFactory2;
import org.opengis.filter.expression.Expression;
import org.opengis.filter.expression.Literal;
import org.opengis.filter.expression.PropertyName;
import org.opengis.style.GraphicalSymbol;
import org.opengis.style.Rule;
import org.opengis.style.Symbolizer;
import org.w3c.dom.Document;
import org.xml.sax.InputSource;
import org.xml.sax.SAXException;

/**
 * This test case captures specific problems encountered with the SLDTransformer code.
 * <p>
 * Please note that SLDTransformer is specifically targeted at SLD 1.0; for new code you should be
 * using the SLD 1.0 (or SE 1.1) xml-xsd bindings.
 * </p>
 * 
 * @author Jody
 *
 *
 * @source $URL: http://svn.osgeo.org/geotools/tags/8.0-M1/modules/library/main/src/test/java/org/geotools/styling/SLDTransformerTest.java $
 */
public class SLDTransformerTest {
    static StyleFactory2 sf = (StyleFactory2) CommonFactoryFinder.getStyleFactory(null);

    static FilterFactory2 ff = CommonFactoryFinder.getFilterFactory2(null);

    static SLDTransformer transformer;

    @Before
    public void setUp() throws Exception {
        transformer = new SLDTransformer();
        transformer.setIndentation(4);

        // setup xml unit
        Map<String, String> namespaces = new HashMap<String, String>();
        namespaces.put("sld", "http://www.opengis.net/sld");
        namespaces.put("ogc", "http://www.opengis.net/ogc");
        namespaces.put("gml", "http://www.opengis.net/gml");
        setXpathNamespaceContext(new SimpleNamespaceContext(namespaces));
    }

    /**
     * This problem is reported from uDig 1.2, we are trying to save a RasterSymbolizer (used to
     * record the opacity of a raster layer) out to an SLD file for safe keeping.
     */
    @Test
    public void testEncodingRasterSymbolizer() throws Exception {
        RasterSymbolizer defaultRasterSymbolizer = sf.createRasterSymbolizer();
        String xmlFragment = transformer.transform(defaultRasterSymbolizer);
        assertNotNull(xmlFragment);

        RasterSymbolizer opacityRasterSymbolizer = sf.createRasterSymbolizer();
        opacityRasterSymbolizer.setOpacity(ff.literal(1.0));

        xmlFragment = transformer.transform(opacityRasterSymbolizer);
        assertNotNull(xmlFragment);

        SLDParser parser = new SLDParser(sf);
        parser.setInput(new StringReader(xmlFragment));
        Object out = parser.parseSLD();
        assertNotNull(out);
    }

    /**
     * Now that we have uDig 1.2 handling opacity we can start look at something more exciting - a
     * complete style object.
     */
    @Test
    public void testEncodingStyle() throws Exception {

        // simple default raster symbolizer
        RasterSymbolizer defaultRasterSymbolizer = sf.createRasterSymbolizer();
        String xmlFragment = transformer.transform(defaultRasterSymbolizer);
        assertNotNull(xmlFragment);

        // more complex raster symbolizer
        StyleFactory styleFactory = CommonFactoryFinder.getStyleFactory(GeoTools.getDefaultHints());
        StyleBuilder styleBuilder = new StyleBuilder(styleFactory);

        RasterSymbolizer rasterSymbolizer = styleFactory.createRasterSymbolizer();

        // set opacity
        rasterSymbolizer.setOpacity((Expression) CommonFactoryFinder.getFilterFactory(
                GeoTools.getDefaultHints()).literal(0.25));

        // set channel selection
        ChannelSelectionImpl csi = new ChannelSelectionImpl();
        // red
        SelectedChannelTypeImpl redChannel = new SelectedChannelTypeImpl();
        redChannel.setChannelName("1");
        ContrastEnhancementImpl rcei = new ContrastEnhancementImpl();
        rcei.setHistogram();
        redChannel.setContrastEnhancement(rcei);

        // green
        SelectedChannelTypeImpl greenChannel = new SelectedChannelTypeImpl();
        greenChannel.setChannelName("4");
        ContrastEnhancementImpl gcei = new ContrastEnhancementImpl();
        gcei.setGammaValue(ff.literal(2.5));
        greenChannel.setContrastEnhancement(gcei);

        // blue
        SelectedChannelTypeImpl blueChannel = new SelectedChannelTypeImpl();
        blueChannel.setChannelName("2");
        ContrastEnhancementImpl bcei = new ContrastEnhancementImpl();
        bcei.setNormalize();
        blueChannel.setContrastEnhancement(bcei);

        csi.setRGBChannels(redChannel, greenChannel, blueChannel);
        rasterSymbolizer.setChannelSelection(csi);

        Style style = styleBuilder.createStyle(rasterSymbolizer);
        style.setName("simpleStyle");
        // style.setAbstract("Hello World");

        NamedLayer layer = styleFactory.createNamedLayer();
        layer.addStyle(style);

        StyledLayerDescriptor sld = styleFactory.createStyledLayerDescriptor();
        sld.addStyledLayer(layer);

        xmlFragment = transformer.transform(sld);
        // System.out.println(xmlFragment);

        assertNotNull(xmlFragment);
        SLDParser parser = new SLDParser(sf);
        parser.setInput(new StringReader(xmlFragment));
        Style[] stuff = parser.readXML();
        Style out = stuff[0];
        assertNotNull(out);
        assertEquals(0.25, SLD.rasterOpacity(out));
    }

    /**
     * This is a problem reported from uDig 1.2; we are trying to save a LineSymbolizer (and then
     * restore it) and the stroke is comming back black and with width 1 all the time.
     * 
     * @throws Exception
     */
    @Test
    public void testStroke() throws Exception {
        String xml = "<?xml version=\"1.0\" encoding=\"UTF-8\"?><sld:UserStyle xmlns=\"http://www.opengis.net/sld\" xmlns:sld=\"http://www.opengis.net/sld\" xmlns:ogc=\"http://www.opengis.net/ogc\" xmlns:gml=\"http://www.opengis.net/gml\"><sld:Name>Default Styler</sld:Name><sld:Title>Default Styler</sld:Title><sld:FeatureTypeStyle><sld:Name>simple</sld:Name><sld:Title>title</sld:Title><sld:Abstract>abstract</sld:Abstract><sld:FeatureTypeName>Feature</sld:FeatureTypeName><sld:SemanticTypeIdentifier>generic:geometry</sld:SemanticTypeIdentifier><sld:SemanticTypeIdentifier>simple</sld:SemanticTypeIdentifier><sld:Rule><sld:Title>title</sld:Title><sld:Abstract>abstract</sld:Abstract><sld:MaxScaleDenominator>1.7976931348623157E308</sld:MaxScaleDenominator><sld:LineSymbolizer><sld:Stroke><sld:CssParameter name=\"stroke\"><ogc:Literal>#0000FF</ogc:Literal></sld:CssParameter><sld:CssParameter name=\"stroke-linecap\"><ogc:Literal>butt</ogc:Literal></sld:CssParameter><sld:CssParameter name=\"stroke-linejoin\"><ogc:Literal>miter</ogc:Literal></sld:CssParameter><sld:CssParameter name=\"stroke-opacity\"><ogc:Literal>1.0</ogc:Literal></sld:CssParameter><sld:CssParameter name=\"stroke-width\"><ogc:Literal>2.0</ogc:Literal></sld:CssParameter><sld:CssParameter name=\"stroke-dashoffset\"><ogc:Literal>0.0</ogc:Literal></sld:CssParameter></sld:Stroke></sld:LineSymbolizer></sld:Rule></sld:FeatureTypeStyle></sld:UserStyle>";
        StringReader reader = new StringReader(xml);
        SLDParser sldParser = new SLDParser(sf, reader);

        Style[] parsed = sldParser.readXML();
        assertNotNull("parsed xml", parsed);
        assertTrue("parsed xml into style", parsed.length > 0);

        Style style = parsed[0];
        assertNotNull(style);
        Rule rule = style.featureTypeStyles().get(0).rules().get(0);
        LineSymbolizer lineSymbolize = (LineSymbolizer) rule.symbolizers().get(0);
        Stroke stroke = lineSymbolize.getStroke();

        Expression color = stroke.getColor();
        Color value = color.evaluate(null, Color.class);
        assertNotNull("color", value);
        assertEquals("blue", Color.BLUE, value);
        assertEquals("expected width", 2, (int) stroke.getWidth().evaluate(null, Integer.class));
    }

    /**
     * SLD Fragment reported to produce error on user list - no related Jira.
     * 
     * @throws Exception
     */
    @Test
    public void testTextSymbolizerLabelPalcement() throws Exception {
        String xml = "<?xml version=\"1.0\" encoding=\"ISO-8859-1\"?>"
                + "<StyledLayerDescriptor version=\"1.0.0\" "
                + "              xsi:schemaLocation=\"http://www.opengis.net/sld StyledLayerDescriptor.xsd\" "
                + "              xmlns=\"http://www.opengis.net/sld\" "
                + "              xmlns:ogc=\"http://www.opengis.net/ogc\" "
                + "              xmlns:xlink=\"http://www.w3.org/1999/xlink\" "
                + "              xmlns:xsi=\"http://www.w3.org/2001/XMLSchema-instance\">"
                + "      <NamedLayer>"
                + "              <Name>Default Line</Name>"
                + "              <UserStyle>"
                + "                      <Title>A boring default style</Title>"
                + "                      <Abstract>A sample style that just prints out a blue line</Abstract>"
                + "                              <FeatureTypeStyle>"
                + "                              <Rule>"
                + "                                      <Name>Rule 1</Name>"
                + "                                      <Title>Blue Line</Title>"
                + "                                      <Abstract>A blue line with a 1 pixel width</Abstract>"
                + "                                      <LineSymbolizer>"
                + "                                              <Stroke>"
                + "                                                      <CssParameter name=\"stroke\">#0000ff</CssParameter>"
                + "                                              </Stroke>"
                + "                                      </LineSymbolizer>"
                + "                              </Rule>" + "                              <Rule>"
                + "                              <TextSymbolizer>"
                + "                <Label><ogc:PropertyName>name</ogc:PropertyName></Label>"
                + "                <Font>"
                + "                    <CssParameter name=\"font-family\">Arial</CssParameter>"
                + "                    <CssParameter name=\"font-style\">normal</CssParameter>"
                + "                    <CssParameter name=\"font-size\">12</CssParameter>"
                + "                    <CssParameter name=\"font-weight\">normal</CssParameter>"
                + "                </Font>" + "                <LabelPlacement>"
                + "                      <LinePlacement>"
                + "                              <PerpendicularOffset>0</PerpendicularOffset>"
                + "                      </LinePlacement>" + "                </LabelPlacement>"
                + "                </TextSymbolizer>" + "                              </Rule>"
                + "                  </FeatureTypeStyle>" + "              </UserStyle>"
                + "      </NamedLayer>" + "</StyledLayerDescriptor>";

        StringReader reader = new StringReader(xml);
        SLDParser sldParser = new SLDParser(sf, reader);

        Style[] parsed = sldParser.readXML();
        assertNotNull("parsed xml", parsed);
        assertTrue("parsed xml into style", parsed.length > 0);

        Style style = parsed[0];
        assertNotNull(style);
        Rule rule = style.featureTypeStyles().get(0).rules().get(0);
        LineSymbolizer lineSymbolize = (LineSymbolizer) rule.symbolizers().get(0);
        Stroke stroke = lineSymbolize.getStroke();

        Expression color = stroke.getColor();
        Color value = color.evaluate(null, Color.class);
        assertNotNull("color", value);
        assertEquals("blue", Color.BLUE, value);
    }

    /**
     * Another bug reported from uDig 1.2; we are trying to save a LineSymbolizer (and then restore
     * it) and the stroke is comming back black and with width 1 all the time.
     * 
     * @throws Exception
     */
    @Test
    public void testPointSymbolizer() throws Exception {
        String xml = "<?xml version=\"1.0\" encoding=\"UTF-8\"?>"
                + "<sld:StyledLayerDescriptor xmlns:sld=\"http://www.opengis.net/sld\" "
                + "xmlns:ogc=\"http://www.opengis.net/ogc\""
                + " xmlns:gml=\"http://www.opengis.net/gml\" version=\"1.0.0\">"
                + "    <sld:UserLayer>"
                + "       <sld:LayerFeatureConstraints>"
                + "            <sld:FeatureTypeConstraint/>"
                + "        </sld:LayerFeatureConstraints>"
                + "        <sld:UserStyle>"
                + "            <sld:Name>Default Styler</sld:Name> "
                + "            <sld:Title>Default Styler</sld:Title>"
                + "            <sld:Abstract/>"
                + "            <sld:FeatureTypeStyle>"
                + "                <sld:Name>simple</sld:Name>"
                + "                <sld:Title>title</sld:Title>"
                + "                <sld:Abstract>abstract</sld:Abstract>"
                + "                <sld:FeatureTypeName>Feature</sld:FeatureTypeName>"
                + "                <sld:SemanticTypeIdentifier>generic:geometry</sld:SemanticTypeIdentifier>"
                + "                <sld:SemanticTypeIdentifier>simple</sld:SemanticTypeIdentifier>"
                + "                <sld:Rule>"
                + "                    <sld:Name>name</sld:Name>"
                + "                    <sld:Title>title</sld:Title>"
                + "                    <sld:Abstract>Abstract</sld:Abstract>"
                + "                    <sld:MaxScaleDenominator>1.7976931348623157E308</sld:MaxScaleDenominator>"
                + "                    <sld:PointSymbolizer>"
                + "                        <sld:Graphic>"
                + "                            <sld:Mark>"
                + "                                <sld:WellKnownName>triangle</sld:WellKnownName>"
                + "                                <sld:Fill>"
                + "                                    <sld:CssParameter name=\"fill\">"
                + "                                        <ogc:Literal>#FFFF00</ogc:Literal>"
                + "                                    </sld:CssParameter>"
                + "                                    <sld:CssParameter name=\"fill-opacity\">"
                + "                                        <ogc:Literal>1.0</ogc:Literal>"
                + "                                    </sld:CssParameter>"
                + "                                </sld:Fill>"
                + "                                <sld:Stroke>"
                + "                                    <sld:CssParameter name=\"stroke\">"
                + "                                        <ogc:Literal>#008000</ogc:Literal>"
                + "                                    </sld:CssParameter>"
                + "                                    <sld:CssParameter name=\"stroke-linecap\">"
                + "                                        <ogc:Literal>butt</ogc:Literal>"
                + "                                    </sld:CssParameter>"
                + "                                    <sld:CssParameter name=\"stroke-linejoin\">"
                + "                                        <ogc:Literal>miter</ogc:Literal>"
                + "                                    </sld:CssParameter>"
                + "                                    <sld:CssParameter name=\"stroke-opacity\">"
                + "                                        <ogc:Literal>1.0</ogc:Literal>"
                + "                                    </sld:CssParameter>"
                + "                                    <sld:CssParameter name=\"stroke-width\">"
                + "                                        <ogc:Literal>1.0</ogc:Literal>"
                + "                                    </sld:CssParameter>"
                + "                                    <sld:CssParameter name=\"stroke-dashoffset\">"
                + "                                        <ogc:Literal>0.0</ogc:Literal>"
                + "                                    </sld:CssParameter>"
                + "                                </sld:Stroke>"
                + "                            </sld:Mark>"
                + "                            <sld:Opacity>"
                + "                                <ogc:Literal>1.0</ogc:Literal>"
                + "                            </sld:Opacity>"
                + "                            <sld:Size>"
                + "                                <ogc:Literal>10.0</ogc:Literal>"
                + "                            </sld:Size>"
                + "                            <sld:Rotation>"
                + "                                <ogc:Literal>0.0</ogc:Literal>"
                + "                            </sld:Rotation>"
                + "                        </sld:Graphic>"
                + "                    </sld:PointSymbolizer>" + "                </sld:Rule>"
                + "            </sld:FeatureTypeStyle>" + "        </sld:UserStyle>"
                + "    </sld:UserLayer>" + "</sld:StyledLayerDescriptor>";

        StringReader reader = new StringReader(xml);
        SLDParser sldParser = new SLDParser(sf, reader);

        Style[] parsed = sldParser.readXML();
        assertNotNull("parsed xml", parsed);
        assertTrue("parsed xml into style", parsed.length > 0);

        Style style = parsed[0];
        assertNotNull(style);
        Rule rule = style.featureTypeStyles().get(0).rules().get(0);
        List<? extends Symbolizer> symbolizers = rule.symbolizers();
        assertEquals(1, symbolizers.size());
        PointSymbolizer symbolize = (PointSymbolizer) symbolizers.get(0);
        Graphic graphic = symbolize.getGraphic();
        List<GraphicalSymbol> symbols = graphic.graphicalSymbols();
        assertEquals(1, symbols.size());
        Mark mark = (Mark) symbols.get(0);
        Expression color = mark.getFill().getColor();
        Color value = color.evaluate(null, Color.class);
        assertNotNull("color", value);
        assertEquals("blue", Color.YELLOW, value);
    }

    /**
     * We have a pretty serious issue with this class not behaving well when logging is turned on!
     * This is the same test as above but with logging enganged at the FINEST level.
     * 
     * @throws Exception
     */
    @Test
    public void testStrokeWithLogging() throws Exception {
        Logger logger = Logger.getLogger("org.geotools.styling");
        Level before = logger.getLevel();
        try {
            logger.setLevel(Level.FINEST);
            String xml = "<?xml version=\"1.0\" encoding=\"UTF-8\"?><sld:UserStyle xmlns=\"http://www.opengis.net/sld\" xmlns:sld=\"http://www.opengis.net/sld\" xmlns:ogc=\"http://www.opengis.net/ogc\" xmlns:gml=\"http://www.opengis.net/gml\"><sld:Name>Default Styler</sld:Name><sld:Title>Default Styler</sld:Title><sld:FeatureTypeStyle><sld:Name>simple</sld:Name><sld:Title>title</sld:Title><sld:Abstract>abstract</sld:Abstract><sld:FeatureTypeName>Feature</sld:FeatureTypeName><sld:SemanticTypeIdentifier>generic:geometry</sld:SemanticTypeIdentifier><sld:SemanticTypeIdentifier>simple</sld:SemanticTypeIdentifier><sld:Rule><sld:Title>title</sld:Title><sld:Abstract>abstract</sld:Abstract><sld:MaxScaleDenominator>1.7976931348623157E308</sld:MaxScaleDenominator><sld:LineSymbolizer><sld:Stroke><sld:CssParameter name=\"stroke\"><ogc:Literal>#0000FF</ogc:Literal></sld:CssParameter><sld:CssParameter name=\"stroke-linecap\"><ogc:Literal>butt</ogc:Literal></sld:CssParameter><sld:CssParameter name=\"stroke-linejoin\"><ogc:Literal>miter</ogc:Literal></sld:CssParameter><sld:CssParameter name=\"stroke-opacity\"><ogc:Literal>1.0</ogc:Literal></sld:CssParameter><sld:CssParameter name=\"stroke-width\"><ogc:Literal>2.0</ogc:Literal></sld:CssParameter><sld:CssParameter name=\"stroke-dashoffset\"><ogc:Literal>0.0</ogc:Literal></sld:CssParameter></sld:Stroke></sld:LineSymbolizer></sld:Rule></sld:FeatureTypeStyle></sld:UserStyle>";
            StringReader reader = new StringReader(xml);
            SLDParser sldParser = new SLDParser(sf, reader);

            Style[] parsed = sldParser.readXML();
            assertNotNull("parsed xml", parsed);
            assertTrue("parsed xml into style", parsed.length > 0);

            Style style = parsed[0];
            assertNotNull(style);
            Rule rule = style.featureTypeStyles().get(0).rules().get(0);
            LineSymbolizer lineSymbolize = (LineSymbolizer) rule.symbolizers().get(0);
            Stroke stroke = lineSymbolize.getStroke();

            Expression color = stroke.getColor();
            Color value = color.evaluate(null, Color.class);
            assertNotNull("color", value);
            assertEquals("blue", Color.BLUE, value);
            assertEquals("expected width", 2, (int) stroke.getWidth().evaluate(null, Integer.class));
        } finally {
            logger.setLevel(before);
        }
    }

    @Test
    public void testUOMEncodingPointSymbolizer() throws Exception {

        // simple default line symbolizer
        PointSymbolizer pointSymbolizer = sf.createPointSymbolizer();
        pointSymbolizer.setUnitOfMeasure(UomOgcMapping.FOOT.getUnit());
        String xmlFragment = transformer.transform(pointSymbolizer);
        assertNotNull(xmlFragment);

        SLDParser parser = new SLDParser(sf);

        try {
            DocumentBuilderFactory dbf = DocumentBuilderFactory.newInstance();

            Document dom = null;
            DocumentBuilder db = null;

            db = dbf.newDocumentBuilder();
            dom = db.parse(new InputSource(new StringReader(xmlFragment)));

            PointSymbolizer pointSymbolizer2 = 
                parser.parsePointSymbolizer( dom.getFirstChild());
            
            assertTrue(pointSymbolizer.getUnitOfMeasure().equals(
                    pointSymbolizer2.getUnitOfMeasure()));
        } catch (Exception e) {
            e.printStackTrace();
        }

    }

    @Test
    public void testUOMEncodingPolygonSymbolizer() throws Exception {

        // simple default line symbolizer
        PolygonSymbolizer polygonSymbolizer = sf.createPolygonSymbolizer();
        polygonSymbolizer.setUnitOfMeasure(UomOgcMapping.METRE.getUnit());
        String xmlFragment = transformer.transform(polygonSymbolizer);
        assertNotNull(xmlFragment);

        SLDParser parser = new SLDParser(sf);

        DocumentBuilderFactory dbf = DocumentBuilderFactory.newInstance();

        Document dom = null;
        DocumentBuilder db = null;

        db = dbf.newDocumentBuilder();
        dom = db.parse(new InputSource(new StringReader(xmlFragment)));

        PolygonSymbolizer polygonSymbolizer2 = 
            parser.parsePolygonSymbolizer(dom.getFirstChild());
        
        assertTrue(polygonSymbolizer.getUnitOfMeasure().equals(
                polygonSymbolizer2.getUnitOfMeasure()));
    }

    @Test
    public void testUOMEncodingRasterSymbolizer2() throws Exception {

        // simple default line symbolizer
        RasterSymbolizer rasterSymbolizer = sf.createRasterSymbolizer();
        rasterSymbolizer.setUnitOfMeasure(UomOgcMapping.PIXEL.getUnit());
        String xmlFragment = transformer.transform(rasterSymbolizer);
        assertNotNull(xmlFragment);

        SLDParser parser = new SLDParser(sf);

        DocumentBuilderFactory dbf = DocumentBuilderFactory.newInstance();

        Document dom = null;
        DocumentBuilder db = null;

        db = dbf.newDocumentBuilder();
        dom = db.parse(new InputSource(new StringReader(xmlFragment)));

        RasterSymbolizer rasterSymbolizer2 = 
            parser.parseRasterSymbolizer(dom.getFirstChild());

        assertTrue(rasterSymbolizer.getUnitOfMeasure().equals(rasterSymbolizer2.getUnitOfMeasure()));
    }

    @Test
    public void testUOMEncodingLineSymbolizer() throws Exception {

        // simple default line symbolizer
        LineSymbolizer lineSymbolizer = sf.createLineSymbolizer();
        lineSymbolizer.setUnitOfMeasure(UomOgcMapping.METRE.getUnit());
        String xmlFragment = transformer.transform(lineSymbolizer);
        assertNotNull(xmlFragment);

        SLDParser parser = new SLDParser(sf);

        DocumentBuilderFactory dbf = DocumentBuilderFactory.newInstance();

        Document dom = null;
        DocumentBuilder db = null;

        db = dbf.newDocumentBuilder();
        dom = db.parse(new InputSource(new StringReader(xmlFragment)));

        LineSymbolizer lineSymbolizer2 = 
            parser.parseLineSymbolizer(dom.getFirstChild());
        
        assertTrue(lineSymbolizer.getUnitOfMeasure().equals(lineSymbolizer2.getUnitOfMeasure()));

    }

    @Test
    public void testUOMEncodingTextSymbolizer() throws Exception {

        // simple default text symbolizer
        TextSymbolizer textSymbolizer = sf.createTextSymbolizer();
        textSymbolizer.setUnitOfMeasure(UomOgcMapping.FOOT.getUnit());
        String xmlFragment = transformer.transform(textSymbolizer);

        assertNotNull(xmlFragment);

        xmlFragment = transformer.transform(textSymbolizer);
        // System.out.println(xmlFragment);

        assertNotNull(xmlFragment);
        SLDParser parser = new SLDParser(sf);

        DocumentBuilderFactory dbf = DocumentBuilderFactory.newInstance();

        Document dom = null;
        DocumentBuilder db = null;

        db = dbf.newDocumentBuilder();
        dom = db.parse(new InputSource(new StringReader(xmlFragment)));

        TextSymbolizer textSymbolizer2 = 
            parser.parseTextSymbolizer( dom.getFirstChild());

        assertTrue(textSymbolizer.getUnitOfMeasure().equals(textSymbolizer2.getUnitOfMeasure()));
    }

    @Test
    public void testNullUOMEncodingPointSymbolizer() throws Exception {

        // simple default line symbolizer
        PointSymbolizer pointSymbolizer = sf.createPointSymbolizer();
        String xmlFragment = transformer.transform(pointSymbolizer);
        assertNotNull(xmlFragment);

        SLDParser parser = new SLDParser(sf);

        try {
            DocumentBuilderFactory dbf = DocumentBuilderFactory.newInstance();

            Document dom = null;
            DocumentBuilder db = null;

            db = dbf.newDocumentBuilder();
            dom = db.parse(new InputSource(new StringReader(xmlFragment)));

            PointSymbolizer pointSymbolizer2 = parser.parsePointSymbolizer(dom.getFirstChild());

            assertTrue(pointSymbolizer2.getUnitOfMeasure() == null);
        } catch (Exception e) {
            e.printStackTrace();
        }

    }

    @Test
    public void testNullUOMEncodingPolygonSymbolizer() throws Exception {

        // simple default line symbolizer
        PolygonSymbolizer polygonSymbolizer = sf.createPolygonSymbolizer();
        String xmlFragment = transformer.transform(polygonSymbolizer);
        assertNotNull(xmlFragment);

        SLDParser parser = new SLDParser(sf);

        DocumentBuilderFactory dbf = DocumentBuilderFactory.newInstance();

        Document dom = null;
        DocumentBuilder db = null;

        db = dbf.newDocumentBuilder();
        dom = db.parse(new InputSource(new StringReader(xmlFragment)));

        PolygonSymbolizer polygonSymbolizer2 = parser.parsePolygonSymbolizer(dom.getFirstChild());

        assertTrue(polygonSymbolizer2.getUnitOfMeasure() == null);
    }

    @Test
    public void testNullUOMEncodingRasterSymbolizer2() throws Exception {

        // simple default line symbolizer
        RasterSymbolizer rasterSymbolizer = sf.createRasterSymbolizer();
        String xmlFragment = transformer.transform(rasterSymbolizer);
        assertNotNull(xmlFragment);

        SLDParser parser = new SLDParser(sf);

        DocumentBuilderFactory dbf = DocumentBuilderFactory.newInstance();

        Document dom = null;
        DocumentBuilder db = null;

        db = dbf.newDocumentBuilder();
        dom = db.parse(new InputSource(new StringReader(xmlFragment)));

        RasterSymbolizer rasterSymbolizer2 = parser.parseRasterSymbolizer(dom.getFirstChild());

        assertTrue(rasterSymbolizer2.getUnitOfMeasure() == null);
    }

    @Test
    public void testNullUOMEncodingLineSymbolizer() throws Exception {

        // simple default line symbolizer
        LineSymbolizer lineSymbolizer = sf.createLineSymbolizer();
        String xmlFragment = transformer.transform(lineSymbolizer);
        assertNotNull(xmlFragment);

        SLDParser parser = new SLDParser(sf);

        DocumentBuilderFactory dbf = DocumentBuilderFactory.newInstance();

        Document dom = null;
        DocumentBuilder db = null;

        db = dbf.newDocumentBuilder();
        dom = db.parse(new InputSource(new StringReader(xmlFragment)));

        LineSymbolizer lineSymbolizer2 = parser.parseLineSymbolizer(dom.getFirstChild());

        assertTrue(lineSymbolizer2.getUnitOfMeasure() == null);

    }

    @Test
    public void testNullUOMEncodingTextSymbolizer() throws Exception {

        // simple default text symbolizer
        TextSymbolizer textSymbolizer = sf.createTextSymbolizer();
        String xmlFragment = transformer.transform(textSymbolizer);
        assertNotNull(xmlFragment);

        SLDParser parser = new SLDParser(sf);

        DocumentBuilderFactory dbf = DocumentBuilderFactory.newInstance();

        Document dom = null;
        DocumentBuilder db = null;

        db = dbf.newDocumentBuilder();
        dom = db.parse(new InputSource(new StringReader(xmlFragment)));

        TextSymbolizer textSymbolizer2 = parser.parseTextSymbolizer(dom.getFirstChild());

        assertTrue(textSymbolizer2.getUnitOfMeasure() == null);
    }
    
    /**
     * The displacement tag has not been exported to XML for a while...
     */
    @Test
    public void testDisplacement() throws Exception {
        StyleBuilder sb = new StyleBuilder();
        
        Graphic graphic;
        graphic = sb.createGraphic();
        Displacement disp = sb.createDisplacement(10.1, -5.5);
        graphic.setDisplacement(disp);
        
        SLDTransformer st = new SLDTransformer();     
        String xml = st.transform(graphic);
        
        assertTrue("XML transformation of this GraphicImpl does not contain the word 'Displacement' ", xml.contains("Displacement"));
    }
    
    @Test
    public void testTextSymbolizerTransformOutAndInAndOutAgain() throws Exception {
        StyleBuilder sb = new StyleBuilder();

        Style style = sb.createStyle(sb.createTextSymbolizer());

        SLDTransformer st = new SLDTransformer();
        String firstExport = st.transform(style);
        SLDParser sldp = new SLDParser(CommonFactoryFinder.getStyleFactory(null));
        sldp.setInput(new StringReader(firstExport));
        Style[] firstImport = sldp.readXML();

        assertNotNull(firstImport[0]);

        // NPE here
        String secondExport = st.transform(firstImport);

    }
    

    /**                 
     * Checks whether the "Priority" parameter of a TextSymbolizer is correctly stored and loaded
     */
    @Test
    public void testPriorityTransformOutAndIn() throws Exception {
        StyleBuilder sb = new StyleBuilder();

        TextSymbolizer ts = sb.createTextSymbolizer();
        PropertyName literalPrio = CommonFactoryFinder.getFilterFactory2(null).property(
                "quantVariable");
        ts.setPriority(literalPrio);
        Style style = sb.createStyle(ts);

        SLDTransformer st = new SLDTransformer();
        String firstExport = st.transform(style);
        SLDParser sldp = new SLDParser(CommonFactoryFinder.getStyleFactory(null));
        sldp.setInput(new StringReader(firstExport));
        Style[] firstImport = sldp.readXML();

        assertNotNull(firstImport[0]);

        {
            Style reimportedStyle = firstImport[0];
            TextSymbolizer reimportedTs = (TextSymbolizer) reimportedStyle.featureTypeStyles().get(
                    0).rules().get(0).symbolizers().get(0);
            assertNotNull(reimportedTs.getPriority());
            assertEquals("quantVariable", reimportedTs.getPriority().toString());
        }

        // Just for the fun do it again... we had a case where this threw NPE                                                                                                                                                                                                                                                                                                                                                                                                                                                                                                                                                                                                                                                                                                                                                                                                                                                                                                                                                                                                                                                                                                                                                                                                                                                                                                                                                                                                                                                                                                                                                                                                                                                                                                                                                                                                                                                                                                                                                                                                                                                                                                                                                                                                                                                                                                                                                                                                                                                                                                                                                                                                                                                                                                                                                                                   
        {
            // NPE here??
            String secondExport = st.transform(firstImport);
            SLDParser sldp2 = new SLDParser(CommonFactoryFinder.getStyleFactory(null));
            sldp2.setInput(new StringReader(secondExport));
            Style[] readXML = sldp2.readXML();

            Style reimportedStyle = readXML[0];
            TextSymbolizer reimportedTs = (TextSymbolizer) reimportedStyle.featureTypeStyles().get(
                    0).rules().get(0).symbolizers().get(0);
            assertNotNull(reimportedTs.getPriority());
            assertEquals("quantVariable", reimportedTs.getPriority().toString());

        }
    }
    
    
    /**
     * SLD Transformer did't save the type of the colormap
     */
    @Test
    public void testColorMap() throws Exception {
    	SLDTransformer st = new SLDTransformer();
      ColorMap cm = sf.createColorMap();
      
      // Test type = values
      cm.setType(ColorMap.TYPE_VALUES);
      assertTrue("parsed xml must contain attribbute type with correct value", st.transform(cm).contains("type=\"values\""));
      
      // Test type = intervals
      cm.setType(ColorMap.TYPE_INTERVALS);
      assertTrue("parsed xml must contain attribbute type with correct value", st.transform(cm).contains("type=\"intervals\""));
      
      // Test type = ramp
      cm.setType(ColorMap.TYPE_RAMP);
      assertEquals("parsed xml must contain attribbute type with correct value", -1, st.transform(cm).indexOf("type="));
    }
    
    /**
     * Checks the output of encoding a default line symbolizer does not include all the default values
     * @throws Exception
     */
    @Test
    public void testMinimumLineSymbolizer() throws Exception {
        StyleBuilder sb = new StyleBuilder();
        LineSymbolizer ls = sb.createLineSymbolizer();
        String xml = transformer.transform(ls);
        // System.out.println(xml);
        Document doc = buildTestDocument(xml);

        // check LineSymbolizer has the stroke element inside, but stroke does not have children
        assertXpathEvaluatesTo("1", "count(/sld:LineSymbolizer/*)", doc);
        assertXpathEvaluatesTo("0", "count(/sld:LineSymbolizer/sld:Stroke/*)", doc);
        
        // setup custom line width and color, and explicitly set the opacity to the default value
        ls.getStroke().setWidth(ff.literal(3));
        ls.getStroke().setColor(ff.literal(Color.YELLOW));
        ls.getStroke().setOpacity(ff.literal(1));
        xml = transformer.transform(ls);
        // System.out.println(xml);
        doc = buildTestDocument(xml);
        
        // same as above, but this time we expect the width and color to be set
        assertXpathEvaluatesTo("1", "count(/sld:LineSymbolizer/*)", doc);
        assertXpathEvaluatesTo("2", "count(/sld:LineSymbolizer/sld:Stroke/*)", doc);
        assertXpathEvaluatesTo("#FFFF00", "/sld:LineSymbolizer/sld:Stroke/sld:CssParameter[@name='stroke']", doc);
        assertXpathEvaluatesTo("3", "/sld:LineSymbolizer/sld:Stroke/sld:CssParameter[@name='stroke-width']", doc);
    }
   
    @Test
    public void testMinimumPolygonSymbolizer() throws Exception {
        StyleBuilder sb = new StyleBuilder();
        PolygonSymbolizer ps = sb.createPolygonSymbolizer();
        String xml = transformer.transform(ps);
        // System.out.println(xml);
        Document doc = buildTestDocument(xml);

        // check PolygonSymbolizer has a fill and a stroke, both empty
        assertXpathEvaluatesTo("2", "count(/sld:PolygonSymbolizer/*)", doc);
        assertXpathEvaluatesTo("0", "count(/sld:PolygonSymbolizer/sld:Stroke/*)", doc);
        assertXpathEvaluatesTo("0", "count(/sld:PolygonSymbolizer/sld:Fill/*)", doc);
        
        ps.getFill().setColor(ff.literal(Color.BLUE));
        xml = transformer.transform(ps);
        // System.out.println(xml);
        doc = buildTestDocument(xml);
        
        // this time check the fill has the color
        assertXpathEvaluatesTo("2", "count(/sld:PolygonSymbolizer/*)", doc);
        assertXpathEvaluatesTo("0", "count(/sld:PolygonSymbolizer/sld:Stroke/*)", doc);
        assertXpathEvaluatesTo("1", "count(/sld:PolygonSymbolizer/sld:Fill/*)", doc);
        assertXpathEvaluatesTo("#0000FF", "/sld:PolygonSymbolizer/sld:Fill/sld:CssParameter[@name='fill']", doc);
    }
    
    @Test
    public void testMinimumPointSymbolizer() throws Exception {
        StyleBuilder sb = new StyleBuilder();
        PointSymbolizer ps = sb.createPointSymbolizer();
        String xml = transformer.transform(ps);
        // System.out.println(xml);
        Document doc = buildTestDocument(xml);

        // check PolygonSymbolizer has a fill and a stroke, both empty
        assertXpathEvaluatesTo("1", "count(/sld:PointSymbolizer/*)", doc);
        assertXpathEvaluatesTo("1", "count(/sld:PointSymbolizer/sld:Graphic/*)", doc);
        assertXpathEvaluatesTo("2", "count(/sld:PointSymbolizer/sld:Graphic/sld:Mark/*)", doc);
        assertXpathExists("/sld:PointSymbolizer/sld:Graphic/sld:Mark/sld:Fill", doc);
        assertXpathExists("/sld:PointSymbolizer/sld:Graphic/sld:Mark/sld:Stroke", doc);
        assertXpathEvaluatesTo("0", "count(/sld:PointSymbolizer/sld:Graphic/sld:Mark/sld:Fill/*)", doc);
        assertXpathEvaluatesTo("0", "count(/sld:PointSymbolizer/sld:Graphic/sld:Mark/sld:Stroke/*)", doc);
    }
    
    @Test
    public void testMinimumRasterSymbolizer() throws Exception {
        StyleBuilder sb = new StyleBuilder();
        RasterSymbolizer rs = sb.getStyleFactory().createRasterSymbolizer();
        String xml = transformer.transform(rs);
        // System.out.println(xml);
        Document doc = buildTestDocument(xml);
        
        // check RasterSymbolizer just has the default geometry value 
        // (which is not a default in SLD, just in our builder)
        assertXpathEvaluatesTo("1", "count(/sld:RasterSymbolizer/*)", doc);
        assertXpathEvaluatesTo("grid", "/sld:RasterSymbolizer/sld:Geometry/ogc:PropertyName", doc);
    }
    
    @Test 
    public void testMinimumStyle() throws Exception {
        StyleBuilder sb = new StyleBuilder();
        Style s = sb.createStyle(sb.createPointSymbolizer());
        String xml = transformer.transform(s);
        // System.out.println(xml);
        Document doc = buildTestDocument(xml);
        
        // check RasterSymbolizer just has the default geometry value 
        // (which is not a default in SLD, just in our builder)
        assertXpathEvaluatesTo("2", "count(/sld:UserStyle/sld:FeatureTypeStyle/*)", doc);
        assertXpathEvaluatesTo("1", "count(/sld:UserStyle/sld:FeatureTypeStyle/sld:Name)", doc);
        assertXpathEvaluatesTo("1", "count(/sld:UserStyle/sld:FeatureTypeStyle/sld:Rule)", doc);
        assertXpathEvaluatesTo("1", "count(/sld:UserStyle/sld:FeatureTypeStyle/sld:Rule/*)", doc);
        assertXpathEvaluatesTo("1", "count(/sld:UserStyle/sld:FeatureTypeStyle/sld:Rule/sld:PointSymbolizer)", doc);
    }
    
    @Test
    public void testDefaultStyle() throws Exception {
        StyleBuilder sb = new StyleBuilder();
        Style s = sb.createStyle(sb.createPointSymbolizer());
        s.setDefault(true);
        StyleFactory sf = sb.getStyleFactory();
        StyledLayerDescriptor sld = sf.createStyledLayerDescriptor();
        NamedLayer layer = sf.createNamedLayer();
        layer.setName("layerName");
        layer.addStyle(s);
        sld.addStyledLayer(layer);
        
        String xml = transformer.transform(sld);
        // System.out.println(xml);
        Document doc = buildTestDocument(xml);
        
        assertXpathEvaluatesTo("1", "/sld:StyledLayerDescriptor/sld:NamedLayer/sld:UserStyle/sld:IsDefault", doc);
    }
    
    @Test
    public void testEncodeFunction() throws Exception {
        StyleBuilder sb = new StyleBuilder();
        PointSymbolizer ps = sb.createPointSymbolizer();
        ps.getGraphic().setSize(sb.getFilterFactory().function("random"));
        Style s = sb.createStyle(ps);
        s.setDefault(true);
        
        String xml = transformer.transform(s);
        // System.out.println(xml);
        Document doc = buildTestDocument(xml);
        
        assertXpathEvaluatesTo("random", "/sld:UserStyle/sld:FeatureTypeStyle/sld:Rule/sld:PointSymbolizer/sld:Graphic/sld:Size/ogc:Function/@name", doc);
    }
    

    /**
     * TextSymbolizer2 specific properties saved and laoded again must fit
     */
    @Test
    public void textTextSymbolizer2_InAndOut() throws TransformerException, SAXException, IOException, XpathException {
    	StyleBuilder sb = new StyleBuilder(); 
    	
    	TextSymbolizer2 ts2 = (TextSymbolizer2)sf.createTextSymbolizer();
        // Create a Graphic with two recognizable values
        GraphicImpl gr = new GraphicImpl(ff);
        gr.setOpacity(ff.literal(0.77));
        gr.setSize(ff.literal(77));
        ts2.setGraphic(gr);
        Literal snippet = ff.literal("no idea what a snipet is good for");
		ts2.setSnippet(snippet);
        Literal fD = ff.literal("some description");
		ts2.setFeatureDescription(fD);
        OtherTextImpl otherText = new OtherTextImpl();
        otherText.setTarget("otherTextTarget");
        otherText.setText(ff.literal("otherTextText"));
		ts2.setOtherText(otherText);

		// A first check of the XML
        Document doc = buildTestDocument(transformer.transform(ts2));
        assertXpathEvaluatesTo("1", "count(/sld:TextSymbolizer/sld:Graphic)", doc);
        assertXpathEvaluatesTo("1", "count(/sld:TextSymbolizer/sld:Snippet)", doc);
        assertXpathEvaluatesTo("1", "count(/sld:TextSymbolizer/sld:OtherText)", doc);
        assertXpathEvaluatesTo("1", "count(/sld:TextSymbolizer/sld:FeatureDescription)", doc);

        // Transform and reimport and compare
    	String xml = transformer.transform(sb.createStyle(ts2));

    	SLDParser sldParser = new SLDParser(sf);
    	sldParser.setInput(new StringReader(xml));
    	Style importedStyle = (Style) sldParser.readXML()[0];
    	TextSymbolizer2 copy = (TextSymbolizer2)importedStyle.featureTypeStyles().get(0).rules().get(0).symbolizers().get(0);

        // compare it
        assertEquals("Graphic of TextSymbolizer2 has not been correctly ex- and reimported", gr.getOpacity(), copy
                .getGraphic().getOpacity());
        assertEquals("Graphic of TextSymbolizer2 has not been correctly ex- and reimported", gr.getSize(), copy
                .getGraphic().getSize());        
        assertEquals("Snippet of TextSymbolizer2 has not been correctly ex- and reimported", snippet, copy
                .getSnippet());
        assertEquals("FeatureDescription of TextSymbolizer2 has not been correctly ex- and reimported", fD, copy
                .getFeatureDescription());
        assertEquals("OtherText of TextSymbolizer2 has not been correctly ex- and reimported", otherText.getTarget(), copy
                .getOtherText().getTarget());
        assertEquals("OtherText of TextSymbolizer2 has not been correctly ex- and reimported", otherText.getText(), copy
                .getOtherText().getText());        
        
    }
}
>>>>>>> other<|MERGE_RESOLUTION|>--- conflicted
+++ resolved
@@ -1,1706 +1,969 @@
-<<<<<<< local
-/*
- *    GeoTools - The Open Source Java GIS Toolkit
- *    http://geotools.org
- * 
- *    (C) 2002-2008, Open Source Geospatial Foundation (OSGeo)
- *
- *    This library is free software; you can redistribute it and/or
- *    modify it under the terms of the GNU Lesser General Public
- *    License as published by the Free Software Foundation;
- *    version 2.1 of the License.
- *
- *    This library is distributed in the hope that it will be useful,
- *    but WITHOUT ANY WARRANTY; without even the implied warranty of
- *    MERCHANTABILITY or FITNESS FOR A PARTICULAR PURPOSE.  See the GNU
- *    Lesser General Public License for more details.
- */
-package org.geotools.styling;
-
-import java.awt.Color;
-import java.io.StringReader;
-import java.util.List;
-import java.util.logging.Level;
-import java.util.logging.Logger;
-
-import javax.xml.parsers.DocumentBuilder;
-import javax.xml.parsers.DocumentBuilderFactory;
-
-import junit.framework.TestCase;
-
-import org.geotools.factory.CommonFactoryFinder;
-import org.geotools.factory.GeoTools;
-import org.geotools.filter.function.FilterFunction_buffer;
-import org.opengis.filter.FilterFactory2;
-import org.opengis.filter.expression.Expression;
-import org.opengis.filter.expression.PropertyName;
-import org.opengis.style.GraphicalSymbol;
-import org.opengis.style.Rule;
-import org.opengis.style.Symbolizer;
-import org.w3c.dom.Document;
-import org.xml.sax.InputSource;
-
-/**
- * This test case captures specific problems encountered with the SLDTransformer code.
- * <p>
- * Please note that SLDTransformer is specifically targeted at SLD 1.0; for new code you should be
- * using the SLD 1.0 (or SE 1.1) xml-xsd bindings.
- * </p>
- * 
- * @author Jody
- *
- * @source $URL: http://svn.osgeo.org/geotools/tags/2.6.2/modules/library/main/src/test/java/org/geotools/styling/SLDTransformerTest.java $
- */
-public class SLDTransformerTest extends TestCase {
-    static StyleFactory2 sf = (StyleFactory2) CommonFactoryFinder.getStyleFactory(null);
-
-    static FilterFactory2 ff = CommonFactoryFinder.getFilterFactory2(null);
-
-    static SLDTransformer transformer;
-
-    protected void setUp() throws Exception {
-        transformer = new SLDTransformer();
-        transformer.setIndentation(4);
-    }
-
-    /**
-     * This problem is reported from uDig 1.2, we are trying to save a RasterSymbolizer (used to
-     * record the opacity of a raster layer) out to an SLD file for safe keeping.
-     */
-    public void testEncodingRasterSymbolizer() throws Exception {
-        RasterSymbolizer defaultRasterSymbolizer = sf.createRasterSymbolizer();
-        String xmlFragment = transformer.transform(defaultRasterSymbolizer);
-        assertNotNull(xmlFragment);
-
-        RasterSymbolizer opacityRasterSymbolizer = sf.createRasterSymbolizer();
-        opacityRasterSymbolizer.setOpacity(ff.literal(1.0));
-
-        xmlFragment = transformer.transform(opacityRasterSymbolizer);
-        assertNotNull(xmlFragment);
-
-        SLDParser parser = new SLDParser(sf);
-        parser.setInput(new StringReader(xmlFragment));
-        Object out = parser.parseSLD();
-        assertNotNull(out);
-    }
-
-    /**
-     * Now that we have uDig 1.2 handling opacity we can start look at something more exciting - a
-     * complete style object.
-     */
-    public void testEncodingStyle() throws Exception {
-
-        // simple default raster symbolizer
-        RasterSymbolizer defaultRasterSymbolizer = sf.createRasterSymbolizer();
-        String xmlFragment = transformer.transform(defaultRasterSymbolizer);
-        assertNotNull(xmlFragment);
-
-        // more complex raster symbolizer
-        StyleFactory styleFactory = CommonFactoryFinder.getStyleFactory(GeoTools.getDefaultHints());
-        StyleBuilder styleBuilder = new StyleBuilder(styleFactory);
-
-        RasterSymbolizer rasterSymbolizer = styleFactory.createRasterSymbolizer();
-
-        // set opacity
-        rasterSymbolizer.setOpacity((Expression) CommonFactoryFinder.getFilterFactory(
-                GeoTools.getDefaultHints()).literal(0.25));
-
-        // set channel selection
-        ChannelSelectionImpl csi = new ChannelSelectionImpl();
-        // red
-        SelectedChannelTypeImpl redChannel = new SelectedChannelTypeImpl();
-        redChannel.setChannelName("1");
-        ContrastEnhancementImpl rcei = new ContrastEnhancementImpl();
-        rcei.setHistogram();
-        redChannel.setContrastEnhancement(rcei);
-
-        // green
-        SelectedChannelTypeImpl greenChannel = new SelectedChannelTypeImpl();
-        greenChannel.setChannelName("4");
-        ContrastEnhancementImpl gcei = new ContrastEnhancementImpl();
-        gcei.setGammaValue(ff.literal(2.5));
-        greenChannel.setContrastEnhancement(gcei);
-
-        // blue
-        SelectedChannelTypeImpl blueChannel = new SelectedChannelTypeImpl();
-        blueChannel.setChannelName("2");
-        ContrastEnhancementImpl bcei = new ContrastEnhancementImpl();
-        bcei.setNormalize();
-        blueChannel.setContrastEnhancement(bcei);
-
-        csi.setRGBChannels(redChannel, greenChannel, blueChannel);
-        rasterSymbolizer.setChannelSelection(csi);
-
-        Style style = styleBuilder.createStyle(rasterSymbolizer);
-        style.setName("simpleStyle");
-        // style.setAbstract("Hello World");
-
-        NamedLayer layer = styleFactory.createNamedLayer();
-        layer.addStyle(style);
-
-        StyledLayerDescriptor sld = styleFactory.createStyledLayerDescriptor();
-        sld.addStyledLayer(layer);
-
-        xmlFragment = transformer.transform(sld);
-        // System.out.println(xmlFragment);
-
-        assertNotNull(xmlFragment);
-        SLDParser parser = new SLDParser(sf);
-        parser.setInput(new StringReader(xmlFragment));
-        Style[] stuff = parser.readXML();
-        Style out = stuff[0];
-        assertNotNull(out);
-        assertEquals(0.25, SLD.rasterOpacity(out));
-    }
-
-    /**
-     * This is a problem reported from uDig 1.2; we are trying to save a LineSymbolizer (and then
-     * restore it) and the stroke is comming back black and with width 1 all the time.
-     * 
-     * @throws Exception
-     */
-    public void testStroke() throws Exception {
-        String xml = "<?xml version=\"1.0\" encoding=\"UTF-8\"?><sld:UserStyle xmlns=\"http://www.opengis.net/sld\" xmlns:sld=\"http://www.opengis.net/sld\" xmlns:ogc=\"http://www.opengis.net/ogc\" xmlns:gml=\"http://www.opengis.net/gml\"><sld:Name>Default Styler</sld:Name><sld:Title>Default Styler</sld:Title><sld:FeatureTypeStyle><sld:Name>simple</sld:Name><sld:Title>title</sld:Title><sld:Abstract>abstract</sld:Abstract><sld:FeatureTypeName>Feature</sld:FeatureTypeName><sld:SemanticTypeIdentifier>generic:geometry</sld:SemanticTypeIdentifier><sld:SemanticTypeIdentifier>simple</sld:SemanticTypeIdentifier><sld:Rule><sld:Title>title</sld:Title><sld:Abstract>abstract</sld:Abstract><sld:MaxScaleDenominator>1.7976931348623157E308</sld:MaxScaleDenominator><sld:LineSymbolizer><sld:Stroke><sld:CssParameter name=\"stroke\"><ogc:Literal>#0000FF</ogc:Literal></sld:CssParameter><sld:CssParameter name=\"stroke-linecap\"><ogc:Literal>butt</ogc:Literal></sld:CssParameter><sld:CssParameter name=\"stroke-linejoin\"><ogc:Literal>miter</ogc:Literal></sld:CssParameter><sld:CssParameter name=\"stroke-opacity\"><ogc:Literal>1.0</ogc:Literal></sld:CssParameter><sld:CssParameter name=\"stroke-width\"><ogc:Literal>2.0</ogc:Literal></sld:CssParameter><sld:CssParameter name=\"stroke-dashoffset\"><ogc:Literal>0.0</ogc:Literal></sld:CssParameter></sld:Stroke></sld:LineSymbolizer></sld:Rule></sld:FeatureTypeStyle></sld:UserStyle>";
-        StringReader reader = new StringReader(xml);
-        SLDParser sldParser = new SLDParser(sf, reader);
-
-        Style[] parsed = sldParser.readXML();
-        assertNotNull("parsed xml", parsed);
-        assertTrue("parsed xml into style", parsed.length > 0);
-
-        Style style = parsed[0];
-        assertNotNull(style);
-        Rule rule = style.featureTypeStyles().get(0).rules().get(0);
-        LineSymbolizer lineSymbolize = (LineSymbolizer) rule.symbolizers().get(0);
-        Stroke stroke = lineSymbolize.getStroke();
-
-        Expression color = stroke.getColor();
-        Color value = color.evaluate(null, Color.class);
-        assertNotNull("color", value);
-        assertEquals("blue", Color.BLUE, value);
-        assertEquals("expected width", 2, (int) stroke.getWidth().evaluate(null, Integer.class));
-    }
-
-    /**
-     * SLD Fragment reported to produce error on user list - no related Jira.
-     * 
-     * @throws Exception
-     */
-    public void testTextSymbolizerLabelPalcement() throws Exception {
-        String xml = "<?xml version=\"1.0\" encoding=\"ISO-8859-1\"?>"
-                + "<StyledLayerDescriptor version=\"1.0.0\" "
-                + "              xsi:schemaLocation=\"http://www.opengis.net/sld StyledLayerDescriptor.xsd\" "
-                + "              xmlns=\"http://www.opengis.net/sld\" "
-                + "              xmlns:ogc=\"http://www.opengis.net/ogc\" "
-                + "              xmlns:xlink=\"http://www.w3.org/1999/xlink\" "
-                + "              xmlns:xsi=\"http://www.w3.org/2001/XMLSchema-instance\">"
-                + "      <NamedLayer>"
-                + "              <Name>Default Line</Name>"
-                + "              <UserStyle>"
-                + "                      <Title>A boring default style</Title>"
-                + "                      <Abstract>A sample style that just prints out a blue line</Abstract>"
-                + "                              <FeatureTypeStyle>"
-                + "                              <Rule>"
-                + "                                      <Name>Rule 1</Name>"
-                + "                                      <Title>Blue Line</Title>"
-                + "                                      <Abstract>A blue line with a 1 pixel width</Abstract>"
-                + "                                      <LineSymbolizer>"
-                + "                                              <Stroke>"
-                + "                                                      <CssParameter name=\"stroke\">#0000ff</CssParameter>"
-                + "                                              </Stroke>"
-                + "                                      </LineSymbolizer>"
-                + "                              </Rule>" + "                              <Rule>"
-                + "                              <TextSymbolizer>"
-                + "                <Label><ogc:PropertyName>name</ogc:PropertyName></Label>"
-                + "                <Font>"
-                + "                    <CssParameter name=\"font-family\">Arial</CssParameter>"
-                + "                    <CssParameter name=\"font-style\">normal</CssParameter>"
-                + "                    <CssParameter name=\"font-size\">12</CssParameter>"
-                + "                    <CssParameter name=\"font-weight\">normal</CssParameter>"
-                + "                </Font>" + "                <LabelPlacement>"
-                + "                      <LinePlacement>"
-                + "                              <PerpendicularOffset>0</PerpendicularOffset>"
-                + "                      </LinePlacement>" + "                </LabelPlacement>"
-                + "                </TextSymbolizer>" + "                              </Rule>"
-                + "                  </FeatureTypeStyle>" + "              </UserStyle>"
-                + "      </NamedLayer>" + "</StyledLayerDescriptor>";
-
-        StringReader reader = new StringReader(xml);
-        SLDParser sldParser = new SLDParser(sf, reader);
-
-        Style[] parsed = sldParser.readXML();
-        assertNotNull("parsed xml", parsed);
-        assertTrue("parsed xml into style", parsed.length > 0);
-
-        Style style = parsed[0];
-        assertNotNull(style);
-        Rule rule = style.featureTypeStyles().get(0).rules().get(0);
-        LineSymbolizer lineSymbolize = (LineSymbolizer) rule.symbolizers().get(0);
-        Stroke stroke = lineSymbolize.getStroke();
-
-        Expression color = stroke.getColor();
-        Color value = color.evaluate(null, Color.class);
-        assertNotNull("color", value);
-        assertEquals("blue", Color.BLUE, value);
-    }
-
-    /**
-     * Another bug reported from uDig 1.2; we are trying to save a LineSymbolizer (and then restore
-     * it) and the stroke is comming back black and with width 1 all the time.
-     * 
-     * @throws Exception
-     */
-    public void testPointSymbolizer() throws Exception {
-        String xml = "<?xml version=\"1.0\" encoding=\"UTF-8\"?>"
-                + "<sld:StyledLayerDescriptor xmlns:sld=\"http://www.opengis.net/sld\" "
-                + "xmlns:ogc=\"http://www.opengis.net/ogc\""
-                + " xmlns:gml=\"http://www.opengis.net/gml\" version=\"1.0.0\">"
-                + "    <sld:UserLayer>"
-                + "       <sld:LayerFeatureConstraints>"
-                + "            <sld:FeatureTypeConstraint/>"
-                + "        </sld:LayerFeatureConstraints>"
-                + "        <sld:UserStyle>"
-                + "            <sld:Name>Default Styler</sld:Name> "
-                + "            <sld:Title>Default Styler</sld:Title>"
-                + "            <sld:Abstract/>"
-                + "            <sld:FeatureTypeStyle>"
-                + "                <sld:Name>simple</sld:Name>"
-                + "                <sld:Title>title</sld:Title>"
-                + "                <sld:Abstract>abstract</sld:Abstract>"
-                + "                <sld:FeatureTypeName>Feature</sld:FeatureTypeName>"
-                + "                <sld:SemanticTypeIdentifier>generic:geometry</sld:SemanticTypeIdentifier>"
-                + "                <sld:SemanticTypeIdentifier>simple</sld:SemanticTypeIdentifier>"
-                + "                <sld:Rule>"
-                + "                    <sld:Name>name</sld:Name>"
-                + "                    <sld:Title>title</sld:Title>"
-                + "                    <sld:Abstract>Abstract</sld:Abstract>"
-                + "                    <sld:MaxScaleDenominator>1.7976931348623157E308</sld:MaxScaleDenominator>"
-                + "                    <sld:PointSymbolizer>"
-                + "                        <sld:Graphic>"
-                + "                            <sld:Mark>"
-                + "                                <sld:WellKnownName>triangle</sld:WellKnownName>"
-                + "                                <sld:Fill>"
-                + "                                    <sld:CssParameter name=\"fill\">"
-                + "                                        <ogc:Literal>#FFFF00</ogc:Literal>"
-                + "                                    </sld:CssParameter>"
-                + "                                    <sld:CssParameter name=\"fill-opacity\">"
-                + "                                        <ogc:Literal>1.0</ogc:Literal>"
-                + "                                    </sld:CssParameter>"
-                + "                                </sld:Fill>"
-                + "                                <sld:Stroke>"
-                + "                                    <sld:CssParameter name=\"stroke\">"
-                + "                                        <ogc:Literal>#008000</ogc:Literal>"
-                + "                                    </sld:CssParameter>"
-                + "                                    <sld:CssParameter name=\"stroke-linecap\">"
-                + "                                        <ogc:Literal>butt</ogc:Literal>"
-                + "                                    </sld:CssParameter>"
-                + "                                    <sld:CssParameter name=\"stroke-linejoin\">"
-                + "                                        <ogc:Literal>miter</ogc:Literal>"
-                + "                                    </sld:CssParameter>"
-                + "                                    <sld:CssParameter name=\"stroke-opacity\">"
-                + "                                        <ogc:Literal>1.0</ogc:Literal>"
-                + "                                    </sld:CssParameter>"
-                + "                                    <sld:CssParameter name=\"stroke-width\">"
-                + "                                        <ogc:Literal>1.0</ogc:Literal>"
-                + "                                    </sld:CssParameter>"
-                + "                                    <sld:CssParameter name=\"stroke-dashoffset\">"
-                + "                                        <ogc:Literal>0.0</ogc:Literal>"
-                + "                                    </sld:CssParameter>"
-                + "                                </sld:Stroke>"
-                + "                            </sld:Mark>"
-                + "                            <sld:Opacity>"
-                + "                                <ogc:Literal>1.0</ogc:Literal>"
-                + "                            </sld:Opacity>"
-                + "                            <sld:Size>"
-                + "                                <ogc:Literal>10.0</ogc:Literal>"
-                + "                            </sld:Size>"
-                + "                            <sld:Rotation>"
-                + "                                <ogc:Literal>0.0</ogc:Literal>"
-                + "                            </sld:Rotation>"
-                + "                        </sld:Graphic>"
-                + "                    </sld:PointSymbolizer>" + "                </sld:Rule>"
-                + "            </sld:FeatureTypeStyle>" + "        </sld:UserStyle>"
-                + "    </sld:UserLayer>" + "</sld:StyledLayerDescriptor>";
-
-        StringReader reader = new StringReader(xml);
-        SLDParser sldParser = new SLDParser(sf, reader);
-
-        Style[] parsed = sldParser.readXML();
-        assertNotNull("parsed xml", parsed);
-        assertTrue("parsed xml into style", parsed.length > 0);
-
-        Style style = parsed[0];
-        assertNotNull(style);
-        Rule rule = style.featureTypeStyles().get(0).rules().get(0);
-        List<? extends Symbolizer> symbolizers = rule.symbolizers();
-        assertEquals(1, symbolizers.size());
-        PointSymbolizer symbolize = (PointSymbolizer) symbolizers.get(0);
-        Graphic graphic = symbolize.getGraphic();
-        List<GraphicalSymbol> symbols = graphic.graphicalSymbols();
-        assertEquals(1, symbols.size());
-        Mark mark = (Mark) symbols.get(0);
-        Expression color = mark.getFill().getColor();
-        Color value = color.evaluate(null, Color.class);
-        assertNotNull("color", value);
-        assertEquals("blue", Color.YELLOW, value);
-    }
-
-    /**
-     * We have a pretty serious issue with this class not behaving well when logging is turned on!
-     * This is the same test as above but with logging enganged at the FINEST level.
-     * 
-     * @throws Exception
-     */
-    public void testStrokeWithLogging() throws Exception {
-        Logger logger = Logger.getLogger("org.geotools.styling");
-        Level before = logger.getLevel();
-        try {
-            logger.setLevel(Level.FINEST);
-            String xml = "<?xml version=\"1.0\" encoding=\"UTF-8\"?><sld:UserStyle xmlns=\"http://www.opengis.net/sld\" xmlns:sld=\"http://www.opengis.net/sld\" xmlns:ogc=\"http://www.opengis.net/ogc\" xmlns:gml=\"http://www.opengis.net/gml\"><sld:Name>Default Styler</sld:Name><sld:Title>Default Styler</sld:Title><sld:FeatureTypeStyle><sld:Name>simple</sld:Name><sld:Title>title</sld:Title><sld:Abstract>abstract</sld:Abstract><sld:FeatureTypeName>Feature</sld:FeatureTypeName><sld:SemanticTypeIdentifier>generic:geometry</sld:SemanticTypeIdentifier><sld:SemanticTypeIdentifier>simple</sld:SemanticTypeIdentifier><sld:Rule><sld:Title>title</sld:Title><sld:Abstract>abstract</sld:Abstract><sld:MaxScaleDenominator>1.7976931348623157E308</sld:MaxScaleDenominator><sld:LineSymbolizer><sld:Stroke><sld:CssParameter name=\"stroke\"><ogc:Literal>#0000FF</ogc:Literal></sld:CssParameter><sld:CssParameter name=\"stroke-linecap\"><ogc:Literal>butt</ogc:Literal></sld:CssParameter><sld:CssParameter name=\"stroke-linejoin\"><ogc:Literal>miter</ogc:Literal></sld:CssParameter><sld:CssParameter name=\"stroke-opacity\"><ogc:Literal>1.0</ogc:Literal></sld:CssParameter><sld:CssParameter name=\"stroke-width\"><ogc:Literal>2.0</ogc:Literal></sld:CssParameter><sld:CssParameter name=\"stroke-dashoffset\"><ogc:Literal>0.0</ogc:Literal></sld:CssParameter></sld:Stroke></sld:LineSymbolizer></sld:Rule></sld:FeatureTypeStyle></sld:UserStyle>";
-            StringReader reader = new StringReader(xml);
-            SLDParser sldParser = new SLDParser(sf, reader);
-
-            Style[] parsed = sldParser.readXML();
-            assertNotNull("parsed xml", parsed);
-            assertTrue("parsed xml into style", parsed.length > 0);
-
-            Style style = parsed[0];
-            assertNotNull(style);
-            Rule rule = style.featureTypeStyles().get(0).rules().get(0);
-            LineSymbolizer lineSymbolize = (LineSymbolizer) rule.symbolizers().get(0);
-            Stroke stroke = lineSymbolize.getStroke();
-
-            Expression color = stroke.getColor();
-            Color value = color.evaluate(null, Color.class);
-            assertNotNull("color", value);
-            assertEquals("blue", Color.BLUE, value);
-            assertEquals("expected width", 2, (int) stroke.getWidth().evaluate(null, Integer.class));
-        } finally {
-            logger.setLevel(before);
-        }
-    }
-
-    public void testUOMEncodingPointSymbolizer() throws Exception {
-
-        // simple default line symbolizer
-        PointSymbolizer pointSymbolizer = sf.createPointSymbolizer();
-        pointSymbolizer.setUnitOfMeasure(UomOgcMapping.FOOT.getUnit());
-        String xmlFragment = transformer.transform(pointSymbolizer);
-        assertNotNull(xmlFragment);
-
-        SLDParser parser = new SLDParser(sf);
-
-        try {
-            DocumentBuilderFactory dbf = DocumentBuilderFactory.newInstance();
-
-            Document dom = null;
-            DocumentBuilder db = null;
-
-            db = dbf.newDocumentBuilder();
-            dom = db.parse(new InputSource(new StringReader(xmlFragment)));
-
-            PointSymbolizer pointSymbolizer2 = 
-                parser.parsePointSymbolizer( dom.getFirstChild());
-            
-            assertTrue(pointSymbolizer.getUnitOfMeasure().equals(
-                    pointSymbolizer2.getUnitOfMeasure()));
-        } catch (Exception e) {
-            e.printStackTrace();
-        }
-
-    }
-
-    public void testUOMEncodingPolygonSymbolizer() throws Exception {
-
-        // simple default line symbolizer
-        PolygonSymbolizer polygonSymbolizer = sf.createPolygonSymbolizer();
-        polygonSymbolizer.setUnitOfMeasure(UomOgcMapping.METRE.getUnit());
-        String xmlFragment = transformer.transform(polygonSymbolizer);
-        assertNotNull(xmlFragment);
-
-        SLDParser parser = new SLDParser(sf);
-
-        DocumentBuilderFactory dbf = DocumentBuilderFactory.newInstance();
-
-        Document dom = null;
-        DocumentBuilder db = null;
-
-        db = dbf.newDocumentBuilder();
-        dom = db.parse(new InputSource(new StringReader(xmlFragment)));
-
-        PolygonSymbolizer polygonSymbolizer2 = 
-            parser.parsePolygonSymbolizer(dom.getFirstChild());
-        
-        assertTrue(polygonSymbolizer.getUnitOfMeasure().equals(
-                polygonSymbolizer2.getUnitOfMeasure()));
-    }
-
-    public void testUOMEncodingRasterSymbolizer2() throws Exception {
-
-        // simple default line symbolizer
-        RasterSymbolizer rasterSymbolizer = sf.createRasterSymbolizer();
-        rasterSymbolizer.setUnitOfMeasure(UomOgcMapping.PIXEL.getUnit());
-        String xmlFragment = transformer.transform(rasterSymbolizer);
-        assertNotNull(xmlFragment);
-
-        SLDParser parser = new SLDParser(sf);
-
-        DocumentBuilderFactory dbf = DocumentBuilderFactory.newInstance();
-
-        Document dom = null;
-        DocumentBuilder db = null;
-
-        db = dbf.newDocumentBuilder();
-        dom = db.parse(new InputSource(new StringReader(xmlFragment)));
-
-        RasterSymbolizer rasterSymbolizer2 = 
-            parser.parseRasterSymbolizer(dom.getFirstChild());
-
-        assertTrue(rasterSymbolizer.getUnitOfMeasure().equals(rasterSymbolizer2.getUnitOfMeasure()));
-    }
-
-    public void testUOMEncodingLineSymbolizer() throws Exception {
-
-        // simple default line symbolizer
-        LineSymbolizer lineSymbolizer = sf.createLineSymbolizer();
-        lineSymbolizer.setUnitOfMeasure(UomOgcMapping.METRE.getUnit());
-        String xmlFragment = transformer.transform(lineSymbolizer);
-        assertNotNull(xmlFragment);
-
-        SLDParser parser = new SLDParser(sf);
-
-        DocumentBuilderFactory dbf = DocumentBuilderFactory.newInstance();
-
-        Document dom = null;
-        DocumentBuilder db = null;
-
-        db = dbf.newDocumentBuilder();
-        dom = db.parse(new InputSource(new StringReader(xmlFragment)));
-
-        LineSymbolizer lineSymbolizer2 = 
-            parser.parseLineSymbolizer(dom.getFirstChild());
-        
-        assertTrue(lineSymbolizer.getUnitOfMeasure().equals(lineSymbolizer2.getUnitOfMeasure()));
-
-    }
-
-    public void testUOMEncodingTextSymbolizer() throws Exception {
-
-        // simple default text symbolizer
-        TextSymbolizer textSymbolizer = sf.createTextSymbolizer();
-        textSymbolizer.setUnitOfMeasure(UomOgcMapping.FOOT.getUnit());
-        String xmlFragment = transformer.transform(textSymbolizer);
-
-        assertNotNull(xmlFragment);
-
-        xmlFragment = transformer.transform(textSymbolizer);
-        System.out.println(xmlFragment);
-
-        assertNotNull(xmlFragment);
-        SLDParser parser = new SLDParser(sf);
-
-        DocumentBuilderFactory dbf = DocumentBuilderFactory.newInstance();
-
-        Document dom = null;
-        DocumentBuilder db = null;
-
-        db = dbf.newDocumentBuilder();
-        dom = db.parse(new InputSource(new StringReader(xmlFragment)));
-
-        TextSymbolizer textSymbolizer2 = 
-            parser.parseTextSymbolizer( dom.getFirstChild());
-
-        assertTrue(textSymbolizer.getUnitOfMeasure().equals(textSymbolizer2.getUnitOfMeasure()));
-    }
-
-    public void testNullUOMEncodingPointSymbolizer() throws Exception {
-
-        // simple default line symbolizer
-        PointSymbolizer pointSymbolizer = sf.createPointSymbolizer();
-        String xmlFragment = transformer.transform(pointSymbolizer);
-        assertNotNull(xmlFragment);
-
-        SLDParser parser = new SLDParser(sf);
-
-        try {
-            DocumentBuilderFactory dbf = DocumentBuilderFactory.newInstance();
-
-            Document dom = null;
-            DocumentBuilder db = null;
-
-            db = dbf.newDocumentBuilder();
-            dom = db.parse(new InputSource(new StringReader(xmlFragment)));
-
-            PointSymbolizer pointSymbolizer2 = parser.parsePointSymbolizer(dom.getFirstChild());
-
-            assertTrue(pointSymbolizer2.getUnitOfMeasure() == null);
-        } catch (Exception e) {
-            e.printStackTrace();
-        }
-
-    }
-
-    public void testNullUOMEncodingPolygonSymbolizer() throws Exception {
-
-        // simple default line symbolizer
-        PolygonSymbolizer polygonSymbolizer = sf.createPolygonSymbolizer();
-        String xmlFragment = transformer.transform(polygonSymbolizer);
-        assertNotNull(xmlFragment);
-
-        SLDParser parser = new SLDParser(sf);
-
-        DocumentBuilderFactory dbf = DocumentBuilderFactory.newInstance();
-
-        Document dom = null;
-        DocumentBuilder db = null;
-
-        db = dbf.newDocumentBuilder();
-        dom = db.parse(new InputSource(new StringReader(xmlFragment)));
-
-        PolygonSymbolizer polygonSymbolizer2 = parser.parsePolygonSymbolizer(dom.getFirstChild());
-
-        assertTrue(polygonSymbolizer2.getUnitOfMeasure() == null);
-    }
-
-    public void testNullUOMEncodingRasterSymbolizer2() throws Exception {
-
-        // simple default line symbolizer
-        RasterSymbolizer rasterSymbolizer = sf.createRasterSymbolizer();
-        String xmlFragment = transformer.transform(rasterSymbolizer);
-        assertNotNull(xmlFragment);
-
-        SLDParser parser = new SLDParser(sf);
-
-        DocumentBuilderFactory dbf = DocumentBuilderFactory.newInstance();
-
-        Document dom = null;
-        DocumentBuilder db = null;
-
-        db = dbf.newDocumentBuilder();
-        dom = db.parse(new InputSource(new StringReader(xmlFragment)));
-
-        RasterSymbolizer rasterSymbolizer2 = parser.parseRasterSymbolizer(dom.getFirstChild());
-
-        assertTrue(rasterSymbolizer2.getUnitOfMeasure() == null);
-    }
-
-    public void testNullUOMEncodingLineSymbolizer() throws Exception {
-
-        // simple default line symbolizer
-        LineSymbolizer lineSymbolizer = sf.createLineSymbolizer();
-        String xmlFragment = transformer.transform(lineSymbolizer);
-        assertNotNull(xmlFragment);
-
-        SLDParser parser = new SLDParser(sf);
-
-        DocumentBuilderFactory dbf = DocumentBuilderFactory.newInstance();
-
-        Document dom = null;
-        DocumentBuilder db = null;
-
-        db = dbf.newDocumentBuilder();
-        dom = db.parse(new InputSource(new StringReader(xmlFragment)));
-
-        LineSymbolizer lineSymbolizer2 = parser.parseLineSymbolizer(dom.getFirstChild());
-
-        assertTrue(lineSymbolizer2.getUnitOfMeasure() == null);
-
-    }
-
-    public void testNullUOMEncodingTextSymbolizer() throws Exception {
-
-        // simple default text symbolizer
-        TextSymbolizer textSymbolizer = sf.createTextSymbolizer();
-        String xmlFragment = transformer.transform(textSymbolizer);
-        assertNotNull(xmlFragment);
-
-        SLDParser parser = new SLDParser(sf);
-
-        DocumentBuilderFactory dbf = DocumentBuilderFactory.newInstance();
-
-        Document dom = null;
-        DocumentBuilder db = null;
-
-        db = dbf.newDocumentBuilder();
-        dom = db.parse(new InputSource(new StringReader(xmlFragment)));
-
-        TextSymbolizer textSymbolizer2 = parser.parseTextSymbolizer(dom.getFirstChild());
-
-        assertTrue(textSymbolizer2.getUnitOfMeasure() == null);
-    }
-    
-    /**
-     * The displacement tag has not been exported to XML for a while...
-     */
-    public void testDisplacement() throws Exception {
-        StyleBuilder sb = new StyleBuilder();
-        
-        Graphic graphic;
-        graphic = sb.createGraphic();
-        Displacement disp = sb.createDisplacement(10.1, -5.5);
-        graphic.setDisplacement(disp);
-        
-        SLDTransformer st = new SLDTransformer();     
-        String xml = st.transform(graphic);
-        
-        assertTrue("XML transformation of this GraphicImpl does not contain the word 'Displacement' ", xml.contains("Displacement"));
-    }
-    
-    
-    public void testTextSymbolizerTransformOutAndInAndOutAgain() throws Exception {
-        StyleBuilder sb = new StyleBuilder();
-
-        Style style = sb.createStyle(sb.createTextSymbolizer());
-
-        SLDTransformer st = new SLDTransformer();
-        String firstExport = st.transform(style);
-        SLDParser sldp = new SLDParser(CommonFactoryFinder.getStyleFactory(null));
-        sldp.setInput(new StringReader(firstExport));
-        Style[] firstImport = sldp.readXML();
-
-        assertNotNull(firstImport[0]);
-
-        // NPE here
-        String secondExport = st.transform(firstImport);
-
-    }
-    
-
-    /**                 
-     * Checks whether the "Priority" parameter of a TextSymbolizer is correctly stored and loaded
-     */
-    public void testPriorityTransformOutAndIn() throws Exception {
-        StyleBuilder sb = new StyleBuilder();
-
-        TextSymbolizer ts = sb.createTextSymbolizer();
-        PropertyName literalPrio = CommonFactoryFinder.getFilterFactory2(null).property(
-                "quantVariable");
-        ts.setPriority(literalPrio);
-        Style style = sb.createStyle(ts);
-
-        SLDTransformer st = new SLDTransformer();
-        String firstExport = st.transform(style);
-        SLDParser sldp = new SLDParser(CommonFactoryFinder.getStyleFactory(null));
-        sldp.setInput(new StringReader(firstExport));
-        Style[] firstImport = sldp.readXML();
-
-        assertNotNull(firstImport[0]);
-
-        {
-            Style reimportedStyle = firstImport[0];
-            TextSymbolizer reimportedTs = (TextSymbolizer) reimportedStyle.featureTypeStyles().get(
-                    0).rules().get(0).symbolizers().get(0);
-            assertNotNull(reimportedTs.getPriority());
-            assertEquals("quantVariable", reimportedTs.getPriority().toString());
-        }
-
-        // Just for the fun do it again... we had a case where this threw NPE                                                                                                                                                                                                                                                                                                                                                                                                                                                                                                                                                                                                                                                                                                                                                                                                                                                                                                                                                                                                                                                                                                                                                                                                                                                                                                                                                                                                                                                                                                                                                                                                                                                                                                                                                                                                                                                                                                                                                                                                                                                                                                                                                                                                                                                                                                                                                                                                                                                                                                                                                                                                                                                                                                                                                                                   
-        {
-            // NPE here??
-            String secondExport = st.transform(firstImport);
-            SLDParser sldp2 = new SLDParser(CommonFactoryFinder.getStyleFactory(null));
-            sldp2.setInput(new StringReader(secondExport));
-            Style[] readXML = sldp2.readXML();
-
-            Style reimportedStyle = readXML[0];
-            TextSymbolizer reimportedTs = (TextSymbolizer) reimportedStyle.featureTypeStyles().get(
-                    0).rules().get(0).symbolizers().get(0);
-            assertNotNull(reimportedTs.getPriority());
-            assertEquals("quantVariable", reimportedTs.getPriority().toString());
-
-        }
-    }
-    
-    
-    /**
-     * SLD Transformer did't save the type of the colormap
-     */
-    public void testColorMap() throws Exception {
-    	SLDTransformer st = new SLDTransformer();
-      ColorMap cm = sf.createColorMap();
-      
-      // Test type = values
-      cm.setType(ColorMap.TYPE_VALUES);
-      assertTrue("parsed xml must contain attribbute type with correct value", st.transform(cm).contains("type=\"values\""));
-      
-      // Test type = intervals
-      cm.setType(ColorMap.TYPE_INTERVALS);
-      assertTrue("parsed xml must contain attribbute type with correct value", st.transform(cm).contains("type=\"intervals\""));
-      
-      // Test type = ramp
-      cm.setType(ColorMap.TYPE_RAMP);
-      assertEquals("parsed xml must contain attribbute type with correct value", -1, st.transform(cm).indexOf("type="));
-    }
-
-}
-=======
-/*
- *    GeoTools - The Open Source Java GIS Toolkit
- *    http://geotools.org
- * 
- *    (C) 2002-2008, Open Source Geospatial Foundation (OSGeo)
- *
- *    This library is free software; you can redistribute it and/or
- *    modify it under the terms of the GNU Lesser General Public
- *    License as published by the Free Software Foundation;
- *    version 2.1 of the License.
- *
- *    This library is distributed in the hope that it will be useful,
- *    but WITHOUT ANY WARRANTY; without even the implied warranty of
- *    MERCHANTABILITY or FITNESS FOR A PARTICULAR PURPOSE.  See the GNU
- *    Lesser General Public License for more details.
- */
-package org.geotools.styling;
-
-import static junit.framework.Assert.assertEquals;
-import static junit.framework.Assert.assertNotNull;
-import static junit.framework.Assert.assertTrue;
-import static org.custommonkey.xmlunit.XMLAssert.assertXpathEvaluatesTo;
-import static org.custommonkey.xmlunit.XMLAssert.assertXpathExists;
-import static org.custommonkey.xmlunit.XMLUnit.buildTestDocument;
-import static org.custommonkey.xmlunit.XMLUnit.setXpathNamespaceContext;
-
-import java.awt.Color;
-import java.io.IOException;
-import java.io.StringReader;
-import java.util.HashMap;
-import java.util.List;
-import java.util.Map;
-import java.util.logging.Level;
-import java.util.logging.Logger;
-
-import javax.xml.parsers.DocumentBuilder;
-import javax.xml.parsers.DocumentBuilderFactory;
-import javax.xml.transform.TransformerException;
-
-import org.custommonkey.xmlunit.SimpleNamespaceContext;
-import org.custommonkey.xmlunit.exceptions.XpathException;
-import org.geotools.factory.CommonFactoryFinder;
-import org.geotools.factory.GeoTools;
-import org.junit.Before;
-import org.junit.Test;
-import org.opengis.filter.FilterFactory2;
-import org.opengis.filter.expression.Expression;
-import org.opengis.filter.expression.Literal;
-import org.opengis.filter.expression.PropertyName;
-import org.opengis.style.GraphicalSymbol;
-import org.opengis.style.Rule;
-import org.opengis.style.Symbolizer;
-import org.w3c.dom.Document;
-import org.xml.sax.InputSource;
-import org.xml.sax.SAXException;
-
-/**
- * This test case captures specific problems encountered with the SLDTransformer code.
- * <p>
- * Please note that SLDTransformer is specifically targeted at SLD 1.0; for new code you should be
- * using the SLD 1.0 (or SE 1.1) xml-xsd bindings.
- * </p>
- * 
- * @author Jody
- *
- *
- * @source $URL: http://svn.osgeo.org/geotools/tags/8.0-M1/modules/library/main/src/test/java/org/geotools/styling/SLDTransformerTest.java $
- */
-public class SLDTransformerTest {
-    static StyleFactory2 sf = (StyleFactory2) CommonFactoryFinder.getStyleFactory(null);
-
-    static FilterFactory2 ff = CommonFactoryFinder.getFilterFactory2(null);
-
-    static SLDTransformer transformer;
-
-    @Before
-    public void setUp() throws Exception {
-        transformer = new SLDTransformer();
-        transformer.setIndentation(4);
-
-        // setup xml unit
-        Map<String, String> namespaces = new HashMap<String, String>();
-        namespaces.put("sld", "http://www.opengis.net/sld");
-        namespaces.put("ogc", "http://www.opengis.net/ogc");
-        namespaces.put("gml", "http://www.opengis.net/gml");
-        setXpathNamespaceContext(new SimpleNamespaceContext(namespaces));
-    }
-
-    /**
-     * This problem is reported from uDig 1.2, we are trying to save a RasterSymbolizer (used to
-     * record the opacity of a raster layer) out to an SLD file for safe keeping.
-     */
-    @Test
-    public void testEncodingRasterSymbolizer() throws Exception {
-        RasterSymbolizer defaultRasterSymbolizer = sf.createRasterSymbolizer();
-        String xmlFragment = transformer.transform(defaultRasterSymbolizer);
-        assertNotNull(xmlFragment);
-
-        RasterSymbolizer opacityRasterSymbolizer = sf.createRasterSymbolizer();
-        opacityRasterSymbolizer.setOpacity(ff.literal(1.0));
-
-        xmlFragment = transformer.transform(opacityRasterSymbolizer);
-        assertNotNull(xmlFragment);
-
-        SLDParser parser = new SLDParser(sf);
-        parser.setInput(new StringReader(xmlFragment));
-        Object out = parser.parseSLD();
-        assertNotNull(out);
-    }
-
-    /**
-     * Now that we have uDig 1.2 handling opacity we can start look at something more exciting - a
-     * complete style object.
-     */
-    @Test
-    public void testEncodingStyle() throws Exception {
-
-        // simple default raster symbolizer
-        RasterSymbolizer defaultRasterSymbolizer = sf.createRasterSymbolizer();
-        String xmlFragment = transformer.transform(defaultRasterSymbolizer);
-        assertNotNull(xmlFragment);
-
-        // more complex raster symbolizer
-        StyleFactory styleFactory = CommonFactoryFinder.getStyleFactory(GeoTools.getDefaultHints());
-        StyleBuilder styleBuilder = new StyleBuilder(styleFactory);
-
-        RasterSymbolizer rasterSymbolizer = styleFactory.createRasterSymbolizer();
-
-        // set opacity
-        rasterSymbolizer.setOpacity((Expression) CommonFactoryFinder.getFilterFactory(
-                GeoTools.getDefaultHints()).literal(0.25));
-
-        // set channel selection
-        ChannelSelectionImpl csi = new ChannelSelectionImpl();
-        // red
-        SelectedChannelTypeImpl redChannel = new SelectedChannelTypeImpl();
-        redChannel.setChannelName("1");
-        ContrastEnhancementImpl rcei = new ContrastEnhancementImpl();
-        rcei.setHistogram();
-        redChannel.setContrastEnhancement(rcei);
-
-        // green
-        SelectedChannelTypeImpl greenChannel = new SelectedChannelTypeImpl();
-        greenChannel.setChannelName("4");
-        ContrastEnhancementImpl gcei = new ContrastEnhancementImpl();
-        gcei.setGammaValue(ff.literal(2.5));
-        greenChannel.setContrastEnhancement(gcei);
-
-        // blue
-        SelectedChannelTypeImpl blueChannel = new SelectedChannelTypeImpl();
-        blueChannel.setChannelName("2");
-        ContrastEnhancementImpl bcei = new ContrastEnhancementImpl();
-        bcei.setNormalize();
-        blueChannel.setContrastEnhancement(bcei);
-
-        csi.setRGBChannels(redChannel, greenChannel, blueChannel);
-        rasterSymbolizer.setChannelSelection(csi);
-
-        Style style = styleBuilder.createStyle(rasterSymbolizer);
-        style.setName("simpleStyle");
-        // style.setAbstract("Hello World");
-
-        NamedLayer layer = styleFactory.createNamedLayer();
-        layer.addStyle(style);
-
-        StyledLayerDescriptor sld = styleFactory.createStyledLayerDescriptor();
-        sld.addStyledLayer(layer);
-
-        xmlFragment = transformer.transform(sld);
-        // System.out.println(xmlFragment);
-
-        assertNotNull(xmlFragment);
-        SLDParser parser = new SLDParser(sf);
-        parser.setInput(new StringReader(xmlFragment));
-        Style[] stuff = parser.readXML();
-        Style out = stuff[0];
-        assertNotNull(out);
-        assertEquals(0.25, SLD.rasterOpacity(out));
-    }
-
-    /**
-     * This is a problem reported from uDig 1.2; we are trying to save a LineSymbolizer (and then
-     * restore it) and the stroke is comming back black and with width 1 all the time.
-     * 
-     * @throws Exception
-     */
-    @Test
-    public void testStroke() throws Exception {
-        String xml = "<?xml version=\"1.0\" encoding=\"UTF-8\"?><sld:UserStyle xmlns=\"http://www.opengis.net/sld\" xmlns:sld=\"http://www.opengis.net/sld\" xmlns:ogc=\"http://www.opengis.net/ogc\" xmlns:gml=\"http://www.opengis.net/gml\"><sld:Name>Default Styler</sld:Name><sld:Title>Default Styler</sld:Title><sld:FeatureTypeStyle><sld:Name>simple</sld:Name><sld:Title>title</sld:Title><sld:Abstract>abstract</sld:Abstract><sld:FeatureTypeName>Feature</sld:FeatureTypeName><sld:SemanticTypeIdentifier>generic:geometry</sld:SemanticTypeIdentifier><sld:SemanticTypeIdentifier>simple</sld:SemanticTypeIdentifier><sld:Rule><sld:Title>title</sld:Title><sld:Abstract>abstract</sld:Abstract><sld:MaxScaleDenominator>1.7976931348623157E308</sld:MaxScaleDenominator><sld:LineSymbolizer><sld:Stroke><sld:CssParameter name=\"stroke\"><ogc:Literal>#0000FF</ogc:Literal></sld:CssParameter><sld:CssParameter name=\"stroke-linecap\"><ogc:Literal>butt</ogc:Literal></sld:CssParameter><sld:CssParameter name=\"stroke-linejoin\"><ogc:Literal>miter</ogc:Literal></sld:CssParameter><sld:CssParameter name=\"stroke-opacity\"><ogc:Literal>1.0</ogc:Literal></sld:CssParameter><sld:CssParameter name=\"stroke-width\"><ogc:Literal>2.0</ogc:Literal></sld:CssParameter><sld:CssParameter name=\"stroke-dashoffset\"><ogc:Literal>0.0</ogc:Literal></sld:CssParameter></sld:Stroke></sld:LineSymbolizer></sld:Rule></sld:FeatureTypeStyle></sld:UserStyle>";
-        StringReader reader = new StringReader(xml);
-        SLDParser sldParser = new SLDParser(sf, reader);
-
-        Style[] parsed = sldParser.readXML();
-        assertNotNull("parsed xml", parsed);
-        assertTrue("parsed xml into style", parsed.length > 0);
-
-        Style style = parsed[0];
-        assertNotNull(style);
-        Rule rule = style.featureTypeStyles().get(0).rules().get(0);
-        LineSymbolizer lineSymbolize = (LineSymbolizer) rule.symbolizers().get(0);
-        Stroke stroke = lineSymbolize.getStroke();
-
-        Expression color = stroke.getColor();
-        Color value = color.evaluate(null, Color.class);
-        assertNotNull("color", value);
-        assertEquals("blue", Color.BLUE, value);
-        assertEquals("expected width", 2, (int) stroke.getWidth().evaluate(null, Integer.class));
-    }
-
-    /**
-     * SLD Fragment reported to produce error on user list - no related Jira.
-     * 
-     * @throws Exception
-     */
-    @Test
-    public void testTextSymbolizerLabelPalcement() throws Exception {
-        String xml = "<?xml version=\"1.0\" encoding=\"ISO-8859-1\"?>"
-                + "<StyledLayerDescriptor version=\"1.0.0\" "
-                + "              xsi:schemaLocation=\"http://www.opengis.net/sld StyledLayerDescriptor.xsd\" "
-                + "              xmlns=\"http://www.opengis.net/sld\" "
-                + "              xmlns:ogc=\"http://www.opengis.net/ogc\" "
-                + "              xmlns:xlink=\"http://www.w3.org/1999/xlink\" "
-                + "              xmlns:xsi=\"http://www.w3.org/2001/XMLSchema-instance\">"
-                + "      <NamedLayer>"
-                + "              <Name>Default Line</Name>"
-                + "              <UserStyle>"
-                + "                      <Title>A boring default style</Title>"
-                + "                      <Abstract>A sample style that just prints out a blue line</Abstract>"
-                + "                              <FeatureTypeStyle>"
-                + "                              <Rule>"
-                + "                                      <Name>Rule 1</Name>"
-                + "                                      <Title>Blue Line</Title>"
-                + "                                      <Abstract>A blue line with a 1 pixel width</Abstract>"
-                + "                                      <LineSymbolizer>"
-                + "                                              <Stroke>"
-                + "                                                      <CssParameter name=\"stroke\">#0000ff</CssParameter>"
-                + "                                              </Stroke>"
-                + "                                      </LineSymbolizer>"
-                + "                              </Rule>" + "                              <Rule>"
-                + "                              <TextSymbolizer>"
-                + "                <Label><ogc:PropertyName>name</ogc:PropertyName></Label>"
-                + "                <Font>"
-                + "                    <CssParameter name=\"font-family\">Arial</CssParameter>"
-                + "                    <CssParameter name=\"font-style\">normal</CssParameter>"
-                + "                    <CssParameter name=\"font-size\">12</CssParameter>"
-                + "                    <CssParameter name=\"font-weight\">normal</CssParameter>"
-                + "                </Font>" + "                <LabelPlacement>"
-                + "                      <LinePlacement>"
-                + "                              <PerpendicularOffset>0</PerpendicularOffset>"
-                + "                      </LinePlacement>" + "                </LabelPlacement>"
-                + "                </TextSymbolizer>" + "                              </Rule>"
-                + "                  </FeatureTypeStyle>" + "              </UserStyle>"
-                + "      </NamedLayer>" + "</StyledLayerDescriptor>";
-
-        StringReader reader = new StringReader(xml);
-        SLDParser sldParser = new SLDParser(sf, reader);
-
-        Style[] parsed = sldParser.readXML();
-        assertNotNull("parsed xml", parsed);
-        assertTrue("parsed xml into style", parsed.length > 0);
-
-        Style style = parsed[0];
-        assertNotNull(style);
-        Rule rule = style.featureTypeStyles().get(0).rules().get(0);
-        LineSymbolizer lineSymbolize = (LineSymbolizer) rule.symbolizers().get(0);
-        Stroke stroke = lineSymbolize.getStroke();
-
-        Expression color = stroke.getColor();
-        Color value = color.evaluate(null, Color.class);
-        assertNotNull("color", value);
-        assertEquals("blue", Color.BLUE, value);
-    }
-
-    /**
-     * Another bug reported from uDig 1.2; we are trying to save a LineSymbolizer (and then restore
-     * it) and the stroke is comming back black and with width 1 all the time.
-     * 
-     * @throws Exception
-     */
-    @Test
-    public void testPointSymbolizer() throws Exception {
-        String xml = "<?xml version=\"1.0\" encoding=\"UTF-8\"?>"
-                + "<sld:StyledLayerDescriptor xmlns:sld=\"http://www.opengis.net/sld\" "
-                + "xmlns:ogc=\"http://www.opengis.net/ogc\""
-                + " xmlns:gml=\"http://www.opengis.net/gml\" version=\"1.0.0\">"
-                + "    <sld:UserLayer>"
-                + "       <sld:LayerFeatureConstraints>"
-                + "            <sld:FeatureTypeConstraint/>"
-                + "        </sld:LayerFeatureConstraints>"
-                + "        <sld:UserStyle>"
-                + "            <sld:Name>Default Styler</sld:Name> "
-                + "            <sld:Title>Default Styler</sld:Title>"
-                + "            <sld:Abstract/>"
-                + "            <sld:FeatureTypeStyle>"
-                + "                <sld:Name>simple</sld:Name>"
-                + "                <sld:Title>title</sld:Title>"
-                + "                <sld:Abstract>abstract</sld:Abstract>"
-                + "                <sld:FeatureTypeName>Feature</sld:FeatureTypeName>"
-                + "                <sld:SemanticTypeIdentifier>generic:geometry</sld:SemanticTypeIdentifier>"
-                + "                <sld:SemanticTypeIdentifier>simple</sld:SemanticTypeIdentifier>"
-                + "                <sld:Rule>"
-                + "                    <sld:Name>name</sld:Name>"
-                + "                    <sld:Title>title</sld:Title>"
-                + "                    <sld:Abstract>Abstract</sld:Abstract>"
-                + "                    <sld:MaxScaleDenominator>1.7976931348623157E308</sld:MaxScaleDenominator>"
-                + "                    <sld:PointSymbolizer>"
-                + "                        <sld:Graphic>"
-                + "                            <sld:Mark>"
-                + "                                <sld:WellKnownName>triangle</sld:WellKnownName>"
-                + "                                <sld:Fill>"
-                + "                                    <sld:CssParameter name=\"fill\">"
-                + "                                        <ogc:Literal>#FFFF00</ogc:Literal>"
-                + "                                    </sld:CssParameter>"
-                + "                                    <sld:CssParameter name=\"fill-opacity\">"
-                + "                                        <ogc:Literal>1.0</ogc:Literal>"
-                + "                                    </sld:CssParameter>"
-                + "                                </sld:Fill>"
-                + "                                <sld:Stroke>"
-                + "                                    <sld:CssParameter name=\"stroke\">"
-                + "                                        <ogc:Literal>#008000</ogc:Literal>"
-                + "                                    </sld:CssParameter>"
-                + "                                    <sld:CssParameter name=\"stroke-linecap\">"
-                + "                                        <ogc:Literal>butt</ogc:Literal>"
-                + "                                    </sld:CssParameter>"
-                + "                                    <sld:CssParameter name=\"stroke-linejoin\">"
-                + "                                        <ogc:Literal>miter</ogc:Literal>"
-                + "                                    </sld:CssParameter>"
-                + "                                    <sld:CssParameter name=\"stroke-opacity\">"
-                + "                                        <ogc:Literal>1.0</ogc:Literal>"
-                + "                                    </sld:CssParameter>"
-                + "                                    <sld:CssParameter name=\"stroke-width\">"
-                + "                                        <ogc:Literal>1.0</ogc:Literal>"
-                + "                                    </sld:CssParameter>"
-                + "                                    <sld:CssParameter name=\"stroke-dashoffset\">"
-                + "                                        <ogc:Literal>0.0</ogc:Literal>"
-                + "                                    </sld:CssParameter>"
-                + "                                </sld:Stroke>"
-                + "                            </sld:Mark>"
-                + "                            <sld:Opacity>"
-                + "                                <ogc:Literal>1.0</ogc:Literal>"
-                + "                            </sld:Opacity>"
-                + "                            <sld:Size>"
-                + "                                <ogc:Literal>10.0</ogc:Literal>"
-                + "                            </sld:Size>"
-                + "                            <sld:Rotation>"
-                + "                                <ogc:Literal>0.0</ogc:Literal>"
-                + "                            </sld:Rotation>"
-                + "                        </sld:Graphic>"
-                + "                    </sld:PointSymbolizer>" + "                </sld:Rule>"
-                + "            </sld:FeatureTypeStyle>" + "        </sld:UserStyle>"
-                + "    </sld:UserLayer>" + "</sld:StyledLayerDescriptor>";
-
-        StringReader reader = new StringReader(xml);
-        SLDParser sldParser = new SLDParser(sf, reader);
-
-        Style[] parsed = sldParser.readXML();
-        assertNotNull("parsed xml", parsed);
-        assertTrue("parsed xml into style", parsed.length > 0);
-
-        Style style = parsed[0];
-        assertNotNull(style);
-        Rule rule = style.featureTypeStyles().get(0).rules().get(0);
-        List<? extends Symbolizer> symbolizers = rule.symbolizers();
-        assertEquals(1, symbolizers.size());
-        PointSymbolizer symbolize = (PointSymbolizer) symbolizers.get(0);
-        Graphic graphic = symbolize.getGraphic();
-        List<GraphicalSymbol> symbols = graphic.graphicalSymbols();
-        assertEquals(1, symbols.size());
-        Mark mark = (Mark) symbols.get(0);
-        Expression color = mark.getFill().getColor();
-        Color value = color.evaluate(null, Color.class);
-        assertNotNull("color", value);
-        assertEquals("blue", Color.YELLOW, value);
-    }
-
-    /**
-     * We have a pretty serious issue with this class not behaving well when logging is turned on!
-     * This is the same test as above but with logging enganged at the FINEST level.
-     * 
-     * @throws Exception
-     */
-    @Test
-    public void testStrokeWithLogging() throws Exception {
-        Logger logger = Logger.getLogger("org.geotools.styling");
-        Level before = logger.getLevel();
-        try {
-            logger.setLevel(Level.FINEST);
-            String xml = "<?xml version=\"1.0\" encoding=\"UTF-8\"?><sld:UserStyle xmlns=\"http://www.opengis.net/sld\" xmlns:sld=\"http://www.opengis.net/sld\" xmlns:ogc=\"http://www.opengis.net/ogc\" xmlns:gml=\"http://www.opengis.net/gml\"><sld:Name>Default Styler</sld:Name><sld:Title>Default Styler</sld:Title><sld:FeatureTypeStyle><sld:Name>simple</sld:Name><sld:Title>title</sld:Title><sld:Abstract>abstract</sld:Abstract><sld:FeatureTypeName>Feature</sld:FeatureTypeName><sld:SemanticTypeIdentifier>generic:geometry</sld:SemanticTypeIdentifier><sld:SemanticTypeIdentifier>simple</sld:SemanticTypeIdentifier><sld:Rule><sld:Title>title</sld:Title><sld:Abstract>abstract</sld:Abstract><sld:MaxScaleDenominator>1.7976931348623157E308</sld:MaxScaleDenominator><sld:LineSymbolizer><sld:Stroke><sld:CssParameter name=\"stroke\"><ogc:Literal>#0000FF</ogc:Literal></sld:CssParameter><sld:CssParameter name=\"stroke-linecap\"><ogc:Literal>butt</ogc:Literal></sld:CssParameter><sld:CssParameter name=\"stroke-linejoin\"><ogc:Literal>miter</ogc:Literal></sld:CssParameter><sld:CssParameter name=\"stroke-opacity\"><ogc:Literal>1.0</ogc:Literal></sld:CssParameter><sld:CssParameter name=\"stroke-width\"><ogc:Literal>2.0</ogc:Literal></sld:CssParameter><sld:CssParameter name=\"stroke-dashoffset\"><ogc:Literal>0.0</ogc:Literal></sld:CssParameter></sld:Stroke></sld:LineSymbolizer></sld:Rule></sld:FeatureTypeStyle></sld:UserStyle>";
-            StringReader reader = new StringReader(xml);
-            SLDParser sldParser = new SLDParser(sf, reader);
-
-            Style[] parsed = sldParser.readXML();
-            assertNotNull("parsed xml", parsed);
-            assertTrue("parsed xml into style", parsed.length > 0);
-
-            Style style = parsed[0];
-            assertNotNull(style);
-            Rule rule = style.featureTypeStyles().get(0).rules().get(0);
-            LineSymbolizer lineSymbolize = (LineSymbolizer) rule.symbolizers().get(0);
-            Stroke stroke = lineSymbolize.getStroke();
-
-            Expression color = stroke.getColor();
-            Color value = color.evaluate(null, Color.class);
-            assertNotNull("color", value);
-            assertEquals("blue", Color.BLUE, value);
-            assertEquals("expected width", 2, (int) stroke.getWidth().evaluate(null, Integer.class));
-        } finally {
-            logger.setLevel(before);
-        }
-    }
-
-    @Test
-    public void testUOMEncodingPointSymbolizer() throws Exception {
-
-        // simple default line symbolizer
-        PointSymbolizer pointSymbolizer = sf.createPointSymbolizer();
-        pointSymbolizer.setUnitOfMeasure(UomOgcMapping.FOOT.getUnit());
-        String xmlFragment = transformer.transform(pointSymbolizer);
-        assertNotNull(xmlFragment);
-
-        SLDParser parser = new SLDParser(sf);
-
-        try {
-            DocumentBuilderFactory dbf = DocumentBuilderFactory.newInstance();
-
-            Document dom = null;
-            DocumentBuilder db = null;
-
-            db = dbf.newDocumentBuilder();
-            dom = db.parse(new InputSource(new StringReader(xmlFragment)));
-
-            PointSymbolizer pointSymbolizer2 = 
-                parser.parsePointSymbolizer( dom.getFirstChild());
-            
-            assertTrue(pointSymbolizer.getUnitOfMeasure().equals(
-                    pointSymbolizer2.getUnitOfMeasure()));
-        } catch (Exception e) {
-            e.printStackTrace();
-        }
-
-    }
-
-    @Test
-    public void testUOMEncodingPolygonSymbolizer() throws Exception {
-
-        // simple default line symbolizer
-        PolygonSymbolizer polygonSymbolizer = sf.createPolygonSymbolizer();
-        polygonSymbolizer.setUnitOfMeasure(UomOgcMapping.METRE.getUnit());
-        String xmlFragment = transformer.transform(polygonSymbolizer);
-        assertNotNull(xmlFragment);
-
-        SLDParser parser = new SLDParser(sf);
-
-        DocumentBuilderFactory dbf = DocumentBuilderFactory.newInstance();
-
-        Document dom = null;
-        DocumentBuilder db = null;
-
-        db = dbf.newDocumentBuilder();
-        dom = db.parse(new InputSource(new StringReader(xmlFragment)));
-
-        PolygonSymbolizer polygonSymbolizer2 = 
-            parser.parsePolygonSymbolizer(dom.getFirstChild());
-        
-        assertTrue(polygonSymbolizer.getUnitOfMeasure().equals(
-                polygonSymbolizer2.getUnitOfMeasure()));
-    }
-
-    @Test
-    public void testUOMEncodingRasterSymbolizer2() throws Exception {
-
-        // simple default line symbolizer
-        RasterSymbolizer rasterSymbolizer = sf.createRasterSymbolizer();
-        rasterSymbolizer.setUnitOfMeasure(UomOgcMapping.PIXEL.getUnit());
-        String xmlFragment = transformer.transform(rasterSymbolizer);
-        assertNotNull(xmlFragment);
-
-        SLDParser parser = new SLDParser(sf);
-
-        DocumentBuilderFactory dbf = DocumentBuilderFactory.newInstance();
-
-        Document dom = null;
-        DocumentBuilder db = null;
-
-        db = dbf.newDocumentBuilder();
-        dom = db.parse(new InputSource(new StringReader(xmlFragment)));
-
-        RasterSymbolizer rasterSymbolizer2 = 
-            parser.parseRasterSymbolizer(dom.getFirstChild());
-
-        assertTrue(rasterSymbolizer.getUnitOfMeasure().equals(rasterSymbolizer2.getUnitOfMeasure()));
-    }
-
-    @Test
-    public void testUOMEncodingLineSymbolizer() throws Exception {
-
-        // simple default line symbolizer
-        LineSymbolizer lineSymbolizer = sf.createLineSymbolizer();
-        lineSymbolizer.setUnitOfMeasure(UomOgcMapping.METRE.getUnit());
-        String xmlFragment = transformer.transform(lineSymbolizer);
-        assertNotNull(xmlFragment);
-
-        SLDParser parser = new SLDParser(sf);
-
-        DocumentBuilderFactory dbf = DocumentBuilderFactory.newInstance();
-
-        Document dom = null;
-        DocumentBuilder db = null;
-
-        db = dbf.newDocumentBuilder();
-        dom = db.parse(new InputSource(new StringReader(xmlFragment)));
-
-        LineSymbolizer lineSymbolizer2 = 
-            parser.parseLineSymbolizer(dom.getFirstChild());
-        
-        assertTrue(lineSymbolizer.getUnitOfMeasure().equals(lineSymbolizer2.getUnitOfMeasure()));
-
-    }
-
-    @Test
-    public void testUOMEncodingTextSymbolizer() throws Exception {
-
-        // simple default text symbolizer
-        TextSymbolizer textSymbolizer = sf.createTextSymbolizer();
-        textSymbolizer.setUnitOfMeasure(UomOgcMapping.FOOT.getUnit());
-        String xmlFragment = transformer.transform(textSymbolizer);
-
-        assertNotNull(xmlFragment);
-
-        xmlFragment = transformer.transform(textSymbolizer);
-        // System.out.println(xmlFragment);
-
-        assertNotNull(xmlFragment);
-        SLDParser parser = new SLDParser(sf);
-
-        DocumentBuilderFactory dbf = DocumentBuilderFactory.newInstance();
-
-        Document dom = null;
-        DocumentBuilder db = null;
-
-        db = dbf.newDocumentBuilder();
-        dom = db.parse(new InputSource(new StringReader(xmlFragment)));
-
-        TextSymbolizer textSymbolizer2 = 
-            parser.parseTextSymbolizer( dom.getFirstChild());
-
-        assertTrue(textSymbolizer.getUnitOfMeasure().equals(textSymbolizer2.getUnitOfMeasure()));
-    }
-
-    @Test
-    public void testNullUOMEncodingPointSymbolizer() throws Exception {
-
-        // simple default line symbolizer
-        PointSymbolizer pointSymbolizer = sf.createPointSymbolizer();
-        String xmlFragment = transformer.transform(pointSymbolizer);
-        assertNotNull(xmlFragment);
-
-        SLDParser parser = new SLDParser(sf);
-
-        try {
-            DocumentBuilderFactory dbf = DocumentBuilderFactory.newInstance();
-
-            Document dom = null;
-            DocumentBuilder db = null;
-
-            db = dbf.newDocumentBuilder();
-            dom = db.parse(new InputSource(new StringReader(xmlFragment)));
-
-            PointSymbolizer pointSymbolizer2 = parser.parsePointSymbolizer(dom.getFirstChild());
-
-            assertTrue(pointSymbolizer2.getUnitOfMeasure() == null);
-        } catch (Exception e) {
-            e.printStackTrace();
-        }
-
-    }
-
-    @Test
-    public void testNullUOMEncodingPolygonSymbolizer() throws Exception {
-
-        // simple default line symbolizer
-        PolygonSymbolizer polygonSymbolizer = sf.createPolygonSymbolizer();
-        String xmlFragment = transformer.transform(polygonSymbolizer);
-        assertNotNull(xmlFragment);
-
-        SLDParser parser = new SLDParser(sf);
-
-        DocumentBuilderFactory dbf = DocumentBuilderFactory.newInstance();
-
-        Document dom = null;
-        DocumentBuilder db = null;
-
-        db = dbf.newDocumentBuilder();
-        dom = db.parse(new InputSource(new StringReader(xmlFragment)));
-
-        PolygonSymbolizer polygonSymbolizer2 = parser.parsePolygonSymbolizer(dom.getFirstChild());
-
-        assertTrue(polygonSymbolizer2.getUnitOfMeasure() == null);
-    }
-
-    @Test
-    public void testNullUOMEncodingRasterSymbolizer2() throws Exception {
-
-        // simple default line symbolizer
-        RasterSymbolizer rasterSymbolizer = sf.createRasterSymbolizer();
-        String xmlFragment = transformer.transform(rasterSymbolizer);
-        assertNotNull(xmlFragment);
-
-        SLDParser parser = new SLDParser(sf);
-
-        DocumentBuilderFactory dbf = DocumentBuilderFactory.newInstance();
-
-        Document dom = null;
-        DocumentBuilder db = null;
-
-        db = dbf.newDocumentBuilder();
-        dom = db.parse(new InputSource(new StringReader(xmlFragment)));
-
-        RasterSymbolizer rasterSymbolizer2 = parser.parseRasterSymbolizer(dom.getFirstChild());
-
-        assertTrue(rasterSymbolizer2.getUnitOfMeasure() == null);
-    }
-
-    @Test
-    public void testNullUOMEncodingLineSymbolizer() throws Exception {
-
-        // simple default line symbolizer
-        LineSymbolizer lineSymbolizer = sf.createLineSymbolizer();
-        String xmlFragment = transformer.transform(lineSymbolizer);
-        assertNotNull(xmlFragment);
-
-        SLDParser parser = new SLDParser(sf);
-
-        DocumentBuilderFactory dbf = DocumentBuilderFactory.newInstance();
-
-        Document dom = null;
-        DocumentBuilder db = null;
-
-        db = dbf.newDocumentBuilder();
-        dom = db.parse(new InputSource(new StringReader(xmlFragment)));
-
-        LineSymbolizer lineSymbolizer2 = parser.parseLineSymbolizer(dom.getFirstChild());
-
-        assertTrue(lineSymbolizer2.getUnitOfMeasure() == null);
-
-    }
-
-    @Test
-    public void testNullUOMEncodingTextSymbolizer() throws Exception {
-
-        // simple default text symbolizer
-        TextSymbolizer textSymbolizer = sf.createTextSymbolizer();
-        String xmlFragment = transformer.transform(textSymbolizer);
-        assertNotNull(xmlFragment);
-
-        SLDParser parser = new SLDParser(sf);
-
-        DocumentBuilderFactory dbf = DocumentBuilderFactory.newInstance();
-
-        Document dom = null;
-        DocumentBuilder db = null;
-
-        db = dbf.newDocumentBuilder();
-        dom = db.parse(new InputSource(new StringReader(xmlFragment)));
-
-        TextSymbolizer textSymbolizer2 = parser.parseTextSymbolizer(dom.getFirstChild());
-
-        assertTrue(textSymbolizer2.getUnitOfMeasure() == null);
-    }
-    
-    /**
-     * The displacement tag has not been exported to XML for a while...
-     */
-    @Test
-    public void testDisplacement() throws Exception {
-        StyleBuilder sb = new StyleBuilder();
-        
-        Graphic graphic;
-        graphic = sb.createGraphic();
-        Displacement disp = sb.createDisplacement(10.1, -5.5);
-        graphic.setDisplacement(disp);
-        
-        SLDTransformer st = new SLDTransformer();     
-        String xml = st.transform(graphic);
-        
-        assertTrue("XML transformation of this GraphicImpl does not contain the word 'Displacement' ", xml.contains("Displacement"));
-    }
-    
-    @Test
-    public void testTextSymbolizerTransformOutAndInAndOutAgain() throws Exception {
-        StyleBuilder sb = new StyleBuilder();
-
-        Style style = sb.createStyle(sb.createTextSymbolizer());
-
-        SLDTransformer st = new SLDTransformer();
-        String firstExport = st.transform(style);
-        SLDParser sldp = new SLDParser(CommonFactoryFinder.getStyleFactory(null));
-        sldp.setInput(new StringReader(firstExport));
-        Style[] firstImport = sldp.readXML();
-
-        assertNotNull(firstImport[0]);
-
-        // NPE here
-        String secondExport = st.transform(firstImport);
-
-    }
-    
-
-    /**                 
-     * Checks whether the "Priority" parameter of a TextSymbolizer is correctly stored and loaded
-     */
-    @Test
-    public void testPriorityTransformOutAndIn() throws Exception {
-        StyleBuilder sb = new StyleBuilder();
-
-        TextSymbolizer ts = sb.createTextSymbolizer();
-        PropertyName literalPrio = CommonFactoryFinder.getFilterFactory2(null).property(
-                "quantVariable");
-        ts.setPriority(literalPrio);
-        Style style = sb.createStyle(ts);
-
-        SLDTransformer st = new SLDTransformer();
-        String firstExport = st.transform(style);
-        SLDParser sldp = new SLDParser(CommonFactoryFinder.getStyleFactory(null));
-        sldp.setInput(new StringReader(firstExport));
-        Style[] firstImport = sldp.readXML();
-
-        assertNotNull(firstImport[0]);
-
-        {
-            Style reimportedStyle = firstImport[0];
-            TextSymbolizer reimportedTs = (TextSymbolizer) reimportedStyle.featureTypeStyles().get(
-                    0).rules().get(0).symbolizers().get(0);
-            assertNotNull(reimportedTs.getPriority());
-            assertEquals("quantVariable", reimportedTs.getPriority().toString());
-        }
-
-        // Just for the fun do it again... we had a case where this threw NPE                                                                                                                                                                                                                                                                                                                                                                                                                                                                                                                                                                                                                                                                                                                                                                                                                                                                                                                                                                                                                                                                                                                                                                                                                                                                                                                                                                                                                                                                                                                                                                                                                                                                                                                                                                                                                                                                                                                                                                                                                                                                                                                                                                                                                                                                                                                                                                                                                                                                                                                                                                                                                                                                                                                                                                                   
-        {
-            // NPE here??
-            String secondExport = st.transform(firstImport);
-            SLDParser sldp2 = new SLDParser(CommonFactoryFinder.getStyleFactory(null));
-            sldp2.setInput(new StringReader(secondExport));
-            Style[] readXML = sldp2.readXML();
-
-            Style reimportedStyle = readXML[0];
-            TextSymbolizer reimportedTs = (TextSymbolizer) reimportedStyle.featureTypeStyles().get(
-                    0).rules().get(0).symbolizers().get(0);
-            assertNotNull(reimportedTs.getPriority());
-            assertEquals("quantVariable", reimportedTs.getPriority().toString());
-
-        }
-    }
-    
-    
-    /**
-     * SLD Transformer did't save the type of the colormap
-     */
-    @Test
-    public void testColorMap() throws Exception {
-    	SLDTransformer st = new SLDTransformer();
-      ColorMap cm = sf.createColorMap();
-      
-      // Test type = values
-      cm.setType(ColorMap.TYPE_VALUES);
-      assertTrue("parsed xml must contain attribbute type with correct value", st.transform(cm).contains("type=\"values\""));
-      
-      // Test type = intervals
-      cm.setType(ColorMap.TYPE_INTERVALS);
-      assertTrue("parsed xml must contain attribbute type with correct value", st.transform(cm).contains("type=\"intervals\""));
-      
-      // Test type = ramp
-      cm.setType(ColorMap.TYPE_RAMP);
-      assertEquals("parsed xml must contain attribbute type with correct value", -1, st.transform(cm).indexOf("type="));
-    }
-    
-    /**
-     * Checks the output of encoding a default line symbolizer does not include all the default values
-     * @throws Exception
-     */
-    @Test
-    public void testMinimumLineSymbolizer() throws Exception {
-        StyleBuilder sb = new StyleBuilder();
-        LineSymbolizer ls = sb.createLineSymbolizer();
-        String xml = transformer.transform(ls);
-        // System.out.println(xml);
-        Document doc = buildTestDocument(xml);
-
-        // check LineSymbolizer has the stroke element inside, but stroke does not have children
-        assertXpathEvaluatesTo("1", "count(/sld:LineSymbolizer/*)", doc);
-        assertXpathEvaluatesTo("0", "count(/sld:LineSymbolizer/sld:Stroke/*)", doc);
-        
-        // setup custom line width and color, and explicitly set the opacity to the default value
-        ls.getStroke().setWidth(ff.literal(3));
-        ls.getStroke().setColor(ff.literal(Color.YELLOW));
-        ls.getStroke().setOpacity(ff.literal(1));
-        xml = transformer.transform(ls);
-        // System.out.println(xml);
-        doc = buildTestDocument(xml);
-        
-        // same as above, but this time we expect the width and color to be set
-        assertXpathEvaluatesTo("1", "count(/sld:LineSymbolizer/*)", doc);
-        assertXpathEvaluatesTo("2", "count(/sld:LineSymbolizer/sld:Stroke/*)", doc);
-        assertXpathEvaluatesTo("#FFFF00", "/sld:LineSymbolizer/sld:Stroke/sld:CssParameter[@name='stroke']", doc);
-        assertXpathEvaluatesTo("3", "/sld:LineSymbolizer/sld:Stroke/sld:CssParameter[@name='stroke-width']", doc);
-    }
-   
-    @Test
-    public void testMinimumPolygonSymbolizer() throws Exception {
-        StyleBuilder sb = new StyleBuilder();
-        PolygonSymbolizer ps = sb.createPolygonSymbolizer();
-        String xml = transformer.transform(ps);
-        // System.out.println(xml);
-        Document doc = buildTestDocument(xml);
-
-        // check PolygonSymbolizer has a fill and a stroke, both empty
-        assertXpathEvaluatesTo("2", "count(/sld:PolygonSymbolizer/*)", doc);
-        assertXpathEvaluatesTo("0", "count(/sld:PolygonSymbolizer/sld:Stroke/*)", doc);
-        assertXpathEvaluatesTo("0", "count(/sld:PolygonSymbolizer/sld:Fill/*)", doc);
-        
-        ps.getFill().setColor(ff.literal(Color.BLUE));
-        xml = transformer.transform(ps);
-        // System.out.println(xml);
-        doc = buildTestDocument(xml);
-        
-        // this time check the fill has the color
-        assertXpathEvaluatesTo("2", "count(/sld:PolygonSymbolizer/*)", doc);
-        assertXpathEvaluatesTo("0", "count(/sld:PolygonSymbolizer/sld:Stroke/*)", doc);
-        assertXpathEvaluatesTo("1", "count(/sld:PolygonSymbolizer/sld:Fill/*)", doc);
-        assertXpathEvaluatesTo("#0000FF", "/sld:PolygonSymbolizer/sld:Fill/sld:CssParameter[@name='fill']", doc);
-    }
-    
-    @Test
-    public void testMinimumPointSymbolizer() throws Exception {
-        StyleBuilder sb = new StyleBuilder();
-        PointSymbolizer ps = sb.createPointSymbolizer();
-        String xml = transformer.transform(ps);
-        // System.out.println(xml);
-        Document doc = buildTestDocument(xml);
-
-        // check PolygonSymbolizer has a fill and a stroke, both empty
-        assertXpathEvaluatesTo("1", "count(/sld:PointSymbolizer/*)", doc);
-        assertXpathEvaluatesTo("1", "count(/sld:PointSymbolizer/sld:Graphic/*)", doc);
-        assertXpathEvaluatesTo("2", "count(/sld:PointSymbolizer/sld:Graphic/sld:Mark/*)", doc);
-        assertXpathExists("/sld:PointSymbolizer/sld:Graphic/sld:Mark/sld:Fill", doc);
-        assertXpathExists("/sld:PointSymbolizer/sld:Graphic/sld:Mark/sld:Stroke", doc);
-        assertXpathEvaluatesTo("0", "count(/sld:PointSymbolizer/sld:Graphic/sld:Mark/sld:Fill/*)", doc);
-        assertXpathEvaluatesTo("0", "count(/sld:PointSymbolizer/sld:Graphic/sld:Mark/sld:Stroke/*)", doc);
-    }
-    
-    @Test
-    public void testMinimumRasterSymbolizer() throws Exception {
-        StyleBuilder sb = new StyleBuilder();
-        RasterSymbolizer rs = sb.getStyleFactory().createRasterSymbolizer();
-        String xml = transformer.transform(rs);
-        // System.out.println(xml);
-        Document doc = buildTestDocument(xml);
-        
-        // check RasterSymbolizer just has the default geometry value 
-        // (which is not a default in SLD, just in our builder)
-        assertXpathEvaluatesTo("1", "count(/sld:RasterSymbolizer/*)", doc);
-        assertXpathEvaluatesTo("grid", "/sld:RasterSymbolizer/sld:Geometry/ogc:PropertyName", doc);
-    }
-    
-    @Test 
-    public void testMinimumStyle() throws Exception {
-        StyleBuilder sb = new StyleBuilder();
-        Style s = sb.createStyle(sb.createPointSymbolizer());
-        String xml = transformer.transform(s);
-        // System.out.println(xml);
-        Document doc = buildTestDocument(xml);
-        
-        // check RasterSymbolizer just has the default geometry value 
-        // (which is not a default in SLD, just in our builder)
-        assertXpathEvaluatesTo("2", "count(/sld:UserStyle/sld:FeatureTypeStyle/*)", doc);
-        assertXpathEvaluatesTo("1", "count(/sld:UserStyle/sld:FeatureTypeStyle/sld:Name)", doc);
-        assertXpathEvaluatesTo("1", "count(/sld:UserStyle/sld:FeatureTypeStyle/sld:Rule)", doc);
-        assertXpathEvaluatesTo("1", "count(/sld:UserStyle/sld:FeatureTypeStyle/sld:Rule/*)", doc);
-        assertXpathEvaluatesTo("1", "count(/sld:UserStyle/sld:FeatureTypeStyle/sld:Rule/sld:PointSymbolizer)", doc);
-    }
-    
-    @Test
-    public void testDefaultStyle() throws Exception {
-        StyleBuilder sb = new StyleBuilder();
-        Style s = sb.createStyle(sb.createPointSymbolizer());
-        s.setDefault(true);
-        StyleFactory sf = sb.getStyleFactory();
-        StyledLayerDescriptor sld = sf.createStyledLayerDescriptor();
-        NamedLayer layer = sf.createNamedLayer();
-        layer.setName("layerName");
-        layer.addStyle(s);
-        sld.addStyledLayer(layer);
-        
-        String xml = transformer.transform(sld);
-        // System.out.println(xml);
-        Document doc = buildTestDocument(xml);
-        
-        assertXpathEvaluatesTo("1", "/sld:StyledLayerDescriptor/sld:NamedLayer/sld:UserStyle/sld:IsDefault", doc);
-    }
-    
-    @Test
-    public void testEncodeFunction() throws Exception {
-        StyleBuilder sb = new StyleBuilder();
-        PointSymbolizer ps = sb.createPointSymbolizer();
-        ps.getGraphic().setSize(sb.getFilterFactory().function("random"));
-        Style s = sb.createStyle(ps);
-        s.setDefault(true);
-        
-        String xml = transformer.transform(s);
-        // System.out.println(xml);
-        Document doc = buildTestDocument(xml);
-        
-        assertXpathEvaluatesTo("random", "/sld:UserStyle/sld:FeatureTypeStyle/sld:Rule/sld:PointSymbolizer/sld:Graphic/sld:Size/ogc:Function/@name", doc);
-    }
-    
-
-    /**
-     * TextSymbolizer2 specific properties saved and laoded again must fit
-     */
-    @Test
-    public void textTextSymbolizer2_InAndOut() throws TransformerException, SAXException, IOException, XpathException {
-    	StyleBuilder sb = new StyleBuilder(); 
-    	
-    	TextSymbolizer2 ts2 = (TextSymbolizer2)sf.createTextSymbolizer();
-        // Create a Graphic with two recognizable values
-        GraphicImpl gr = new GraphicImpl(ff);
-        gr.setOpacity(ff.literal(0.77));
-        gr.setSize(ff.literal(77));
-        ts2.setGraphic(gr);
-        Literal snippet = ff.literal("no idea what a snipet is good for");
-		ts2.setSnippet(snippet);
-        Literal fD = ff.literal("some description");
-		ts2.setFeatureDescription(fD);
-        OtherTextImpl otherText = new OtherTextImpl();
-        otherText.setTarget("otherTextTarget");
-        otherText.setText(ff.literal("otherTextText"));
-		ts2.setOtherText(otherText);
-
-		// A first check of the XML
-        Document doc = buildTestDocument(transformer.transform(ts2));
-        assertXpathEvaluatesTo("1", "count(/sld:TextSymbolizer/sld:Graphic)", doc);
-        assertXpathEvaluatesTo("1", "count(/sld:TextSymbolizer/sld:Snippet)", doc);
-        assertXpathEvaluatesTo("1", "count(/sld:TextSymbolizer/sld:OtherText)", doc);
-        assertXpathEvaluatesTo("1", "count(/sld:TextSymbolizer/sld:FeatureDescription)", doc);
-
-        // Transform and reimport and compare
-    	String xml = transformer.transform(sb.createStyle(ts2));
-
-    	SLDParser sldParser = new SLDParser(sf);
-    	sldParser.setInput(new StringReader(xml));
-    	Style importedStyle = (Style) sldParser.readXML()[0];
-    	TextSymbolizer2 copy = (TextSymbolizer2)importedStyle.featureTypeStyles().get(0).rules().get(0).symbolizers().get(0);
-
-        // compare it
-        assertEquals("Graphic of TextSymbolizer2 has not been correctly ex- and reimported", gr.getOpacity(), copy
-                .getGraphic().getOpacity());
-        assertEquals("Graphic of TextSymbolizer2 has not been correctly ex- and reimported", gr.getSize(), copy
-                .getGraphic().getSize());        
-        assertEquals("Snippet of TextSymbolizer2 has not been correctly ex- and reimported", snippet, copy
-                .getSnippet());
-        assertEquals("FeatureDescription of TextSymbolizer2 has not been correctly ex- and reimported", fD, copy
-                .getFeatureDescription());
-        assertEquals("OtherText of TextSymbolizer2 has not been correctly ex- and reimported", otherText.getTarget(), copy
-                .getOtherText().getTarget());
-        assertEquals("OtherText of TextSymbolizer2 has not been correctly ex- and reimported", otherText.getText(), copy
-                .getOtherText().getText());        
-        
-    }
-}
->>>>>>> other+/*
+ *    GeoTools - The Open Source Java GIS Toolkit
+ *    http://geotools.org
+ * 
+ *    (C) 2002-2008, Open Source Geospatial Foundation (OSGeo)
+ *
+ *    This library is free software; you can redistribute it and/or
+ *    modify it under the terms of the GNU Lesser General Public
+ *    License as published by the Free Software Foundation;
+ *    version 2.1 of the License.
+ *
+ *    This library is distributed in the hope that it will be useful,
+ *    but WITHOUT ANY WARRANTY; without even the implied warranty of
+ *    MERCHANTABILITY or FITNESS FOR A PARTICULAR PURPOSE.  See the GNU
+ *    Lesser General Public License for more details.
+ */
+package org.geotools.styling;
+
+import static junit.framework.Assert.assertEquals;
+import static junit.framework.Assert.assertNotNull;
+import static junit.framework.Assert.assertTrue;
+import static org.custommonkey.xmlunit.XMLAssert.assertXpathEvaluatesTo;
+import static org.custommonkey.xmlunit.XMLAssert.assertXpathExists;
+import static org.custommonkey.xmlunit.XMLUnit.buildTestDocument;
+import static org.custommonkey.xmlunit.XMLUnit.setXpathNamespaceContext;
+
+import java.awt.Color;
+import java.io.IOException;
+import java.io.StringReader;
+import java.util.HashMap;
+import java.util.List;
+import java.util.Map;
+import java.util.logging.Level;
+import java.util.logging.Logger;
+
+import javax.xml.parsers.DocumentBuilder;
+import javax.xml.parsers.DocumentBuilderFactory;
+import javax.xml.transform.TransformerException;
+
+import org.custommonkey.xmlunit.SimpleNamespaceContext;
+import org.custommonkey.xmlunit.exceptions.XpathException;
+import org.geotools.factory.CommonFactoryFinder;
+import org.geotools.factory.GeoTools;
+import org.junit.Before;
+import org.junit.Test;
+import org.opengis.filter.FilterFactory2;
+import org.opengis.filter.expression.Expression;
+import org.opengis.filter.expression.Literal;
+import org.opengis.filter.expression.PropertyName;
+import org.opengis.style.GraphicalSymbol;
+import org.opengis.style.Rule;
+import org.opengis.style.Symbolizer;
+import org.w3c.dom.Document;
+import org.xml.sax.InputSource;
+import org.xml.sax.SAXException;
+
+/**
+ * This test case captures specific problems encountered with the SLDTransformer code.
+ * <p>
+ * Please note that SLDTransformer is specifically targeted at SLD 1.0; for new code you should be
+ * using the SLD 1.0 (or SE 1.1) xml-xsd bindings.
+ * </p>
+ * 
+ * @author Jody
+ *
+ *
+ * @source $URL: http://svn.osgeo.org/geotools/tags/8.0-M1/modules/library/main/src/test/java/org/geotools/styling/SLDTransformerTest.java $
+ */
+public class SLDTransformerTest {
+    static StyleFactory2 sf = (StyleFactory2) CommonFactoryFinder.getStyleFactory(null);
+
+    static FilterFactory2 ff = CommonFactoryFinder.getFilterFactory2(null);
+
+    static SLDTransformer transformer;
+
+    @Before
+    public void setUp() throws Exception {
+        transformer = new SLDTransformer();
+        transformer.setIndentation(4);
+
+        // setup xml unit
+        Map<String, String> namespaces = new HashMap<String, String>();
+        namespaces.put("sld", "http://www.opengis.net/sld");
+        namespaces.put("ogc", "http://www.opengis.net/ogc");
+        namespaces.put("gml", "http://www.opengis.net/gml");
+        setXpathNamespaceContext(new SimpleNamespaceContext(namespaces));
+    }
+
+    /**
+     * This problem is reported from uDig 1.2, we are trying to save a RasterSymbolizer (used to
+     * record the opacity of a raster layer) out to an SLD file for safe keeping.
+     */
+    @Test
+    public void testEncodingRasterSymbolizer() throws Exception {
+        RasterSymbolizer defaultRasterSymbolizer = sf.createRasterSymbolizer();
+        String xmlFragment = transformer.transform(defaultRasterSymbolizer);
+        assertNotNull(xmlFragment);
+
+        RasterSymbolizer opacityRasterSymbolizer = sf.createRasterSymbolizer();
+        opacityRasterSymbolizer.setOpacity(ff.literal(1.0));
+
+        xmlFragment = transformer.transform(opacityRasterSymbolizer);
+        assertNotNull(xmlFragment);
+
+        SLDParser parser = new SLDParser(sf);
+        parser.setInput(new StringReader(xmlFragment));
+        Object out = parser.parseSLD();
+        assertNotNull(out);
+    }
+
+    /**
+     * Now that we have uDig 1.2 handling opacity we can start look at something more exciting - a
+     * complete style object.
+     */
+    @Test
+    public void testEncodingStyle() throws Exception {
+
+        // simple default raster symbolizer
+        RasterSymbolizer defaultRasterSymbolizer = sf.createRasterSymbolizer();
+        String xmlFragment = transformer.transform(defaultRasterSymbolizer);
+        assertNotNull(xmlFragment);
+
+        // more complex raster symbolizer
+        StyleFactory styleFactory = CommonFactoryFinder.getStyleFactory(GeoTools.getDefaultHints());
+        StyleBuilder styleBuilder = new StyleBuilder(styleFactory);
+
+        RasterSymbolizer rasterSymbolizer = styleFactory.createRasterSymbolizer();
+
+        // set opacity
+        rasterSymbolizer.setOpacity((Expression) CommonFactoryFinder.getFilterFactory(
+                GeoTools.getDefaultHints()).literal(0.25));
+
+        // set channel selection
+        ChannelSelectionImpl csi = new ChannelSelectionImpl();
+        // red
+        SelectedChannelTypeImpl redChannel = new SelectedChannelTypeImpl();
+        redChannel.setChannelName("1");
+        ContrastEnhancementImpl rcei = new ContrastEnhancementImpl();
+        rcei.setHistogram();
+        redChannel.setContrastEnhancement(rcei);
+
+        // green
+        SelectedChannelTypeImpl greenChannel = new SelectedChannelTypeImpl();
+        greenChannel.setChannelName("4");
+        ContrastEnhancementImpl gcei = new ContrastEnhancementImpl();
+        gcei.setGammaValue(ff.literal(2.5));
+        greenChannel.setContrastEnhancement(gcei);
+
+        // blue
+        SelectedChannelTypeImpl blueChannel = new SelectedChannelTypeImpl();
+        blueChannel.setChannelName("2");
+        ContrastEnhancementImpl bcei = new ContrastEnhancementImpl();
+        bcei.setNormalize();
+        blueChannel.setContrastEnhancement(bcei);
+
+        csi.setRGBChannels(redChannel, greenChannel, blueChannel);
+        rasterSymbolizer.setChannelSelection(csi);
+
+        Style style = styleBuilder.createStyle(rasterSymbolizer);
+        style.setName("simpleStyle");
+        // style.setAbstract("Hello World");
+
+        NamedLayer layer = styleFactory.createNamedLayer();
+        layer.addStyle(style);
+
+        StyledLayerDescriptor sld = styleFactory.createStyledLayerDescriptor();
+        sld.addStyledLayer(layer);
+
+        xmlFragment = transformer.transform(sld);
+        // System.out.println(xmlFragment);
+
+        assertNotNull(xmlFragment);
+        SLDParser parser = new SLDParser(sf);
+        parser.setInput(new StringReader(xmlFragment));
+        Style[] stuff = parser.readXML();
+        Style out = stuff[0];
+        assertNotNull(out);
+        assertEquals(0.25, SLD.rasterOpacity(out));
+    }
+
+    /**
+     * This is a problem reported from uDig 1.2; we are trying to save a LineSymbolizer (and then
+     * restore it) and the stroke is comming back black and with width 1 all the time.
+     * 
+     * @throws Exception
+     */
+    @Test
+    public void testStroke() throws Exception {
+        String xml = "<?xml version=\"1.0\" encoding=\"UTF-8\"?><sld:UserStyle xmlns=\"http://www.opengis.net/sld\" xmlns:sld=\"http://www.opengis.net/sld\" xmlns:ogc=\"http://www.opengis.net/ogc\" xmlns:gml=\"http://www.opengis.net/gml\"><sld:Name>Default Styler</sld:Name><sld:Title>Default Styler</sld:Title><sld:FeatureTypeStyle><sld:Name>simple</sld:Name><sld:Title>title</sld:Title><sld:Abstract>abstract</sld:Abstract><sld:FeatureTypeName>Feature</sld:FeatureTypeName><sld:SemanticTypeIdentifier>generic:geometry</sld:SemanticTypeIdentifier><sld:SemanticTypeIdentifier>simple</sld:SemanticTypeIdentifier><sld:Rule><sld:Title>title</sld:Title><sld:Abstract>abstract</sld:Abstract><sld:MaxScaleDenominator>1.7976931348623157E308</sld:MaxScaleDenominator><sld:LineSymbolizer><sld:Stroke><sld:CssParameter name=\"stroke\"><ogc:Literal>#0000FF</ogc:Literal></sld:CssParameter><sld:CssParameter name=\"stroke-linecap\"><ogc:Literal>butt</ogc:Literal></sld:CssParameter><sld:CssParameter name=\"stroke-linejoin\"><ogc:Literal>miter</ogc:Literal></sld:CssParameter><sld:CssParameter name=\"stroke-opacity\"><ogc:Literal>1.0</ogc:Literal></sld:CssParameter><sld:CssParameter name=\"stroke-width\"><ogc:Literal>2.0</ogc:Literal></sld:CssParameter><sld:CssParameter name=\"stroke-dashoffset\"><ogc:Literal>0.0</ogc:Literal></sld:CssParameter></sld:Stroke></sld:LineSymbolizer></sld:Rule></sld:FeatureTypeStyle></sld:UserStyle>";
+        StringReader reader = new StringReader(xml);
+        SLDParser sldParser = new SLDParser(sf, reader);
+
+        Style[] parsed = sldParser.readXML();
+        assertNotNull("parsed xml", parsed);
+        assertTrue("parsed xml into style", parsed.length > 0);
+
+        Style style = parsed[0];
+        assertNotNull(style);
+        Rule rule = style.featureTypeStyles().get(0).rules().get(0);
+        LineSymbolizer lineSymbolize = (LineSymbolizer) rule.symbolizers().get(0);
+        Stroke stroke = lineSymbolize.getStroke();
+
+        Expression color = stroke.getColor();
+        Color value = color.evaluate(null, Color.class);
+        assertNotNull("color", value);
+        assertEquals("blue", Color.BLUE, value);
+        assertEquals("expected width", 2, (int) stroke.getWidth().evaluate(null, Integer.class));
+    }
+
+    /**
+     * SLD Fragment reported to produce error on user list - no related Jira.
+     * 
+     * @throws Exception
+     */
+    @Test
+    public void testTextSymbolizerLabelPalcement() throws Exception {
+        String xml = "<?xml version=\"1.0\" encoding=\"ISO-8859-1\"?>"
+                + "<StyledLayerDescriptor version=\"1.0.0\" "
+                + "              xsi:schemaLocation=\"http://www.opengis.net/sld StyledLayerDescriptor.xsd\" "
+                + "              xmlns=\"http://www.opengis.net/sld\" "
+                + "              xmlns:ogc=\"http://www.opengis.net/ogc\" "
+                + "              xmlns:xlink=\"http://www.w3.org/1999/xlink\" "
+                + "              xmlns:xsi=\"http://www.w3.org/2001/XMLSchema-instance\">"
+                + "      <NamedLayer>"
+                + "              <Name>Default Line</Name>"
+                + "              <UserStyle>"
+                + "                      <Title>A boring default style</Title>"
+                + "                      <Abstract>A sample style that just prints out a blue line</Abstract>"
+                + "                              <FeatureTypeStyle>"
+                + "                              <Rule>"
+                + "                                      <Name>Rule 1</Name>"
+                + "                                      <Title>Blue Line</Title>"
+                + "                                      <Abstract>A blue line with a 1 pixel width</Abstract>"
+                + "                                      <LineSymbolizer>"
+                + "                                              <Stroke>"
+                + "                                                      <CssParameter name=\"stroke\">#0000ff</CssParameter>"
+                + "                                              </Stroke>"
+                + "                                      </LineSymbolizer>"
+                + "                              </Rule>" + "                              <Rule>"
+                + "                              <TextSymbolizer>"
+                + "                <Label><ogc:PropertyName>name</ogc:PropertyName></Label>"
+                + "                <Font>"
+                + "                    <CssParameter name=\"font-family\">Arial</CssParameter>"
+                + "                    <CssParameter name=\"font-style\">normal</CssParameter>"
+                + "                    <CssParameter name=\"font-size\">12</CssParameter>"
+                + "                    <CssParameter name=\"font-weight\">normal</CssParameter>"
+                + "                </Font>" + "                <LabelPlacement>"
+                + "                      <LinePlacement>"
+                + "                              <PerpendicularOffset>0</PerpendicularOffset>"
+                + "                      </LinePlacement>" + "                </LabelPlacement>"
+                + "                </TextSymbolizer>" + "                              </Rule>"
+                + "                  </FeatureTypeStyle>" + "              </UserStyle>"
+                + "      </NamedLayer>" + "</StyledLayerDescriptor>";
+
+        StringReader reader = new StringReader(xml);
+        SLDParser sldParser = new SLDParser(sf, reader);
+
+        Style[] parsed = sldParser.readXML();
+        assertNotNull("parsed xml", parsed);
+        assertTrue("parsed xml into style", parsed.length > 0);
+
+        Style style = parsed[0];
+        assertNotNull(style);
+        Rule rule = style.featureTypeStyles().get(0).rules().get(0);
+        LineSymbolizer lineSymbolize = (LineSymbolizer) rule.symbolizers().get(0);
+        Stroke stroke = lineSymbolize.getStroke();
+
+        Expression color = stroke.getColor();
+        Color value = color.evaluate(null, Color.class);
+        assertNotNull("color", value);
+        assertEquals("blue", Color.BLUE, value);
+    }
+
+    /**
+     * Another bug reported from uDig 1.2; we are trying to save a LineSymbolizer (and then restore
+     * it) and the stroke is comming back black and with width 1 all the time.
+     * 
+     * @throws Exception
+     */
+    @Test
+    public void testPointSymbolizer() throws Exception {
+        String xml = "<?xml version=\"1.0\" encoding=\"UTF-8\"?>"
+                + "<sld:StyledLayerDescriptor xmlns:sld=\"http://www.opengis.net/sld\" "
+                + "xmlns:ogc=\"http://www.opengis.net/ogc\""
+                + " xmlns:gml=\"http://www.opengis.net/gml\" version=\"1.0.0\">"
+                + "    <sld:UserLayer>"
+                + "       <sld:LayerFeatureConstraints>"
+                + "            <sld:FeatureTypeConstraint/>"
+                + "        </sld:LayerFeatureConstraints>"
+                + "        <sld:UserStyle>"
+                + "            <sld:Name>Default Styler</sld:Name> "
+                + "            <sld:Title>Default Styler</sld:Title>"
+                + "            <sld:Abstract/>"
+                + "            <sld:FeatureTypeStyle>"
+                + "                <sld:Name>simple</sld:Name>"
+                + "                <sld:Title>title</sld:Title>"
+                + "                <sld:Abstract>abstract</sld:Abstract>"
+                + "                <sld:FeatureTypeName>Feature</sld:FeatureTypeName>"
+                + "                <sld:SemanticTypeIdentifier>generic:geometry</sld:SemanticTypeIdentifier>"
+                + "                <sld:SemanticTypeIdentifier>simple</sld:SemanticTypeIdentifier>"
+                + "                <sld:Rule>"
+                + "                    <sld:Name>name</sld:Name>"
+                + "                    <sld:Title>title</sld:Title>"
+                + "                    <sld:Abstract>Abstract</sld:Abstract>"
+                + "                    <sld:MaxScaleDenominator>1.7976931348623157E308</sld:MaxScaleDenominator>"
+                + "                    <sld:PointSymbolizer>"
+                + "                        <sld:Graphic>"
+                + "                            <sld:Mark>"
+                + "                                <sld:WellKnownName>triangle</sld:WellKnownName>"
+                + "                                <sld:Fill>"
+                + "                                    <sld:CssParameter name=\"fill\">"
+                + "                                        <ogc:Literal>#FFFF00</ogc:Literal>"
+                + "                                    </sld:CssParameter>"
+                + "                                    <sld:CssParameter name=\"fill-opacity\">"
+                + "                                        <ogc:Literal>1.0</ogc:Literal>"
+                + "                                    </sld:CssParameter>"
+                + "                                </sld:Fill>"
+                + "                                <sld:Stroke>"
+                + "                                    <sld:CssParameter name=\"stroke\">"
+                + "                                        <ogc:Literal>#008000</ogc:Literal>"
+                + "                                    </sld:CssParameter>"
+                + "                                    <sld:CssParameter name=\"stroke-linecap\">"
+                + "                                        <ogc:Literal>butt</ogc:Literal>"
+                + "                                    </sld:CssParameter>"
+                + "                                    <sld:CssParameter name=\"stroke-linejoin\">"
+                + "                                        <ogc:Literal>miter</ogc:Literal>"
+                + "                                    </sld:CssParameter>"
+                + "                                    <sld:CssParameter name=\"stroke-opacity\">"
+                + "                                        <ogc:Literal>1.0</ogc:Literal>"
+                + "                                    </sld:CssParameter>"
+                + "                                    <sld:CssParameter name=\"stroke-width\">"
+                + "                                        <ogc:Literal>1.0</ogc:Literal>"
+                + "                                    </sld:CssParameter>"
+                + "                                    <sld:CssParameter name=\"stroke-dashoffset\">"
+                + "                                        <ogc:Literal>0.0</ogc:Literal>"
+                + "                                    </sld:CssParameter>"
+                + "                                </sld:Stroke>"
+                + "                            </sld:Mark>"
+                + "                            <sld:Opacity>"
+                + "                                <ogc:Literal>1.0</ogc:Literal>"
+                + "                            </sld:Opacity>"
+                + "                            <sld:Size>"
+                + "                                <ogc:Literal>10.0</ogc:Literal>"
+                + "                            </sld:Size>"
+                + "                            <sld:Rotation>"
+                + "                                <ogc:Literal>0.0</ogc:Literal>"
+                + "                            </sld:Rotation>"
+                + "                        </sld:Graphic>"
+                + "                    </sld:PointSymbolizer>" + "                </sld:Rule>"
+                + "            </sld:FeatureTypeStyle>" + "        </sld:UserStyle>"
+                + "    </sld:UserLayer>" + "</sld:StyledLayerDescriptor>";
+
+        StringReader reader = new StringReader(xml);
+        SLDParser sldParser = new SLDParser(sf, reader);
+
+        Style[] parsed = sldParser.readXML();
+        assertNotNull("parsed xml", parsed);
+        assertTrue("parsed xml into style", parsed.length > 0);
+
+        Style style = parsed[0];
+        assertNotNull(style);
+        Rule rule = style.featureTypeStyles().get(0).rules().get(0);
+        List<? extends Symbolizer> symbolizers = rule.symbolizers();
+        assertEquals(1, symbolizers.size());
+        PointSymbolizer symbolize = (PointSymbolizer) symbolizers.get(0);
+        Graphic graphic = symbolize.getGraphic();
+        List<GraphicalSymbol> symbols = graphic.graphicalSymbols();
+        assertEquals(1, symbols.size());
+        Mark mark = (Mark) symbols.get(0);
+        Expression color = mark.getFill().getColor();
+        Color value = color.evaluate(null, Color.class);
+        assertNotNull("color", value);
+        assertEquals("blue", Color.YELLOW, value);
+    }
+
+    /**
+     * We have a pretty serious issue with this class not behaving well when logging is turned on!
+     * This is the same test as above but with logging enganged at the FINEST level.
+     * 
+     * @throws Exception
+     */
+    @Test
+    public void testStrokeWithLogging() throws Exception {
+        Logger logger = Logger.getLogger("org.geotools.styling");
+        Level before = logger.getLevel();
+        try {
+            logger.setLevel(Level.FINEST);
+            String xml = "<?xml version=\"1.0\" encoding=\"UTF-8\"?><sld:UserStyle xmlns=\"http://www.opengis.net/sld\" xmlns:sld=\"http://www.opengis.net/sld\" xmlns:ogc=\"http://www.opengis.net/ogc\" xmlns:gml=\"http://www.opengis.net/gml\"><sld:Name>Default Styler</sld:Name><sld:Title>Default Styler</sld:Title><sld:FeatureTypeStyle><sld:Name>simple</sld:Name><sld:Title>title</sld:Title><sld:Abstract>abstract</sld:Abstract><sld:FeatureTypeName>Feature</sld:FeatureTypeName><sld:SemanticTypeIdentifier>generic:geometry</sld:SemanticTypeIdentifier><sld:SemanticTypeIdentifier>simple</sld:SemanticTypeIdentifier><sld:Rule><sld:Title>title</sld:Title><sld:Abstract>abstract</sld:Abstract><sld:MaxScaleDenominator>1.7976931348623157E308</sld:MaxScaleDenominator><sld:LineSymbolizer><sld:Stroke><sld:CssParameter name=\"stroke\"><ogc:Literal>#0000FF</ogc:Literal></sld:CssParameter><sld:CssParameter name=\"stroke-linecap\"><ogc:Literal>butt</ogc:Literal></sld:CssParameter><sld:CssParameter name=\"stroke-linejoin\"><ogc:Literal>miter</ogc:Literal></sld:CssParameter><sld:CssParameter name=\"stroke-opacity\"><ogc:Literal>1.0</ogc:Literal></sld:CssParameter><sld:CssParameter name=\"stroke-width\"><ogc:Literal>2.0</ogc:Literal></sld:CssParameter><sld:CssParameter name=\"stroke-dashoffset\"><ogc:Literal>0.0</ogc:Literal></sld:CssParameter></sld:Stroke></sld:LineSymbolizer></sld:Rule></sld:FeatureTypeStyle></sld:UserStyle>";
+            StringReader reader = new StringReader(xml);
+            SLDParser sldParser = new SLDParser(sf, reader);
+
+            Style[] parsed = sldParser.readXML();
+            assertNotNull("parsed xml", parsed);
+            assertTrue("parsed xml into style", parsed.length > 0);
+
+            Style style = parsed[0];
+            assertNotNull(style);
+            Rule rule = style.featureTypeStyles().get(0).rules().get(0);
+            LineSymbolizer lineSymbolize = (LineSymbolizer) rule.symbolizers().get(0);
+            Stroke stroke = lineSymbolize.getStroke();
+
+            Expression color = stroke.getColor();
+            Color value = color.evaluate(null, Color.class);
+            assertNotNull("color", value);
+            assertEquals("blue", Color.BLUE, value);
+            assertEquals("expected width", 2, (int) stroke.getWidth().evaluate(null, Integer.class));
+        } finally {
+            logger.setLevel(before);
+        }
+    }
+
+    @Test
+    public void testUOMEncodingPointSymbolizer() throws Exception {
+
+        // simple default line symbolizer
+        PointSymbolizer pointSymbolizer = sf.createPointSymbolizer();
+        pointSymbolizer.setUnitOfMeasure(UomOgcMapping.FOOT.getUnit());
+        String xmlFragment = transformer.transform(pointSymbolizer);
+        assertNotNull(xmlFragment);
+
+        SLDParser parser = new SLDParser(sf);
+
+        try {
+            DocumentBuilderFactory dbf = DocumentBuilderFactory.newInstance();
+
+            Document dom = null;
+            DocumentBuilder db = null;
+
+            db = dbf.newDocumentBuilder();
+            dom = db.parse(new InputSource(new StringReader(xmlFragment)));
+
+            PointSymbolizer pointSymbolizer2 = 
+                parser.parsePointSymbolizer( dom.getFirstChild());
+            
+            assertTrue(pointSymbolizer.getUnitOfMeasure().equals(
+                    pointSymbolizer2.getUnitOfMeasure()));
+        } catch (Exception e) {
+            e.printStackTrace();
+        }
+
+    }
+
+    @Test
+    public void testUOMEncodingPolygonSymbolizer() throws Exception {
+
+        // simple default line symbolizer
+        PolygonSymbolizer polygonSymbolizer = sf.createPolygonSymbolizer();
+        polygonSymbolizer.setUnitOfMeasure(UomOgcMapping.METRE.getUnit());
+        String xmlFragment = transformer.transform(polygonSymbolizer);
+        assertNotNull(xmlFragment);
+
+        SLDParser parser = new SLDParser(sf);
+
+        DocumentBuilderFactory dbf = DocumentBuilderFactory.newInstance();
+
+        Document dom = null;
+        DocumentBuilder db = null;
+
+        db = dbf.newDocumentBuilder();
+        dom = db.parse(new InputSource(new StringReader(xmlFragment)));
+
+        PolygonSymbolizer polygonSymbolizer2 = 
+            parser.parsePolygonSymbolizer(dom.getFirstChild());
+        
+        assertTrue(polygonSymbolizer.getUnitOfMeasure().equals(
+                polygonSymbolizer2.getUnitOfMeasure()));
+    }
+
+    @Test
+    public void testUOMEncodingRasterSymbolizer2() throws Exception {
+
+        // simple default line symbolizer
+        RasterSymbolizer rasterSymbolizer = sf.createRasterSymbolizer();
+        rasterSymbolizer.setUnitOfMeasure(UomOgcMapping.PIXEL.getUnit());
+        String xmlFragment = transformer.transform(rasterSymbolizer);
+        assertNotNull(xmlFragment);
+
+        SLDParser parser = new SLDParser(sf);
+
+        DocumentBuilderFactory dbf = DocumentBuilderFactory.newInstance();
+
+        Document dom = null;
+        DocumentBuilder db = null;
+
+        db = dbf.newDocumentBuilder();
+        dom = db.parse(new InputSource(new StringReader(xmlFragment)));
+
+        RasterSymbolizer rasterSymbolizer2 = 
+            parser.parseRasterSymbolizer(dom.getFirstChild());
+
+        assertTrue(rasterSymbolizer.getUnitOfMeasure().equals(rasterSymbolizer2.getUnitOfMeasure()));
+    }
+
+    @Test
+    public void testUOMEncodingLineSymbolizer() throws Exception {
+
+        // simple default line symbolizer
+        LineSymbolizer lineSymbolizer = sf.createLineSymbolizer();
+        lineSymbolizer.setUnitOfMeasure(UomOgcMapping.METRE.getUnit());
+        String xmlFragment = transformer.transform(lineSymbolizer);
+        assertNotNull(xmlFragment);
+
+        SLDParser parser = new SLDParser(sf);
+
+        DocumentBuilderFactory dbf = DocumentBuilderFactory.newInstance();
+
+        Document dom = null;
+        DocumentBuilder db = null;
+
+        db = dbf.newDocumentBuilder();
+        dom = db.parse(new InputSource(new StringReader(xmlFragment)));
+
+        LineSymbolizer lineSymbolizer2 = 
+            parser.parseLineSymbolizer(dom.getFirstChild());
+        
+        assertTrue(lineSymbolizer.getUnitOfMeasure().equals(lineSymbolizer2.getUnitOfMeasure()));
+
+    }
+
+    @Test
+    public void testUOMEncodingTextSymbolizer() throws Exception {
+
+        // simple default text symbolizer
+        TextSymbolizer textSymbolizer = sf.createTextSymbolizer();
+        textSymbolizer.setUnitOfMeasure(UomOgcMapping.FOOT.getUnit());
+        String xmlFragment = transformer.transform(textSymbolizer);
+
+        assertNotNull(xmlFragment);
+
+        xmlFragment = transformer.transform(textSymbolizer);
+        // System.out.println(xmlFragment);
+
+        assertNotNull(xmlFragment);
+        SLDParser parser = new SLDParser(sf);
+
+        DocumentBuilderFactory dbf = DocumentBuilderFactory.newInstance();
+
+        Document dom = null;
+        DocumentBuilder db = null;
+
+        db = dbf.newDocumentBuilder();
+        dom = db.parse(new InputSource(new StringReader(xmlFragment)));
+
+        TextSymbolizer textSymbolizer2 = 
+            parser.parseTextSymbolizer( dom.getFirstChild());
+
+        assertTrue(textSymbolizer.getUnitOfMeasure().equals(textSymbolizer2.getUnitOfMeasure()));
+    }
+
+    @Test
+    public void testNullUOMEncodingPointSymbolizer() throws Exception {
+
+        // simple default line symbolizer
+        PointSymbolizer pointSymbolizer = sf.createPointSymbolizer();
+        String xmlFragment = transformer.transform(pointSymbolizer);
+        assertNotNull(xmlFragment);
+
+        SLDParser parser = new SLDParser(sf);
+
+        try {
+            DocumentBuilderFactory dbf = DocumentBuilderFactory.newInstance();
+
+            Document dom = null;
+            DocumentBuilder db = null;
+
+            db = dbf.newDocumentBuilder();
+            dom = db.parse(new InputSource(new StringReader(xmlFragment)));
+
+            PointSymbolizer pointSymbolizer2 = parser.parsePointSymbolizer(dom.getFirstChild());
+
+            assertTrue(pointSymbolizer2.getUnitOfMeasure() == null);
+        } catch (Exception e) {
+            e.printStackTrace();
+        }
+
+    }
+
+    @Test
+    public void testNullUOMEncodingPolygonSymbolizer() throws Exception {
+
+        // simple default line symbolizer
+        PolygonSymbolizer polygonSymbolizer = sf.createPolygonSymbolizer();
+        String xmlFragment = transformer.transform(polygonSymbolizer);
+        assertNotNull(xmlFragment);
+
+        SLDParser parser = new SLDParser(sf);
+
+        DocumentBuilderFactory dbf = DocumentBuilderFactory.newInstance();
+
+        Document dom = null;
+        DocumentBuilder db = null;
+
+        db = dbf.newDocumentBuilder();
+        dom = db.parse(new InputSource(new StringReader(xmlFragment)));
+
+        PolygonSymbolizer polygonSymbolizer2 = parser.parsePolygonSymbolizer(dom.getFirstChild());
+
+        assertTrue(polygonSymbolizer2.getUnitOfMeasure() == null);
+    }
+
+    @Test
+    public void testNullUOMEncodingRasterSymbolizer2() throws Exception {
+
+        // simple default line symbolizer
+        RasterSymbolizer rasterSymbolizer = sf.createRasterSymbolizer();
+        String xmlFragment = transformer.transform(rasterSymbolizer);
+        assertNotNull(xmlFragment);
+
+        SLDParser parser = new SLDParser(sf);
+
+        DocumentBuilderFactory dbf = DocumentBuilderFactory.newInstance();
+
+        Document dom = null;
+        DocumentBuilder db = null;
+
+        db = dbf.newDocumentBuilder();
+        dom = db.parse(new InputSource(new StringReader(xmlFragment)));
+
+        RasterSymbolizer rasterSymbolizer2 = parser.parseRasterSymbolizer(dom.getFirstChild());
+
+        assertTrue(rasterSymbolizer2.getUnitOfMeasure() == null);
+    }
+
+    @Test
+    public void testNullUOMEncodingLineSymbolizer() throws Exception {
+
+        // simple default line symbolizer
+        LineSymbolizer lineSymbolizer = sf.createLineSymbolizer();
+        String xmlFragment = transformer.transform(lineSymbolizer);
+        assertNotNull(xmlFragment);
+
+        SLDParser parser = new SLDParser(sf);
+
+        DocumentBuilderFactory dbf = DocumentBuilderFactory.newInstance();
+
+        Document dom = null;
+        DocumentBuilder db = null;
+
+        db = dbf.newDocumentBuilder();
+        dom = db.parse(new InputSource(new StringReader(xmlFragment)));
+
+        LineSymbolizer lineSymbolizer2 = parser.parseLineSymbolizer(dom.getFirstChild());
+
+        assertTrue(lineSymbolizer2.getUnitOfMeasure() == null);
+
+    }
+
+    @Test
+    public void testNullUOMEncodingTextSymbolizer() throws Exception {
+
+        // simple default text symbolizer
+        TextSymbolizer textSymbolizer = sf.createTextSymbolizer();
+        String xmlFragment = transformer.transform(textSymbolizer);
+        assertNotNull(xmlFragment);
+
+        SLDParser parser = new SLDParser(sf);
+
+        DocumentBuilderFactory dbf = DocumentBuilderFactory.newInstance();
+
+        Document dom = null;
+        DocumentBuilder db = null;
+
+        db = dbf.newDocumentBuilder();
+        dom = db.parse(new InputSource(new StringReader(xmlFragment)));
+
+        TextSymbolizer textSymbolizer2 = parser.parseTextSymbolizer(dom.getFirstChild());
+
+        assertTrue(textSymbolizer2.getUnitOfMeasure() == null);
+    }
+    
+    /**
+     * The displacement tag has not been exported to XML for a while...
+     */
+    @Test
+    public void testDisplacement() throws Exception {
+        StyleBuilder sb = new StyleBuilder();
+        
+        Graphic graphic;
+        graphic = sb.createGraphic();
+        Displacement disp = sb.createDisplacement(10.1, -5.5);
+        graphic.setDisplacement(disp);
+        
+        SLDTransformer st = new SLDTransformer();     
+        String xml = st.transform(graphic);
+        
+        assertTrue("XML transformation of this GraphicImpl does not contain the word 'Displacement' ", xml.contains("Displacement"));
+    }
+    
+    @Test
+    public void testTextSymbolizerTransformOutAndInAndOutAgain() throws Exception {
+        StyleBuilder sb = new StyleBuilder();
+
+        Style style = sb.createStyle(sb.createTextSymbolizer());
+
+        SLDTransformer st = new SLDTransformer();
+        String firstExport = st.transform(style);
+        SLDParser sldp = new SLDParser(CommonFactoryFinder.getStyleFactory(null));
+        sldp.setInput(new StringReader(firstExport));
+        Style[] firstImport = sldp.readXML();
+
+        assertNotNull(firstImport[0]);
+
+        // NPE here
+        String secondExport = st.transform(firstImport);
+
+    }
+    
+
+    /**                 
+     * Checks whether the "Priority" parameter of a TextSymbolizer is correctly stored and loaded
+     */
+    @Test
+    public void testPriorityTransformOutAndIn() throws Exception {
+        StyleBuilder sb = new StyleBuilder();
+
+        TextSymbolizer ts = sb.createTextSymbolizer();
+        PropertyName literalPrio = CommonFactoryFinder.getFilterFactory2(null).property(
+                "quantVariable");
+        ts.setPriority(literalPrio);
+        Style style = sb.createStyle(ts);
+
+        SLDTransformer st = new SLDTransformer();
+        String firstExport = st.transform(style);
+        SLDParser sldp = new SLDParser(CommonFactoryFinder.getStyleFactory(null));
+        sldp.setInput(new StringReader(firstExport));
+        Style[] firstImport = sldp.readXML();
+
+        assertNotNull(firstImport[0]);
+
+        {
+            Style reimportedStyle = firstImport[0];
+            TextSymbolizer reimportedTs = (TextSymbolizer) reimportedStyle.featureTypeStyles().get(
+                    0).rules().get(0).symbolizers().get(0);
+            assertNotNull(reimportedTs.getPriority());
+            assertEquals("quantVariable", reimportedTs.getPriority().toString());
+        }
+
+        // Just for the fun do it again... we had a case where this threw NPE                                                                                                                                                                                                                                                                                                                                                                                                                                                                                                                                                                                                                                                                                                                                                                                                                                                                                                                                                                                                                                                                                                                                                                                                                                                                                                                                                                                                                                                                                                                                                                                                                                                                                                                                                                                                                                                                                                                                                                                                                                                                                                                                                                                                                                                                                                                                                                                                                                                                                                                                                                                                                                                                                                                                                                                   
+        {
+            // NPE here??
+            String secondExport = st.transform(firstImport);
+            SLDParser sldp2 = new SLDParser(CommonFactoryFinder.getStyleFactory(null));
+            sldp2.setInput(new StringReader(secondExport));
+            Style[] readXML = sldp2.readXML();
+
+            Style reimportedStyle = readXML[0];
+            TextSymbolizer reimportedTs = (TextSymbolizer) reimportedStyle.featureTypeStyles().get(
+                    0).rules().get(0).symbolizers().get(0);
+            assertNotNull(reimportedTs.getPriority());
+            assertEquals("quantVariable", reimportedTs.getPriority().toString());
+
+        }
+    }
+    
+    
+    /**
+     * SLD Transformer did't save the type of the colormap
+     */
+    @Test
+    public void testColorMap() throws Exception {
+    	SLDTransformer st = new SLDTransformer();
+      ColorMap cm = sf.createColorMap();
+      
+      // Test type = values
+      cm.setType(ColorMap.TYPE_VALUES);
+      assertTrue("parsed xml must contain attribbute type with correct value", st.transform(cm).contains("type=\"values\""));
+      
+      // Test type = intervals
+      cm.setType(ColorMap.TYPE_INTERVALS);
+      assertTrue("parsed xml must contain attribbute type with correct value", st.transform(cm).contains("type=\"intervals\""));
+      
+      // Test type = ramp
+      cm.setType(ColorMap.TYPE_RAMP);
+      assertEquals("parsed xml must contain attribbute type with correct value", -1, st.transform(cm).indexOf("type="));
+    }
+    
+    /**
+     * Checks the output of encoding a default line symbolizer does not include all the default values
+     * @throws Exception
+     */
+    @Test
+    public void testMinimumLineSymbolizer() throws Exception {
+        StyleBuilder sb = new StyleBuilder();
+        LineSymbolizer ls = sb.createLineSymbolizer();
+        String xml = transformer.transform(ls);
+        // System.out.println(xml);
+        Document doc = buildTestDocument(xml);
+
+        // check LineSymbolizer has the stroke element inside, but stroke does not have children
+        assertXpathEvaluatesTo("1", "count(/sld:LineSymbolizer/*)", doc);
+        assertXpathEvaluatesTo("0", "count(/sld:LineSymbolizer/sld:Stroke/*)", doc);
+        
+        // setup custom line width and color, and explicitly set the opacity to the default value
+        ls.getStroke().setWidth(ff.literal(3));
+        ls.getStroke().setColor(ff.literal(Color.YELLOW));
+        ls.getStroke().setOpacity(ff.literal(1));
+        xml = transformer.transform(ls);
+        // System.out.println(xml);
+        doc = buildTestDocument(xml);
+        
+        // same as above, but this time we expect the width and color to be set
+        assertXpathEvaluatesTo("1", "count(/sld:LineSymbolizer/*)", doc);
+        assertXpathEvaluatesTo("2", "count(/sld:LineSymbolizer/sld:Stroke/*)", doc);
+        assertXpathEvaluatesTo("#FFFF00", "/sld:LineSymbolizer/sld:Stroke/sld:CssParameter[@name='stroke']", doc);
+        assertXpathEvaluatesTo("3", "/sld:LineSymbolizer/sld:Stroke/sld:CssParameter[@name='stroke-width']", doc);
+    }
+   
+    @Test
+    public void testMinimumPolygonSymbolizer() throws Exception {
+        StyleBuilder sb = new StyleBuilder();
+        PolygonSymbolizer ps = sb.createPolygonSymbolizer();
+        String xml = transformer.transform(ps);
+        // System.out.println(xml);
+        Document doc = buildTestDocument(xml);
+
+        // check PolygonSymbolizer has a fill and a stroke, both empty
+        assertXpathEvaluatesTo("2", "count(/sld:PolygonSymbolizer/*)", doc);
+        assertXpathEvaluatesTo("0", "count(/sld:PolygonSymbolizer/sld:Stroke/*)", doc);
+        assertXpathEvaluatesTo("0", "count(/sld:PolygonSymbolizer/sld:Fill/*)", doc);
+        
+        ps.getFill().setColor(ff.literal(Color.BLUE));
+        xml = transformer.transform(ps);
+        // System.out.println(xml);
+        doc = buildTestDocument(xml);
+        
+        // this time check the fill has the color
+        assertXpathEvaluatesTo("2", "count(/sld:PolygonSymbolizer/*)", doc);
+        assertXpathEvaluatesTo("0", "count(/sld:PolygonSymbolizer/sld:Stroke/*)", doc);
+        assertXpathEvaluatesTo("1", "count(/sld:PolygonSymbolizer/sld:Fill/*)", doc);
+        assertXpathEvaluatesTo("#0000FF", "/sld:PolygonSymbolizer/sld:Fill/sld:CssParameter[@name='fill']", doc);
+    }
+    
+    @Test
+    public void testMinimumPointSymbolizer() throws Exception {
+        StyleBuilder sb = new StyleBuilder();
+        PointSymbolizer ps = sb.createPointSymbolizer();
+        String xml = transformer.transform(ps);
+        // System.out.println(xml);
+        Document doc = buildTestDocument(xml);
+
+        // check PolygonSymbolizer has a fill and a stroke, both empty
+        assertXpathEvaluatesTo("1", "count(/sld:PointSymbolizer/*)", doc);
+        assertXpathEvaluatesTo("1", "count(/sld:PointSymbolizer/sld:Graphic/*)", doc);
+        assertXpathEvaluatesTo("2", "count(/sld:PointSymbolizer/sld:Graphic/sld:Mark/*)", doc);
+        assertXpathExists("/sld:PointSymbolizer/sld:Graphic/sld:Mark/sld:Fill", doc);
+        assertXpathExists("/sld:PointSymbolizer/sld:Graphic/sld:Mark/sld:Stroke", doc);
+        assertXpathEvaluatesTo("0", "count(/sld:PointSymbolizer/sld:Graphic/sld:Mark/sld:Fill/*)", doc);
+        assertXpathEvaluatesTo("0", "count(/sld:PointSymbolizer/sld:Graphic/sld:Mark/sld:Stroke/*)", doc);
+    }
+    
+    @Test
+    public void testMinimumRasterSymbolizer() throws Exception {
+        StyleBuilder sb = new StyleBuilder();
+        RasterSymbolizer rs = sb.getStyleFactory().createRasterSymbolizer();
+        String xml = transformer.transform(rs);
+        // System.out.println(xml);
+        Document doc = buildTestDocument(xml);
+        
+        // check RasterSymbolizer just has the default geometry value 
+        // (which is not a default in SLD, just in our builder)
+        assertXpathEvaluatesTo("1", "count(/sld:RasterSymbolizer/*)", doc);
+        assertXpathEvaluatesTo("grid", "/sld:RasterSymbolizer/sld:Geometry/ogc:PropertyName", doc);
+    }
+    
+    @Test 
+    public void testMinimumStyle() throws Exception {
+        StyleBuilder sb = new StyleBuilder();
+        Style s = sb.createStyle(sb.createPointSymbolizer());
+        String xml = transformer.transform(s);
+        // System.out.println(xml);
+        Document doc = buildTestDocument(xml);
+        
+        // check RasterSymbolizer just has the default geometry value 
+        // (which is not a default in SLD, just in our builder)
+        assertXpathEvaluatesTo("2", "count(/sld:UserStyle/sld:FeatureTypeStyle/*)", doc);
+        assertXpathEvaluatesTo("1", "count(/sld:UserStyle/sld:FeatureTypeStyle/sld:Name)", doc);
+        assertXpathEvaluatesTo("1", "count(/sld:UserStyle/sld:FeatureTypeStyle/sld:Rule)", doc);
+        assertXpathEvaluatesTo("1", "count(/sld:UserStyle/sld:FeatureTypeStyle/sld:Rule/*)", doc);
+        assertXpathEvaluatesTo("1", "count(/sld:UserStyle/sld:FeatureTypeStyle/sld:Rule/sld:PointSymbolizer)", doc);
+    }
+    
+    @Test
+    public void testDefaultStyle() throws Exception {
+        StyleBuilder sb = new StyleBuilder();
+        Style s = sb.createStyle(sb.createPointSymbolizer());
+        s.setDefault(true);
+        StyleFactory sf = sb.getStyleFactory();
+        StyledLayerDescriptor sld = sf.createStyledLayerDescriptor();
+        NamedLayer layer = sf.createNamedLayer();
+        layer.setName("layerName");
+        layer.addStyle(s);
+        sld.addStyledLayer(layer);
+        
+        String xml = transformer.transform(sld);
+        // System.out.println(xml);
+        Document doc = buildTestDocument(xml);
+        
+        assertXpathEvaluatesTo("1", "/sld:StyledLayerDescriptor/sld:NamedLayer/sld:UserStyle/sld:IsDefault", doc);
+    }
+    
+    @Test
+    public void testEncodeFunction() throws Exception {
+        StyleBuilder sb = new StyleBuilder();
+        PointSymbolizer ps = sb.createPointSymbolizer();
+        ps.getGraphic().setSize(sb.getFilterFactory().function("random"));
+        Style s = sb.createStyle(ps);
+        s.setDefault(true);
+        
+        String xml = transformer.transform(s);
+        // System.out.println(xml);
+        Document doc = buildTestDocument(xml);
+        
+        assertXpathEvaluatesTo("random", "/sld:UserStyle/sld:FeatureTypeStyle/sld:Rule/sld:PointSymbolizer/sld:Graphic/sld:Size/ogc:Function/@name", doc);
+    }
+    
+
+    /**
+     * TextSymbolizer2 specific properties saved and laoded again must fit
+     */
+    @Test
+    public void textTextSymbolizer2_InAndOut() throws TransformerException, SAXException, IOException, XpathException {
+    	StyleBuilder sb = new StyleBuilder(); 
+    	
+    	TextSymbolizer2 ts2 = (TextSymbolizer2)sf.createTextSymbolizer();
+        // Create a Graphic with two recognizable values
+        GraphicImpl gr = new GraphicImpl(ff);
+        gr.setOpacity(ff.literal(0.77));
+        gr.setSize(ff.literal(77));
+        ts2.setGraphic(gr);
+        Literal snippet = ff.literal("no idea what a snipet is good for");
+		ts2.setSnippet(snippet);
+        Literal fD = ff.literal("some description");
+		ts2.setFeatureDescription(fD);
+        OtherTextImpl otherText = new OtherTextImpl();
+        otherText.setTarget("otherTextTarget");
+        otherText.setText(ff.literal("otherTextText"));
+		ts2.setOtherText(otherText);
+
+		// A first check of the XML
+        Document doc = buildTestDocument(transformer.transform(ts2));
+        assertXpathEvaluatesTo("1", "count(/sld:TextSymbolizer/sld:Graphic)", doc);
+        assertXpathEvaluatesTo("1", "count(/sld:TextSymbolizer/sld:Snippet)", doc);
+        assertXpathEvaluatesTo("1", "count(/sld:TextSymbolizer/sld:OtherText)", doc);
+        assertXpathEvaluatesTo("1", "count(/sld:TextSymbolizer/sld:FeatureDescription)", doc);
+
+        // Transform and reimport and compare
+    	String xml = transformer.transform(sb.createStyle(ts2));
+
+    	SLDParser sldParser = new SLDParser(sf);
+    	sldParser.setInput(new StringReader(xml));
+    	Style importedStyle = (Style) sldParser.readXML()[0];
+    	TextSymbolizer2 copy = (TextSymbolizer2)importedStyle.featureTypeStyles().get(0).rules().get(0).symbolizers().get(0);
+
+        // compare it
+        assertEquals("Graphic of TextSymbolizer2 has not been correctly ex- and reimported", gr.getOpacity(), copy
+                .getGraphic().getOpacity());
+        assertEquals("Graphic of TextSymbolizer2 has not been correctly ex- and reimported", gr.getSize(), copy
+                .getGraphic().getSize());        
+        assertEquals("Snippet of TextSymbolizer2 has not been correctly ex- and reimported", snippet, copy
+                .getSnippet());
+        assertEquals("FeatureDescription of TextSymbolizer2 has not been correctly ex- and reimported", fD, copy
+                .getFeatureDescription());
+        assertEquals("OtherText of TextSymbolizer2 has not been correctly ex- and reimported", otherText.getTarget(), copy
+                .getOtherText().getTarget());
+        assertEquals("OtherText of TextSymbolizer2 has not been correctly ex- and reimported", otherText.getText(), copy
+                .getOtherText().getText());        
+        
+    }
+}