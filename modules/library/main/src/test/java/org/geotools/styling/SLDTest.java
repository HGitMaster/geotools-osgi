<<<<<<< local
/*
 *    GeoTools - The Open Source Java GIS Toolkit
 *    http://geotools.org
 * 
 *    (C) 2008, Open Source Geospatial Foundation (OSGeo)
 *    
 *    This library is free software; you can redistribute it and/or
 *    modify it under the terms of the GNU Lesser General Public
 *    License as published by the Free Software Foundation;
 *    version 2.1 of the License.
 *
 *    This library is distributed in the hope that it will be useful,
 *    but WITHOUT ANY WARRANTY; without even the implied warranty of
 *    MERCHANTABILITY or FITNESS FOR A PARTICULAR PURPOSE.  See the GNU
 *    Lesser General Public License for more details.
 */
package org.geotools.styling;

import java.awt.Color;

import org.geotools.factory.CommonFactoryFinder;
import org.opengis.filter.FilterFactory2;

import junit.framework.TestCase;

/**
 * Test cases for the SLD utility class
 * @author Jody
 *
 *
 * @source $URL: http://svn.osgeo.org/geotools/tags/2.6.5/modules/library/main/src/test/java/org/geotools/styling/SLDTest.java $
 */
public class SLDTest extends TestCase {
    StyleFactory sf = CommonFactoryFinder.getStyleFactory(null);
    FilterFactory2 ff = CommonFactoryFinder.getFilterFactory2(null);
    StyleBuilder sb = new StyleBuilder(ff);
    
    protected void setUp() throws Exception {
        super.setUp();
    }
    /**
     * We should have a test case for the expected default values
     * so we can be sure of correct SLD rendering.
     */
    public void testDefaults(){
        Stroke stroke = sf.getDefaultStroke();        
        assertEquals( "default stroke width is one", 1, SLD.width( stroke ));
        assertEquals( "default stroke color is black", Color.BLACK, SLD.color( stroke ));
    }
    /**
     * See http://jira.codehaus.org/browse/UDIG-1374
     */
    public void testStroke(){
        Stroke stroke = sf.createStroke( ff.literal("#FF0000"), ff.literal("3") );
        assertEquals( "width", 3, SLD.width( stroke ));
        assertEquals( "color", Color.RED, SLD.color( stroke ));
        
        stroke = sf.createStroke( ff.literal("#FF0000"), ff.literal("3.0") );
        assertEquals( "width", 3, SLD.width( stroke ));
    }
    
    
    /**
     * Test that setting the raster opacity correct duplicates the
     * raster symbolizer as a different object and correctly
     * sets the opacity.
     */
    public void testSetRasterOpacity(){
    	RasterSymbolizer rs = sb.createRasterSymbolizer();
    	Style s = sb.createStyle(rs);
    	
    	assertEquals(1.0, SLD.opacity(SLD.rasterSymbolizer(s)));
    	
    	SLD.setRasterOpacity(s, 0.25);
    	assertEquals(0.25, SLD.opacity(SLD.rasterSymbolizer(s)));
    	assertNotSame(SLD.rasterSymbolizer(s), rs);
    }
    
    /**
     * Test to ensure that updating the channels duplicates
     * the raster sybmolizer with the new rgb channels
     */
    public void testSetRasterRGBChannels(){
    	RasterSymbolizer rs = sb.createRasterSymbolizer();
    	Style s = sb.createStyle(rs);
    	
    	SelectedChannelType red =  sf.createSelectedChannelType("red", sf.createContrastEnhancement(ff.literal(0.2)));
    	SelectedChannelType green =  sf.createSelectedChannelType("green", sf.createContrastEnhancement(ff.literal(0.4)));
    	SelectedChannelType blue =  sf.createSelectedChannelType("blue", sf.createContrastEnhancement(ff.literal(0.7)));
    	
    	SLD.setChannelSelection(s, new SelectedChannelType[]{red, green, blue}, null);
    	
    	assertNull(SLD.rasterSymbolizer(s).getChannelSelection().getGrayChannel());
    	assertNotNull(SLD.rasterSymbolizer(s).getChannelSelection().getRGBChannels());
    	SelectedChannelType[] selectedChannels = SLD.rasterSymbolizer(s).getChannelSelection().getRGBChannels();
    	
    	assertEquals("red", selectedChannels[0].getChannelName());
    	assertEquals("green", selectedChannels[1].getChannelName());
    	assertEquals("blue", selectedChannels[2].getChannelName());
    	
    	assertNotSame(SLD.rasterSymbolizer(s), rs);
    	
    }
}
=======
/*
 *    GeoTools - The Open Source Java GIS Toolkit
 *    http://geotools.org
 * 
 *    (C) 2008, Open Source Geospatial Foundation (OSGeo)
 *    
 *    This library is free software; you can redistribute it and/or
 *    modify it under the terms of the GNU Lesser General Public
 *    License as published by the Free Software Foundation;
 *    version 2.1 of the License.
 *
 *    This library is distributed in the hope that it will be useful,
 *    but WITHOUT ANY WARRANTY; without even the implied warranty of
 *    MERCHANTABILITY or FITNESS FOR A PARTICULAR PURPOSE.  See the GNU
 *    Lesser General Public License for more details.
 */
package org.geotools.styling;

import java.awt.Color;

import junit.framework.TestCase;

import org.geotools.factory.CommonFactoryFinder;
import org.opengis.filter.FilterFactory2;

/**
 * Test cases for the SLD utility class
 * @author Jody
 *
 *
 *
 * @source $URL: http://svn.osgeo.org/geotools/tags/8.0-M1/modules/library/main/src/test/java/org/geotools/styling/SLDTest.java $
 */
public class SLDTest extends TestCase {
    StyleFactory sf = CommonFactoryFinder.getStyleFactory(null);
    FilterFactory2 ff = CommonFactoryFinder.getFilterFactory2(null);
    StyleBuilder sb = new StyleBuilder(ff);
    
    protected void setUp() throws Exception {
        super.setUp();
    }
    /**
     * We should have a test case for the expected default values
     * so we can be sure of correct SLD rendering.
     */
    public void testDefaults(){
        Stroke stroke = sf.getDefaultStroke();        
        assertEquals( "default stroke width is one", 1, SLD.width( stroke ));
        assertEquals( "default stroke color is black", Color.BLACK, SLD.color( stroke ));
    }
    /**
     * See http://jira.codehaus.org/browse/UDIG-1374
     */
    public void testStroke(){
        Stroke stroke = sf.createStroke( ff.literal("#FF0000"), ff.literal("3") );
        assertEquals( "width", 3, SLD.width( stroke ));
        assertEquals( "color", Color.RED, SLD.color( stroke ));
        
        stroke = sf.createStroke( ff.literal("#FF0000"), ff.literal("3.0") );
        assertEquals( "width", 3, SLD.width( stroke ));
    }
    
    
    /**
     * Test that setting the raster opacity correct duplicates the
     * raster symbolizer as a different object and correctly
     * sets the opacity.
     */
    public void testSetRasterOpacity(){
    	RasterSymbolizer rs = sb.createRasterSymbolizer();
    	Style s = sb.createStyle(rs);
    	
    	assertEquals(1.0, SLD.opacity(SLD.rasterSymbolizer(s)));
    	
    	SLD.setRasterOpacity(s, 0.25);
    	assertEquals(0.25, SLD.opacity(SLD.rasterSymbolizer(s)));
    	assertNotSame(SLD.rasterSymbolizer(s), rs);
    }
    
    /**
     * Test to ensure that updating the channels duplicates
     * the raster sybmolizer with the new rgb channels
     */
    public void testSetRasterRGBChannels(){
    	RasterSymbolizer rs = sb.createRasterSymbolizer();
    	Style s = sb.createStyle(rs);
    	
    	SelectedChannelType red =  sf.createSelectedChannelType("red", sf.createContrastEnhancement(ff.literal(0.2)));
    	SelectedChannelType green =  sf.createSelectedChannelType("green", sf.createContrastEnhancement(ff.literal(0.4)));
    	SelectedChannelType blue =  sf.createSelectedChannelType("blue", sf.createContrastEnhancement(ff.literal(0.7)));
    	
    	SLD.setChannelSelection(s, new SelectedChannelType[]{red, green, blue}, null);
    	
    	assertNull(SLD.rasterSymbolizer(s).getChannelSelection().getGrayChannel());
    	assertNotNull(SLD.rasterSymbolizer(s).getChannelSelection().getRGBChannels());
    	SelectedChannelType[] selectedChannels = SLD.rasterSymbolizer(s).getChannelSelection().getRGBChannels();
    	
    	assertEquals("red", selectedChannels[0].getChannelName());
    	assertEquals("green", selectedChannels[1].getChannelName());
    	assertEquals("blue", selectedChannels[2].getChannelName());
    	
    	assertNotSame(SLD.rasterSymbolizer(s), rs);
    	
    }
}
>>>>>>> other<|MERGE_RESOLUTION|>--- conflicted
+++ resolved
@@ -1,212 +1,105 @@
-<<<<<<< local
-/*
- *    GeoTools - The Open Source Java GIS Toolkit
- *    http://geotools.org
- * 
- *    (C) 2008, Open Source Geospatial Foundation (OSGeo)
- *    
- *    This library is free software; you can redistribute it and/or
- *    modify it under the terms of the GNU Lesser General Public
- *    License as published by the Free Software Foundation;
- *    version 2.1 of the License.
- *
- *    This library is distributed in the hope that it will be useful,
- *    but WITHOUT ANY WARRANTY; without even the implied warranty of
- *    MERCHANTABILITY or FITNESS FOR A PARTICULAR PURPOSE.  See the GNU
- *    Lesser General Public License for more details.
- */
-package org.geotools.styling;
-
-import java.awt.Color;
-
-import org.geotools.factory.CommonFactoryFinder;
-import org.opengis.filter.FilterFactory2;
-
-import junit.framework.TestCase;
-
-/**
- * Test cases for the SLD utility class
- * @author Jody
- *
- *
- * @source $URL: http://svn.osgeo.org/geotools/tags/2.6.5/modules/library/main/src/test/java/org/geotools/styling/SLDTest.java $
- */
-public class SLDTest extends TestCase {
-    StyleFactory sf = CommonFactoryFinder.getStyleFactory(null);
-    FilterFactory2 ff = CommonFactoryFinder.getFilterFactory2(null);
-    StyleBuilder sb = new StyleBuilder(ff);
-    
-    protected void setUp() throws Exception {
-        super.setUp();
-    }
-    /**
-     * We should have a test case for the expected default values
-     * so we can be sure of correct SLD rendering.
-     */
-    public void testDefaults(){
-        Stroke stroke = sf.getDefaultStroke();        
-        assertEquals( "default stroke width is one", 1, SLD.width( stroke ));
-        assertEquals( "default stroke color is black", Color.BLACK, SLD.color( stroke ));
-    }
-    /**
-     * See http://jira.codehaus.org/browse/UDIG-1374
-     */
-    public void testStroke(){
-        Stroke stroke = sf.createStroke( ff.literal("#FF0000"), ff.literal("3") );
-        assertEquals( "width", 3, SLD.width( stroke ));
-        assertEquals( "color", Color.RED, SLD.color( stroke ));
-        
-        stroke = sf.createStroke( ff.literal("#FF0000"), ff.literal("3.0") );
-        assertEquals( "width", 3, SLD.width( stroke ));
-    }
-    
-    
-    /**
-     * Test that setting the raster opacity correct duplicates the
-     * raster symbolizer as a different object and correctly
-     * sets the opacity.
-     */
-    public void testSetRasterOpacity(){
-    	RasterSymbolizer rs = sb.createRasterSymbolizer();
-    	Style s = sb.createStyle(rs);
-    	
-    	assertEquals(1.0, SLD.opacity(SLD.rasterSymbolizer(s)));
-    	
-    	SLD.setRasterOpacity(s, 0.25);
-    	assertEquals(0.25, SLD.opacity(SLD.rasterSymbolizer(s)));
-    	assertNotSame(SLD.rasterSymbolizer(s), rs);
-    }
-    
-    /**
-     * Test to ensure that updating the channels duplicates
-     * the raster sybmolizer with the new rgb channels
-     */
-    public void testSetRasterRGBChannels(){
-    	RasterSymbolizer rs = sb.createRasterSymbolizer();
-    	Style s = sb.createStyle(rs);
-    	
-    	SelectedChannelType red =  sf.createSelectedChannelType("red", sf.createContrastEnhancement(ff.literal(0.2)));
-    	SelectedChannelType green =  sf.createSelectedChannelType("green", sf.createContrastEnhancement(ff.literal(0.4)));
-    	SelectedChannelType blue =  sf.createSelectedChannelType("blue", sf.createContrastEnhancement(ff.literal(0.7)));
-    	
-    	SLD.setChannelSelection(s, new SelectedChannelType[]{red, green, blue}, null);
-    	
-    	assertNull(SLD.rasterSymbolizer(s).getChannelSelection().getGrayChannel());
-    	assertNotNull(SLD.rasterSymbolizer(s).getChannelSelection().getRGBChannels());
-    	SelectedChannelType[] selectedChannels = SLD.rasterSymbolizer(s).getChannelSelection().getRGBChannels();
-    	
-    	assertEquals("red", selectedChannels[0].getChannelName());
-    	assertEquals("green", selectedChannels[1].getChannelName());
-    	assertEquals("blue", selectedChannels[2].getChannelName());
-    	
-    	assertNotSame(SLD.rasterSymbolizer(s), rs);
-    	
-    }
-}
-=======
-/*
- *    GeoTools - The Open Source Java GIS Toolkit
- *    http://geotools.org
- * 
- *    (C) 2008, Open Source Geospatial Foundation (OSGeo)
- *    
- *    This library is free software; you can redistribute it and/or
- *    modify it under the terms of the GNU Lesser General Public
- *    License as published by the Free Software Foundation;
- *    version 2.1 of the License.
- *
- *    This library is distributed in the hope that it will be useful,
- *    but WITHOUT ANY WARRANTY; without even the implied warranty of
- *    MERCHANTABILITY or FITNESS FOR A PARTICULAR PURPOSE.  See the GNU
- *    Lesser General Public License for more details.
- */
-package org.geotools.styling;
-
-import java.awt.Color;
-
-import junit.framework.TestCase;
-
-import org.geotools.factory.CommonFactoryFinder;
-import org.opengis.filter.FilterFactory2;
-
-/**
- * Test cases for the SLD utility class
- * @author Jody
- *
- *
- *
- * @source $URL: http://svn.osgeo.org/geotools/tags/8.0-M1/modules/library/main/src/test/java/org/geotools/styling/SLDTest.java $
- */
-public class SLDTest extends TestCase {
-    StyleFactory sf = CommonFactoryFinder.getStyleFactory(null);
-    FilterFactory2 ff = CommonFactoryFinder.getFilterFactory2(null);
-    StyleBuilder sb = new StyleBuilder(ff);
-    
-    protected void setUp() throws Exception {
-        super.setUp();
-    }
-    /**
-     * We should have a test case for the expected default values
-     * so we can be sure of correct SLD rendering.
-     */
-    public void testDefaults(){
-        Stroke stroke = sf.getDefaultStroke();        
-        assertEquals( "default stroke width is one", 1, SLD.width( stroke ));
-        assertEquals( "default stroke color is black", Color.BLACK, SLD.color( stroke ));
-    }
-    /**
-     * See http://jira.codehaus.org/browse/UDIG-1374
-     */
-    public void testStroke(){
-        Stroke stroke = sf.createStroke( ff.literal("#FF0000"), ff.literal("3") );
-        assertEquals( "width", 3, SLD.width( stroke ));
-        assertEquals( "color", Color.RED, SLD.color( stroke ));
-        
-        stroke = sf.createStroke( ff.literal("#FF0000"), ff.literal("3.0") );
-        assertEquals( "width", 3, SLD.width( stroke ));
-    }
-    
-    
-    /**
-     * Test that setting the raster opacity correct duplicates the
-     * raster symbolizer as a different object and correctly
-     * sets the opacity.
-     */
-    public void testSetRasterOpacity(){
-    	RasterSymbolizer rs = sb.createRasterSymbolizer();
-    	Style s = sb.createStyle(rs);
-    	
-    	assertEquals(1.0, SLD.opacity(SLD.rasterSymbolizer(s)));
-    	
-    	SLD.setRasterOpacity(s, 0.25);
-    	assertEquals(0.25, SLD.opacity(SLD.rasterSymbolizer(s)));
-    	assertNotSame(SLD.rasterSymbolizer(s), rs);
-    }
-    
-    /**
-     * Test to ensure that updating the channels duplicates
-     * the raster sybmolizer with the new rgb channels
-     */
-    public void testSetRasterRGBChannels(){
-    	RasterSymbolizer rs = sb.createRasterSymbolizer();
-    	Style s = sb.createStyle(rs);
-    	
-    	SelectedChannelType red =  sf.createSelectedChannelType("red", sf.createContrastEnhancement(ff.literal(0.2)));
-    	SelectedChannelType green =  sf.createSelectedChannelType("green", sf.createContrastEnhancement(ff.literal(0.4)));
-    	SelectedChannelType blue =  sf.createSelectedChannelType("blue", sf.createContrastEnhancement(ff.literal(0.7)));
-    	
-    	SLD.setChannelSelection(s, new SelectedChannelType[]{red, green, blue}, null);
-    	
-    	assertNull(SLD.rasterSymbolizer(s).getChannelSelection().getGrayChannel());
-    	assertNotNull(SLD.rasterSymbolizer(s).getChannelSelection().getRGBChannels());
-    	SelectedChannelType[] selectedChannels = SLD.rasterSymbolizer(s).getChannelSelection().getRGBChannels();
-    	
-    	assertEquals("red", selectedChannels[0].getChannelName());
-    	assertEquals("green", selectedChannels[1].getChannelName());
-    	assertEquals("blue", selectedChannels[2].getChannelName());
-    	
-    	assertNotSame(SLD.rasterSymbolizer(s), rs);
-    	
-    }
-}
->>>>>>> other+/*
+ *    GeoTools - The Open Source Java GIS Toolkit
+ *    http://geotools.org
+ * 
+ *    (C) 2008, Open Source Geospatial Foundation (OSGeo)
+ *    
+ *    This library is free software; you can redistribute it and/or
+ *    modify it under the terms of the GNU Lesser General Public
+ *    License as published by the Free Software Foundation;
+ *    version 2.1 of the License.
+ *
+ *    This library is distributed in the hope that it will be useful,
+ *    but WITHOUT ANY WARRANTY; without even the implied warranty of
+ *    MERCHANTABILITY or FITNESS FOR A PARTICULAR PURPOSE.  See the GNU
+ *    Lesser General Public License for more details.
+ */
+package org.geotools.styling;
+
+import java.awt.Color;
+
+import junit.framework.TestCase;
+
+import org.geotools.factory.CommonFactoryFinder;
+import org.opengis.filter.FilterFactory2;
+
+/**
+ * Test cases for the SLD utility class
+ * @author Jody
+ *
+ *
+ *
+ * @source $URL: http://svn.osgeo.org/geotools/tags/8.0-M1/modules/library/main/src/test/java/org/geotools/styling/SLDTest.java $
+ */
+public class SLDTest extends TestCase {
+    StyleFactory sf = CommonFactoryFinder.getStyleFactory(null);
+    FilterFactory2 ff = CommonFactoryFinder.getFilterFactory2(null);
+    StyleBuilder sb = new StyleBuilder(ff);
+    
+    protected void setUp() throws Exception {
+        super.setUp();
+    }
+    /**
+     * We should have a test case for the expected default values
+     * so we can be sure of correct SLD rendering.
+     */
+    public void testDefaults(){
+        Stroke stroke = sf.getDefaultStroke();        
+        assertEquals( "default stroke width is one", 1, SLD.width( stroke ));
+        assertEquals( "default stroke color is black", Color.BLACK, SLD.color( stroke ));
+    }
+    /**
+     * See http://jira.codehaus.org/browse/UDIG-1374
+     */
+    public void testStroke(){
+        Stroke stroke = sf.createStroke( ff.literal("#FF0000"), ff.literal("3") );
+        assertEquals( "width", 3, SLD.width( stroke ));
+        assertEquals( "color", Color.RED, SLD.color( stroke ));
+        
+        stroke = sf.createStroke( ff.literal("#FF0000"), ff.literal("3.0") );
+        assertEquals( "width", 3, SLD.width( stroke ));
+    }
+    
+    
+    /**
+     * Test that setting the raster opacity correct duplicates the
+     * raster symbolizer as a different object and correctly
+     * sets the opacity.
+     */
+    public void testSetRasterOpacity(){
+    	RasterSymbolizer rs = sb.createRasterSymbolizer();
+    	Style s = sb.createStyle(rs);
+    	
+    	assertEquals(1.0, SLD.opacity(SLD.rasterSymbolizer(s)));
+    	
+    	SLD.setRasterOpacity(s, 0.25);
+    	assertEquals(0.25, SLD.opacity(SLD.rasterSymbolizer(s)));
+    	assertNotSame(SLD.rasterSymbolizer(s), rs);
+    }
+    
+    /**
+     * Test to ensure that updating the channels duplicates
+     * the raster sybmolizer with the new rgb channels
+     */
+    public void testSetRasterRGBChannels(){
+    	RasterSymbolizer rs = sb.createRasterSymbolizer();
+    	Style s = sb.createStyle(rs);
+    	
+    	SelectedChannelType red =  sf.createSelectedChannelType("red", sf.createContrastEnhancement(ff.literal(0.2)));
+    	SelectedChannelType green =  sf.createSelectedChannelType("green", sf.createContrastEnhancement(ff.literal(0.4)));
+    	SelectedChannelType blue =  sf.createSelectedChannelType("blue", sf.createContrastEnhancement(ff.literal(0.7)));
+    	
+    	SLD.setChannelSelection(s, new SelectedChannelType[]{red, green, blue}, null);
+    	
+    	assertNull(SLD.rasterSymbolizer(s).getChannelSelection().getGrayChannel());
+    	assertNotNull(SLD.rasterSymbolizer(s).getChannelSelection().getRGBChannels());
+    	SelectedChannelType[] selectedChannels = SLD.rasterSymbolizer(s).getChannelSelection().getRGBChannels();
+    	
+    	assertEquals("red", selectedChannels[0].getChannelName());
+    	assertEquals("green", selectedChannels[1].getChannelName());
+    	assertEquals("blue", selectedChannels[2].getChannelName());
+    	
+    	assertNotSame(SLD.rasterSymbolizer(s), rs);
+    	
+    }
+}