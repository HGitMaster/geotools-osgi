--- conflicted
+++ resolved
@@ -1,400 +1,198 @@
-<<<<<<< local
-/*
- *    GeoTools - The Open Source Java GIS Toolkit
- *    http://geotools.org
- * 
- *    (C) 2002-2008, Open Source Geospatial Foundation (OSGeo)
- *
- *    This library is free software; you can redistribute it and/or
- *    modify it under the terms of the GNU Lesser General Public
- *    License as published by the Free Software Foundation;
- *    version 2.1 of the License.
- *
- *    This library is distributed in the hope that it will be useful,
- *    but WITHOUT ANY WARRANTY; without even the implied warranty of
- *    MERCHANTABILITY or FITNESS FOR A PARTICULAR PURPOSE.  See the GNU
- *    Lesser General Public License for more details.
- *
- *    Created on 27 May 2002, 15:40
- */
-package org.geotools.geometry.jts;
-
-import java.awt.geom.AffineTransform;
-import java.awt.geom.Rectangle2D;
-
-import junit.framework.Test;
-import junit.framework.TestCase;
-import junit.framework.TestSuite;
-
-import org.geotools.geometry.jts.LiteShape2;
-import org.geotools.referencing.operation.LinearTransform;
-import org.geotools.referencing.operation.transform.ProjectiveTransform;
-import org.opengis.referencing.FactoryException;
-import org.opengis.referencing.operation.MathTransform;
-import org.opengis.referencing.operation.TransformException;
-
-import com.vividsolutions.jts.geom.Coordinate;
-import com.vividsolutions.jts.geom.CoordinateSequence;
-import com.vividsolutions.jts.geom.GeometryFactory;
-import com.vividsolutions.jts.geom.LineString;
-import com.vividsolutions.jts.geom.LinearRing;
-import com.vividsolutions.jts.geom.Polygon;
-import com.vividsolutions.jts.geom.TopologyException;
-
-/**
- * 
- * @author jamesm,iant
- * @source $URL: http://svn.osgeo.org/geotools/tags/2.6.5/modules/library/main/src/test/java/org/geotools/geometry/jts/LiteShapeTest.java $
- */
-public class LiteShapeTest extends TestCase {
-	private java.net.URL base = getClass().getResource("testData/");
-
-	public LiteShapeTest(java.lang.String testName) {
-		super(testName);
-
-	}
-
-	public static void main(java.lang.String[] args) {
-		junit.textui.TestRunner.run(suite());
-	}
-
-	public static Test suite() {
-		TestSuite suite = new TestSuite(LiteShapeTest.class);
-		return suite;
-	}
-
-	   public void testLineShape() throws TransformException, FactoryException {
-	        GeometryFactory geomFac = new GeometryFactory();
-	        LineString lineString = makeSampleLineString(geomFac, 0, 0);
-	        AffineTransform affineTransform = new AffineTransform();
-            LiteShape lineShape = new LiteShape(lineString, affineTransform, false);
-
-	        assertFalse(lineShape.contains(0, 0));
-	        assertTrue(lineShape.contains(60, 60));
-	        assertFalse(lineShape.contains(50, 50, 10, 10));
-	        assertTrue(lineShape.contains(new java.awt.Point(60, 60)));
-	        assertFalse(lineShape.contains(new java.awt.geom.Rectangle2D.Float(50,
-	                50, 10, 10)));
-	        assertTrue(lineShape.getBounds2D().equals(
-	                new Rectangle2D.Double(50, 50, 80, 250)));
-	        assertTrue(lineShape.getBounds().equals(
-	                new java.awt.Rectangle(50, 50, 80, 250)));
-	        assertTrue(lineShape.intersects(0, 0, 100, 100));
-	        assertTrue(lineShape.intersects(new Rectangle2D.Double(0, 0, 100, 100)));
-	        assertFalse(lineShape.intersects(55, 55, 3, 100));
-	        assertFalse(lineShape
-	                .intersects(new Rectangle2D.Double(55, 55, 3, 100)));
-	    }
-	   
-	public void testLineShape2() throws TransformException, FactoryException {
-		GeometryFactory geomFac = new GeometryFactory();
-		LineString lineString = makeSampleLineString(geomFac, 0, 0);
-		MathTransform transform = ProjectiveTransform.create(new AffineTransform());
-        Decimator decimator = new Decimator(transform);
-        LiteShape2 lineShape = new LiteShape2(lineString, transform, decimator, false);
-
-		assertFalse(lineShape.contains(0, 0));
-		assertTrue(lineShape.contains(60, 60));
-		assertFalse(lineShape.contains(50, 50, 10, 10));
-		assertTrue(lineShape.contains(new java.awt.Point(60, 60)));
-		assertFalse(lineShape.contains(new java.awt.geom.Rectangle2D.Float(50,
-				50, 10, 10)));
-		assertTrue(lineShape.getBounds2D().equals(
-				new Rectangle2D.Double(50, 50, 80, 250)));
-		assertTrue(lineShape.getBounds().equals(
-				new java.awt.Rectangle(50, 50, 80, 250)));
-		assertTrue(lineShape.intersects(0, 0, 100, 100));
-		assertTrue(lineShape.intersects(new Rectangle2D.Double(0, 0, 100, 100)));
-		assertFalse(lineShape.intersects(55, 55, 3, 100));
-		assertFalse(lineShape
-				.intersects(new Rectangle2D.Double(55, 55, 3, 100)));
-	}
-
-	public void testPolygonShape() throws TransformException, FactoryException {
-		GeometryFactory geomFac = new GeometryFactory();
-		Polygon polygon = makeSamplePolygon(geomFac, 0, 0);
-		LiteShape2 lineShape = new LiteShape2(polygon, ProjectiveTransform
-				.create(new AffineTransform()), new Decimator(
-				ProjectiveTransform.create(new AffineTransform())), false);
-
-		assertFalse(lineShape.contains(0, 0));
-		assertTrue(lineShape.contains(100, 100));
-		assertFalse(lineShape.contains(50, 50, 10, 10));
-		assertTrue(lineShape.contains(100, 100, 10, 10));
-		assertTrue(lineShape.contains(new java.awt.Point(70, 90)));
-		assertFalse(lineShape.contains(new java.awt.geom.Rectangle2D.Float(50,
-				50, 10, 10)));
-		assertTrue(lineShape.getBounds2D().equals(
-				new Rectangle2D.Double(60, 70, 70, 50)));
-		assertTrue(lineShape.getBounds().equals(
-				new java.awt.Rectangle(60, 70, 70, 50)));
-		assertTrue(lineShape.intersects(0, 0, 100, 100));
-		assertTrue(lineShape.intersects(new Rectangle2D.Double(0, 0, 100, 100)));
-		assertFalse(lineShape.intersects(55, 55, 3, 100));
-		assertFalse(lineShape
-				.intersects(new Rectangle2D.Double(55, 55, 3, 100)));
-	}
-	
-	public void testCloning() throws TransformException, FactoryException {
-	    LiteCoordinateSequenceFactory csFac = new LiteCoordinateSequenceFactory();
-        GeometryFactory geomFac = new GeometryFactory(csFac);
-        CoordinateSequence cs = csFac.create(4, 2);
-        cs.setOrdinate(0, 0, 10);
-        cs.setOrdinate(0, 1, 10);
-        cs.setOrdinate(1, 0, 12);
-        cs.setOrdinate(1, 1, 12);
-        cs.setOrdinate(2, 0, 14);
-        cs.setOrdinate(2, 1, 12);
-        cs.setOrdinate(3, 0, 30);
-        cs.setOrdinate(3, 1, 10);
-        
-	    LineString ls = geomFac.createLineString(cs);
-	    LineString copy = (LineString) ls.clone();
-	    LiteShape2 ltCloning = new LiteShape2(ls, ProjectiveTransform.create(AffineTransform.getScaleInstance(10, 10)), new Decimator(4,4), true);
-	    assertTrue(ls.equals(copy));
-	    
-	    LiteShape2 ltNotCloning = new LiteShape2(ls, ProjectiveTransform.create(AffineTransform.getScaleInstance(10, 10)), new Decimator(4,4), true, false);
-	    assertFalse(ls.equals(copy));
-	}
-
-	private LineString makeSampleLineString(final GeometryFactory geomFac,
-			double xoff, double yoff) {
-		Coordinate[] linestringCoordinates = new Coordinate[8];
-		linestringCoordinates[0] = new Coordinate(50.0d + xoff, 50.0d + yoff);
-		linestringCoordinates[1] = new Coordinate(60.0d + xoff, 50.0d + yoff);
-		linestringCoordinates[2] = new Coordinate(60.0d + xoff, 60.0d + yoff);
-		linestringCoordinates[3] = new Coordinate(70.0d + xoff, 60.0d + yoff);
-		linestringCoordinates[4] = new Coordinate(70.0d + xoff, 70.0d + yoff);
-		linestringCoordinates[5] = new Coordinate(80.0d + xoff, 70.0d + yoff);
-		linestringCoordinates[6] = new Coordinate(80.0d + xoff, 80.0d + yoff);
-		linestringCoordinates[7] = new Coordinate(130.0d + xoff, 300.0d + yoff);
-		LineString line = geomFac.createLineString(linestringCoordinates);
-
-		return line;
-	}
-
-	private com.vividsolutions.jts.geom.Polygon makeSamplePolygon(
-			final GeometryFactory geomFac, double xoff, double yoff) {
-		Coordinate[] polygonCoordinates = new Coordinate[10];
-		polygonCoordinates[0] = new Coordinate(70 + xoff, 70 + yoff);
-		polygonCoordinates[1] = new Coordinate(60 + xoff, 90 + yoff);
-		polygonCoordinates[2] = new Coordinate(60 + xoff, 110 + yoff);
-		polygonCoordinates[3] = new Coordinate(70 + xoff, 120 + yoff);
-		polygonCoordinates[4] = new Coordinate(90 + xoff, 110 + yoff);
-		polygonCoordinates[5] = new Coordinate(110 + xoff, 120 + yoff);
-		polygonCoordinates[6] = new Coordinate(130 + xoff, 110 + yoff);
-		polygonCoordinates[7] = new Coordinate(130 + xoff, 90 + yoff);
-		polygonCoordinates[8] = new Coordinate(110 + xoff, 70 + yoff);
-		polygonCoordinates[9] = new Coordinate(70 + xoff, 70 + yoff);
-		try {
-			LinearRing ring = geomFac.createLinearRing(polygonCoordinates);
-			com.vividsolutions.jts.geom.Polygon polyg = geomFac.createPolygon(
-					ring, null);
-			return polyg;
-		} catch (TopologyException te) {
-			fail("Error creating sample polygon for testing " + te);
-		}
-		return null;
-	}
-	
-}
-=======
-/*
- *    GeoTools - The Open Source Java GIS Toolkit
- *    http://geotools.org
- * 
- *    (C) 2002-2008, Open Source Geospatial Foundation (OSGeo)
- *
- *    This library is free software; you can redistribute it and/or
- *    modify it under the terms of the GNU Lesser General Public
- *    License as published by the Free Software Foundation;
- *    version 2.1 of the License.
- *
- *    This library is distributed in the hope that it will be useful,
- *    but WITHOUT ANY WARRANTY; without even the implied warranty of
- *    MERCHANTABILITY or FITNESS FOR A PARTICULAR PURPOSE.  See the GNU
- *    Lesser General Public License for more details.
- *
- *    Created on 27 May 2002, 15:40
- */
-package org.geotools.geometry.jts;
-
-import java.awt.geom.AffineTransform;
-import java.awt.geom.Rectangle2D;
-
-import junit.framework.Test;
-import junit.framework.TestCase;
-import junit.framework.TestSuite;
-
-import org.geotools.referencing.operation.transform.ProjectiveTransform;
-import org.opengis.referencing.FactoryException;
-import org.opengis.referencing.operation.MathTransform;
-import org.opengis.referencing.operation.TransformException;
-
-import com.vividsolutions.jts.geom.Coordinate;
-import com.vividsolutions.jts.geom.CoordinateSequence;
-import com.vividsolutions.jts.geom.GeometryFactory;
-import com.vividsolutions.jts.geom.LineString;
-import com.vividsolutions.jts.geom.LinearRing;
-import com.vividsolutions.jts.geom.Polygon;
-import com.vividsolutions.jts.geom.TopologyException;
-
-/**
- * 
- * @author jamesm,iant
- *
- * @source $URL: http://svn.osgeo.org/geotools/tags/8.0-M1/modules/library/main/src/test/java/org/geotools/geometry/jts/LiteShapeTest.java $
- */
-public class LiteShapeTest extends TestCase {
-	private java.net.URL base = getClass().getResource("testData/");
-
-	public LiteShapeTest(java.lang.String testName) {
-		super(testName);
-
-	}
-
-	public static void main(java.lang.String[] args) {
-		junit.textui.TestRunner.run(suite());
-	}
-
-	public static Test suite() {
-		TestSuite suite = new TestSuite(LiteShapeTest.class);
-		return suite;
-	}
-
-	   public void testLineShape() throws TransformException, FactoryException {
-	        GeometryFactory geomFac = new GeometryFactory();
-	        LineString lineString = makeSampleLineString(geomFac, 0, 0);
-	        AffineTransform affineTransform = new AffineTransform();
-            LiteShape lineShape = new LiteShape(lineString, affineTransform, false);
-
-	        assertFalse(lineShape.contains(0, 0));
-	        assertTrue(lineShape.contains(60, 60));
-	        assertFalse(lineShape.contains(50, 50, 10, 10));
-	        assertTrue(lineShape.contains(new java.awt.Point(60, 60)));
-	        assertFalse(lineShape.contains(new java.awt.geom.Rectangle2D.Float(50,
-	                50, 10, 10)));
-	        assertTrue(lineShape.getBounds2D().equals(
-	                new Rectangle2D.Double(50, 50, 80, 250)));
-	        assertTrue(lineShape.getBounds().equals(
-	                new java.awt.Rectangle(50, 50, 80, 250)));
-	        assertTrue(lineShape.intersects(0, 0, 100, 100));
-	        assertTrue(lineShape.intersects(new Rectangle2D.Double(0, 0, 100, 100)));
-	        assertFalse(lineShape.intersects(55, 55, 3, 100));
-	        assertFalse(lineShape
-	                .intersects(new Rectangle2D.Double(55, 55, 3, 100)));
-	    }
-	   
-	public void testLineShape2() throws TransformException, FactoryException {
-		GeometryFactory geomFac = new GeometryFactory();
-		LineString lineString = makeSampleLineString(geomFac, 0, 0);
-		MathTransform transform = ProjectiveTransform.create(new AffineTransform());
-        Decimator decimator = new Decimator(transform);
-        LiteShape2 lineShape = new LiteShape2(lineString, transform, decimator, false);
-
-		assertFalse(lineShape.contains(0, 0));
-		assertTrue(lineShape.contains(60, 60));
-		assertFalse(lineShape.contains(50, 50, 10, 10));
-		assertTrue(lineShape.contains(new java.awt.Point(60, 60)));
-		assertFalse(lineShape.contains(new java.awt.geom.Rectangle2D.Float(50,
-				50, 10, 10)));
-		assertTrue(lineShape.getBounds2D().equals(
-				new Rectangle2D.Double(50, 50, 80, 250)));
-		assertTrue(lineShape.getBounds().equals(
-				new java.awt.Rectangle(50, 50, 80, 250)));
-		assertTrue(lineShape.intersects(0, 0, 100, 100));
-		assertTrue(lineShape.intersects(new Rectangle2D.Double(0, 0, 100, 100)));
-		assertFalse(lineShape.intersects(55, 55, 3, 100));
-		assertFalse(lineShape
-				.intersects(new Rectangle2D.Double(55, 55, 3, 100)));
-	}
-
-	public void testPolygonShape() throws TransformException, FactoryException {
-		GeometryFactory geomFac = new GeometryFactory();
-		Polygon polygon = makeSamplePolygon(geomFac, 0, 0);
-		LiteShape2 lineShape = new LiteShape2(polygon, ProjectiveTransform
-				.create(new AffineTransform()), new Decimator(
-				ProjectiveTransform.create(new AffineTransform())), false);
-
-		assertFalse(lineShape.contains(0, 0));
-		assertTrue(lineShape.contains(100, 100));
-		assertFalse(lineShape.contains(50, 50, 10, 10));
-		assertTrue(lineShape.contains(100, 100, 10, 10));
-		assertTrue(lineShape.contains(new java.awt.Point(70, 90)));
-		assertFalse(lineShape.contains(new java.awt.geom.Rectangle2D.Float(50,
-				50, 10, 10)));
-		assertTrue(lineShape.getBounds2D().equals(
-				new Rectangle2D.Double(60, 70, 70, 50)));
-		assertTrue(lineShape.getBounds().equals(
-				new java.awt.Rectangle(60, 70, 70, 50)));
-		assertTrue(lineShape.intersects(0, 0, 100, 100));
-		assertTrue(lineShape.intersects(new Rectangle2D.Double(0, 0, 100, 100)));
-		assertFalse(lineShape.intersects(55, 55, 3, 100));
-		assertFalse(lineShape
-				.intersects(new Rectangle2D.Double(55, 55, 3, 100)));
-	}
-	
-	public void testCloning() throws TransformException, FactoryException {
-	    LiteCoordinateSequenceFactory csFac = new LiteCoordinateSequenceFactory();
-        GeometryFactory geomFac = new GeometryFactory(csFac);
-        CoordinateSequence cs = csFac.create(4, 2);
-        cs.setOrdinate(0, 0, 10);
-        cs.setOrdinate(0, 1, 10);
-        cs.setOrdinate(1, 0, 12);
-        cs.setOrdinate(1, 1, 12);
-        cs.setOrdinate(2, 0, 14);
-        cs.setOrdinate(2, 1, 12);
-        cs.setOrdinate(3, 0, 30);
-        cs.setOrdinate(3, 1, 10);
-        
-	    LineString ls = geomFac.createLineString(cs);
-	    LineString copy = (LineString) ls.clone();
-	    LiteShape2 ltCloning = new LiteShape2(ls, ProjectiveTransform.create(AffineTransform.getScaleInstance(10, 10)), new Decimator(4,4), true);
-	    assertTrue(ls.equalsExact(copy));
-	    
-	    LiteShape2 ltNotCloning = new LiteShape2(ls, ProjectiveTransform.create(AffineTransform.getScaleInstance(10, 10)), new Decimator(4,4), true, false);
-	    assertFalse(ls.equalsExact(copy));
-	}
-
-	private LineString makeSampleLineString(final GeometryFactory geomFac,
-			double xoff, double yoff) {
-		Coordinate[] linestringCoordinates = new Coordinate[8];
-		linestringCoordinates[0] = new Coordinate(50.0d + xoff, 50.0d + yoff);
-		linestringCoordinates[1] = new Coordinate(60.0d + xoff, 50.0d + yoff);
-		linestringCoordinates[2] = new Coordinate(60.0d + xoff, 60.0d + yoff);
-		linestringCoordinates[3] = new Coordinate(70.0d + xoff, 60.0d + yoff);
-		linestringCoordinates[4] = new Coordinate(70.0d + xoff, 70.0d + yoff);
-		linestringCoordinates[5] = new Coordinate(80.0d + xoff, 70.0d + yoff);
-		linestringCoordinates[6] = new Coordinate(80.0d + xoff, 80.0d + yoff);
-		linestringCoordinates[7] = new Coordinate(130.0d + xoff, 300.0d + yoff);
-		LineString line = geomFac.createLineString(linestringCoordinates);
-
-		return line;
-	}
-
-	private com.vividsolutions.jts.geom.Polygon makeSamplePolygon(
-			final GeometryFactory geomFac, double xoff, double yoff) {
-		Coordinate[] polygonCoordinates = new Coordinate[10];
-		polygonCoordinates[0] = new Coordinate(70 + xoff, 70 + yoff);
-		polygonCoordinates[1] = new Coordinate(60 + xoff, 90 + yoff);
-		polygonCoordinates[2] = new Coordinate(60 + xoff, 110 + yoff);
-		polygonCoordinates[3] = new Coordinate(70 + xoff, 120 + yoff);
-		polygonCoordinates[4] = new Coordinate(90 + xoff, 110 + yoff);
-		polygonCoordinates[5] = new Coordinate(110 + xoff, 120 + yoff);
-		polygonCoordinates[6] = new Coordinate(130 + xoff, 110 + yoff);
-		polygonCoordinates[7] = new Coordinate(130 + xoff, 90 + yoff);
-		polygonCoordinates[8] = new Coordinate(110 + xoff, 70 + yoff);
-		polygonCoordinates[9] = new Coordinate(70 + xoff, 70 + yoff);
-		try {
-			LinearRing ring = geomFac.createLinearRing(polygonCoordinates);
-			com.vividsolutions.jts.geom.Polygon polyg = geomFac.createPolygon(
-					ring, null);
-			return polyg;
-		} catch (TopologyException te) {
-			fail("Error creating sample polygon for testing " + te);
-		}
-		return null;
-	}
-	
-}
->>>>>>> other+/*
+ *    GeoTools - The Open Source Java GIS Toolkit
+ *    http://geotools.org
+ * 
+ *    (C) 2002-2008, Open Source Geospatial Foundation (OSGeo)
+ *
+ *    This library is free software; you can redistribute it and/or
+ *    modify it under the terms of the GNU Lesser General Public
+ *    License as published by the Free Software Foundation;
+ *    version 2.1 of the License.
+ *
+ *    This library is distributed in the hope that it will be useful,
+ *    but WITHOUT ANY WARRANTY; without even the implied warranty of
+ *    MERCHANTABILITY or FITNESS FOR A PARTICULAR PURPOSE.  See the GNU
+ *    Lesser General Public License for more details.
+ *
+ *    Created on 27 May 2002, 15:40
+ */
+package org.geotools.geometry.jts;
+
+import java.awt.geom.AffineTransform;
+import java.awt.geom.Rectangle2D;
+
+import junit.framework.Test;
+import junit.framework.TestCase;
+import junit.framework.TestSuite;
+
+import org.geotools.referencing.operation.transform.ProjectiveTransform;
+import org.opengis.referencing.FactoryException;
+import org.opengis.referencing.operation.MathTransform;
+import org.opengis.referencing.operation.TransformException;
+
+import com.vividsolutions.jts.geom.Coordinate;
+import com.vividsolutions.jts.geom.CoordinateSequence;
+import com.vividsolutions.jts.geom.GeometryFactory;
+import com.vividsolutions.jts.geom.LineString;
+import com.vividsolutions.jts.geom.LinearRing;
+import com.vividsolutions.jts.geom.Polygon;
+import com.vividsolutions.jts.geom.TopologyException;
+
+/**
+ * 
+ * @author jamesm,iant
+ *
+ * @source $URL: http://svn.osgeo.org/geotools/tags/8.0-M1/modules/library/main/src/test/java/org/geotools/geometry/jts/LiteShapeTest.java $
+ */
+public class LiteShapeTest extends TestCase {
+	private java.net.URL base = getClass().getResource("testData/");
+
+	public LiteShapeTest(java.lang.String testName) {
+		super(testName);
+
+	}
+
+	public static void main(java.lang.String[] args) {
+		junit.textui.TestRunner.run(suite());
+	}
+
+	public static Test suite() {
+		TestSuite suite = new TestSuite(LiteShapeTest.class);
+		return suite;
+	}
+
+	   public void testLineShape() throws TransformException, FactoryException {
+	        GeometryFactory geomFac = new GeometryFactory();
+	        LineString lineString = makeSampleLineString(geomFac, 0, 0);
+	        AffineTransform affineTransform = new AffineTransform();
+            LiteShape lineShape = new LiteShape(lineString, affineTransform, false);
+
+	        assertFalse(lineShape.contains(0, 0));
+	        assertTrue(lineShape.contains(60, 60));
+	        assertFalse(lineShape.contains(50, 50, 10, 10));
+	        assertTrue(lineShape.contains(new java.awt.Point(60, 60)));
+	        assertFalse(lineShape.contains(new java.awt.geom.Rectangle2D.Float(50,
+	                50, 10, 10)));
+	        assertTrue(lineShape.getBounds2D().equals(
+	                new Rectangle2D.Double(50, 50, 80, 250)));
+	        assertTrue(lineShape.getBounds().equals(
+	                new java.awt.Rectangle(50, 50, 80, 250)));
+	        assertTrue(lineShape.intersects(0, 0, 100, 100));
+	        assertTrue(lineShape.intersects(new Rectangle2D.Double(0, 0, 100, 100)));
+	        assertFalse(lineShape.intersects(55, 55, 3, 100));
+	        assertFalse(lineShape
+	                .intersects(new Rectangle2D.Double(55, 55, 3, 100)));
+	    }
+	   
+	public void testLineShape2() throws TransformException, FactoryException {
+		GeometryFactory geomFac = new GeometryFactory();
+		LineString lineString = makeSampleLineString(geomFac, 0, 0);
+		MathTransform transform = ProjectiveTransform.create(new AffineTransform());
+        Decimator decimator = new Decimator(transform);
+        LiteShape2 lineShape = new LiteShape2(lineString, transform, decimator, false);
+
+		assertFalse(lineShape.contains(0, 0));
+		assertTrue(lineShape.contains(60, 60));
+		assertFalse(lineShape.contains(50, 50, 10, 10));
+		assertTrue(lineShape.contains(new java.awt.Point(60, 60)));
+		assertFalse(lineShape.contains(new java.awt.geom.Rectangle2D.Float(50,
+				50, 10, 10)));
+		assertTrue(lineShape.getBounds2D().equals(
+				new Rectangle2D.Double(50, 50, 80, 250)));
+		assertTrue(lineShape.getBounds().equals(
+				new java.awt.Rectangle(50, 50, 80, 250)));
+		assertTrue(lineShape.intersects(0, 0, 100, 100));
+		assertTrue(lineShape.intersects(new Rectangle2D.Double(0, 0, 100, 100)));
+		assertFalse(lineShape.intersects(55, 55, 3, 100));
+		assertFalse(lineShape
+				.intersects(new Rectangle2D.Double(55, 55, 3, 100)));
+	}
+
+	public void testPolygonShape() throws TransformException, FactoryException {
+		GeometryFactory geomFac = new GeometryFactory();
+		Polygon polygon = makeSamplePolygon(geomFac, 0, 0);
+		LiteShape2 lineShape = new LiteShape2(polygon, ProjectiveTransform
+				.create(new AffineTransform()), new Decimator(
+				ProjectiveTransform.create(new AffineTransform())), false);
+
+		assertFalse(lineShape.contains(0, 0));
+		assertTrue(lineShape.contains(100, 100));
+		assertFalse(lineShape.contains(50, 50, 10, 10));
+		assertTrue(lineShape.contains(100, 100, 10, 10));
+		assertTrue(lineShape.contains(new java.awt.Point(70, 90)));
+		assertFalse(lineShape.contains(new java.awt.geom.Rectangle2D.Float(50,
+				50, 10, 10)));
+		assertTrue(lineShape.getBounds2D().equals(
+				new Rectangle2D.Double(60, 70, 70, 50)));
+		assertTrue(lineShape.getBounds().equals(
+				new java.awt.Rectangle(60, 70, 70, 50)));
+		assertTrue(lineShape.intersects(0, 0, 100, 100));
+		assertTrue(lineShape.intersects(new Rectangle2D.Double(0, 0, 100, 100)));
+		assertFalse(lineShape.intersects(55, 55, 3, 100));
+		assertFalse(lineShape
+				.intersects(new Rectangle2D.Double(55, 55, 3, 100)));
+	}
+	
+	public void testCloning() throws TransformException, FactoryException {
+	    LiteCoordinateSequenceFactory csFac = new LiteCoordinateSequenceFactory();
+        GeometryFactory geomFac = new GeometryFactory(csFac);
+        CoordinateSequence cs = csFac.create(4, 2);
+        cs.setOrdinate(0, 0, 10);
+        cs.setOrdinate(0, 1, 10);
+        cs.setOrdinate(1, 0, 12);
+        cs.setOrdinate(1, 1, 12);
+        cs.setOrdinate(2, 0, 14);
+        cs.setOrdinate(2, 1, 12);
+        cs.setOrdinate(3, 0, 30);
+        cs.setOrdinate(3, 1, 10);
+        
+	    LineString ls = geomFac.createLineString(cs);
+	    LineString copy = (LineString) ls.clone();
+	    LiteShape2 ltCloning = new LiteShape2(ls, ProjectiveTransform.create(AffineTransform.getScaleInstance(10, 10)), new Decimator(4,4), true);
+	    assertTrue(ls.equalsExact(copy));
+	    
+	    LiteShape2 ltNotCloning = new LiteShape2(ls, ProjectiveTransform.create(AffineTransform.getScaleInstance(10, 10)), new Decimator(4,4), true, false);
+	    assertFalse(ls.equalsExact(copy));
+	}
+
+	private LineString makeSampleLineString(final GeometryFactory geomFac,
+			double xoff, double yoff) {
+		Coordinate[] linestringCoordinates = new Coordinate[8];
+		linestringCoordinates[0] = new Coordinate(50.0d + xoff, 50.0d + yoff);
+		linestringCoordinates[1] = new Coordinate(60.0d + xoff, 50.0d + yoff);
+		linestringCoordinates[2] = new Coordinate(60.0d + xoff, 60.0d + yoff);
+		linestringCoordinates[3] = new Coordinate(70.0d + xoff, 60.0d + yoff);
+		linestringCoordinates[4] = new Coordinate(70.0d + xoff, 70.0d + yoff);
+		linestringCoordinates[5] = new Coordinate(80.0d + xoff, 70.0d + yoff);
+		linestringCoordinates[6] = new Coordinate(80.0d + xoff, 80.0d + yoff);
+		linestringCoordinates[7] = new Coordinate(130.0d + xoff, 300.0d + yoff);
+		LineString line = geomFac.createLineString(linestringCoordinates);
+
+		return line;
+	}
+
+	private com.vividsolutions.jts.geom.Polygon makeSamplePolygon(
+			final GeometryFactory geomFac, double xoff, double yoff) {
+		Coordinate[] polygonCoordinates = new Coordinate[10];
+		polygonCoordinates[0] = new Coordinate(70 + xoff, 70 + yoff);
+		polygonCoordinates[1] = new Coordinate(60 + xoff, 90 + yoff);
+		polygonCoordinates[2] = new Coordinate(60 + xoff, 110 + yoff);
+		polygonCoordinates[3] = new Coordinate(70 + xoff, 120 + yoff);
+		polygonCoordinates[4] = new Coordinate(90 + xoff, 110 + yoff);
+		polygonCoordinates[5] = new Coordinate(110 + xoff, 120 + yoff);
+		polygonCoordinates[6] = new Coordinate(130 + xoff, 110 + yoff);
+		polygonCoordinates[7] = new Coordinate(130 + xoff, 90 + yoff);
+		polygonCoordinates[8] = new Coordinate(110 + xoff, 70 + yoff);
+		polygonCoordinates[9] = new Coordinate(70 + xoff, 70 + yoff);
+		try {
+			LinearRing ring = geomFac.createLinearRing(polygonCoordinates);
+			com.vividsolutions.jts.geom.Polygon polyg = geomFac.createPolygon(
+					ring, null);
+			return polyg;
+		} catch (TopologyException te) {
+			fail("Error creating sample polygon for testing " + te);
+		}
+		return null;
+	}
+	
+}