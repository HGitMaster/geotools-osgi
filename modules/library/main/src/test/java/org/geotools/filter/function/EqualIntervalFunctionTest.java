<<<<<<< local
/*
 *    GeoTools - The Open Source Java GIS Toolkit
 *    http://geotools.org
 * 
 *    (C) 2004-2008, Open Source Geospatial Foundation (OSGeo)
 *
 *    This library is free software; you can redistribute it and/or
 *    modify it under the terms of the GNU Lesser General Public
 *    License as published by the Free Software Foundation;
 *    version 2.1 of the License.
 *
 *    This library is distributed in the hope that it will be useful,
 *    but WITHOUT ANY WARRANTY; without even the implied warranty of
 *    MERCHANTABILITY or FITNESS FOR A PARTICULAR PURPOSE.  See the GNU
 *    Lesser General Public License for more details.
 */
package org.geotools.filter.function;

import org.geotools.factory.CommonFactoryFinder;
import org.geotools.filter.Expression;
import org.geotools.filter.FunctionExpression;
import org.opengis.feature.simple.SimpleFeature;
import org.opengis.filter.expression.Function;
import org.opengis.filter.expression.Literal;
import org.opengis.filter.expression.PropertyName;

/**
 *
 * @author James
 * @source $URL: http://svn.osgeo.org/geotools/tags/2.6.5/modules/library/main/src/test/java/org/geotools/filter/function/EqualIntervalFunctionTest.java $
 */
public class EqualIntervalFunctionTest extends FunctionTestSupport {
   
    
    private static final org.opengis.filter.FilterFactory ff = CommonFactoryFinder.getFilterFactory(null);

    public EqualIntervalFunctionTest(String testName) {
        super(testName);
    }
    
    protected void tearDown() throws java.lang.Exception {
    }
    
    public static junit.framework.Test suite() {
        junit.framework.TestSuite suite = new junit.framework.TestSuite(EqualIntervalFunctionTest.class);
        return suite;
    }
    
    /**
     * Test of getName method, of class org.geotools.filter.functions.EqualIntervalFunction.
     */
    public void testInstance() {
        Function equInt = ff.function("EqualInterval", org.opengis.filter.expression.Expression.NIL);        
        assertNotNull(equInt);
        assertEquals("test get name", "EqualInterval",equInt.getName());
    }
        
    /**
     * Test of setNumberOfClasses method, of class org.geotools.filter.functions.EqualIntervalFunction.
     */
    public void testSetClasses() throws Exception{        
        PropertyName property = ff.property("foo");
        Literal literal = ff.literal(3);
        
        EqualIntervalFunction func = (EqualIntervalFunction) ff.function("EqualInterval", property, literal);
        assertEquals(3, func.getClasses());
                        
        func.getParameters().set(1, ff.literal(12));
        assertEquals(12, func.getClasses());        
    }
    
    public void testEvaluateWithExpressions() throws Exception {
        Literal classes = ff.literal(3);
        PropertyName name = ff.property("foo");
        Function func = ff.function("EqualInterval", name, classes);
        
        Object classifier = func.evaluate(featureCollection);
        assertTrue(classifier instanceof RangedClassifier);
        RangedClassifier ranged = (RangedClassifier) classifier;
        //values = 4,90,20,43,29,61,8,12
        //4..90 = 4..32.67, 32.67..61.33, 61.33..90
        
        //correct number of classes
        assertEquals(3, ranged.getSize());
        //correct titles
        assertEquals("4..32.667", ranged.getTitle(0));
        assertEquals("32.667..61.333", ranged.getTitle(1));
        assertEquals("61.333..90", ranged.getTitle(2));
        //check classifier binning
        assertEquals(0, ranged.classify(new Double(4)));
        assertEquals(2, ranged.classify(name, testFeatures[1])); //90
        assertEquals(0, ranged.classify(new Double(20)));
        assertEquals(1, ranged.classify(new Double(43)));
        assertEquals(0, ranged.classify(new Double(29)));
        assertEquals(1, ranged.classify(new Double(61)));
        assertEquals(0, ranged.classify(name, testFeatures[6])); //8
        assertEquals(0, ranged.classify(new Double(12)));
        
        //try again with foo        
    }

    /** FIXME: Please for the love on binpop */
    public void testEvaulateWithStrings() throws Exception {
        org.opengis.filter.expression.Expression function = ff.function("EqualInterval", ff.property("group"), ff.literal(5)  );
        Classifier classifier = (Classifier) function.evaluate( featureCollection );
        assertNotNull( classifier );

        Classifier classifier2 = (Classifier) function.evaluate( featureCollection, Classifier.class );
        assertNotNull( classifier2 );
        
        Integer number = (Integer) function.evaluate( featureCollection, Integer.class );
        assertNull( number );
    }
    
    public void testUpgradeExample(){
        Function function = ff.function("equalInterval", ff.property("foo"), ff.literal(12));        
        Object value = function.evaluate(featureCollection);
        assertNotNull("classifier failed", value);
        
        Classifier split = (Classifier) value;
        Function classify = ff.function("classify", ff.property("foo"), ff.literal(split));
        
        SimpleFeature victim = testFeatures[2]; //foo = 20
        assertEquals("Feature was placed in wrong bin", new Integer(2), classify.evaluate(victim));
    }
}
=======
/*
 *    GeoTools - The Open Source Java GIS Toolkit
 *    http://geotools.org
 * 
 *    (C) 2004-2008, Open Source Geospatial Foundation (OSGeo)
 *
 *    This library is free software; you can redistribute it and/or
 *    modify it under the terms of the GNU Lesser General Public
 *    License as published by the Free Software Foundation;
 *    version 2.1 of the License.
 *
 *    This library is distributed in the hope that it will be useful,
 *    but WITHOUT ANY WARRANTY; without even the implied warranty of
 *    MERCHANTABILITY or FITNESS FOR A PARTICULAR PURPOSE.  See the GNU
 *    Lesser General Public License for more details.
 */
package org.geotools.filter.function;

import org.geotools.factory.CommonFactoryFinder;
import org.opengis.feature.simple.SimpleFeature;
import org.opengis.filter.expression.Function;
import org.opengis.filter.expression.Literal;
import org.opengis.filter.expression.PropertyName;

/**
 *
 * @author James
 *
 * @source $URL: http://svn.osgeo.org/geotools/tags/8.0-M1/modules/library/main/src/test/java/org/geotools/filter/function/EqualIntervalFunctionTest.java $
 */
public class EqualIntervalFunctionTest extends FunctionTestSupport {
   
    
    private static final org.opengis.filter.FilterFactory ff = CommonFactoryFinder.getFilterFactory(null);

    public EqualIntervalFunctionTest(String testName) {
        super(testName);
    }
    
    protected void tearDown() throws java.lang.Exception {
    }
    
    public static junit.framework.Test suite() {
        junit.framework.TestSuite suite = new junit.framework.TestSuite(EqualIntervalFunctionTest.class);
        return suite;
    }
    
    /**
     * Test of getName method, of class org.geotools.filter.functions.EqualIntervalFunction.
     */
    public void testInstance() {
        Function equInt = ff.function("EqualInterval", org.opengis.filter.expression.Expression.NIL);        
        assertNotNull(equInt);
        assertEquals("test get name", "EqualInterval",equInt.getName());
    }
        
    /**
     * Test of setNumberOfClasses method, of class org.geotools.filter.functions.EqualIntervalFunction.
     */
    public void testSetClasses() throws Exception{        
        PropertyName property = ff.property("foo");
        Literal literal = ff.literal(3);
        
        EqualIntervalFunction func = (EqualIntervalFunction) ff.function("EqualInterval", property, literal);
        assertEquals(3, func.getClasses());
                        
        func.getParameters().set(1, ff.literal(12));
        assertEquals(12, func.getClasses());        
    }
    
    public void testEvaluateWithExpressions() throws Exception {
        Literal classes = ff.literal(3);
        PropertyName name = ff.property("foo");
        Function func = ff.function("EqualInterval", name, classes);
        
        Object classifier = func.evaluate(featureCollection);
        assertTrue(classifier instanceof RangedClassifier);
        RangedClassifier ranged = (RangedClassifier) classifier;
        //values = 4,90,20,43,29,61,8,12
        //4..90 = 4..32.67, 32.67..61.33, 61.33..90
        
        //correct number of classes
        assertEquals(3, ranged.getSize());
        //correct titles
        assertEquals("4..32.667", ranged.getTitle(0));
        assertEquals("32.667..61.333", ranged.getTitle(1));
        assertEquals("61.333..90", ranged.getTitle(2));
        //check classifier binning
        assertEquals(0, ranged.classify(new Double(4)));
        assertEquals(2, ranged.classify(name, testFeatures[1])); //90
        assertEquals(0, ranged.classify(new Double(20)));
        assertEquals(1, ranged.classify(new Double(43)));
        assertEquals(0, ranged.classify(new Double(29)));
        assertEquals(1, ranged.classify(new Double(61)));
        assertEquals(0, ranged.classify(name, testFeatures[6])); //8
        assertEquals(0, ranged.classify(new Double(12)));
        
        //try again with foo        
    }

    /** FIXME: Please for the love on binpop */
    public void testEvaulateWithStrings() throws Exception {
        org.opengis.filter.expression.Expression function = ff.function("EqualInterval", ff.property("group"), ff.literal(5)  );
        Classifier classifier = (Classifier) function.evaluate( featureCollection );
        assertNotNull( classifier );

        Classifier classifier2 = (Classifier) function.evaluate( featureCollection, Classifier.class );
        assertNotNull( classifier2 );
        
        Integer number = (Integer) function.evaluate( featureCollection, Integer.class );
        assertNull( number );
    }
    
    public void testUpgradeExample(){
        Function function = ff.function("equalInterval", ff.property("foo"), ff.literal(12));        
        Object value = function.evaluate(featureCollection);
        assertNotNull("classifier failed", value);
        
        Classifier split = (Classifier) value;
        Function classify = ff.function("classify", ff.property("foo"), ff.literal(split));
        
        SimpleFeature victim = testFeatures[2]; //foo = 20
        assertEquals("Feature was placed in wrong bin", new Integer(2), classify.evaluate(victim));
    }
}
>>>>>>> other<|MERGE_RESOLUTION|>--- conflicted
+++ resolved
@@ -1,254 +1,125 @@
-<<<<<<< local
-/*
- *    GeoTools - The Open Source Java GIS Toolkit
- *    http://geotools.org
- * 
- *    (C) 2004-2008, Open Source Geospatial Foundation (OSGeo)
- *
- *    This library is free software; you can redistribute it and/or
- *    modify it under the terms of the GNU Lesser General Public
- *    License as published by the Free Software Foundation;
- *    version 2.1 of the License.
- *
- *    This library is distributed in the hope that it will be useful,
- *    but WITHOUT ANY WARRANTY; without even the implied warranty of
- *    MERCHANTABILITY or FITNESS FOR A PARTICULAR PURPOSE.  See the GNU
- *    Lesser General Public License for more details.
- */
-package org.geotools.filter.function;
-
-import org.geotools.factory.CommonFactoryFinder;
-import org.geotools.filter.Expression;
-import org.geotools.filter.FunctionExpression;
-import org.opengis.feature.simple.SimpleFeature;
-import org.opengis.filter.expression.Function;
-import org.opengis.filter.expression.Literal;
-import org.opengis.filter.expression.PropertyName;
-
-/**
- *
- * @author James
- * @source $URL: http://svn.osgeo.org/geotools/tags/2.6.5/modules/library/main/src/test/java/org/geotools/filter/function/EqualIntervalFunctionTest.java $
- */
-public class EqualIntervalFunctionTest extends FunctionTestSupport {
-   
-    
-    private static final org.opengis.filter.FilterFactory ff = CommonFactoryFinder.getFilterFactory(null);
-
-    public EqualIntervalFunctionTest(String testName) {
-        super(testName);
-    }
-    
-    protected void tearDown() throws java.lang.Exception {
-    }
-    
-    public static junit.framework.Test suite() {
-        junit.framework.TestSuite suite = new junit.framework.TestSuite(EqualIntervalFunctionTest.class);
-        return suite;
-    }
-    
-    /**
-     * Test of getName method, of class org.geotools.filter.functions.EqualIntervalFunction.
-     */
-    public void testInstance() {
-        Function equInt = ff.function("EqualInterval", org.opengis.filter.expression.Expression.NIL);        
-        assertNotNull(equInt);
-        assertEquals("test get name", "EqualInterval",equInt.getName());
-    }
-        
-    /**
-     * Test of setNumberOfClasses method, of class org.geotools.filter.functions.EqualIntervalFunction.
-     */
-    public void testSetClasses() throws Exception{        
-        PropertyName property = ff.property("foo");
-        Literal literal = ff.literal(3);
-        
-        EqualIntervalFunction func = (EqualIntervalFunction) ff.function("EqualInterval", property, literal);
-        assertEquals(3, func.getClasses());
-                        
-        func.getParameters().set(1, ff.literal(12));
-        assertEquals(12, func.getClasses());        
-    }
-    
-    public void testEvaluateWithExpressions() throws Exception {
-        Literal classes = ff.literal(3);
-        PropertyName name = ff.property("foo");
-        Function func = ff.function("EqualInterval", name, classes);
-        
-        Object classifier = func.evaluate(featureCollection);
-        assertTrue(classifier instanceof RangedClassifier);
-        RangedClassifier ranged = (RangedClassifier) classifier;
-        //values = 4,90,20,43,29,61,8,12
-        //4..90 = 4..32.67, 32.67..61.33, 61.33..90
-        
-        //correct number of classes
-        assertEquals(3, ranged.getSize());
-        //correct titles
-        assertEquals("4..32.667", ranged.getTitle(0));
-        assertEquals("32.667..61.333", ranged.getTitle(1));
-        assertEquals("61.333..90", ranged.getTitle(2));
-        //check classifier binning
-        assertEquals(0, ranged.classify(new Double(4)));
-        assertEquals(2, ranged.classify(name, testFeatures[1])); //90
-        assertEquals(0, ranged.classify(new Double(20)));
-        assertEquals(1, ranged.classify(new Double(43)));
-        assertEquals(0, ranged.classify(new Double(29)));
-        assertEquals(1, ranged.classify(new Double(61)));
-        assertEquals(0, ranged.classify(name, testFeatures[6])); //8
-        assertEquals(0, ranged.classify(new Double(12)));
-        
-        //try again with foo        
-    }
-
-    /** FIXME: Please for the love on binpop */
-    public void testEvaulateWithStrings() throws Exception {
-        org.opengis.filter.expression.Expression function = ff.function("EqualInterval", ff.property("group"), ff.literal(5)  );
-        Classifier classifier = (Classifier) function.evaluate( featureCollection );
-        assertNotNull( classifier );
-
-        Classifier classifier2 = (Classifier) function.evaluate( featureCollection, Classifier.class );
-        assertNotNull( classifier2 );
-        
-        Integer number = (Integer) function.evaluate( featureCollection, Integer.class );
-        assertNull( number );
-    }
-    
-    public void testUpgradeExample(){
-        Function function = ff.function("equalInterval", ff.property("foo"), ff.literal(12));        
-        Object value = function.evaluate(featureCollection);
-        assertNotNull("classifier failed", value);
-        
-        Classifier split = (Classifier) value;
-        Function classify = ff.function("classify", ff.property("foo"), ff.literal(split));
-        
-        SimpleFeature victim = testFeatures[2]; //foo = 20
-        assertEquals("Feature was placed in wrong bin", new Integer(2), classify.evaluate(victim));
-    }
-}
-=======
-/*
- *    GeoTools - The Open Source Java GIS Toolkit
- *    http://geotools.org
- * 
- *    (C) 2004-2008, Open Source Geospatial Foundation (OSGeo)
- *
- *    This library is free software; you can redistribute it and/or
- *    modify it under the terms of the GNU Lesser General Public
- *    License as published by the Free Software Foundation;
- *    version 2.1 of the License.
- *
- *    This library is distributed in the hope that it will be useful,
- *    but WITHOUT ANY WARRANTY; without even the implied warranty of
- *    MERCHANTABILITY or FITNESS FOR A PARTICULAR PURPOSE.  See the GNU
- *    Lesser General Public License for more details.
- */
-package org.geotools.filter.function;
-
-import org.geotools.factory.CommonFactoryFinder;
-import org.opengis.feature.simple.SimpleFeature;
-import org.opengis.filter.expression.Function;
-import org.opengis.filter.expression.Literal;
-import org.opengis.filter.expression.PropertyName;
-
-/**
- *
- * @author James
- *
- * @source $URL: http://svn.osgeo.org/geotools/tags/8.0-M1/modules/library/main/src/test/java/org/geotools/filter/function/EqualIntervalFunctionTest.java $
- */
-public class EqualIntervalFunctionTest extends FunctionTestSupport {
-   
-    
-    private static final org.opengis.filter.FilterFactory ff = CommonFactoryFinder.getFilterFactory(null);
-
-    public EqualIntervalFunctionTest(String testName) {
-        super(testName);
-    }
-    
-    protected void tearDown() throws java.lang.Exception {
-    }
-    
-    public static junit.framework.Test suite() {
-        junit.framework.TestSuite suite = new junit.framework.TestSuite(EqualIntervalFunctionTest.class);
-        return suite;
-    }
-    
-    /**
-     * Test of getName method, of class org.geotools.filter.functions.EqualIntervalFunction.
-     */
-    public void testInstance() {
-        Function equInt = ff.function("EqualInterval", org.opengis.filter.expression.Expression.NIL);        
-        assertNotNull(equInt);
-        assertEquals("test get name", "EqualInterval",equInt.getName());
-    }
-        
-    /**
-     * Test of setNumberOfClasses method, of class org.geotools.filter.functions.EqualIntervalFunction.
-     */
-    public void testSetClasses() throws Exception{        
-        PropertyName property = ff.property("foo");
-        Literal literal = ff.literal(3);
-        
-        EqualIntervalFunction func = (EqualIntervalFunction) ff.function("EqualInterval", property, literal);
-        assertEquals(3, func.getClasses());
-                        
-        func.getParameters().set(1, ff.literal(12));
-        assertEquals(12, func.getClasses());        
-    }
-    
-    public void testEvaluateWithExpressions() throws Exception {
-        Literal classes = ff.literal(3);
-        PropertyName name = ff.property("foo");
-        Function func = ff.function("EqualInterval", name, classes);
-        
-        Object classifier = func.evaluate(featureCollection);
-        assertTrue(classifier instanceof RangedClassifier);
-        RangedClassifier ranged = (RangedClassifier) classifier;
-        //values = 4,90,20,43,29,61,8,12
-        //4..90 = 4..32.67, 32.67..61.33, 61.33..90
-        
-        //correct number of classes
-        assertEquals(3, ranged.getSize());
-        //correct titles
-        assertEquals("4..32.667", ranged.getTitle(0));
-        assertEquals("32.667..61.333", ranged.getTitle(1));
-        assertEquals("61.333..90", ranged.getTitle(2));
-        //check classifier binning
-        assertEquals(0, ranged.classify(new Double(4)));
-        assertEquals(2, ranged.classify(name, testFeatures[1])); //90
-        assertEquals(0, ranged.classify(new Double(20)));
-        assertEquals(1, ranged.classify(new Double(43)));
-        assertEquals(0, ranged.classify(new Double(29)));
-        assertEquals(1, ranged.classify(new Double(61)));
-        assertEquals(0, ranged.classify(name, testFeatures[6])); //8
-        assertEquals(0, ranged.classify(new Double(12)));
-        
-        //try again with foo        
-    }
-
-    /** FIXME: Please for the love on binpop */
-    public void testEvaulateWithStrings() throws Exception {
-        org.opengis.filter.expression.Expression function = ff.function("EqualInterval", ff.property("group"), ff.literal(5)  );
-        Classifier classifier = (Classifier) function.evaluate( featureCollection );
-        assertNotNull( classifier );
-
-        Classifier classifier2 = (Classifier) function.evaluate( featureCollection, Classifier.class );
-        assertNotNull( classifier2 );
-        
-        Integer number = (Integer) function.evaluate( featureCollection, Integer.class );
-        assertNull( number );
-    }
-    
-    public void testUpgradeExample(){
-        Function function = ff.function("equalInterval", ff.property("foo"), ff.literal(12));        
-        Object value = function.evaluate(featureCollection);
-        assertNotNull("classifier failed", value);
-        
-        Classifier split = (Classifier) value;
-        Function classify = ff.function("classify", ff.property("foo"), ff.literal(split));
-        
-        SimpleFeature victim = testFeatures[2]; //foo = 20
-        assertEquals("Feature was placed in wrong bin", new Integer(2), classify.evaluate(victim));
-    }
-}
->>>>>>> other+/*
+ *    GeoTools - The Open Source Java GIS Toolkit
+ *    http://geotools.org
+ * 
+ *    (C) 2004-2008, Open Source Geospatial Foundation (OSGeo)
+ *
+ *    This library is free software; you can redistribute it and/or
+ *    modify it under the terms of the GNU Lesser General Public
+ *    License as published by the Free Software Foundation;
+ *    version 2.1 of the License.
+ *
+ *    This library is distributed in the hope that it will be useful,
+ *    but WITHOUT ANY WARRANTY; without even the implied warranty of
+ *    MERCHANTABILITY or FITNESS FOR A PARTICULAR PURPOSE.  See the GNU
+ *    Lesser General Public License for more details.
+ */
+package org.geotools.filter.function;
+
+import org.geotools.factory.CommonFactoryFinder;
+import org.opengis.feature.simple.SimpleFeature;
+import org.opengis.filter.expression.Function;
+import org.opengis.filter.expression.Literal;
+import org.opengis.filter.expression.PropertyName;
+
+/**
+ *
+ * @author James
+ *
+ * @source $URL: http://svn.osgeo.org/geotools/tags/8.0-M1/modules/library/main/src/test/java/org/geotools/filter/function/EqualIntervalFunctionTest.java $
+ */
+public class EqualIntervalFunctionTest extends FunctionTestSupport {
+   
+    
+    private static final org.opengis.filter.FilterFactory ff = CommonFactoryFinder.getFilterFactory(null);
+
+    public EqualIntervalFunctionTest(String testName) {
+        super(testName);
+    }
+    
+    protected void tearDown() throws java.lang.Exception {
+    }
+    
+    public static junit.framework.Test suite() {
+        junit.framework.TestSuite suite = new junit.framework.TestSuite(EqualIntervalFunctionTest.class);
+        return suite;
+    }
+    
+    /**
+     * Test of getName method, of class org.geotools.filter.functions.EqualIntervalFunction.
+     */
+    public void testInstance() {
+        Function equInt = ff.function("EqualInterval", org.opengis.filter.expression.Expression.NIL);        
+        assertNotNull(equInt);
+        assertEquals("test get name", "EqualInterval",equInt.getName());
+    }
+        
+    /**
+     * Test of setNumberOfClasses method, of class org.geotools.filter.functions.EqualIntervalFunction.
+     */
+    public void testSetClasses() throws Exception{        
+        PropertyName property = ff.property("foo");
+        Literal literal = ff.literal(3);
+        
+        EqualIntervalFunction func = (EqualIntervalFunction) ff.function("EqualInterval", property, literal);
+        assertEquals(3, func.getClasses());
+                        
+        func.getParameters().set(1, ff.literal(12));
+        assertEquals(12, func.getClasses());        
+    }
+    
+    public void testEvaluateWithExpressions() throws Exception {
+        Literal classes = ff.literal(3);
+        PropertyName name = ff.property("foo");
+        Function func = ff.function("EqualInterval", name, classes);
+        
+        Object classifier = func.evaluate(featureCollection);
+        assertTrue(classifier instanceof RangedClassifier);
+        RangedClassifier ranged = (RangedClassifier) classifier;
+        //values = 4,90,20,43,29,61,8,12
+        //4..90 = 4..32.67, 32.67..61.33, 61.33..90
+        
+        //correct number of classes
+        assertEquals(3, ranged.getSize());
+        //correct titles
+        assertEquals("4..32.667", ranged.getTitle(0));
+        assertEquals("32.667..61.333", ranged.getTitle(1));
+        assertEquals("61.333..90", ranged.getTitle(2));
+        //check classifier binning
+        assertEquals(0, ranged.classify(new Double(4)));
+        assertEquals(2, ranged.classify(name, testFeatures[1])); //90
+        assertEquals(0, ranged.classify(new Double(20)));
+        assertEquals(1, ranged.classify(new Double(43)));
+        assertEquals(0, ranged.classify(new Double(29)));
+        assertEquals(1, ranged.classify(new Double(61)));
+        assertEquals(0, ranged.classify(name, testFeatures[6])); //8
+        assertEquals(0, ranged.classify(new Double(12)));
+        
+        //try again with foo        
+    }
+
+    /** FIXME: Please for the love on binpop */
+    public void testEvaulateWithStrings() throws Exception {
+        org.opengis.filter.expression.Expression function = ff.function("EqualInterval", ff.property("group"), ff.literal(5)  );
+        Classifier classifier = (Classifier) function.evaluate( featureCollection );
+        assertNotNull( classifier );
+
+        Classifier classifier2 = (Classifier) function.evaluate( featureCollection, Classifier.class );
+        assertNotNull( classifier2 );
+        
+        Integer number = (Integer) function.evaluate( featureCollection, Integer.class );
+        assertNull( number );
+    }
+    
+    public void testUpgradeExample(){
+        Function function = ff.function("equalInterval", ff.property("foo"), ff.literal(12));        
+        Object value = function.evaluate(featureCollection);
+        assertNotNull("classifier failed", value);
+        
+        Classifier split = (Classifier) value;
+        Function classify = ff.function("classify", ff.property("foo"), ff.literal(split));
+        
+        SimpleFeature victim = testFeatures[2]; //foo = 20
+        assertEquals("Feature was placed in wrong bin", new Integer(2), classify.evaluate(victim));
+    }
+}