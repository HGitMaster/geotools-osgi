--- conflicted
+++ resolved
@@ -1,155 +1,76 @@
-<<<<<<< local
-/*
- *    GeoTools - The Open Source Java GIS Toolkit
- *    http://geotools.org
- * 
- *    (C) 2002-2008, Open Source Geospatial Foundation (OSGeo)
- *
- *    This library is free software; you can redistribute it and/or
- *    modify it under the terms of the GNU Lesser General Public
- *    License as published by the Free Software Foundation;
- *    version 2.1 of the License.
- *
- *    This library is distributed in the hope that it will be useful,
- *    but WITHOUT ANY WARRANTY; without even the implied warranty of
- *    MERCHANTABILITY or FITNESS FOR A PARTICULAR PURPOSE.  See the GNU
- *    Lesser General Public License for more details.
- */
-package org.geotools.util;
-
-import java.util.ArrayList;
-import java.util.List;
-import java.util.Set;
-
-import junit.framework.TestCase;
-
-public class CollectionConverterFactoryTest extends TestCase {
-
-    public void testCollectionToCollection() throws Exception {
-        List source = new ArrayList();
-        source.add( 1 );
-        source.add( 2 );
-        
-        Object converted = 
-            CollectionConverterFactory.CollectionToCollection.convert(source, Set.class);
-        
-        assertTrue(converted instanceof Set);
-        Set target = (Set) converted;
-        assertTrue( target.contains( 1 ) );
-        assertTrue( target.contains( 2 ) );
-    }
-    
-    public void testCollectionToArray() throws Exception {
-        List source = new ArrayList();
-        source.add( 1 );
-        source.add( 2 );
-        
-        Object converted = 
-            CollectionConverterFactory.CollectionToArray.convert( source, Integer[].class );
-        assertTrue( converted instanceof Integer[] );
-        Integer[] target = (Integer[]) converted;
-        assertEquals( new Integer(1), target[0] );
-        assertEquals( new Integer(2), target[1] );
-    }
-    
-    public void testArrayToCollection() throws Exception {
-        Integer[] source = new Integer[]{ 1, 2 };
-        
-        Object converted = 
-            CollectionConverterFactory.ArrayToCollection.convert( source, List.class );
-        assertTrue( converted instanceof List );
-        List target = (List) converted;
-        assertEquals( new Integer( 1 ), target.get( 0 ) );
-        assertEquals( new Integer( 2 ), target.get( 1 ) );
-        
-    }
-    
-    public void testArrayToArray() throws Exception {
-        Integer[] source = new Integer[]{ 1, 2 };
-        
-        Object converted = 
-            CollectionConverterFactory.ArrayToArray.convert( source, Number[].class );
-        assertTrue( converted instanceof Number[] );
-        Number[] target = (Number[]) converted;
-        assertEquals( 1, target[0].intValue() );
-        assertEquals( 2, target[1].intValue() );
-    }
-}
-=======
-/*
- *    GeoTools - The Open Source Java GIS Toolkit
- *    http://geotools.org
- * 
- *    (C) 2002-2008, Open Source Geospatial Foundation (OSGeo)
- *
- *    This library is free software; you can redistribute it and/or
- *    modify it under the terms of the GNU Lesser General Public
- *    License as published by the Free Software Foundation;
- *    version 2.1 of the License.
- *
- *    This library is distributed in the hope that it will be useful,
- *    but WITHOUT ANY WARRANTY; without even the implied warranty of
- *    MERCHANTABILITY or FITNESS FOR A PARTICULAR PURPOSE.  See the GNU
- *    Lesser General Public License for more details.
- */
-package org.geotools.util;
-
-import java.util.ArrayList;
-import java.util.List;
-import java.util.Set;
-
-import junit.framework.TestCase;
-
-public class CollectionConverterFactoryTest extends TestCase {
-
-    public void testCollectionToCollection() throws Exception {
-        List source = new ArrayList();
-        source.add( 1 );
-        source.add( 2 );
-        
-        Object converted = 
-            CollectionConverterFactory.CollectionToCollection.convert(source, Set.class);
-        
-        assertTrue(converted instanceof Set);
-        Set target = (Set) converted;
-        assertTrue( target.contains( 1 ) );
-        assertTrue( target.contains( 2 ) );
-    }
-    
-    public void testCollectionToArray() throws Exception {
-        List source = new ArrayList();
-        source.add( 1 );
-        source.add( 2 );
-        
-        Object converted = 
-            CollectionConverterFactory.CollectionToArray.convert( source, Integer[].class );
-        assertTrue( converted instanceof Integer[] );
-        Integer[] target = (Integer[]) converted;
-        assertEquals( new Integer(1), target[0] );
-        assertEquals( new Integer(2), target[1] );
-    }
-    
-    public void testArrayToCollection() throws Exception {
-        Integer[] source = new Integer[]{ 1, 2 };
-        
-        Object converted = 
-            CollectionConverterFactory.ArrayToCollection.convert( source, List.class );
-        assertTrue( converted instanceof List );
-        List target = (List) converted;
-        assertEquals( new Integer( 1 ), target.get( 0 ) );
-        assertEquals( new Integer( 2 ), target.get( 1 ) );
-        
-    }
-    
-    public void testArrayToArray() throws Exception {
-        Integer[] source = new Integer[]{ 1, 2 };
-        
-        Object converted = 
-            CollectionConverterFactory.ArrayToArray.convert( source, Number[].class );
-        assertTrue( converted instanceof Number[] );
-        Number[] target = (Number[]) converted;
-        assertEquals( 1, target[0].intValue() );
-        assertEquals( 2, target[1].intValue() );
-    }
-}
->>>>>>> other+/*
+ *    GeoTools - The Open Source Java GIS Toolkit
+ *    http://geotools.org
+ * 
+ *    (C) 2002-2008, Open Source Geospatial Foundation (OSGeo)
+ *
+ *    This library is free software; you can redistribute it and/or
+ *    modify it under the terms of the GNU Lesser General Public
+ *    License as published by the Free Software Foundation;
+ *    version 2.1 of the License.
+ *
+ *    This library is distributed in the hope that it will be useful,
+ *    but WITHOUT ANY WARRANTY; without even the implied warranty of
+ *    MERCHANTABILITY or FITNESS FOR A PARTICULAR PURPOSE.  See the GNU
+ *    Lesser General Public License for more details.
+ */
+package org.geotools.util;
+
+import java.util.ArrayList;
+import java.util.List;
+import java.util.Set;
+
+import junit.framework.TestCase;
+
+public class CollectionConverterFactoryTest extends TestCase {
+
+    public void testCollectionToCollection() throws Exception {
+        List source = new ArrayList();
+        source.add( 1 );
+        source.add( 2 );
+        
+        Object converted = 
+            CollectionConverterFactory.CollectionToCollection.convert(source, Set.class);
+        
+        assertTrue(converted instanceof Set);
+        Set target = (Set) converted;
+        assertTrue( target.contains( 1 ) );
+        assertTrue( target.contains( 2 ) );
+    }
+    
+    public void testCollectionToArray() throws Exception {
+        List source = new ArrayList();
+        source.add( 1 );
+        source.add( 2 );
+        
+        Object converted = 
+            CollectionConverterFactory.CollectionToArray.convert( source, Integer[].class );
+        assertTrue( converted instanceof Integer[] );
+        Integer[] target = (Integer[]) converted;
+        assertEquals( new Integer(1), target[0] );
+        assertEquals( new Integer(2), target[1] );
+    }
+    
+    public void testArrayToCollection() throws Exception {
+        Integer[] source = new Integer[]{ 1, 2 };
+        
+        Object converted = 
+            CollectionConverterFactory.ArrayToCollection.convert( source, List.class );
+        assertTrue( converted instanceof List );
+        List target = (List) converted;
+        assertEquals( new Integer( 1 ), target.get( 0 ) );
+        assertEquals( new Integer( 2 ), target.get( 1 ) );
+        
+    }
+    
+    public void testArrayToArray() throws Exception {
+        Integer[] source = new Integer[]{ 1, 2 };
+        
+        Object converted = 
+            CollectionConverterFactory.ArrayToArray.convert( source, Number[].class );
+        assertTrue( converted instanceof Number[] );
+        Number[] target = (Number[]) converted;
+        assertEquals( 1, target[0].intValue() );
+        assertEquals( 2, target[1].intValue() );
+    }
+}