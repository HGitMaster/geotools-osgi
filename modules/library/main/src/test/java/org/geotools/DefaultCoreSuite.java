--- conflicted
+++ resolved
@@ -1,124 +1,61 @@
-<<<<<<< local
-/*
- *    GeoTools - The Open Source Java GIS Toolkit
- *    http://geotools.org
- * 
- *    (C) 2002-2008, Open Source Geospatial Foundation (OSGeo)
- *
- *    This library is free software; you can redistribute it and/or
- *    modify it under the terms of the GNU Lesser General Public
- *    License as published by the Free Software Foundation;
- *    version 2.1 of the License.
- *
- *    This library is distributed in the hope that it will be useful,
- *    but WITHOUT ANY WARRANTY; without even the implied warranty of
- *    MERCHANTABILITY or FITNESS FOR A PARTICULAR PURPOSE.  See the GNU
- *    Lesser General Public License for more details.
- */
-package org.geotools;
-
-import java.util.logging.Logger;
-
-import junit.framework.Test;
-import junit.framework.TestCase;
-import junit.framework.TestSuite;
-
-import org.geotools.feature.FeatureFlatTest;
-import org.geotools.filter.ExpressionTest;
-import org.geotools.filter.FilterEqualsTest;
-import org.geotools.filter.FilterTest;
-import org.geotools.styling.StyleFactoryImplTest;
-import org.geotools.styling.TextSymbolTest;
-/**
- *
- * @author jamesm
- * @source $URL: http://svn.osgeo.org/geotools/tags/2.6.5/modules/library/main/src/test/java/org/geotools/DefaultCoreSuite.java $
- */                                
-public class DefaultCoreSuite extends TestCase {
-    private static final Logger LOGGER = org.geotools.util.logging.Logging.getLogger("org.geotools.core");
-    public DefaultCoreSuite(java.lang.String testName) {
-        super(testName);
-    }        
-    
-    public static void main(java.lang.String[] args) {
-        org.geotools.util.logging.Logging.GEOTOOLS.forceMonolineConsoleOutput();
-        junit.textui.TestRunner.run(suite());
-    }
-    
-    public static Test suite() {
-        //_log = org.geotools.util.logging.Logging.getLogger(DefaultCoreSuite.class);
-       
-        
-        TestSuite suite = new TestSuite("All core tests");                
-        suite.addTestSuite(FeatureFlatTest.class);
-        suite.addTestSuite(ExpressionTest.class);
-        suite.addTestSuite(FilterEqualsTest.class);
-        suite.addTestSuite(FilterTest.class);
-        suite.addTestSuite(StyleFactoryImplTest.class);
-        suite.addTestSuite(TextSymbolTest.class); 
-        return suite;
-    }
-}
-=======
-/*
- *    GeoTools - The Open Source Java GIS Toolkit
- *    http://geotools.org
- * 
- *    (C) 2002-2008, Open Source Geospatial Foundation (OSGeo)
- *
- *    This library is free software; you can redistribute it and/or
- *    modify it under the terms of the GNU Lesser General Public
- *    License as published by the Free Software Foundation;
- *    version 2.1 of the License.
- *
- *    This library is distributed in the hope that it will be useful,
- *    but WITHOUT ANY WARRANTY; without even the implied warranty of
- *    MERCHANTABILITY or FITNESS FOR A PARTICULAR PURPOSE.  See the GNU
- *    Lesser General Public License for more details.
- */
-package org.geotools;
-
-import java.util.logging.Logger;
-
-import junit.framework.Test;
-import junit.framework.TestCase;
-import junit.framework.TestSuite;
-
-import org.geotools.feature.FeatureFlatTest;
-import org.geotools.filter.ExpressionTest;
-import org.geotools.filter.FilterEqualsTest;
-import org.geotools.filter.FilterTest;
-import org.geotools.styling.StyleFactoryImplTest;
-import org.geotools.styling.TextSymbolTest;
-/**
- *
- * @author jamesm
- *
- * @source $URL: http://svn.osgeo.org/geotools/tags/8.0-M1/modules/library/main/src/test/java/org/geotools/DefaultCoreSuite.java $
- */                                
-public class DefaultCoreSuite extends TestCase {
-    private static final Logger LOGGER = org.geotools.util.logging.Logging.getLogger("org.geotools.core");
-    public DefaultCoreSuite(java.lang.String testName) {
-        super(testName);
-    }        
-    
-    public static void main(java.lang.String[] args) {
-        org.geotools.util.logging.Logging.GEOTOOLS.forceMonolineConsoleOutput();
-        junit.textui.TestRunner.run(suite());
-    }
-    
-    public static Test suite() {
-        //_log = org.geotools.util.logging.Logging.getLogger(DefaultCoreSuite.class);
-       
-        
-        TestSuite suite = new TestSuite("All core tests");                
-        suite.addTestSuite(FeatureFlatTest.class);
-        suite.addTestSuite(ExpressionTest.class);
-        suite.addTestSuite(FilterEqualsTest.class);
-        suite.addTestSuite(FilterTest.class);
-        suite.addTestSuite(StyleFactoryImplTest.class);
-        suite.addTestSuite(TextSymbolTest.class); 
-        return suite;
-    }
-}
->>>>>>> other+/*
+ *    GeoTools - The Open Source Java GIS Toolkit
+ *    http://geotools.org
+ * 
+ *    (C) 2002-2008, Open Source Geospatial Foundation (OSGeo)
+ *
+ *    This library is free software; you can redistribute it and/or
+ *    modify it under the terms of the GNU Lesser General Public
+ *    License as published by the Free Software Foundation;
+ *    version 2.1 of the License.
+ *
+ *    This library is distributed in the hope that it will be useful,
+ *    but WITHOUT ANY WARRANTY; without even the implied warranty of
+ *    MERCHANTABILITY or FITNESS FOR A PARTICULAR PURPOSE.  See the GNU
+ *    Lesser General Public License for more details.
+ */
+package org.geotools;
+
+import java.util.logging.Logger;
+
+import junit.framework.Test;
+import junit.framework.TestCase;
+import junit.framework.TestSuite;
+
+import org.geotools.feature.FeatureFlatTest;
+import org.geotools.filter.ExpressionTest;
+import org.geotools.filter.FilterEqualsTest;
+import org.geotools.filter.FilterTest;
+import org.geotools.styling.StyleFactoryImplTest;
+import org.geotools.styling.TextSymbolTest;
+/**
+ *
+ * @author jamesm
+ *
+ * @source $URL: http://svn.osgeo.org/geotools/tags/8.0-M1/modules/library/main/src/test/java/org/geotools/DefaultCoreSuite.java $
+ */                                
+public class DefaultCoreSuite extends TestCase {
+    private static final Logger LOGGER = org.geotools.util.logging.Logging.getLogger("org.geotools.core");
+    public DefaultCoreSuite(java.lang.String testName) {
+        super(testName);
+    }        
+    
+    public static void main(java.lang.String[] args) {
+        org.geotools.util.logging.Logging.GEOTOOLS.forceMonolineConsoleOutput();
+        junit.textui.TestRunner.run(suite());
+    }
+    
+    public static Test suite() {
+        //_log = org.geotools.util.logging.Logging.getLogger(DefaultCoreSuite.class);
+       
+        
+        TestSuite suite = new TestSuite("All core tests");                
+        suite.addTestSuite(FeatureFlatTest.class);
+        suite.addTestSuite(ExpressionTest.class);
+        suite.addTestSuite(FilterEqualsTest.class);
+        suite.addTestSuite(FilterTest.class);
+        suite.addTestSuite(StyleFactoryImplTest.class);
+        suite.addTestSuite(TextSymbolTest.class); 
+        return suite;
+    }
+}