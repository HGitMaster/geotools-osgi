/*
 *    GeoTools - The Open Source Java GIS Toolkit
 *    http://geotools.org
 * 
 *    (C) 2005-2008, Open Source Geospatial Foundation (OSGeo)
 *    
 *    This library is free software; you can redistribute it and/or
 *    modify it under the terms of the GNU Lesser General Public
 *    License as published by the Free Software Foundation;
 *    version 2.1 of the License.
 *
 *    This library is distributed in the hope that it will be useful,
 *    but WITHOUT ANY WARRANTY; without even the implied warranty of
 *    MERCHANTABILITY or FITNESS FOR A PARTICULAR PURPOSE.  See the GNU
 *    Lesser General Public License for more details.
 */
package org.geotools.feature.collection;

<<<<<<< local
import java.util.Iterator;
import java.util.Random;

=======
>>>>>>> other
import junit.framework.Test;
import junit.framework.TestSuite;

import org.geotools.data.DataTestCase;
<<<<<<< local
import org.geotools.factory.CommonFactoryFinder;
import org.geotools.feature.FeatureCollection;
=======
import org.geotools.data.simple.SimpleFeatureCollection;
>>>>>>> other
import org.geotools.feature.FeatureCollections;
import org.geotools.feature.simple.SimpleFeatureBuilder;
import org.geotools.feature.simple.SimpleFeatureTypeBuilder;
<<<<<<< local
import org.geotools.filter.FidFilterImpl;
import org.geotools.filter.FilterFactoryImpl;
import org.geotools.geometry.jts.ReferencedEnvelope;
import org.opengis.feature.simple.SimpleFeature;
import org.opengis.feature.simple.SimpleFeatureType;
=======
>>>>>>> other
import org.opengis.filter.Filter;
<<<<<<< local
import org.opengis.filter.FilterFactory;
import org.opengis.filter.FilterFactory2;
=======
>>>>>>> other
import org.opengis.filter.FilterVisitor;
<<<<<<< local
import org.opengis.filter.identity.FeatureId;
=======
>>>>>>> other

public class SubFeatureCollectionTest extends DataTestCase {
<<<<<<< local
    FeatureCollection<SimpleFeatureType, SimpleFeature> features = FeatureCollections
=======
    SimpleFeatureCollection features = FeatureCollections
>>>>>>> other
            .newCollection();

    public SubFeatureCollectionTest(String testName) {
        super(testName);
    }

    public static void main(String[] args) {
        junit.textui.TestRunner.run(suite());
    }

    public static Test suite() {
        TestSuite suite = new TestSuite(SubFeatureCollectionTest.class);
        return suite;
    }

    protected void setUp() throws Exception {
        SimpleFeatureTypeBuilder tb = new SimpleFeatureTypeBuilder();
        tb.setName("Dummy");

        SimpleFeatureBuilder b = new SimpleFeatureBuilder(tb.buildFeatureType());

        for (int i = 0; i < 100; i++) {
            features.add(b.buildFeature(null));
        }
    }

    public void testBounds() {
<<<<<<< local
        FeatureCollection<SimpleFeatureType, SimpleFeature> subCollection = features
=======
        SimpleFeatureCollection subCollection = features
>>>>>>> other
                .subCollection(new Filter() {

                    public Object accept(FilterVisitor arg0, Object arg1) {
                        return null;
                    }

                    public boolean evaluate(Object arg0) {
                        return true;
                    }

                });

        // Should not throw an UnsupportedOperationException
        // TODO Not semantically testing the bounds
        assertNotNull(subCollection.getBounds());
    }

}<|MERGE_RESOLUTION|>--- conflicted
+++ resolved
@@ -16,51 +16,19 @@
  */
 package org.geotools.feature.collection;
 
-<<<<<<< local
-import java.util.Iterator;
-import java.util.Random;
-
-=======
->>>>>>> other
 import junit.framework.Test;
 import junit.framework.TestSuite;
 
 import org.geotools.data.DataTestCase;
-<<<<<<< local
-import org.geotools.factory.CommonFactoryFinder;
-import org.geotools.feature.FeatureCollection;
-=======
 import org.geotools.data.simple.SimpleFeatureCollection;
->>>>>>> other
 import org.geotools.feature.FeatureCollections;
 import org.geotools.feature.simple.SimpleFeatureBuilder;
 import org.geotools.feature.simple.SimpleFeatureTypeBuilder;
-<<<<<<< local
-import org.geotools.filter.FidFilterImpl;
-import org.geotools.filter.FilterFactoryImpl;
-import org.geotools.geometry.jts.ReferencedEnvelope;
-import org.opengis.feature.simple.SimpleFeature;
-import org.opengis.feature.simple.SimpleFeatureType;
-=======
->>>>>>> other
 import org.opengis.filter.Filter;
-<<<<<<< local
-import org.opengis.filter.FilterFactory;
-import org.opengis.filter.FilterFactory2;
-=======
->>>>>>> other
 import org.opengis.filter.FilterVisitor;
-<<<<<<< local
-import org.opengis.filter.identity.FeatureId;
-=======
->>>>>>> other
 
 public class SubFeatureCollectionTest extends DataTestCase {
-<<<<<<< local
-    FeatureCollection<SimpleFeatureType, SimpleFeature> features = FeatureCollections
-=======
     SimpleFeatureCollection features = FeatureCollections
->>>>>>> other
             .newCollection();
 
     public SubFeatureCollectionTest(String testName) {
@@ -88,11 +56,7 @@
     }
 
     public void testBounds() {
-<<<<<<< local
-        FeatureCollection<SimpleFeatureType, SimpleFeature> subCollection = features
-=======
         SimpleFeatureCollection subCollection = features
->>>>>>> other
                 .subCollection(new Filter() {
 
                     public Object accept(FilterVisitor arg0, Object arg1) {
@@ -109,5 +73,4 @@
         // TODO Not semantically testing the bounds
         assertNotNull(subCollection.getBounds());
     }
-
 }