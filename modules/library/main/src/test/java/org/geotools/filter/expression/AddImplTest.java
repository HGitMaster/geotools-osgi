--- conflicted
+++ resolved
@@ -1,106 +1,51 @@
-<<<<<<< local
-/*
- *    GeoTools - The Open Source Java GIS Toolkit
- *    http://geotools.org
- * 
- *    (C) 2002-2008, Open Source Geospatial Foundation (OSGeo)
- *
- *    This library is free software; you can redistribute it and/or
- *    modify it under the terms of the GNU Lesser General Public
- *    License as published by the Free Software Foundation;
- *    version 2.1 of the License.
- *
- *    This library is distributed in the hope that it will be useful,
- *    but WITHOUT ANY WARRANTY; without even the implied warranty of
- *    MERCHANTABILITY or FITNESS FOR A PARTICULAR PURPOSE.  See the GNU
- *    Lesser General Public License for more details.
- */
-package org.geotools.filter.expression;
-
-import org.geotools.factory.CommonFactoryFinder;
-import org.opengis.filter.FilterFactory;
-import org.opengis.filter.expression.Expression;
-
-
-import junit.framework.TestCase;
-
-public class AddImplTest extends TestCase {
-
-	AddImpl add; 
-	
-	protected void setUp() throws Exception {
-		FilterFactory ff = CommonFactoryFinder.getFilterFactory( null );
-		Expression e1 = ff.literal( 1 );
-		Expression e2 = ff.literal( 2 );
-		
-		add = new AddImpl( e1, e2 );
-	}
-	
-	public void testEvaluate() {
-		Object result = add.evaluate( null );
-		assertEquals( new Double( 3 ), result );
-	}
-	
-	public void testEvaluateAsInteger() {
-		Object result = add.evaluate( null, Integer.class );
-		assertEquals( new Integer( 3 ), result );
-	}
-	
-	public void testEvaluateAsString( ) {
-		Object result = add.evaluate( null, String.class );
-		assertEquals( "3.0", result );
-	}
-}
-=======
-/*
- *    GeoTools - The Open Source Java GIS Toolkit
- *    http://geotools.org
- * 
- *    (C) 2002-2008, Open Source Geospatial Foundation (OSGeo)
- *
- *    This library is free software; you can redistribute it and/or
- *    modify it under the terms of the GNU Lesser General Public
- *    License as published by the Free Software Foundation;
- *    version 2.1 of the License.
- *
- *    This library is distributed in the hope that it will be useful,
- *    but WITHOUT ANY WARRANTY; without even the implied warranty of
- *    MERCHANTABILITY or FITNESS FOR A PARTICULAR PURPOSE.  See the GNU
- *    Lesser General Public License for more details.
- */
-package org.geotools.filter.expression;
-
-import junit.framework.TestCase;
-
-import org.geotools.factory.CommonFactoryFinder;
-import org.opengis.filter.FilterFactory;
-import org.opengis.filter.expression.Expression;
-
-public class AddImplTest extends TestCase {
-
-	AddImpl add; 
-	
-	protected void setUp() throws Exception {
-		FilterFactory ff = CommonFactoryFinder.getFilterFactory( null );
-		Expression e1 = ff.literal( 1 );
-		Expression e2 = ff.literal( 2 );
-		
-		add = new AddImpl( e1, e2 );
-	}
-	
-	public void testEvaluate() {
-		Object result = add.evaluate( null );
-		assertEquals( new Double( 3 ), result );
-	}
-	
-	public void testEvaluateAsInteger() {
-		Object result = add.evaluate( null, Integer.class );
-		assertEquals( new Integer( 3 ), result );
-	}
-	
-	public void testEvaluateAsString( ) {
-		Object result = add.evaluate( null, String.class );
-		assertEquals( "3.0", result );
-	}
-}
->>>>>>> other+/*
+ *    GeoTools - The Open Source Java GIS Toolkit
+ *    http://geotools.org
+ * 
+ *    (C) 2002-2008, Open Source Geospatial Foundation (OSGeo)
+ *
+ *    This library is free software; you can redistribute it and/or
+ *    modify it under the terms of the GNU Lesser General Public
+ *    License as published by the Free Software Foundation;
+ *    version 2.1 of the License.
+ *
+ *    This library is distributed in the hope that it will be useful,
+ *    but WITHOUT ANY WARRANTY; without even the implied warranty of
+ *    MERCHANTABILITY or FITNESS FOR A PARTICULAR PURPOSE.  See the GNU
+ *    Lesser General Public License for more details.
+ */
+package org.geotools.filter.expression;
+
+import junit.framework.TestCase;
+
+import org.geotools.factory.CommonFactoryFinder;
+import org.opengis.filter.FilterFactory;
+import org.opengis.filter.expression.Expression;
+
+public class AddImplTest extends TestCase {
+
+	AddImpl add; 
+	
+	protected void setUp() throws Exception {
+		FilterFactory ff = CommonFactoryFinder.getFilterFactory( null );
+		Expression e1 = ff.literal( 1 );
+		Expression e2 = ff.literal( 2 );
+		
+		add = new AddImpl( e1, e2 );
+	}
+	
+	public void testEvaluate() {
+		Object result = add.evaluate( null );
+		assertEquals( new Double( 3 ), result );
+	}
+	
+	public void testEvaluateAsInteger() {
+		Object result = add.evaluate( null, Integer.class );
+		assertEquals( new Integer( 3 ), result );
+	}
+	
+	public void testEvaluateAsString( ) {
+		Object result = add.evaluate( null, String.class );
+		assertEquals( "3.0", result );
+	}
+}