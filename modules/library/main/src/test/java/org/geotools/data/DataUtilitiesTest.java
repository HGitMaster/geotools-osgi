--- conflicted
+++ resolved
@@ -1,1302 +1,712 @@
-<<<<<<< HEAD
-<<<<<<< local
-/*
- *    GeoTools - The Open Source Java GIS Toolkit
- *    http://geotools.org
- * 
- *    (C) 2002-2008, Open Source Geospatial Foundation (OSGeo)
- *
- *    This library is free software; you can redistribute it and/or
- *    modify it under the terms of the GNU Lesser General Public
- *    License as published by the Free Software Foundation;
- *    version 2.1 of the License.
- *
- *    This library is distributed in the hope that it will be useful,
- *    but WITHOUT ANY WARRANTY; without even the implied warranty of
- *    MERCHANTABILITY or FITNESS FOR A PARTICULAR PURPOSE.  See the GNU
- *    Lesser General Public License for more details.
- */
-package org.geotools.data;
-
-import java.io.File;
-import java.net.MalformedURLException;
-import java.net.URI;
-import java.net.URISyntaxException;
-import java.net.URL;
-import java.util.Arrays;
-import java.util.Collections;
-import java.util.HashSet;
-import java.util.Iterator;
-import java.util.List;
-import java.util.Set;
-
-import org.geotools.factory.CommonFactoryFinder;
-import org.geotools.feature.FeatureCollection;
-
-import org.geotools.feature.FeatureTypes;
-import org.geotools.feature.IllegalAttributeException;
-import org.geotools.feature.SchemaException;
-import org.geotools.feature.simple.SimpleFeatureBuilder;
-import org.geotools.filter.IllegalFilterException;
-import org.geotools.filter.visitor.DefaultFilterVisitor;
-import org.opengis.feature.simple.SimpleFeature;
-import org.opengis.feature.simple.SimpleFeatureType;
-import org.geotools.referencing.CRS;
-import org.geotools.referencing.crs.DefaultGeographicCRS;
-import org.geotools.test.TestData;
-import org.opengis.filter.And;
-import org.opengis.filter.BinaryLogicOperator;
-import org.opengis.filter.Filter;
-import org.opengis.filter.FilterFactory;
-import org.opengis.filter.FilterVisitor;
-import org.opengis.filter.Id;
-import org.opengis.filter.Not;
-import org.opengis.filter.PropertyIsBetween;
-import org.opengis.filter.PropertyIsEqualTo;
-import org.opengis.filter.PropertyIsLike;
-import org.opengis.filter.PropertyIsNull;
-import org.opengis.filter.expression.Add;
-import org.opengis.filter.expression.Expression;
-import org.opengis.filter.expression.Function;
-import org.opengis.filter.expression.Literal;
-import org.opengis.filter.expression.PropertyName;
-import org.opengis.referencing.crs.CoordinateReferenceSystem;
-
-import com.vividsolutions.jts.geom.Geometry;
-
-
-/**
- * Tests cases for DataUtilities.
- *
- * @author Jody Garnett, Refractions Research
- * @source $URL: http://svn.osgeo.org/geotools/tags/2.6.2/modules/library/main/src/test/java/org/geotools/data/DataUtilitiesTest.java $
- */
-public class DataUtilitiesTest extends DataTestCase {
-    /**
-     * Constructor for DataUtilitiesTest.
-     *
-     * @param arg0
-     */
-    public DataUtilitiesTest(String arg0) {
-        super(arg0);
-    }
-
-    public void testUrlToFile() throws Exception {
-        handleFile(System.getProperty("user.home"));
-        handleFile(System.getProperty("user.dir"));
-
-        String os = System.getProperty("os.name");
-
-        if (os.toUpperCase().contains("WINDOWS")) {
-            handleFile("C:\\");
-            handleFile("C:\\one");
-            handleFile("C:\\one\\two");
-            handleFile("C:\\one\\two\\and three");
-            handleFile("D:\\");
-            if (TestData.isExtensiveTest())
-                handleFile("\\\\host\\share\\file");
-        } else {
-            handleFile("/one");
-            handleFile("one");
-            handleFile("/one/two/and three");
-            handleFile("/hello world/this++().file");
-        }        
-        assertURL("one", "file:one");
-        assertURL("/one", "file:///one");
-        assertURL(replaceSlashes("C:\\"), "file://C:/");
-        assertURL(replaceSlashes("C:\\one"), "file://C:/one");
-        assertURL(replaceSlashes("C:\\one\\two"), "file://C:/one/two");
-        assertURL(replaceSlashes("C:\\one\\two\\and three"), "file://C:/one/two/and three");
-        
-        File file = File.createTempFile("hello","world");
-        handleFile(file.getAbsolutePath() );
-        handleFile(file.getPath() );        
-    }
-    private String replaceSlashes(String string) {
-        return string.replaceAll("\\\\", "/");
-    }
-
-    private void assertURL(String expectedFilePath, String urlString) throws MalformedURLException {
-        URL url = new URL(urlString);
-        
-        File file = DataUtilities.urlToFile(url);
-
-        String os = System.getProperty("os.name");
-        if (os.toUpperCase().contains("WINDOWS")) {
-            assertEquals( expectedFilePath.replaceAll("/", "\\\\"), file.getPath());
-        }else {
-            if( expectedFilePath.endsWith("/") ){
-                expectedFilePath = expectedFilePath.substring(0,expectedFilePath.length()-1);
-            }
-            assertEquals( expectedFilePath, file.getPath());
-        }        
-    }
-
-    public void handleFile( String path ) throws Exception {
-        File file = new File( path );
-        URI uri = file.toURI();
-        URL url = file.toURI().toURL();
-        URL url2 = file.toURI().toURL();
-        
-        assertEquals( "jdk contract", file.getAbsoluteFile(), new File( uri ));
-
-        File toFile = DataUtilities.urlToFile( url );
-        assertEquals( path+":url", file.getAbsoluteFile(), toFile);
-
-        File toFile2 = DataUtilities.urlToFile( url2 );
-        assertEquals( path+":url2", file.getAbsoluteFile(), toFile2 );
-    }
-    /**
-     * Test for {@link DataUtilities#attributeNames(FeatureType)}
-     */
-    public void testAttributeNamesFeatureType() {
-        String[] names;
-
-        names = DataUtilities.attributeNames(roadType);
-        assertEquals(3, names.length);
-        assertEquals("id", names[0]);
-        assertEquals("geom", names[1]);
-        assertEquals("name", names[2]);
-
-        names = DataUtilities.attributeNames(subRoadType);
-        assertEquals(2, names.length);
-        assertEquals("id", names[0]);
-        assertEquals("geom", names[1]);
-    }
-
-    /*
-     * Test for String[] attributeNames(Filter)
-     */
-    public void testAttributeNamesFilter() throws IllegalFilterException {
-        FilterFactory factory = CommonFactoryFinder.getFilterFactory(null);
-        String[] names;
-
-        Filter filter = null;
-
-        // check null
-        names = DataUtilities.attributeNames(filter);
-        assertEquals(names.length, 0);
-
-        Id fidFilter = factory.id(Collections.singleton(factory.featureId("fid")));
-
-        // check fidFilter         
-        names = DataUtilities.attributeNames(fidFilter);
-        assertEquals(0, names.length);
-
-        PropertyName id = factory.property("id");
-        PropertyName name = factory.property("name");
-        PropertyName geom = factory.property("geom");
-
-        // check nullFilter
-        PropertyIsNull nullFilter = factory.isNull(id);
-        names = DataUtilities.attributeNames(nullFilter);
-        assertEquals(1, names.length);
-        assertEquals("id", names[0]);
-
-        PropertyIsEqualTo equal = factory.equals(name, id);
-        names = DataUtilities.attributeNames(equal);
-        assertEquals(2, names.length);
-        List list = Arrays.asList(names);
-        assertTrue(list.contains("name"));
-        assertTrue(list.contains("id"));
- 
-        Function fnCall = factory.function("Max", new Expression[] { id, name });
-
-        PropertyIsLike fn = factory.like(fnCall, "does-not-matter");
-        names = DataUtilities.attributeNames(fn);
-        list = Arrays.asList(names);
-        assertTrue(list.contains("name"));
-        assertTrue(list.contains("id"));
-
-        PropertyIsBetween between = factory.between(name, id, geom);
-        names = DataUtilities.attributeNames(between);
-        assertEquals(3, names.length);
-        list = Arrays.asList(names);
-        assertTrue(list.contains("name"));
-        assertTrue(list.contains("id"));
-        assertTrue(list.contains("geom"));
-        
-        // check logic filter
-        PropertyIsNull geomNull = factory.isNull(geom);
-        names = DataUtilities.attributeNames(factory.and(geomNull, equal));
-        assertEquals(3, names.length);
-        list = Arrays.asList(names);
-        assertTrue(list.contains("name"));
-        assertTrue(list.contains("id"));
-        assertTrue(list.contains("geom"));
-        
-        // check not filter
-        names = DataUtilities.attributeNames(factory.not(geomNull));
-        assertEquals(1, names.length);
-        assertEquals("geom", names[0]);
-        
-        //check with namespace qualified name
-        PropertyIsEqualTo equalToWithPrefix = factory.equals(factory.property("gml:name"),id);
-        names = DataUtilities.attributeNames(equalToWithPrefix,roadType);
-        assertEquals(2, names.length);
-        list = Arrays.asList(names);
-        assertTrue(list.contains("name"));
-        assertTrue(list.contains("id"));     
-    }
-
-    /**
-     * Test for {@link DataUtilities#attributeNames(Filter, FeatureType)} 
-     */
-    public void testAttributeNamesFilterFeatureType() {
-        FilterFactory factory = CommonFactoryFinder.getFilterFactory(null);
-        Filter filter = factory.equals(factory.property("id"), factory.add(
-                factory.property("geom"), factory.property("gml:name")));
-
-        String[] names;
-
-        names = DataUtilities.attributeNames(filter, roadType);
-        assertEquals(3, names.length);
-        List namesList = Arrays.asList(names);
-        assertTrue(namesList.contains("id"));
-        assertTrue(namesList.contains("geom"));
-        assertTrue(namesList.contains("name"));
-    }
-
-    /**
-     * Test for {@link DataUtilities#attributeNames(Expression, FeatureType)} 
-     */
-    public void testAttributeExpressionFilterFeatureType() {
-        FilterFactory factory = CommonFactoryFinder.getFilterFactory(null);
-        Expression expression = factory.add(factory.property("geom"), 
-                factory.property("gml:name"));
-
-        String[] names;
-
-        names = DataUtilities.attributeNames(expression, roadType);
-        assertEquals(2, names.length);
-        List namesList = Arrays.asList(names);
-        assertTrue(namesList.contains("geom"));
-        assertTrue(namesList.contains("name"));
-    }
-
-    public void testCompare() throws SchemaException {
-        assertEquals(0, DataUtilities.compare(null, null));
-        assertEquals(-1, DataUtilities.compare(roadType, null));
-        assertEquals(-1, DataUtilities.compare(null, roadType));
-        assertEquals(-1, DataUtilities.compare(riverType, roadType));
-        assertEquals(-1, DataUtilities.compare(roadType, riverType));
-        assertEquals(0, DataUtilities.compare(roadType, roadType));
-        assertEquals(1, DataUtilities.compare(subRoadType, roadType));
-
-        // different order
-        SimpleFeatureType road2 = DataUtilities.createType("namespace.road",
-                "geom:LineString,name:String,id:0");
-        assertEquals(1, DataUtilities.compare(road2, roadType));
-
-        // different namespace        
-        SimpleFeatureType road3 = DataUtilities.createType("test.road",
-                "id:0,geom:LineString,name:String");
-        assertEquals(0, DataUtilities.compare(road3, roadType));
-    }
-
-    public void testIsMatch() {
-    }
-
-    public void testReType() throws Exception {
-        SimpleFeature rd1 = roadFeatures[0];
-        assertEquals(rd1, rd1);
-
-        SimpleFeature rdDuplicate = SimpleFeatureBuilder.copy(rd1);
-
-        assertEquals(rd1, rdDuplicate);
-        assertNotSame(rd1, rdDuplicate);
-
-        SimpleFeature rd2 = DataUtilities.reType(roadType, rd1);
-
-        assertEquals(rd1, rd2);
-        assertNotSame(rd1, rd2);
-
-        SimpleFeature rd3 = DataUtilities.reType(subRoadType, rd1);
-
-        assertFalse(rd1.equals(rd3));
-        assertEquals(2, rd3.getAttributeCount());
-        assertEquals(rd1.getID(), rd3.getID());
-        assertEquals(rd1.getAttribute("id"), rd3.getAttribute("id"));
-        assertEquals((Geometry) rd1.getAttribute("geom"),
-            (Geometry) rd3.getAttribute("geom"));
-        assertNotNull(rd3.getDefaultGeometry());
-
-        SimpleFeature rv1 = riverFeatures[0];
-        assertEquals(rv1, rv1);
-
-        SimpleFeature rvDuplicate = SimpleFeatureBuilder.copy(rv1);
-
-        assertEquals(rv1, rvDuplicate);
-        assertNotSame(rv1, rvDuplicate);
-
-        SimpleFeature rv2 = DataUtilities.reType(riverType, rv1);
-
-        assertEquals(rv1, rv2);
-        assertNotSame(rv1, rv2);
-
-        SimpleFeature rv3 = DataUtilities.reType(subRiverType, rv1);
-
-        assertFalse(rv1.equals(rv3));
-        assertEquals(2, rv3.getAttributeCount());
-        assertEquals(rv1.getID(), rv3.getID());
-        assertEquals(rv1.getAttribute("name"), rv3.getAttribute("name"));
-        assertEquals(rv1.getAttribute("flow"), rv3.getAttribute("flow"));
-        assertNull(rv3.getDefaultGeometry());
-    }
-
-    /*
-     * Test for Feature template(FeatureType)
-     */
-    public void testTemplateFeatureType() throws IllegalAttributeException {
-        SimpleFeature feature = DataUtilities.template(roadType);
-        assertNotNull(feature);
-        assertEquals(roadType.getAttributeCount(), feature.getAttributeCount());
-    }
-
-    /*
-     * Test for Feature template(FeatureType, String)
-     */
-    public void testTemplateFeatureTypeString()
-        throws IllegalAttributeException {
-        SimpleFeature feature = DataUtilities.template(roadType, "Foo");
-        assertNotNull(feature);
-        assertEquals(roadType.getAttributeCount(), feature.getAttributeCount());
-        assertEquals("Foo", feature.getID());
-        assertNull(feature.getAttribute("name"));
-        assertNull(feature.getAttribute("id"));
-        assertNull(feature.getAttribute("geom"));
-    }
-
-    public void testDefaultValues() throws IllegalAttributeException {
-        Object[] values = DataUtilities.defaultValues(roadType);
-        assertNotNull(values);
-        assertEquals(values.length, roadType.getAttributeCount());
-    }
-
-    public void testDefaultValue() throws IllegalAttributeException {
-        assertNull(DataUtilities.defaultValue(roadType.getDescriptor("name")));
-        assertNull(DataUtilities.defaultValue(roadType.getDescriptor("id")));
-        assertNull(DataUtilities.defaultValue(roadType.getDescriptor("geom")));
-    }
-
-    
-
-    public void testCollection() {
-        FeatureCollection<SimpleFeatureType, SimpleFeature> collection = DataUtilities.collection( roadFeatures );
-        assertEquals( roadFeatures.length,  collection.size() );                
-    }
-
-    public void testReaderFeatureArray() throws Exception {
-         FeatureReader<SimpleFeatureType, SimpleFeature> reader = DataUtilities.reader( roadFeatures );
-        assertEquals( roadFeatures.length,  count( reader ) );
-    }
-    public void testReaderCollection() throws Exception {
-        FeatureCollection<SimpleFeatureType, SimpleFeature> collection = DataUtilities.collection( roadFeatures );
-        assertEquals( roadFeatures.length,  collection.size() );
-                
-         FeatureReader<SimpleFeatureType, SimpleFeature> reader = DataUtilities.reader( collection );
-        assertEquals( roadFeatures.length,  count( reader ) );
-    }    
-    public void testCreateSubType() throws Exception {
-    	SimpleFeatureType before =
-    		DataUtilities.createType("cities","the_geom:Point:srid=4326,name:String");
-    	SimpleFeatureType after = DataUtilities.createSubType(before, new String[]{"the_geom"} );
-    	assertEquals( 1, after.getAttributeCount() );
-    	
-    	before = DataUtilities.createType("cities","the_geom:Point:srid=4326,name:String,population:Integer");
-        URI here = new URI("http://localhost/");
-        after = DataUtilities.createSubType(before, new String[]{"the_geom"},DefaultGeographicCRS.WGS84, "now", here);
-        assertEquals( here.toString(), after.getName().getNamespaceURI());
-        assertEquals( "now", after.getName().getLocalPart());
-        assertEquals( DefaultGeographicCRS.WGS84, after.getCoordinateReferenceSystem() );
-        assertEquals( 1, after.getAttributeCount() );
-        assertEquals( "the_geom", after.getDescriptor(0).getLocalName() );
-        assertNotNull( after.getGeometryDescriptor() );
-    }
-
-    public void testSource() throws Exception {
-        FeatureSource<SimpleFeatureType, SimpleFeature> s = DataUtilities.source( roadFeatures );
-        assertEquals( -1, s.getCount( Query.ALL ) );
-        assertEquals( 3, s.getFeatures().size() );
-        assertEquals( 3, s.getFeatures( Query.ALL ).size() );
-        assertEquals( 3, s.getFeatures( Filter.INCLUDE ).size() );
-        assertEquals( 0, s.getFeatures( Filter.EXCLUDE ).size() );
-        assertEquals( 1, s.getFeatures( rd1Filter ).size() );
-        assertEquals( 2, s.getFeatures( rd12Filter ).size() );                             
-    }
-
-    /**
-     * tests the policy of DataUtilities.mixQueries
-     * @throws Exception
-     */
-    public void testMixQueries() throws Exception
-	{
-    	DefaultQuery firstQuery;
-    	DefaultQuery secondQuery;
-
-    	firstQuery = new DefaultQuery("typeName", Filter.EXCLUDE, 100, new String[]{"att1", "att2", "att3"}, "handle");    	
-    	secondQuery = new DefaultQuery("typeName", Filter.EXCLUDE, 20, new String[]{"att1", "att2", "att4"}, "handle2");
-    	secondQuery.setStartIndex( 4 );
-    	
-    	Query mixed = DataUtilities.mixQueries(firstQuery, secondQuery, "newhandle");
-    	
-    	//the passed handle
-    	assertEquals("newhandle", mixed.getHandle());
-    	//the lower of both
-    	assertEquals(20, mixed.getMaxFeatures());
-    	//att1, 2, 3 and 4
-    	assertEquals(4, mixed.getPropertyNames().length);
-    	assertEquals(4, (int) mixed.getStartIndex() );
-    	
-    	//now use some filters
-    	Filter filter1 = null;
-    	Filter filter2 = null;
-    	FilterFactory ffac = CommonFactoryFinder.getFilterFactory(null);
-
-    	String typeSpec = "geom:Point,att1:String,att2:String,att3:String,att4:String";
-    	SimpleFeatureType testType = DataUtilities.createType("testType", typeSpec);
-    	//System.err.println("created test type: " + testType);
-    	
-    	filter1 = ffac.equals(ffac.property("att1"), ffac.literal("val1"));
-    	filter2 = ffac.equals(ffac.property("att2"), ffac.literal("val2"));
-
-    	firstQuery = new DefaultQuery("typeName", filter1, 100, null, "handle");
-    	secondQuery = new DefaultQuery("typeName", filter2, 20, new String[]{"att1", "att2", "att4"}, "handle2");
-    	
-    	mixed = DataUtilities.mixQueries(firstQuery, secondQuery, "newhandle");
-    	
-    	//the passed handle
-    	assertEquals("newhandle", mixed.getHandle());
-    	//the lower of both
-    	assertEquals(20, mixed.getMaxFeatures());
-    	//att1, 2 and 4
-    	assertEquals(3, mixed.getPropertyNames().length);
-    	
-    	Filter mixedFilter = mixed.getFilter();
-    	assertNotNull(mixedFilter);
-    	assertTrue(mixedFilter instanceof BinaryLogicOperator);
-    	BinaryLogicOperator f = (BinaryLogicOperator) mixedFilter;
-    	
-    	assertTrue(f instanceof And);
-    	for(Iterator fit = f.getChildren().iterator(); fit.hasNext(); )
-    	{
-    		Filter subFilter = (Filter)fit.next();
-    		assertTrue(filter1.equals(subFilter) || filter2.equals(subFilter));
-    	}
-	}
-    
-    public void testSpecNoCRS() throws Exception {
-        String spec = "id:String,polygonProperty:Polygon";
-        SimpleFeatureType ft = DataUtilities.createType("testType", spec);
-        String spec2 = DataUtilities.spec(ft);
-        //System.out.println("BEFORE:"+spec);
-        //System.out.println(" AFTER:"+spec2);        
-        assertEquals(spec, spec2);
-    }
-    
-    public void testSpecCRS() throws Exception {
-        String spec = "id:String,polygonProperty:Polygon:srid=32615";
-        SimpleFeatureType ft = DataUtilities.createType("testType", spec);
-        String spec2 = DataUtilities.spec(ft);
-        //System.out.println("BEFORE:"+spec);
-        //System.out.println(" AFTER:"+spec2);        
-        assertEquals(spec, spec2);
-    }
-    
-    public void testSpecNotIdentifiable() throws Exception {
-        String spec = "id:String,polygonProperty:Polygon:srid=32615";
-        SimpleFeatureType ft = DataUtilities.createType("testType", spec);
-        CoordinateReferenceSystem crsNoId = CRS.parseWKT("PROJCS[\"Geoscience Australia Standard National Scale Lambert Projection\",GEOGCS[\"WGS 84\",DATUM[\"WGS_1984\",SPHEROID[\"WGS_1978\",6378135,298.26],TOWGS84[0,0,0]],PRIMEM[\"Greenwich\",0],UNIT[\"Decimal_Degree\",0.0174532925199433]],PROJECTION[\"Lambert_Conformal_Conic_2SP\"],PARAMETER[\"central_meridian\",134.0],PARAMETER[\"latitude_of_origin\",0.0],PARAMETER[\"standard_parallel_1\",-18.0],PARAMETER[\"standard_parallel_2\",-36.0],UNIT[\"Meter\",1]]");
-        SimpleFeatureType transformedFt = FeatureTypes.transform(ft, crsNoId);
-
-        // since we cannot go back to a code with do a best effort encoding
-        String expected = "id:String,polygonProperty:Polygon";
-        String spec2 = DataUtilities.spec(transformedFt);
-        //System.out.println("  BEFORE:"+spec);
-        //System.out.println("EXPECTED:"+expected);
-        //System.out.println("  AFTER:"+spec2);        
-        assertEquals(expected, spec2);
-    }
-
-    public static void main(String[] args) {
-        junit.textui.TestRunner.run(DataUtilitiesTest.class);
-    }
-    
-}
-=======
-=======
->>>>>>> 91f41456
-/*
- *    GeoTools - The Open Source Java GIS Toolkit
- *    http://geotools.org
- * 
- *    (C) 2002-2008, Open Source Geospatial Foundation (OSGeo)
- *
- *    This library is free software; you can redistribute it and/or
- *    modify it under the terms of the GNU Lesser General Public
- *    License as published by the Free Software Foundation;
- *    version 2.1 of the License.
- *
- *    This library is distributed in the hope that it will be useful,
- *    but WITHOUT ANY WARRANTY; without even the implied warranty of
- *    MERCHANTABILITY or FITNESS FOR A PARTICULAR PURPOSE.  See the GNU
- *    Lesser General Public License for more details.
- */
-package org.geotools.data;
-
-import java.io.File;
-import java.io.FilenameFilter;
-import java.net.MalformedURLException;
-import java.net.URI;
-import java.net.URL;
-<<<<<<< HEAD
-import java.util.ArrayList;
-=======
->>>>>>> 91f41456
-import java.util.Arrays;
-import java.util.Collections;
-import java.util.HashSet;
-import java.util.Iterator;
-import java.util.List;
-import java.util.Set;
-
-<<<<<<< HEAD
-import org.geotools.data.simple.SimpleFeatureCollection;
-import org.geotools.data.simple.SimpleFeatureSource;
-import org.geotools.factory.CommonFactoryFinder;
-import org.geotools.factory.Hints;
-import org.geotools.feature.FeatureCollection;
-import org.geotools.feature.FeatureTypes;
-import org.geotools.feature.IllegalAttributeException;
-import org.geotools.feature.NameImpl;
-import org.geotools.feature.SchemaException;
-import org.geotools.feature.simple.SimpleFeatureBuilder;
-import org.geotools.feature.simple.SimpleFeatureTypeBuilder;
-import org.geotools.feature.type.AttributeDescriptorImpl;
-import org.geotools.feature.type.AttributeTypeImpl;
-=======
-import org.geotools.factory.CommonFactoryFinder;
-import org.geotools.feature.FeatureCollection;
-import org.geotools.feature.FeatureTypes;
-import org.geotools.feature.IllegalAttributeException;
-import org.geotools.feature.SchemaException;
-import org.geotools.feature.simple.SimpleFeatureBuilder;
->>>>>>> 91f41456
-import org.geotools.filter.IllegalFilterException;
-import org.geotools.referencing.CRS;
-import org.geotools.referencing.crs.DefaultGeographicCRS;
-import org.geotools.test.TestData;
-import org.opengis.feature.simple.SimpleFeature;
-import org.opengis.feature.simple.SimpleFeatureType;
-<<<<<<< HEAD
-import org.opengis.feature.type.AttributeDescriptor;
-import org.opengis.feature.type.AttributeType;
-=======
->>>>>>> 91f41456
-import org.opengis.feature.type.FeatureType;
-import org.opengis.filter.And;
-import org.opengis.filter.BinaryLogicOperator;
-import org.opengis.filter.Filter;
-import org.opengis.filter.FilterFactory;
-import org.opengis.filter.Id;
-import org.opengis.filter.PropertyIsBetween;
-import org.opengis.filter.PropertyIsEqualTo;
-import org.opengis.filter.PropertyIsLike;
-import org.opengis.filter.PropertyIsNull;
-import org.opengis.filter.expression.Expression;
-import org.opengis.filter.expression.Function;
-import org.opengis.filter.expression.PropertyName;
-import org.opengis.referencing.crs.CoordinateReferenceSystem;
-
-import com.vividsolutions.jts.geom.Geometry;
-<<<<<<< HEAD
-import org.geotools.data.memory.MemoryDataStore;
-=======
->>>>>>> 91f41456
-
-/**
- * Tests cases for DataUtilities.
- * 
- * @author Jody Garnett, Refractions Research
-<<<<<<< HEAD
- *
- * @source $URL: http://svn.osgeo.org/geotools/tags/8.0-M1/modules/library/main/src/test/java/org/geotools/data/DataUtilitiesTest.java $
-=======
- * @source $URL:
->>>>>>> 91f41456
- *         http://svn.osgeo.org/geotools/branches/2.6.x/modules/library/main/src/test/java/org/
- *         geotools/data/DataUtilitiesTest.java $
- */
-public class DataUtilitiesTest extends DataTestCase {
-    /**
-     * Constructor for DataUtilitiesTest.
-     * 
-     * @param arg0
-     */
-    public DataUtilitiesTest(String arg0) {
-        super(arg0);
-    }
-<<<<<<< HEAD
-    
-    public void testSimpleCollection() {
-        FeatureCollection<SimpleFeatureType,SimpleFeature> featureCollection = DataUtilities.collection(roadFeatures);
-        SimpleFeatureCollection simple = DataUtilities.simple(featureCollection);
-        assertSame( simple, featureCollection); // we expect a straight cast
-        assertEquals(roadFeatures.length, featureCollection.size());
-    }
-    
-    public void testSimpleCollectionList() {
-        SimpleFeatureCollection featureCollection = DataUtilities.collection(Arrays.asList(roadFeatures));
-        assertEquals(roadFeatures.length, featureCollection.size());
-    }
-
-    public void testSimpleSource() {
-        SimpleFeatureCollection collection = DataUtilities.collection(roadFeatures);
-        FeatureSource<SimpleFeatureType,SimpleFeature> source = DataUtilities.source(collection);
-        SimpleFeatureSource simple = DataUtilities.simple(source);
-        assertSame( simple, source);  
-    } 
-
-=======
->>>>>>> 91f41456
-
-    public void testCheckDirectory() {
-        File home = new File(System.getProperty("user.home"));
-        File file = DataUtilities.checkDirectory(home);
-        assertNotNull(file);
-        
-        File missing = new File(home, ".missing");
-        try {
-            File found = DataUtilities.checkDirectory(missing);
-            assertNull(found);
-            fail("Missing should not be found");
-        } catch (IllegalArgumentException expected) {
-        }
-    }
-    
-    public void testReadable(){
-        File home = new File(System.getProperty("user.home"));
-        assertFalse( "Home is not a readable file", DataUtilities.checkFileReadable(home, null) );
-        
-        FilenameFilter findFilter = new FilenameFilter() {
-            public boolean accept(File dir, String name) {
-                File target = new File(dir, name);
-                return target.isFile() && target.canRead();
-            }
-        };
-        File readable[] = home.listFiles( findFilter );
-        if( readable.length > 0 ){
-            File test = readable[0];
-            assertTrue( test.toString(), DataUtilities.checkFileReadable(test, null) );            
-        }
-    }
-
-    public void testFilters() {
-        File home = new File(System.getProperty("user.home"));
-        FilenameFilter directoryFilter = new FilenameFilter() {
-            public boolean accept(File dir, String name) {
-                File target = new File(dir, name);
-                return target.isDirectory();
-            }
-        };
-        FilenameFilter hiddenFilter = new FilenameFilter() {
-            public boolean accept(File dir, String name) {
-                File target = new File(dir, name);
-                return target.isHidden();
-            }
-        };
-        List<String> dir = Arrays.asList(home.list(directoryFilter));
-        List<String> hidden = Arrays.asList(home.list(hiddenFilter));
-
-        FilenameFilter includeFilter = DataUtilities.includeFilters(directoryFilter, hiddenFilter);
-        List<String> include = Arrays.asList(home.list(includeFilter));
-
-        Set<String> both = new HashSet<String>();
-        both.addAll(dir);
-        both.addAll(hidden);
-        assertEquals(both.size(), include.size());
-
-        FilenameFilter excludeFilter = DataUtilities.excludeFilters(directoryFilter, hiddenFilter);
-        List<String> exclude = Arrays.asList(home.list(excludeFilter));
-
-        Set<String> subtract = new HashSet<String>( dir );
-        subtract.removeAll( hidden );
-        assertEquals( subtract.size(), exclude.size() );
-    }
-
-    public void testUrlToFile() throws Exception {
-        handleFile(System.getProperty("user.home"));
-        handleFile(System.getProperty("user.dir"));
-
-        String os = System.getProperty("os.name");
-
-        if (os.toUpperCase().contains("WINDOWS")) {
-            handleFile("C:\\");
-            handleFile("C:\\one");
-            handleFile("C:\\one\\two");
-            handleFile("C:\\one\\two\\and three");
-            handleFile("D:\\");
-            if (TestData.isExtensiveTest())
-                handleFile("\\\\host\\share\\file");
-        } else {
-            handleFile("/one");
-            handleFile("one");
-            handleFile("/one/two/and three");
-            handleFile("/hello world/this++().file");
-        }
-        assertURL("one", "file:one");
-        assertURL("/one", "file:///one");
-        assertURL(replaceSlashes("C:\\"), "file://C:/");
-        assertURL(replaceSlashes("C:\\one"), "file://C:/one");
-        assertURL(replaceSlashes("C:\\one\\two"), "file://C:/one/two");
-        assertURL(replaceSlashes("C:\\one\\two\\and three"), "file://C:/one/two/and three");
-
-        File file = File.createTempFile("hello", "world");
-        handleFile(file.getAbsolutePath());
-        handleFile(file.getPath());
-    }
-
-    private String replaceSlashes(String string) {
-        return string.replaceAll("\\\\", "/");
-    }
-
-    private void assertURL(String expectedFilePath, String urlString) throws MalformedURLException {
-        URL url = new URL(urlString);
-
-        File file = DataUtilities.urlToFile(url);
-
-        String os = System.getProperty("os.name");
-        if (os.toUpperCase().contains("WINDOWS")) {
-            assertEquals(expectedFilePath.replaceAll("/", "\\\\"), file.getPath());
-        } else {
-            if (expectedFilePath.endsWith("/")) {
-                expectedFilePath = expectedFilePath.substring(0, expectedFilePath.length() - 1);
-            }
-            assertEquals(expectedFilePath, file.getPath());
-        }
-    }
-
-    public void handleFile(String path) throws Exception {
-        File file = new File(path);
-        URI uri = file.toURI();
-        URL url = file.toURI().toURL();
-        URL url2 = file.toURI().toURL();
-
-        assertEquals("jdk contract", file.getAbsoluteFile(), new File(uri));
-
-        File toFile = DataUtilities.urlToFile(url);
-        assertEquals(path + ":url", file.getAbsoluteFile(), toFile);
-
-        File toFile2 = DataUtilities.urlToFile(url2);
-        assertEquals(path + ":url2", file.getAbsoluteFile(), toFile2);
-    }
-
-    /**
-     * Test for {@link DataUtilities#attributeNames(FeatureType)}
-     */
-    public void testAttributeNamesFeatureType() {
-        String[] names;
-
-        names = DataUtilities.attributeNames(roadType);
-        assertEquals(3, names.length);
-        assertEquals("id", names[0]);
-        assertEquals("geom", names[1]);
-        assertEquals("name", names[2]);
-
-        names = DataUtilities.attributeNames(subRoadType);
-        assertEquals(2, names.length);
-        assertEquals("id", names[0]);
-        assertEquals("geom", names[1]);
-    }
-
-    /*
-     * Test for String[] attributeNames(Filter)
-     */
-    public void testAttributeNamesFilter() throws IllegalFilterException {
-        FilterFactory factory = CommonFactoryFinder.getFilterFactory(null);
-        String[] names;
-
-        Filter filter = null;
-
-        // check null
-        names = DataUtilities.attributeNames(filter);
-        assertEquals(names.length, 0);
-
-        Id fidFilter = factory.id(Collections.singleton(factory.featureId("fid")));
-
-        // check fidFilter
-        names = DataUtilities.attributeNames(fidFilter);
-        assertEquals(0, names.length);
-
-        PropertyName id = factory.property("id");
-        PropertyName name = factory.property("name");
-        PropertyName geom = factory.property("geom");
-
-        // check nullFilter
-        PropertyIsNull nullFilter = factory.isNull(id);
-        names = DataUtilities.attributeNames(nullFilter);
-        assertEquals(1, names.length);
-        assertEquals("id", names[0]);
-
-        PropertyIsEqualTo equal = factory.equals(name, id);
-        names = DataUtilities.attributeNames(equal);
-        assertEquals(2, names.length);
-        List list = Arrays.asList(names);
-        assertTrue(list.contains("name"));
-        assertTrue(list.contains("id"));
-
-        Function fnCall = factory.function("Max", new Expression[] { id, name });
-
-        PropertyIsLike fn = factory.like(fnCall, "does-not-matter");
-        names = DataUtilities.attributeNames(fn);
-        list = Arrays.asList(names);
-        assertTrue(list.contains("name"));
-        assertTrue(list.contains("id"));
-
-        PropertyIsBetween between = factory.between(name, id, geom);
-        names = DataUtilities.attributeNames(between);
-        assertEquals(3, names.length);
-        list = Arrays.asList(names);
-        assertTrue(list.contains("name"));
-        assertTrue(list.contains("id"));
-        assertTrue(list.contains("geom"));
-
-        // check logic filter
-        PropertyIsNull geomNull = factory.isNull(geom);
-        names = DataUtilities.attributeNames(factory.and(geomNull, equal));
-        assertEquals(3, names.length);
-        list = Arrays.asList(names);
-        assertTrue(list.contains("name"));
-        assertTrue(list.contains("id"));
-        assertTrue(list.contains("geom"));
-
-        // check not filter
-        names = DataUtilities.attributeNames(factory.not(geomNull));
-        assertEquals(1, names.length);
-        assertEquals("geom", names[0]);
-
-        // check with namespace qualified name
-        PropertyIsEqualTo equalToWithPrefix = factory.equals(factory.property("gml:name"), id);
-        names = DataUtilities.attributeNames(equalToWithPrefix, roadType);
-        assertEquals(2, names.length);
-        list = Arrays.asList(names);
-        assertTrue(list.contains("name"));
-        assertTrue(list.contains("id"));
-    }
-
-    /**
-     * Test for {@link DataUtilities#attributeNames(Filter, FeatureType)}
-     */
-    public void testAttributeNamesFilterFeatureType() {
-        FilterFactory factory = CommonFactoryFinder.getFilterFactory(null);
-        Filter filter = factory.equals(factory.property("id"), factory.add(
-                factory.property("geom"), factory.property("gml:name")));
-
-        String[] names;
-
-        names = DataUtilities.attributeNames(filter, roadType);
-        assertEquals(3, names.length);
-        List namesList = Arrays.asList(names);
-        assertTrue(namesList.contains("id"));
-        assertTrue(namesList.contains("geom"));
-        assertTrue(namesList.contains("name"));
-    }
-
-    /**
-     * Test for {@link DataUtilities#attributeNames(Expression, FeatureType)}
-     */
-    public void testAttributeExpressionFilterFeatureType() {
-        FilterFactory factory = CommonFactoryFinder.getFilterFactory(null);
-        Expression expression = factory.add(factory.property("geom"), factory.property("gml:name"));
-
-        String[] names;
-
-        names = DataUtilities.attributeNames(expression, roadType);
-        assertEquals(2, names.length);
-        List namesList = Arrays.asList(names);
-        assertTrue(namesList.contains("geom"));
-        assertTrue(namesList.contains("name"));
-    }
-
-    public void testCompare() throws SchemaException {
-        assertEquals(0, DataUtilities.compare(null, null));
-        assertEquals(-1, DataUtilities.compare(roadType, null));
-        assertEquals(-1, DataUtilities.compare(null, roadType));
-        assertEquals(-1, DataUtilities.compare(riverType, roadType));
-        assertEquals(-1, DataUtilities.compare(roadType, riverType));
-        assertEquals(0, DataUtilities.compare(roadType, roadType));
-        assertEquals(1, DataUtilities.compare(subRoadType, roadType));
-
-        // different order
-        SimpleFeatureType road2 = DataUtilities.createType("namespace.road",
-                "geom:LineString,name:String,id:0");
-        assertEquals(1, DataUtilities.compare(road2, roadType));
-
-        // different namespace
-        SimpleFeatureType road3 = DataUtilities.createType("test.road",
-                "id:0,geom:LineString,name:String");
-        assertEquals(0, DataUtilities.compare(road3, roadType));
-    }
-
-    public void testIsMatch() {
-    }
-
-    public void testReType() throws Exception {
-        SimpleFeature rd1 = roadFeatures[0];
-        assertEquals(rd1, rd1);
-
-        SimpleFeature rdDuplicate = SimpleFeatureBuilder.copy(rd1);
-
-        assertEquals(rd1, rdDuplicate);
-        assertNotSame(rd1, rdDuplicate);
-
-        SimpleFeature rd2 = DataUtilities.reType(roadType, rd1);
-
-        assertEquals(rd1, rd2);
-        assertNotSame(rd1, rd2);
-
-        SimpleFeature rd3 = DataUtilities.reType(subRoadType, rd1);
-
-        assertFalse(rd1.equals(rd3));
-        assertEquals(2, rd3.getAttributeCount());
-        assertEquals(rd1.getID(), rd3.getID());
-        assertEquals(rd1.getAttribute("id"), rd3.getAttribute("id"));
-        assertEquals((Geometry) rd1.getAttribute("geom"), (Geometry) rd3.getAttribute("geom"));
-        assertNotNull(rd3.getDefaultGeometry());
-
-        SimpleFeature rv1 = riverFeatures[0];
-        assertEquals(rv1, rv1);
-
-        SimpleFeature rvDuplicate = SimpleFeatureBuilder.copy(rv1);
-
-        assertEquals(rv1, rvDuplicate);
-        assertNotSame(rv1, rvDuplicate);
-
-        SimpleFeature rv2 = DataUtilities.reType(riverType, rv1);
-
-        assertEquals(rv1, rv2);
-        assertNotSame(rv1, rv2);
-
-        SimpleFeature rv3 = DataUtilities.reType(subRiverType, rv1);
-
-        assertFalse(rv1.equals(rv3));
-        assertEquals(2, rv3.getAttributeCount());
-        assertEquals(rv1.getID(), rv3.getID());
-        assertEquals(rv1.getAttribute("name"), rv3.getAttribute("name"));
-        assertEquals(rv1.getAttribute("flow"), rv3.getAttribute("flow"));
-        assertNull(rv3.getDefaultGeometry());
-    }
-
-    /*
-     * Test for Feature template(FeatureType)
-     */
-    public void testTemplateFeatureType() throws IllegalAttributeException {
-        SimpleFeature feature = DataUtilities.template(roadType);
-        assertNotNull(feature);
-        assertEquals(roadType.getAttributeCount(), feature.getAttributeCount());
-    }
-
-    /*
-     * Test for Feature template(FeatureType, String)
-     */
-    public void testTemplateFeatureTypeString() throws IllegalAttributeException {
-        SimpleFeature feature = DataUtilities.template(roadType, "Foo");
-        assertNotNull(feature);
-        assertEquals(roadType.getAttributeCount(), feature.getAttributeCount());
-        assertEquals("Foo", feature.getID());
-        assertNull(feature.getAttribute("name"));
-        assertNull(feature.getAttribute("id"));
-        assertNull(feature.getAttribute("geom"));
-    }
-
-    public void testDefaultValues() throws IllegalAttributeException {
-        Object[] values = DataUtilities.defaultValues(roadType);
-        assertNotNull(values);
-        assertEquals(values.length, roadType.getAttributeCount());
-    }
-
-    public void testDefaultValue() throws IllegalAttributeException {
-        assertNull(DataUtilities.defaultValue(roadType.getDescriptor("name")));
-        assertNull(DataUtilities.defaultValue(roadType.getDescriptor("id")));
-        assertNull(DataUtilities.defaultValue(roadType.getDescriptor("geom")));
-    }
-
-    public void testCollection() {
-<<<<<<< HEAD
-        SimpleFeatureCollection collection = DataUtilities
-=======
-        FeatureCollection<SimpleFeatureType, SimpleFeature> collection = DataUtilities
->>>>>>> 91f41456
-                .collection(roadFeatures);
-        assertEquals(roadFeatures.length, collection.size());
-    }
-
-    public void testCollectionList() {
-<<<<<<< HEAD
-        SimpleFeatureCollection collection = DataUtilities
-=======
-        FeatureCollection<SimpleFeatureType, SimpleFeature> collection = DataUtilities
->>>>>>> 91f41456
-                .collection(Arrays.asList(roadFeatures));
-        assertEquals(roadFeatures.length, collection.size());
-    }
-    
-    public void testReaderFeatureArray() throws Exception {
-        FeatureReader<SimpleFeatureType, SimpleFeature> reader = DataUtilities.reader(roadFeatures);
-        assertEquals(roadFeatures.length, count(reader));
-    }
-
-    public void testReaderCollection() throws Exception {
-<<<<<<< HEAD
-        SimpleFeatureCollection collection = DataUtilities.collection( roadFeatures );
-        assertEquals( roadFeatures.length,  collection.size() );
-                
-         FeatureReader<SimpleFeatureType, SimpleFeature> reader = DataUtilities.reader( collection );
-        assertEquals( roadFeatures.length,  count( reader ) );
-    }    
-    
-=======
-        FeatureCollection<SimpleFeatureType, SimpleFeature> collection = DataUtilities
-                .collection(roadFeatures);
-        assertEquals(roadFeatures.length, collection.size());
-
-        FeatureReader<SimpleFeatureType, SimpleFeature> reader = DataUtilities.reader(collection);
-        assertEquals(roadFeatures.length, count(reader));
-    }
-
->>>>>>> 91f41456
-    public void testCreateSubType() throws Exception {
-        SimpleFeatureType before = DataUtilities.createType("cities",
-                "the_geom:Point:srid=4326,name:String");
-        SimpleFeatureType after = DataUtilities.createSubType(before, new String[] { "the_geom" });
-        assertEquals(1, after.getAttributeCount());
-
-        before = DataUtilities.createType("cities",
-                "the_geom:Point:srid=4326,name:String,population:Integer");
-        URI here = new URI("http://localhost/");
-        after = DataUtilities.createSubType(before, new String[] { "the_geom" },
-                DefaultGeographicCRS.WGS84, "now", here);
-        assertEquals(here.toString(), after.getName().getNamespaceURI());
-        assertEquals("now", after.getName().getLocalPart());
-        assertEquals(DefaultGeographicCRS.WGS84, after.getCoordinateReferenceSystem());
-        assertEquals(1, after.getAttributeCount());
-        assertEquals("the_geom", after.getDescriptor(0).getLocalName());
-        assertNotNull(after.getGeometryDescriptor());
-
-        // check that subtyping does not cause the geometry attribute structure to change
-        before = DataUtilities.createType("cities",
-                "the_geom:Point:srid=4326,name:String,population:Integer");
-        after = DataUtilities.createSubType(before, new String[] { "the_geom" });
-        assertEquals(before.getGeometryDescriptor(), after.getGeometryDescriptor());
-<<<<<<< HEAD
-        
-        // check that subtyping does not cause the geometry attribute structure to change
-        before = DataUtilities.createType("cities","the_geom:Point:srid=4326,name:String,population:Integer");
-        after = DataUtilities.createSubType(before, new String[] {"the_geom"});
-        assertEquals(before.getGeometryDescriptor(), after.getGeometryDescriptor());
-    }
-
-    public void testSource() throws Exception {
-        SimpleFeatureSource s = DataUtilities.source(roadFeatures);
-=======
-    }
-
-    public void testSource() throws Exception {
-        FeatureSource<SimpleFeatureType, SimpleFeature> s = DataUtilities.source(roadFeatures);
->>>>>>> 91f41456
-        assertEquals(-1, s.getCount(Query.ALL));
-        assertEquals(3, s.getFeatures().size());
-        assertEquals(3, s.getFeatures(Query.ALL).size());
-        assertEquals(3, s.getFeatures(Filter.INCLUDE).size());
-        assertEquals(0, s.getFeatures(Filter.EXCLUDE).size());
-        assertEquals(1, s.getFeatures(rd1Filter).size());
-        assertEquals(2, s.getFeatures(rd12Filter).size());
-    }
-
-    /**
-     * tests the policy of DataUtilities.mixQueries
-     * 
-     * @throws Exception
-     */
-    public void testMixQueries() throws Exception {
-        DefaultQuery firstQuery;
-        DefaultQuery secondQuery;
-
-        firstQuery = new DefaultQuery("typeName", Filter.EXCLUDE, 100, new String[] { "att1",
-                "att2", "att3" }, "handle");
-        secondQuery = new DefaultQuery("typeName", Filter.EXCLUDE, 20, new String[] { "att1",
-                "att2", "att4" }, "handle2");
-        secondQuery.setStartIndex(4);
-
-        Query mixed = DataUtilities.mixQueries(firstQuery, secondQuery, "newhandle");
-
-        // the passed handle
-        assertEquals("newhandle", mixed.getHandle());
-        // the lower of both
-        assertEquals(20, mixed.getMaxFeatures());
-        // att1, 2, 3 and 4
-        assertEquals(4, mixed.getPropertyNames().length);
-        assertEquals(4, (int) mixed.getStartIndex());
-
-        // now use some filters
-        Filter filter1 = null;
-        Filter filter2 = null;
-        FilterFactory ffac = CommonFactoryFinder.getFilterFactory(null);
-
-        String typeSpec = "geom:Point,att1:String,att2:String,att3:String,att4:String";
-        SimpleFeatureType testType = DataUtilities.createType("testType", typeSpec);
-        // System.err.println("created test type: " + testType);
-
-        filter1 = ffac.equals(ffac.property("att1"), ffac.literal("val1"));
-        filter2 = ffac.equals(ffac.property("att2"), ffac.literal("val2"));
-
-        firstQuery = new DefaultQuery("typeName", filter1, 100, null, "handle");
-        secondQuery = new DefaultQuery("typeName", filter2, 20, new String[] { "att1", "att2",
-                "att4" }, "handle2");
-
-        mixed = DataUtilities.mixQueries(firstQuery, secondQuery, "newhandle");
-
-        // the passed handle
-        assertEquals("newhandle", mixed.getHandle());
-        // the lower of both
-        assertEquals(20, mixed.getMaxFeatures());
-        // att1, 2 and 4
-        assertEquals(3, mixed.getPropertyNames().length);
-
-        Filter mixedFilter = mixed.getFilter();
-        assertNotNull(mixedFilter);
-        assertTrue(mixedFilter instanceof BinaryLogicOperator);
-        BinaryLogicOperator f = (BinaryLogicOperator) mixedFilter;
-
-        assertTrue(f instanceof And);
-        for (Iterator fit = f.getChildren().iterator(); fit.hasNext();) {
-            Filter subFilter = (Filter) fit.next();
-            assertTrue(filter1.equals(subFilter) || filter2.equals(subFilter));
-        }
-<<<<<<< HEAD
-        
-        // check mixing hints too
-        firstQuery.setHints(new Hints(Hints.USE_PROVIDED_FID, Boolean.TRUE));
-        secondQuery.setHints(new Hints(Hints.FEATURE_2D, Boolean.TRUE));
-        mixed = DataUtilities.mixQueries(firstQuery, secondQuery, "newhandle");
-        
-        assertEquals(2, mixed.getHints().size());
-        assertTrue((Boolean) mixed.getHints().get(Hints.USE_PROVIDED_FID));
-        assertTrue((Boolean) mixed.getHints().get(Hints.FEATURE_2D));
-    }
-    
-    public void testMixQueryAll() {
-        // mixing Query.ALL equivalents with extra hints did not work
-        Query firstQuery = new Query(Query.ALL);
-        Query secondQuery = new Query(Query.ALL);
-        firstQuery.setHints(new Hints(Hints.USE_PROVIDED_FID, Boolean.TRUE));
-        secondQuery.setHints(new Hints(Hints.FEATURE_2D, Boolean.TRUE));
-        
-        Query mixed = DataUtilities.mixQueries(firstQuery, secondQuery, "mixer");
-        assertEquals(2, mixed.getHints().size());
-        assertTrue((Boolean) mixed.getHints().get(Hints.USE_PROVIDED_FID));
-        assertTrue((Boolean) mixed.getHints().get(Hints.FEATURE_2D));
-=======
->>>>>>> 91f41456
-    }
-
-    public void testSpecNoCRS() throws Exception {
-        String spec = "id:String,polygonProperty:Polygon";
-        SimpleFeatureType ft = DataUtilities.createType("testType", spec);
-        String spec2 = DataUtilities.spec(ft);
-        // System.out.println("BEFORE:"+spec);
-        // System.out.println(" AFTER:"+spec2);
-        assertEquals(spec, spec2);
-    }
-
-    public void testSpecCRS() throws Exception {
-        String spec = "id:String,polygonProperty:Polygon:srid=32615";
-        SimpleFeatureType ft = DataUtilities.createType("testType", spec);
-        String spec2 = DataUtilities.spec(ft);
-        // System.out.println("BEFORE:"+spec);
-        // System.out.println(" AFTER:"+spec2);
-        assertEquals(spec, spec2);
-    }
-
-    public void testSpecNotIdentifiable() throws Exception {
-        String spec = "id:String,polygonProperty:Polygon:srid=32615";
-        SimpleFeatureType ft = DataUtilities.createType("testType", spec);
-        CoordinateReferenceSystem crsNoId = CRS
-                .parseWKT("PROJCS[\"Geoscience Australia Standard National Scale Lambert Projection\",GEOGCS[\"WGS 84\",DATUM[\"WGS_1984\",SPHEROID[\"WGS_1978\",6378135,298.26],TOWGS84[0,0,0]],PRIMEM[\"Greenwich\",0],UNIT[\"Decimal_Degree\",0.0174532925199433]],PROJECTION[\"Lambert_Conformal_Conic_2SP\"],PARAMETER[\"central_meridian\",134.0],PARAMETER[\"latitude_of_origin\",0.0],PARAMETER[\"standard_parallel_1\",-18.0],PARAMETER[\"standard_parallel_2\",-36.0],UNIT[\"Meter\",1]]");
-        SimpleFeatureType transformedFt = FeatureTypes.transform(ft, crsNoId);
-
-        // since we cannot go back to a code with do a best effort encoding
-        String expected = "id:String,polygonProperty:Polygon";
-        String spec2 = DataUtilities.spec(transformedFt);
-        // System.out.println("  BEFORE:"+spec);
-        // System.out.println("EXPECTED:"+expected);
-        // System.out.println("  AFTER:"+spec2);
-        assertEquals(expected, spec2);
-    }
-
-<<<<<<< HEAD
-    public void testCreateView() throws Exception {
-        String[] propNames = {"id", "geom"};
-        Query query = new Query(roadType.getTypeName(), Filter.INCLUDE, 100, propNames, null);
-        DataStore ds = new MemoryDataStore(roadFeatures);
-        SimpleFeatureSource view = DataUtilities.createView(ds, query);
-        assertNotNull(view);
-        List<AttributeDescriptor> desc = view.getSchema().getAttributeDescriptors();
-        assertTrue(desc.size() == propNames.length);
-        assertTrue(desc.get(0).getLocalName().equals(propNames[0]));
-        assertTrue(desc.get(1).getLocalName().equals(propNames[1]));
-    }
-    
-    public void testAddMandatoryProperties() {
-        AttributeType at = new AttributeTypeImpl(new NameImpl("String"), String.class, false,
-                false, Collections.EMPTY_LIST, null, null);
-
-        AttributeDescriptor descr1 = new AttributeDescriptorImpl(at, new NameImpl("att1"), 0, 1,
-                false, null);
-        AttributeDescriptor descr2 = new AttributeDescriptorImpl(at, new NameImpl("att2"), 0, 1,
-                false, null);
-        AttributeDescriptor descr3 = new AttributeDescriptorImpl(at, new NameImpl("att3"), 1, 1,
-                false, null);
-        AttributeDescriptor descr4 = new AttributeDescriptorImpl(at, new NameImpl("att4"), 1, 1,
-                false, null);
-
-        SimpleFeatureTypeBuilder tb = new SimpleFeatureTypeBuilder();
-        tb.setName("type");
-        tb.add(descr1);
-        tb.add(descr2);
-        tb.add(descr3);
-        tb.add(descr4);
-
-        SimpleFeatureType type = tb.buildFeatureType();
-
-        PropertyName propName1 = ff.property("att1");
-        PropertyName propName2 = ff.property("att2");
-        PropertyName propName3 = ff.property("att3");
-        PropertyName propName4 = ff.property("att4");
-
-        List<PropertyName> list = new ArrayList<PropertyName>();
-        list.add(propName1);
-        list.add(propName4);
-
-        List<PropertyName> list2 = DataUtilities.addMandatoryProperties(type, list);
-
-        assertTrue(list2.contains(propName1)); // in original list, not mandatory
-        assertTrue(!list2.contains(propName2)); // not in original list and not mandatory
-        assertTrue(list2.contains(propName3)); // mandatory
-        assertTrue(list2.contains(propName4)); // mandatory and in list
-        assertEquals(3, list2.size());
-
-    }
-
-=======
->>>>>>> 91f41456
-    public static void main(String[] args) {
-        junit.textui.TestRunner.run(DataUtilitiesTest.class);
-    }
-
-<<<<<<< HEAD
-}
->>>>>>> other
-=======
-}
->>>>>>> 91f41456
+/*
+ *    GeoTools - The Open Source Java GIS Toolkit
+ *    http://geotools.org
+ * 
+ *    (C) 2002-2008, Open Source Geospatial Foundation (OSGeo)
+ *
+ *    This library is free software; you can redistribute it and/or
+ *    modify it under the terms of the GNU Lesser General Public
+ *    License as published by the Free Software Foundation;
+ *    version 2.1 of the License.
+ *
+ *    This library is distributed in the hope that it will be useful,
+ *    but WITHOUT ANY WARRANTY; without even the implied warranty of
+ *    MERCHANTABILITY or FITNESS FOR A PARTICULAR PURPOSE.  See the GNU
+ *    Lesser General Public License for more details.
+ */
+package org.geotools.data;
+
+import java.io.File;
+import java.io.FilenameFilter;
+import java.net.MalformedURLException;
+import java.net.URI;
+import java.net.URL;
+import java.util.ArrayList;
+import java.util.Arrays;
+import java.util.Collections;
+import java.util.HashSet;
+import java.util.Iterator;
+import java.util.List;
+import java.util.Set;
+
+import org.geotools.data.simple.SimpleFeatureCollection;
+import org.geotools.data.simple.SimpleFeatureSource;
+import org.geotools.factory.CommonFactoryFinder;
+import org.geotools.factory.Hints;
+import org.geotools.feature.FeatureCollection;
+import org.geotools.feature.FeatureTypes;
+import org.geotools.feature.IllegalAttributeException;
+import org.geotools.feature.NameImpl;
+import org.geotools.feature.SchemaException;
+import org.geotools.feature.simple.SimpleFeatureBuilder;
+import org.geotools.feature.simple.SimpleFeatureTypeBuilder;
+import org.geotools.feature.type.AttributeDescriptorImpl;
+import org.geotools.feature.type.AttributeTypeImpl;
+import org.geotools.filter.IllegalFilterException;
+import org.geotools.referencing.CRS;
+import org.geotools.referencing.crs.DefaultGeographicCRS;
+import org.geotools.test.TestData;
+import org.opengis.feature.simple.SimpleFeature;
+import org.opengis.feature.simple.SimpleFeatureType;
+import org.opengis.feature.type.AttributeDescriptor;
+import org.opengis.feature.type.AttributeType;
+import org.opengis.feature.type.FeatureType;
+import org.opengis.filter.And;
+import org.opengis.filter.BinaryLogicOperator;
+import org.opengis.filter.Filter;
+import org.opengis.filter.FilterFactory;
+import org.opengis.filter.Id;
+import org.opengis.filter.PropertyIsBetween;
+import org.opengis.filter.PropertyIsEqualTo;
+import org.opengis.filter.PropertyIsLike;
+import org.opengis.filter.PropertyIsNull;
+import org.opengis.filter.expression.Expression;
+import org.opengis.filter.expression.Function;
+import org.opengis.filter.expression.PropertyName;
+import org.opengis.referencing.crs.CoordinateReferenceSystem;
+
+import com.vividsolutions.jts.geom.Geometry;
+import org.geotools.data.memory.MemoryDataStore;
+
+/**
+ * Tests cases for DataUtilities.
+ * 
+ * @author Jody Garnett, Refractions Research
+ *
+ * @source $URL: http://svn.osgeo.org/geotools/tags/8.0-M1/modules/library/main/src/test/java/org/geotools/data/DataUtilitiesTest.java $
+ *         http://svn.osgeo.org/geotools/branches/2.6.x/modules/library/main/src/test/java/org/
+ *         geotools/data/DataUtilitiesTest.java $
+ */
+public class DataUtilitiesTest extends DataTestCase {
+    /**
+     * Constructor for DataUtilitiesTest.
+     * 
+     * @param arg0
+     */
+    public DataUtilitiesTest(String arg0) {
+        super(arg0);
+    }
+    
+    public void testSimpleCollection() {
+        FeatureCollection<SimpleFeatureType,SimpleFeature> featureCollection = DataUtilities.collection(roadFeatures);
+        SimpleFeatureCollection simple = DataUtilities.simple(featureCollection);
+        assertSame( simple, featureCollection); // we expect a straight cast
+        assertEquals(roadFeatures.length, featureCollection.size());
+    }
+    
+    public void testSimpleCollectionList() {
+        SimpleFeatureCollection featureCollection = DataUtilities.collection(Arrays.asList(roadFeatures));
+        assertEquals(roadFeatures.length, featureCollection.size());
+    }
+
+    public void testSimpleSource() {
+        SimpleFeatureCollection collection = DataUtilities.collection(roadFeatures);
+        FeatureSource<SimpleFeatureType,SimpleFeature> source = DataUtilities.source(collection);
+        SimpleFeatureSource simple = DataUtilities.simple(source);
+        assertSame( simple, source);  
+    } 
+
+
+    public void testCheckDirectory() {
+        File home = new File(System.getProperty("user.home"));
+        File file = DataUtilities.checkDirectory(home);
+        assertNotNull(file);
+        
+        File missing = new File(home, ".missing");
+        try {
+            File found = DataUtilities.checkDirectory(missing);
+            assertNull(found);
+            fail("Missing should not be found");
+        } catch (IllegalArgumentException expected) {
+        }
+    }
+    
+    public void testReadable(){
+        File home = new File(System.getProperty("user.home"));
+        assertFalse( "Home is not a readable file", DataUtilities.checkFileReadable(home, null) );
+        
+        FilenameFilter findFilter = new FilenameFilter() {
+            public boolean accept(File dir, String name) {
+                File target = new File(dir, name);
+                return target.isFile() && target.canRead();
+            }
+        };
+        File readable[] = home.listFiles( findFilter );
+        if( readable.length > 0 ){
+            File test = readable[0];
+            assertTrue( test.toString(), DataUtilities.checkFileReadable(test, null) );            
+        }
+    }
+
+    public void testFilters() {
+        File home = new File(System.getProperty("user.home"));
+        FilenameFilter directoryFilter = new FilenameFilter() {
+            public boolean accept(File dir, String name) {
+                File target = new File(dir, name);
+                return target.isDirectory();
+            }
+        };
+        FilenameFilter hiddenFilter = new FilenameFilter() {
+            public boolean accept(File dir, String name) {
+                File target = new File(dir, name);
+                return target.isHidden();
+            }
+        };
+        List<String> dir = Arrays.asList(home.list(directoryFilter));
+        List<String> hidden = Arrays.asList(home.list(hiddenFilter));
+
+        FilenameFilter includeFilter = DataUtilities.includeFilters(directoryFilter, hiddenFilter);
+        List<String> include = Arrays.asList(home.list(includeFilter));
+
+        Set<String> both = new HashSet<String>();
+        both.addAll(dir);
+        both.addAll(hidden);
+        assertEquals(both.size(), include.size());
+
+        FilenameFilter excludeFilter = DataUtilities.excludeFilters(directoryFilter, hiddenFilter);
+        List<String> exclude = Arrays.asList(home.list(excludeFilter));
+
+        Set<String> subtract = new HashSet<String>( dir );
+        subtract.removeAll( hidden );
+        assertEquals( subtract.size(), exclude.size() );
+    }
+
+    public void testUrlToFile() throws Exception {
+        handleFile(System.getProperty("user.home"));
+        handleFile(System.getProperty("user.dir"));
+
+        String os = System.getProperty("os.name");
+
+        if (os.toUpperCase().contains("WINDOWS")) {
+            handleFile("C:\\");
+            handleFile("C:\\one");
+            handleFile("C:\\one\\two");
+            handleFile("C:\\one\\two\\and three");
+            handleFile("D:\\");
+            if (TestData.isExtensiveTest())
+                handleFile("\\\\host\\share\\file");
+        } else {
+            handleFile("/one");
+            handleFile("one");
+            handleFile("/one/two/and three");
+            handleFile("/hello world/this++().file");
+        }
+        assertURL("one", "file:one");
+        assertURL("/one", "file:///one");
+        assertURL(replaceSlashes("C:\\"), "file://C:/");
+        assertURL(replaceSlashes("C:\\one"), "file://C:/one");
+        assertURL(replaceSlashes("C:\\one\\two"), "file://C:/one/two");
+        assertURL(replaceSlashes("C:\\one\\two\\and three"), "file://C:/one/two/and three");
+
+        File file = File.createTempFile("hello", "world");
+        handleFile(file.getAbsolutePath());
+        handleFile(file.getPath());
+    }
+
+    private String replaceSlashes(String string) {
+        return string.replaceAll("\\\\", "/");
+    }
+
+    private void assertURL(String expectedFilePath, String urlString) throws MalformedURLException {
+        URL url = new URL(urlString);
+
+        File file = DataUtilities.urlToFile(url);
+
+        String os = System.getProperty("os.name");
+        if (os.toUpperCase().contains("WINDOWS")) {
+            assertEquals(expectedFilePath.replaceAll("/", "\\\\"), file.getPath());
+        } else {
+            if (expectedFilePath.endsWith("/")) {
+                expectedFilePath = expectedFilePath.substring(0, expectedFilePath.length() - 1);
+            }
+            assertEquals(expectedFilePath, file.getPath());
+        }
+    }
+
+    public void handleFile(String path) throws Exception {
+        File file = new File(path);
+        URI uri = file.toURI();
+        URL url = file.toURI().toURL();
+        URL url2 = file.toURI().toURL();
+
+        assertEquals("jdk contract", file.getAbsoluteFile(), new File(uri));
+
+        File toFile = DataUtilities.urlToFile(url);
+        assertEquals(path + ":url", file.getAbsoluteFile(), toFile);
+
+        File toFile2 = DataUtilities.urlToFile(url2);
+        assertEquals(path + ":url2", file.getAbsoluteFile(), toFile2);
+    }
+
+    /**
+     * Test for {@link DataUtilities#attributeNames(FeatureType)}
+     */
+    public void testAttributeNamesFeatureType() {
+        String[] names;
+
+        names = DataUtilities.attributeNames(roadType);
+        assertEquals(3, names.length);
+        assertEquals("id", names[0]);
+        assertEquals("geom", names[1]);
+        assertEquals("name", names[2]);
+
+        names = DataUtilities.attributeNames(subRoadType);
+        assertEquals(2, names.length);
+        assertEquals("id", names[0]);
+        assertEquals("geom", names[1]);
+    }
+
+    /*
+     * Test for String[] attributeNames(Filter)
+     */
+    public void testAttributeNamesFilter() throws IllegalFilterException {
+        FilterFactory factory = CommonFactoryFinder.getFilterFactory(null);
+        String[] names;
+
+        Filter filter = null;
+
+        // check null
+        names = DataUtilities.attributeNames(filter);
+        assertEquals(names.length, 0);
+
+        Id fidFilter = factory.id(Collections.singleton(factory.featureId("fid")));
+
+        // check fidFilter
+        names = DataUtilities.attributeNames(fidFilter);
+        assertEquals(0, names.length);
+
+        PropertyName id = factory.property("id");
+        PropertyName name = factory.property("name");
+        PropertyName geom = factory.property("geom");
+
+        // check nullFilter
+        PropertyIsNull nullFilter = factory.isNull(id);
+        names = DataUtilities.attributeNames(nullFilter);
+        assertEquals(1, names.length);
+        assertEquals("id", names[0]);
+
+        PropertyIsEqualTo equal = factory.equals(name, id);
+        names = DataUtilities.attributeNames(equal);
+        assertEquals(2, names.length);
+        List list = Arrays.asList(names);
+        assertTrue(list.contains("name"));
+        assertTrue(list.contains("id"));
+
+        Function fnCall = factory.function("Max", new Expression[] { id, name });
+
+        PropertyIsLike fn = factory.like(fnCall, "does-not-matter");
+        names = DataUtilities.attributeNames(fn);
+        list = Arrays.asList(names);
+        assertTrue(list.contains("name"));
+        assertTrue(list.contains("id"));
+
+        PropertyIsBetween between = factory.between(name, id, geom);
+        names = DataUtilities.attributeNames(between);
+        assertEquals(3, names.length);
+        list = Arrays.asList(names);
+        assertTrue(list.contains("name"));
+        assertTrue(list.contains("id"));
+        assertTrue(list.contains("geom"));
+
+        // check logic filter
+        PropertyIsNull geomNull = factory.isNull(geom);
+        names = DataUtilities.attributeNames(factory.and(geomNull, equal));
+        assertEquals(3, names.length);
+        list = Arrays.asList(names);
+        assertTrue(list.contains("name"));
+        assertTrue(list.contains("id"));
+        assertTrue(list.contains("geom"));
+
+        // check not filter
+        names = DataUtilities.attributeNames(factory.not(geomNull));
+        assertEquals(1, names.length);
+        assertEquals("geom", names[0]);
+
+        // check with namespace qualified name
+        PropertyIsEqualTo equalToWithPrefix = factory.equals(factory.property("gml:name"), id);
+        names = DataUtilities.attributeNames(equalToWithPrefix, roadType);
+        assertEquals(2, names.length);
+        list = Arrays.asList(names);
+        assertTrue(list.contains("name"));
+        assertTrue(list.contains("id"));
+    }
+
+    /**
+     * Test for {@link DataUtilities#attributeNames(Filter, FeatureType)}
+     */
+    public void testAttributeNamesFilterFeatureType() {
+        FilterFactory factory = CommonFactoryFinder.getFilterFactory(null);
+        Filter filter = factory.equals(factory.property("id"), factory.add(
+                factory.property("geom"), factory.property("gml:name")));
+
+        String[] names;
+
+        names = DataUtilities.attributeNames(filter, roadType);
+        assertEquals(3, names.length);
+        List namesList = Arrays.asList(names);
+        assertTrue(namesList.contains("id"));
+        assertTrue(namesList.contains("geom"));
+        assertTrue(namesList.contains("name"));
+    }
+
+    /**
+     * Test for {@link DataUtilities#attributeNames(Expression, FeatureType)}
+     */
+    public void testAttributeExpressionFilterFeatureType() {
+        FilterFactory factory = CommonFactoryFinder.getFilterFactory(null);
+        Expression expression = factory.add(factory.property("geom"), factory.property("gml:name"));
+
+        String[] names;
+
+        names = DataUtilities.attributeNames(expression, roadType);
+        assertEquals(2, names.length);
+        List namesList = Arrays.asList(names);
+        assertTrue(namesList.contains("geom"));
+        assertTrue(namesList.contains("name"));
+    }
+
+    public void testCompare() throws SchemaException {
+        assertEquals(0, DataUtilities.compare(null, null));
+        assertEquals(-1, DataUtilities.compare(roadType, null));
+        assertEquals(-1, DataUtilities.compare(null, roadType));
+        assertEquals(-1, DataUtilities.compare(riverType, roadType));
+        assertEquals(-1, DataUtilities.compare(roadType, riverType));
+        assertEquals(0, DataUtilities.compare(roadType, roadType));
+        assertEquals(1, DataUtilities.compare(subRoadType, roadType));
+
+        // different order
+        SimpleFeatureType road2 = DataUtilities.createType("namespace.road",
+                "geom:LineString,name:String,id:0");
+        assertEquals(1, DataUtilities.compare(road2, roadType));
+
+        // different namespace
+        SimpleFeatureType road3 = DataUtilities.createType("test.road",
+                "id:0,geom:LineString,name:String");
+        assertEquals(0, DataUtilities.compare(road3, roadType));
+    }
+
+    public void testIsMatch() {
+    }
+
+    public void testReType() throws Exception {
+        SimpleFeature rd1 = roadFeatures[0];
+        assertEquals(rd1, rd1);
+
+        SimpleFeature rdDuplicate = SimpleFeatureBuilder.copy(rd1);
+
+        assertEquals(rd1, rdDuplicate);
+        assertNotSame(rd1, rdDuplicate);
+
+        SimpleFeature rd2 = DataUtilities.reType(roadType, rd1);
+
+        assertEquals(rd1, rd2);
+        assertNotSame(rd1, rd2);
+
+        SimpleFeature rd3 = DataUtilities.reType(subRoadType, rd1);
+
+        assertFalse(rd1.equals(rd3));
+        assertEquals(2, rd3.getAttributeCount());
+        assertEquals(rd1.getID(), rd3.getID());
+        assertEquals(rd1.getAttribute("id"), rd3.getAttribute("id"));
+        assertEquals((Geometry) rd1.getAttribute("geom"), (Geometry) rd3.getAttribute("geom"));
+        assertNotNull(rd3.getDefaultGeometry());
+
+        SimpleFeature rv1 = riverFeatures[0];
+        assertEquals(rv1, rv1);
+
+        SimpleFeature rvDuplicate = SimpleFeatureBuilder.copy(rv1);
+
+        assertEquals(rv1, rvDuplicate);
+        assertNotSame(rv1, rvDuplicate);
+
+        SimpleFeature rv2 = DataUtilities.reType(riverType, rv1);
+
+        assertEquals(rv1, rv2);
+        assertNotSame(rv1, rv2);
+
+        SimpleFeature rv3 = DataUtilities.reType(subRiverType, rv1);
+
+        assertFalse(rv1.equals(rv3));
+        assertEquals(2, rv3.getAttributeCount());
+        assertEquals(rv1.getID(), rv3.getID());
+        assertEquals(rv1.getAttribute("name"), rv3.getAttribute("name"));
+        assertEquals(rv1.getAttribute("flow"), rv3.getAttribute("flow"));
+        assertNull(rv3.getDefaultGeometry());
+    }
+
+    /*
+     * Test for Feature template(FeatureType)
+     */
+    public void testTemplateFeatureType() throws IllegalAttributeException {
+        SimpleFeature feature = DataUtilities.template(roadType);
+        assertNotNull(feature);
+        assertEquals(roadType.getAttributeCount(), feature.getAttributeCount());
+    }
+
+    /*
+     * Test for Feature template(FeatureType, String)
+     */
+    public void testTemplateFeatureTypeString() throws IllegalAttributeException {
+        SimpleFeature feature = DataUtilities.template(roadType, "Foo");
+        assertNotNull(feature);
+        assertEquals(roadType.getAttributeCount(), feature.getAttributeCount());
+        assertEquals("Foo", feature.getID());
+        assertNull(feature.getAttribute("name"));
+        assertNull(feature.getAttribute("id"));
+        assertNull(feature.getAttribute("geom"));
+    }
+
+    public void testDefaultValues() throws IllegalAttributeException {
+        Object[] values = DataUtilities.defaultValues(roadType);
+        assertNotNull(values);
+        assertEquals(values.length, roadType.getAttributeCount());
+    }
+
+    public void testDefaultValue() throws IllegalAttributeException {
+        assertNull(DataUtilities.defaultValue(roadType.getDescriptor("name")));
+        assertNull(DataUtilities.defaultValue(roadType.getDescriptor("id")));
+        assertNull(DataUtilities.defaultValue(roadType.getDescriptor("geom")));
+    }
+
+    public void testCollection() {
+        SimpleFeatureCollection collection = DataUtilities
+                .collection(roadFeatures);
+        assertEquals(roadFeatures.length, collection.size());
+    }
+
+    public void testCollectionList() {
+        SimpleFeatureCollection collection = DataUtilities
+                .collection(Arrays.asList(roadFeatures));
+        assertEquals(roadFeatures.length, collection.size());
+    }
+    
+    public void testReaderFeatureArray() throws Exception {
+        FeatureReader<SimpleFeatureType, SimpleFeature> reader = DataUtilities.reader(roadFeatures);
+        assertEquals(roadFeatures.length, count(reader));
+    }
+
+    public void testReaderCollection() throws Exception {
+        SimpleFeatureCollection collection = DataUtilities.collection( roadFeatures );
+        assertEquals( roadFeatures.length,  collection.size() );
+                
+         FeatureReader<SimpleFeatureType, SimpleFeature> reader = DataUtilities.reader( collection );
+        assertEquals( roadFeatures.length,  count( reader ) );
+    }    
+    
+    public void testCreateSubType() throws Exception {
+        SimpleFeatureType before = DataUtilities.createType("cities",
+                "the_geom:Point:srid=4326,name:String");
+        SimpleFeatureType after = DataUtilities.createSubType(before, new String[] { "the_geom" });
+        assertEquals(1, after.getAttributeCount());
+
+        before = DataUtilities.createType("cities",
+                "the_geom:Point:srid=4326,name:String,population:Integer");
+        URI here = new URI("http://localhost/");
+        after = DataUtilities.createSubType(before, new String[] { "the_geom" },
+                DefaultGeographicCRS.WGS84, "now", here);
+        assertEquals(here.toString(), after.getName().getNamespaceURI());
+        assertEquals("now", after.getName().getLocalPart());
+        assertEquals(DefaultGeographicCRS.WGS84, after.getCoordinateReferenceSystem());
+        assertEquals(1, after.getAttributeCount());
+        assertEquals("the_geom", after.getDescriptor(0).getLocalName());
+        assertNotNull(after.getGeometryDescriptor());
+
+        // check that subtyping does not cause the geometry attribute structure to change
+        before = DataUtilities.createType("cities",
+                "the_geom:Point:srid=4326,name:String,population:Integer");
+        after = DataUtilities.createSubType(before, new String[] { "the_geom" });
+        assertEquals(before.getGeometryDescriptor(), after.getGeometryDescriptor());
+        
+        // check that subtyping does not cause the geometry attribute structure to change
+        before = DataUtilities.createType("cities","the_geom:Point:srid=4326,name:String,population:Integer");
+        after = DataUtilities.createSubType(before, new String[] {"the_geom"});
+        assertEquals(before.getGeometryDescriptor(), after.getGeometryDescriptor());
+    }
+
+    public void testSource() throws Exception {
+        SimpleFeatureSource s = DataUtilities.source(roadFeatures);
+        assertEquals(-1, s.getCount(Query.ALL));
+        assertEquals(3, s.getFeatures().size());
+        assertEquals(3, s.getFeatures(Query.ALL).size());
+        assertEquals(3, s.getFeatures(Filter.INCLUDE).size());
+        assertEquals(0, s.getFeatures(Filter.EXCLUDE).size());
+        assertEquals(1, s.getFeatures(rd1Filter).size());
+        assertEquals(2, s.getFeatures(rd12Filter).size());
+    }
+
+    /**
+     * tests the policy of DataUtilities.mixQueries
+     * 
+     * @throws Exception
+     */
+    public void testMixQueries() throws Exception {
+        DefaultQuery firstQuery;
+        DefaultQuery secondQuery;
+
+        firstQuery = new DefaultQuery("typeName", Filter.EXCLUDE, 100, new String[] { "att1",
+                "att2", "att3" }, "handle");
+        secondQuery = new DefaultQuery("typeName", Filter.EXCLUDE, 20, new String[] { "att1",
+                "att2", "att4" }, "handle2");
+        secondQuery.setStartIndex(4);
+
+        Query mixed = DataUtilities.mixQueries(firstQuery, secondQuery, "newhandle");
+
+        // the passed handle
+        assertEquals("newhandle", mixed.getHandle());
+        // the lower of both
+        assertEquals(20, mixed.getMaxFeatures());
+        // att1, 2, 3 and 4
+        assertEquals(4, mixed.getPropertyNames().length);
+        assertEquals(4, (int) mixed.getStartIndex());
+
+        // now use some filters
+        Filter filter1 = null;
+        Filter filter2 = null;
+        FilterFactory ffac = CommonFactoryFinder.getFilterFactory(null);
+
+        String typeSpec = "geom:Point,att1:String,att2:String,att3:String,att4:String";
+        SimpleFeatureType testType = DataUtilities.createType("testType", typeSpec);
+        // System.err.println("created test type: " + testType);
+
+        filter1 = ffac.equals(ffac.property("att1"), ffac.literal("val1"));
+        filter2 = ffac.equals(ffac.property("att2"), ffac.literal("val2"));
+
+        firstQuery = new DefaultQuery("typeName", filter1, 100, null, "handle");
+        secondQuery = new DefaultQuery("typeName", filter2, 20, new String[] { "att1", "att2",
+                "att4" }, "handle2");
+
+        mixed = DataUtilities.mixQueries(firstQuery, secondQuery, "newhandle");
+
+        // the passed handle
+        assertEquals("newhandle", mixed.getHandle());
+        // the lower of both
+        assertEquals(20, mixed.getMaxFeatures());
+        // att1, 2 and 4
+        assertEquals(3, mixed.getPropertyNames().length);
+
+        Filter mixedFilter = mixed.getFilter();
+        assertNotNull(mixedFilter);
+        assertTrue(mixedFilter instanceof BinaryLogicOperator);
+        BinaryLogicOperator f = (BinaryLogicOperator) mixedFilter;
+
+        assertTrue(f instanceof And);
+        for (Iterator fit = f.getChildren().iterator(); fit.hasNext();) {
+            Filter subFilter = (Filter) fit.next();
+            assertTrue(filter1.equals(subFilter) || filter2.equals(subFilter));
+        }
+        
+        // check mixing hints too
+        firstQuery.setHints(new Hints(Hints.USE_PROVIDED_FID, Boolean.TRUE));
+        secondQuery.setHints(new Hints(Hints.FEATURE_2D, Boolean.TRUE));
+        mixed = DataUtilities.mixQueries(firstQuery, secondQuery, "newhandle");
+        
+        assertEquals(2, mixed.getHints().size());
+        assertTrue((Boolean) mixed.getHints().get(Hints.USE_PROVIDED_FID));
+        assertTrue((Boolean) mixed.getHints().get(Hints.FEATURE_2D));
+    }
+    
+    public void testMixQueryAll() {
+        // mixing Query.ALL equivalents with extra hints did not work
+        Query firstQuery = new Query(Query.ALL);
+        Query secondQuery = new Query(Query.ALL);
+        firstQuery.setHints(new Hints(Hints.USE_PROVIDED_FID, Boolean.TRUE));
+        secondQuery.setHints(new Hints(Hints.FEATURE_2D, Boolean.TRUE));
+        
+        Query mixed = DataUtilities.mixQueries(firstQuery, secondQuery, "mixer");
+        assertEquals(2, mixed.getHints().size());
+        assertTrue((Boolean) mixed.getHints().get(Hints.USE_PROVIDED_FID));
+        assertTrue((Boolean) mixed.getHints().get(Hints.FEATURE_2D));
+    }
+
+    public void testSpecNoCRS() throws Exception {
+        String spec = "id:String,polygonProperty:Polygon";
+        SimpleFeatureType ft = DataUtilities.createType("testType", spec);
+        String spec2 = DataUtilities.spec(ft);
+        // System.out.println("BEFORE:"+spec);
+        // System.out.println(" AFTER:"+spec2);
+        assertEquals(spec, spec2);
+    }
+
+    public void testSpecCRS() throws Exception {
+        String spec = "id:String,polygonProperty:Polygon:srid=32615";
+        SimpleFeatureType ft = DataUtilities.createType("testType", spec);
+        String spec2 = DataUtilities.spec(ft);
+        // System.out.println("BEFORE:"+spec);
+        // System.out.println(" AFTER:"+spec2);
+        assertEquals(spec, spec2);
+    }
+
+    public void testSpecNotIdentifiable() throws Exception {
+        String spec = "id:String,polygonProperty:Polygon:srid=32615";
+        SimpleFeatureType ft = DataUtilities.createType("testType", spec);
+        CoordinateReferenceSystem crsNoId = CRS
+                .parseWKT("PROJCS[\"Geoscience Australia Standard National Scale Lambert Projection\",GEOGCS[\"WGS 84\",DATUM[\"WGS_1984\",SPHEROID[\"WGS_1978\",6378135,298.26],TOWGS84[0,0,0]],PRIMEM[\"Greenwich\",0],UNIT[\"Decimal_Degree\",0.0174532925199433]],PROJECTION[\"Lambert_Conformal_Conic_2SP\"],PARAMETER[\"central_meridian\",134.0],PARAMETER[\"latitude_of_origin\",0.0],PARAMETER[\"standard_parallel_1\",-18.0],PARAMETER[\"standard_parallel_2\",-36.0],UNIT[\"Meter\",1]]");
+        SimpleFeatureType transformedFt = FeatureTypes.transform(ft, crsNoId);
+
+        // since we cannot go back to a code with do a best effort encoding
+        String expected = "id:String,polygonProperty:Polygon";
+        String spec2 = DataUtilities.spec(transformedFt);
+        // System.out.println("  BEFORE:"+spec);
+        // System.out.println("EXPECTED:"+expected);
+        // System.out.println("  AFTER:"+spec2);
+        assertEquals(expected, spec2);
+    }
+
+    public void testCreateView() throws Exception {
+        String[] propNames = {"id", "geom"};
+        Query query = new Query(roadType.getTypeName(), Filter.INCLUDE, 100, propNames, null);
+        DataStore ds = new MemoryDataStore(roadFeatures);
+        SimpleFeatureSource view = DataUtilities.createView(ds, query);
+        assertNotNull(view);
+        List<AttributeDescriptor> desc = view.getSchema().getAttributeDescriptors();
+        assertTrue(desc.size() == propNames.length);
+        assertTrue(desc.get(0).getLocalName().equals(propNames[0]));
+        assertTrue(desc.get(1).getLocalName().equals(propNames[1]));
+    }
+    
+    public void testAddMandatoryProperties() {
+        AttributeType at = new AttributeTypeImpl(new NameImpl("String"), String.class, false,
+                false, Collections.EMPTY_LIST, null, null);
+
+        AttributeDescriptor descr1 = new AttributeDescriptorImpl(at, new NameImpl("att1"), 0, 1,
+                false, null);
+        AttributeDescriptor descr2 = new AttributeDescriptorImpl(at, new NameImpl("att2"), 0, 1,
+                false, null);
+        AttributeDescriptor descr3 = new AttributeDescriptorImpl(at, new NameImpl("att3"), 1, 1,
+                false, null);
+        AttributeDescriptor descr4 = new AttributeDescriptorImpl(at, new NameImpl("att4"), 1, 1,
+                false, null);
+
+        SimpleFeatureTypeBuilder tb = new SimpleFeatureTypeBuilder();
+        tb.setName("type");
+        tb.add(descr1);
+        tb.add(descr2);
+        tb.add(descr3);
+        tb.add(descr4);
+
+        SimpleFeatureType type = tb.buildFeatureType();
+
+        PropertyName propName1 = ff.property("att1");
+        PropertyName propName2 = ff.property("att2");
+        PropertyName propName3 = ff.property("att3");
+        PropertyName propName4 = ff.property("att4");
+
+        List<PropertyName> list = new ArrayList<PropertyName>();
+        list.add(propName1);
+        list.add(propName4);
+
+        List<PropertyName> list2 = DataUtilities.addMandatoryProperties(type, list);
+
+        assertTrue(list2.contains(propName1)); // in original list, not mandatory
+        assertTrue(!list2.contains(propName2)); // not in original list and not mandatory
+        assertTrue(list2.contains(propName3)); // mandatory
+        assertTrue(list2.contains(propName4)); // mandatory and in list
+        assertEquals(3, list2.size());
+
+    }
+
+    public static void main(String[] args) {
+        junit.textui.TestRunner.run(DataUtilitiesTest.class);
+    }
+
+}