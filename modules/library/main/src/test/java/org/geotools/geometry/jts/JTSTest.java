<<<<<<< local
/*
 *    GeoTools - The Open Source Java GIS Toolkit
 *    http://geotools.org
 *
 *    (C) 2004-2008, Open Source Geospatial Foundation (OSGeo)
 *
 *    This library is free software; you can redistribute it and/or
 *    modify it under the terms of the GNU Lesser General Public
 *    License as published by the Free Software Foundation;
 *    version 2.1 of the License.
 *
 *    This library is distributed in the hope that it will be useful,
 *    but WITHOUT ANY WARRANTY; without even the implied warranty of
 *    MERCHANTABILITY or FITNESS FOR A PARTICULAR PURPOSE.  See the GNU
 *    Lesser General Public License for more details.
 */
package org.geotools.geometry.jts;

// J2SE dependencies
import java.awt.geom.AffineTransform;

import junit.framework.Test;
import junit.framework.TestCase;
import junit.framework.TestSuite;

import org.geotools.referencing.ReferencingFactoryFinder;
import org.geotools.referencing.crs.DefaultGeographicCRS;
import org.geotools.referencing.crs.DefaultProjectedCRS;
import org.geotools.referencing.operation.matrix.GeneralMatrix;
import org.geotools.referencing.operation.projection.PointOutsideEnvelopeException;
import org.geotools.referencing.wkt.Parser;
import org.opengis.referencing.FactoryException;
import org.opengis.referencing.crs.CoordinateReferenceSystem;
import org.opengis.referencing.operation.MathTransform2D;
import org.opengis.referencing.operation.TransformException;

import com.vividsolutions.jts.geom.Coordinate;
import com.vividsolutions.jts.geom.Envelope;
import com.vividsolutions.jts.geom.GeometryFactory;


/**
 * Tests the {@link JTS} implementation.
 *
 * @since 2.2
 * @source $URL: http://svn.osgeo.org/geotools/tags/2.6.5/modules/library/main/src/test/java/org/geotools/geometry/jts/JTSTest.java $
 * @version $Id: JTSTest.java 31236 2008-08-26 21:26:11Z jgarnett $
 * @author Jess Eichar
 * @author Martin Desruisseaux
 */
public class JTSTest extends TestCase {
    /**
     * The tolerance factor.
     */
    private static final double EPS = 0.000001;

    /**
     * A CRS for testing purpose.
     */
    static final String UTM_ZONE_10N =
                "PROJCS[\"NAD_1983_UTM_Zone_10N\",\n"                    +
                "  GEOGCS[\"GCS_North_American_1983\",\n"                +
                "    DATUM[\"D_North_American_1983\",\n"                 +
                "      TOWGS84[0,0,0,0,0,0,0],\n"                        +
                "      SPHEROID[\"GRS_1980\",6378137,298.257222101]],\n" +
                "    PRIMEM[\"Greenwich\",0],\n"                         +
                "    UNIT[\"Degree\",0.017453292519943295]],\n"          +
                "  PROJECTION[\"Transverse_Mercator\"],\n"               +
                "    PARAMETER[\"False_Easting\",500000],\n"             +
                "    PARAMETER[\"False_Northing\",0],\n"                 +
                "    PARAMETER[\"Central_Meridian\",-123],\n"            +
                "    PARAMETER[\"Scale_Factor\",0.9996],\n"              +
                "    PARAMETER[\"Latitude_Of_Origin\",0],\n"             +
                "  UNIT[\"Meter\",1]]";
    /**
     * A CRS for testing purpose.
     */
    static final String NAD83_BC =
                "PROJCS[\"NAD83 / BC Albers\",\n"                                                  +
                "  GEOGCS[\"NAD83\",DATUM[\"North_American_Datum_1983\",\n"                        +
                "    SPHEROID[\"GRS 1980\",6378137,298.257222101,AUTHORITY[\"EPSG\",\"7019\"]],\n" +
                "    TOWGS84[0,0,0],AUTHORITY[\"EPSG\",\"6269\"]],\n"                              +
                "    PRIMEM[\"Greenwich\",0,AUTHORITY[\"EPSG\",\"8901\"]],\n"                      +
                "    UNIT[\"degree\",0.01745329251994328,AUTHORITY[\"EPSG\",\"9122\"]],\n"         +
                "    AUTHORITY[\"EPSG\",\"4269\"]],\n"                                             +
                "  PROJECTION[\"Albers_Conic_Equal_Area\"],\n"                                     +
                "  PARAMETER[\"standard_parallel_1\",50],\n"                                       +
                "  PARAMETER[\"standard_parallel_2\",58.5],\n"                                     +
                "  PARAMETER[\"latitude_of_center\",45],\n"                                        +
                "  PARAMETER[\"longitude_of_center\",-126],\n"                                     +
                "  PARAMETER[\"false_easting\",1000000],\n"                                        +
                "  PARAMETER[\"false_northing\",0],\n"                                             +
                "  UNIT[\"metre\",1,AUTHORITY[\"EPSG\",\"9001\"]],\n"                              +
                "  AUTHORITY[\"EPSG\",\"3005\"]]";

    /**
     * Run the suite from the command line.
     */
    public static void main(String[] args) {
        org.geotools.util.logging.Logging.GEOTOOLS.forceMonolineConsoleOutput();
        junit.textui.TestRunner.run(suite());
    }

    /**
     * Returns the test suite.
     */
    public static Test suite() {
        return new TestSuite(JTSTest.class);
    }

    public void testJTSFactory(){
        GeometryFactory gf= JTSFactoryFinder.getGeometryFactory( null );
        assertNotNull( gf );
    }
    /**
     * Tests the transformation of a single coordinate.
     */
    public void testTransformCoordinate() throws FactoryException, TransformException {
        Coordinate   coord = new Coordinate(10, 10);
        AffineTransform at = AffineTransform.getScaleInstance(0.5, 1);
        MathTransform2D  t = (MathTransform2D) ReferencingFactoryFinder.getMathTransformFactory(null)
                                            .createAffineTransform(new GeneralMatrix(at));
        coord = JTS.transform(coord, coord, t);
        assertEquals(new Coordinate(5, 10), coord);
        coord = JTS.transform(coord, coord, t.inverse());
        assertEquals(new Coordinate(10, 10), coord);
        
        CoordinateReferenceSystem crs = ReferencingFactoryFinder.getCRSFactory(null).createFromWKT(UTM_ZONE_10N);
        t = (MathTransform2D) ReferencingFactoryFinder.getCoordinateOperationFactory(null).createOperation(
                                            DefaultGeographicCRS.WGS84, crs).getMathTransform();
        coord = new Coordinate(-123, 55);
        coord = JTS.transform(coord, coord, t);
        coord = JTS.transform(coord, coord, t.inverse());
        assertEquals(-123, coord.x, EPS);
        assertEquals(  55, coord.y, EPS);
    }

    /*
     * Tests the transformation of an envelope.
     */
    public void testTransformEnvelopeMathTransform() throws FactoryException, TransformException {
        Envelope envelope  = new Envelope(0, 10, 0, 10);
        AffineTransform at = AffineTransform.getScaleInstance(0.5, 1);
        MathTransform2D t  = (MathTransform2D) ReferencingFactoryFinder.getMathTransformFactory(null)
                                            .createAffineTransform(new GeneralMatrix(at));
        envelope = JTS.transform(envelope, t);
        assertEquals(new Envelope(0, 5, 0, 10), envelope);
        envelope = JTS.transform(envelope, t.inverse());
        assertEquals(new Envelope(0, 10, 0, 10), envelope);
        
        envelope = JTS.transform(envelope, null, t, 10);
        assertEquals(new Envelope(0, 5, 0, 10), envelope);
        envelope = JTS.transform(envelope, null, t.inverse(), 10);
        assertEquals(new Envelope(0, 10, 0, 10), envelope);
        
        CoordinateReferenceSystem crs = ReferencingFactoryFinder.getCRSFactory(null).createFromWKT(UTM_ZONE_10N);
        t = (MathTransform2D) ReferencingFactoryFinder.getCoordinateOperationFactory(null).createOperation(
                                            DefaultGeographicCRS.WGS84, crs).getMathTransform();
        envelope = new Envelope(-123, -133, 55, 60);
        envelope = JTS.transform(envelope, t);
        envelope = JTS.transform(envelope, t.inverse());
        /*
         * Use a large tolerance factory for comparaisons because an accurate transformed envelope
         * is bigger than the envelope that we get if we transformed only the 4 corners, and the
         * inverse envelope way expand yet again the envelope for exactly the same reason.
         */
        assertEquals(-133, envelope.getMinX(), 1.5);
        assertEquals(-123, envelope.getMaxX(), EPS);
        assertEquals(  55, envelope.getMinY(), 0.5);
        assertEquals(  60, envelope.getMaxY(), 0.5);
    }

    /**
     * Tests the distance between points function
     */
    public void testOrthodromicDistance() throws Exception {
        final Parser parser = new Parser();
        final DefaultProjectedCRS crs  = (DefaultProjectedCRS) parser.parseObject(NAD83_BC);
        double d = JTS.orthodromicDistance(new Coordinate(1402848.1938534670, 651571.1729878788),
                                           new Coordinate(1389481.3104009738, 641990.9430108378), crs);
        double realValue = 16451.33114;
        assertEquals(realValue, d, 0.1);
    }
    
    public void testCheckCoordinateRange() throws Exception {
       DefaultGeographicCRS crs = DefaultGeographicCRS.WGS84;
       
       // valid
       JTS.checkCoordinatesRange(JTS.toGeometry(new Envelope(-10, 10, -10, 10)),crs);
       
       // invalid lat
       try {
           JTS.checkCoordinatesRange(JTS.toGeometry(new Envelope(-10, 10, -100, 10)), crs);
           fail("Provided invalid coordinates, yet check did not throw an exception");
       } catch(PointOutsideEnvelopeException e) {
           // fine
       }
       
       // invalid lon
       try {
           JTS.checkCoordinatesRange(JTS.toGeometry(new Envelope(-190, 10, -10, 10)), crs);
           fail("Provided invalid coordinates, yet check did not throw an exception");
       } catch(PointOutsideEnvelopeException e) {
           // fine
       }
       
    }
}
=======
/*
 *    GeoTools - The Open Source Java GIS Toolkit
 *    http://geotools.org
 *
 *    (C) 2004-2008, Open Source Geospatial Foundation (OSGeo)
 *
 *    This library is free software; you can redistribute it and/or
 *    modify it under the terms of the GNU Lesser General Public
 *    License as published by the Free Software Foundation;
 *    version 2.1 of the License.
 *
 *    This library is distributed in the hope that it will be useful,
 *    but WITHOUT ANY WARRANTY; without even the implied warranty of
 *    MERCHANTABILITY or FITNESS FOR A PARTICULAR PURPOSE.  See the GNU
 *    Lesser General Public License for more details.
 */
package org.geotools.geometry.jts;

// J2SE dependencies
import java.awt.geom.AffineTransform;

import junit.framework.Test;
import junit.framework.TestCase;
import junit.framework.TestSuite;

import org.geotools.referencing.ReferencingFactoryFinder;
import org.geotools.referencing.crs.DefaultGeographicCRS;
import org.geotools.referencing.crs.DefaultProjectedCRS;
import org.geotools.referencing.operation.matrix.GeneralMatrix;
import org.geotools.referencing.operation.projection.PointOutsideEnvelopeException;
import org.geotools.referencing.wkt.Parser;
import org.opengis.geometry.BoundingBox;
import org.opengis.referencing.FactoryException;
import org.opengis.referencing.crs.CoordinateReferenceSystem;
import org.opengis.referencing.operation.MathTransform2D;
import org.opengis.referencing.operation.TransformException;

import com.vividsolutions.jts.geom.Coordinate;
import com.vividsolutions.jts.geom.Envelope;
import com.vividsolutions.jts.geom.GeometryFactory;
import com.vividsolutions.jts.geom.Polygon;


/**
 * Tests the {@link JTS} implementation.
 *
 * @since 2.2
 *
 * @source $URL: http://svn.osgeo.org/geotools/tags/8.0-M1/modules/library/main/src/test/java/org/geotools/geometry/jts/JTSTest.java $
 * @version $Id: JTSTest.java 37292 2011-05-25 03:24:35Z mbedward $
 * @author Jess Eichar
 * @author Martin Desruisseaux
 */
public class JTSTest extends TestCase {
    /**
     * The tolerance factor.
     */
    private static final double EPS = 0.000001;

    /**
     * A CRS for testing purpose.
     */
    static final String UTM_ZONE_10N =
                "PROJCS[\"NAD_1983_UTM_Zone_10N\",\n"                    +
                "  GEOGCS[\"GCS_North_American_1983\",\n"                +
                "    DATUM[\"D_North_American_1983\",\n"                 +
                "      TOWGS84[0,0,0,0,0,0,0],\n"                        +
                "      SPHEROID[\"GRS_1980\",6378137,298.257222101]],\n" +
                "    PRIMEM[\"Greenwich\",0],\n"                         +
                "    UNIT[\"Degree\",0.017453292519943295]],\n"          +
                "  PROJECTION[\"Transverse_Mercator\"],\n"               +
                "    PARAMETER[\"False_Easting\",500000],\n"             +
                "    PARAMETER[\"False_Northing\",0],\n"                 +
                "    PARAMETER[\"Central_Meridian\",-123],\n"            +
                "    PARAMETER[\"Scale_Factor\",0.9996],\n"              +
                "    PARAMETER[\"Latitude_Of_Origin\",0],\n"             +
                "  UNIT[\"Meter\",1]]";
    /**
     * A CRS for testing purpose.
     */
    static final String NAD83_BC =
                "PROJCS[\"NAD83 / BC Albers\",\n"                                                  +
                "  GEOGCS[\"NAD83\",DATUM[\"North_American_Datum_1983\",\n"                        +
                "    SPHEROID[\"GRS 1980\",6378137,298.257222101,AUTHORITY[\"EPSG\",\"7019\"]],\n" +
                "    TOWGS84[0,0,0],AUTHORITY[\"EPSG\",\"6269\"]],\n"                              +
                "    PRIMEM[\"Greenwich\",0,AUTHORITY[\"EPSG\",\"8901\"]],\n"                      +
                "    UNIT[\"degree\",0.01745329251994328,AUTHORITY[\"EPSG\",\"9122\"]],\n"         +
                "    AUTHORITY[\"EPSG\",\"4269\"]],\n"                                             +
                "  PROJECTION[\"Albers_Conic_Equal_Area\"],\n"                                     +
                "  PARAMETER[\"standard_parallel_1\",50],\n"                                       +
                "  PARAMETER[\"standard_parallel_2\",58.5],\n"                                     +
                "  PARAMETER[\"latitude_of_center\",45],\n"                                        +
                "  PARAMETER[\"longitude_of_center\",-126],\n"                                     +
                "  PARAMETER[\"false_easting\",1000000],\n"                                        +
                "  PARAMETER[\"false_northing\",0],\n"                                             +
                "  UNIT[\"metre\",1,AUTHORITY[\"EPSG\",\"9001\"]],\n"                              +
                "  AUTHORITY[\"EPSG\",\"3005\"]]";

    /**
     * Run the suite from the command line.
     */
    public static void main(String[] args) {
        org.geotools.util.logging.Logging.GEOTOOLS.forceMonolineConsoleOutput();
        junit.textui.TestRunner.run(suite());
    }

    /**
     * Returns the test suite.
     */
    public static Test suite() {
        return new TestSuite(JTSTest.class);
    }

    public void testJTSFactory(){
        GeometryFactory gf= JTSFactoryFinder.getGeometryFactory( null );
        assertNotNull( gf );
    }
    /**
     * Tests the transformation of a single coordinate.
     */
    public void testTransformCoordinate() throws FactoryException, TransformException {
        Coordinate   coord = new Coordinate(10, 10);
        AffineTransform at = AffineTransform.getScaleInstance(0.5, 1);
        MathTransform2D  t = (MathTransform2D) ReferencingFactoryFinder.getMathTransformFactory(null)
                                            .createAffineTransform(new GeneralMatrix(at));
        coord = JTS.transform(coord, coord, t);
        assertEquals(new Coordinate(5, 10), coord);
        coord = JTS.transform(coord, coord, t.inverse());
        assertEquals(new Coordinate(10, 10), coord);
        
        CoordinateReferenceSystem crs = ReferencingFactoryFinder.getCRSFactory(null).createFromWKT(UTM_ZONE_10N);
        t = (MathTransform2D) ReferencingFactoryFinder.getCoordinateOperationFactory(null).createOperation(
                                            DefaultGeographicCRS.WGS84, crs).getMathTransform();
        coord = new Coordinate(-123, 55);
        coord = JTS.transform(coord, coord, t);
        coord = JTS.transform(coord, coord, t.inverse());
        assertEquals(-123, coord.x, EPS);
        assertEquals(  55, coord.y, EPS);
    }

    /*
     * Tests the transformation of an envelope.
     */
    public void testTransformEnvelopeMathTransform() throws FactoryException, TransformException {
        Envelope envelope  = new Envelope(0, 10, 0, 10);
        AffineTransform at = AffineTransform.getScaleInstance(0.5, 1);
        MathTransform2D t  = (MathTransform2D) ReferencingFactoryFinder.getMathTransformFactory(null)
                                            .createAffineTransform(new GeneralMatrix(at));
        envelope = JTS.transform(envelope, t);
        assertEquals(new Envelope(0, 5, 0, 10), envelope);
        envelope = JTS.transform(envelope, t.inverse());
        assertEquals(new Envelope(0, 10, 0, 10), envelope);
        
        envelope = JTS.transform(envelope, null, t, 10);
        assertEquals(new Envelope(0, 5, 0, 10), envelope);
        envelope = JTS.transform(envelope, null, t.inverse(), 10);
        assertEquals(new Envelope(0, 10, 0, 10), envelope);
        
        CoordinateReferenceSystem crs = ReferencingFactoryFinder.getCRSFactory(null).createFromWKT(UTM_ZONE_10N);
        t = (MathTransform2D) ReferencingFactoryFinder.getCoordinateOperationFactory(null).createOperation(
                                            DefaultGeographicCRS.WGS84, crs).getMathTransform();
        envelope = new Envelope(-123, -133, 55, 60);
        envelope = JTS.transform(envelope, t);
        envelope = JTS.transform(envelope, t.inverse());
        /*
         * Use a large tolerance factory for comparaisons because an accurate transformed envelope
         * is bigger than the envelope that we get if we transformed only the 4 corners, and the
         * inverse envelope way expand yet again the envelope for exactly the same reason.
         */
        assertEquals(-133, envelope.getMinX(), 1.5);
        assertEquals(-123, envelope.getMaxX(), EPS);
        assertEquals(  55, envelope.getMinY(), 0.5);
        assertEquals(  60, envelope.getMaxY(), 0.5);
    }

    /**
     * Tests the distance between points function
     */
    public void testOrthodromicDistance() throws Exception {
        final Parser parser = new Parser();
        final DefaultProjectedCRS crs  = (DefaultProjectedCRS) parser.parseObject(NAD83_BC);
        double d = JTS.orthodromicDistance(new Coordinate(1402848.1938534670, 651571.1729878788),
                                           new Coordinate(1389481.3104009738, 641990.9430108378), crs);
        double realValue = 16451.33114;
        assertEquals(realValue, d, 0.1);
    }
    
    public void testCheckCoordinateRange() throws Exception {
       DefaultGeographicCRS crs = DefaultGeographicCRS.WGS84;
       
       // valid
       JTS.checkCoordinatesRange(JTS.toGeometry(new Envelope(-10, 10, -10, 10)),crs);
       
       // invalid lat
       try {
           JTS.checkCoordinatesRange(JTS.toGeometry(new Envelope(-10, 10, -100, 10)), crs);
           fail("Provided invalid coordinates, yet check did not throw an exception");
       } catch(PointOutsideEnvelopeException e) {
           // fine
       }
       
       // invalid lon
       try {
           JTS.checkCoordinatesRange(JTS.toGeometry(new Envelope(-190, 10, -10, 10)), crs);
           fail("Provided invalid coordinates, yet check did not throw an exception");
       } catch(PointOutsideEnvelopeException e) {
           // fine
       }
    }

    public void testToGeoemtry(){
        DefaultGeographicCRS crs = DefaultGeographicCRS.WGS84;
        
        // straight up
        Polygon polygon = JTS.toGeometry(new Envelope(-10, 10, -10, 10) );
        assertEquals( 5, polygon.getExteriorRing().getCoordinateSequence().size() );
        
        // bounding box
        polygon = JTS.toGeometry( (BoundingBox)  new ReferencedEnvelope(-10, 10, -10, 10, crs) );
        assertEquals( 5, polygon.getExteriorRing().getCoordinateSequence().size() );
        
    }
}
>>>>>>> other<|MERGE_RESOLUTION|>--- conflicted
+++ resolved
@@ -1,434 +1,223 @@
-<<<<<<< local
-/*
- *    GeoTools - The Open Source Java GIS Toolkit
- *    http://geotools.org
- *
- *    (C) 2004-2008, Open Source Geospatial Foundation (OSGeo)
- *
- *    This library is free software; you can redistribute it and/or
- *    modify it under the terms of the GNU Lesser General Public
- *    License as published by the Free Software Foundation;
- *    version 2.1 of the License.
- *
- *    This library is distributed in the hope that it will be useful,
- *    but WITHOUT ANY WARRANTY; without even the implied warranty of
- *    MERCHANTABILITY or FITNESS FOR A PARTICULAR PURPOSE.  See the GNU
- *    Lesser General Public License for more details.
- */
-package org.geotools.geometry.jts;
-
-// J2SE dependencies
-import java.awt.geom.AffineTransform;
-
-import junit.framework.Test;
-import junit.framework.TestCase;
-import junit.framework.TestSuite;
-
-import org.geotools.referencing.ReferencingFactoryFinder;
-import org.geotools.referencing.crs.DefaultGeographicCRS;
-import org.geotools.referencing.crs.DefaultProjectedCRS;
-import org.geotools.referencing.operation.matrix.GeneralMatrix;
-import org.geotools.referencing.operation.projection.PointOutsideEnvelopeException;
-import org.geotools.referencing.wkt.Parser;
-import org.opengis.referencing.FactoryException;
-import org.opengis.referencing.crs.CoordinateReferenceSystem;
-import org.opengis.referencing.operation.MathTransform2D;
-import org.opengis.referencing.operation.TransformException;
-
-import com.vividsolutions.jts.geom.Coordinate;
-import com.vividsolutions.jts.geom.Envelope;
-import com.vividsolutions.jts.geom.GeometryFactory;
-
-
-/**
- * Tests the {@link JTS} implementation.
- *
- * @since 2.2
- * @source $URL: http://svn.osgeo.org/geotools/tags/2.6.5/modules/library/main/src/test/java/org/geotools/geometry/jts/JTSTest.java $
- * @version $Id: JTSTest.java 31236 2008-08-26 21:26:11Z jgarnett $
- * @author Jess Eichar
- * @author Martin Desruisseaux
- */
-public class JTSTest extends TestCase {
-    /**
-     * The tolerance factor.
-     */
-    private static final double EPS = 0.000001;
-
-    /**
-     * A CRS for testing purpose.
-     */
-    static final String UTM_ZONE_10N =
-                "PROJCS[\"NAD_1983_UTM_Zone_10N\",\n"                    +
-                "  GEOGCS[\"GCS_North_American_1983\",\n"                +
-                "    DATUM[\"D_North_American_1983\",\n"                 +
-                "      TOWGS84[0,0,0,0,0,0,0],\n"                        +
-                "      SPHEROID[\"GRS_1980\",6378137,298.257222101]],\n" +
-                "    PRIMEM[\"Greenwich\",0],\n"                         +
-                "    UNIT[\"Degree\",0.017453292519943295]],\n"          +
-                "  PROJECTION[\"Transverse_Mercator\"],\n"               +
-                "    PARAMETER[\"False_Easting\",500000],\n"             +
-                "    PARAMETER[\"False_Northing\",0],\n"                 +
-                "    PARAMETER[\"Central_Meridian\",-123],\n"            +
-                "    PARAMETER[\"Scale_Factor\",0.9996],\n"              +
-                "    PARAMETER[\"Latitude_Of_Origin\",0],\n"             +
-                "  UNIT[\"Meter\",1]]";
-    /**
-     * A CRS for testing purpose.
-     */
-    static final String NAD83_BC =
-                "PROJCS[\"NAD83 / BC Albers\",\n"                                                  +
-                "  GEOGCS[\"NAD83\",DATUM[\"North_American_Datum_1983\",\n"                        +
-                "    SPHEROID[\"GRS 1980\",6378137,298.257222101,AUTHORITY[\"EPSG\",\"7019\"]],\n" +
-                "    TOWGS84[0,0,0],AUTHORITY[\"EPSG\",\"6269\"]],\n"                              +
-                "    PRIMEM[\"Greenwich\",0,AUTHORITY[\"EPSG\",\"8901\"]],\n"                      +
-                "    UNIT[\"degree\",0.01745329251994328,AUTHORITY[\"EPSG\",\"9122\"]],\n"         +
-                "    AUTHORITY[\"EPSG\",\"4269\"]],\n"                                             +
-                "  PROJECTION[\"Albers_Conic_Equal_Area\"],\n"                                     +
-                "  PARAMETER[\"standard_parallel_1\",50],\n"                                       +
-                "  PARAMETER[\"standard_parallel_2\",58.5],\n"                                     +
-                "  PARAMETER[\"latitude_of_center\",45],\n"                                        +
-                "  PARAMETER[\"longitude_of_center\",-126],\n"                                     +
-                "  PARAMETER[\"false_easting\",1000000],\n"                                        +
-                "  PARAMETER[\"false_northing\",0],\n"                                             +
-                "  UNIT[\"metre\",1,AUTHORITY[\"EPSG\",\"9001\"]],\n"                              +
-                "  AUTHORITY[\"EPSG\",\"3005\"]]";
-
-    /**
-     * Run the suite from the command line.
-     */
-    public static void main(String[] args) {
-        org.geotools.util.logging.Logging.GEOTOOLS.forceMonolineConsoleOutput();
-        junit.textui.TestRunner.run(suite());
-    }
-
-    /**
-     * Returns the test suite.
-     */
-    public static Test suite() {
-        return new TestSuite(JTSTest.class);
-    }
-
-    public void testJTSFactory(){
-        GeometryFactory gf= JTSFactoryFinder.getGeometryFactory( null );
-        assertNotNull( gf );
-    }
-    /**
-     * Tests the transformation of a single coordinate.
-     */
-    public void testTransformCoordinate() throws FactoryException, TransformException {
-        Coordinate   coord = new Coordinate(10, 10);
-        AffineTransform at = AffineTransform.getScaleInstance(0.5, 1);
-        MathTransform2D  t = (MathTransform2D) ReferencingFactoryFinder.getMathTransformFactory(null)
-                                            .createAffineTransform(new GeneralMatrix(at));
-        coord = JTS.transform(coord, coord, t);
-        assertEquals(new Coordinate(5, 10), coord);
-        coord = JTS.transform(coord, coord, t.inverse());
-        assertEquals(new Coordinate(10, 10), coord);
-        
-        CoordinateReferenceSystem crs = ReferencingFactoryFinder.getCRSFactory(null).createFromWKT(UTM_ZONE_10N);
-        t = (MathTransform2D) ReferencingFactoryFinder.getCoordinateOperationFactory(null).createOperation(
-                                            DefaultGeographicCRS.WGS84, crs).getMathTransform();
-        coord = new Coordinate(-123, 55);
-        coord = JTS.transform(coord, coord, t);
-        coord = JTS.transform(coord, coord, t.inverse());
-        assertEquals(-123, coord.x, EPS);
-        assertEquals(  55, coord.y, EPS);
-    }
-
-    /*
-     * Tests the transformation of an envelope.
-     */
-    public void testTransformEnvelopeMathTransform() throws FactoryException, TransformException {
-        Envelope envelope  = new Envelope(0, 10, 0, 10);
-        AffineTransform at = AffineTransform.getScaleInstance(0.5, 1);
-        MathTransform2D t  = (MathTransform2D) ReferencingFactoryFinder.getMathTransformFactory(null)
-                                            .createAffineTransform(new GeneralMatrix(at));
-        envelope = JTS.transform(envelope, t);
-        assertEquals(new Envelope(0, 5, 0, 10), envelope);
-        envelope = JTS.transform(envelope, t.inverse());
-        assertEquals(new Envelope(0, 10, 0, 10), envelope);
-        
-        envelope = JTS.transform(envelope, null, t, 10);
-        assertEquals(new Envelope(0, 5, 0, 10), envelope);
-        envelope = JTS.transform(envelope, null, t.inverse(), 10);
-        assertEquals(new Envelope(0, 10, 0, 10), envelope);
-        
-        CoordinateReferenceSystem crs = ReferencingFactoryFinder.getCRSFactory(null).createFromWKT(UTM_ZONE_10N);
-        t = (MathTransform2D) ReferencingFactoryFinder.getCoordinateOperationFactory(null).createOperation(
-                                            DefaultGeographicCRS.WGS84, crs).getMathTransform();
-        envelope = new Envelope(-123, -133, 55, 60);
-        envelope = JTS.transform(envelope, t);
-        envelope = JTS.transform(envelope, t.inverse());
-        /*
-         * Use a large tolerance factory for comparaisons because an accurate transformed envelope
-         * is bigger than the envelope that we get if we transformed only the 4 corners, and the
-         * inverse envelope way expand yet again the envelope for exactly the same reason.
-         */
-        assertEquals(-133, envelope.getMinX(), 1.5);
-        assertEquals(-123, envelope.getMaxX(), EPS);
-        assertEquals(  55, envelope.getMinY(), 0.5);
-        assertEquals(  60, envelope.getMaxY(), 0.5);
-    }
-
-    /**
-     * Tests the distance between points function
-     */
-    public void testOrthodromicDistance() throws Exception {
-        final Parser parser = new Parser();
-        final DefaultProjectedCRS crs  = (DefaultProjectedCRS) parser.parseObject(NAD83_BC);
-        double d = JTS.orthodromicDistance(new Coordinate(1402848.1938534670, 651571.1729878788),
-                                           new Coordinate(1389481.3104009738, 641990.9430108378), crs);
-        double realValue = 16451.33114;
-        assertEquals(realValue, d, 0.1);
-    }
-    
-    public void testCheckCoordinateRange() throws Exception {
-       DefaultGeographicCRS crs = DefaultGeographicCRS.WGS84;
-       
-       // valid
-       JTS.checkCoordinatesRange(JTS.toGeometry(new Envelope(-10, 10, -10, 10)),crs);
-       
-       // invalid lat
-       try {
-           JTS.checkCoordinatesRange(JTS.toGeometry(new Envelope(-10, 10, -100, 10)), crs);
-           fail("Provided invalid coordinates, yet check did not throw an exception");
-       } catch(PointOutsideEnvelopeException e) {
-           // fine
-       }
-       
-       // invalid lon
-       try {
-           JTS.checkCoordinatesRange(JTS.toGeometry(new Envelope(-190, 10, -10, 10)), crs);
-           fail("Provided invalid coordinates, yet check did not throw an exception");
-       } catch(PointOutsideEnvelopeException e) {
-           // fine
-       }
-       
-    }
-}
-=======
-/*
- *    GeoTools - The Open Source Java GIS Toolkit
- *    http://geotools.org
- *
- *    (C) 2004-2008, Open Source Geospatial Foundation (OSGeo)
- *
- *    This library is free software; you can redistribute it and/or
- *    modify it under the terms of the GNU Lesser General Public
- *    License as published by the Free Software Foundation;
- *    version 2.1 of the License.
- *
- *    This library is distributed in the hope that it will be useful,
- *    but WITHOUT ANY WARRANTY; without even the implied warranty of
- *    MERCHANTABILITY or FITNESS FOR A PARTICULAR PURPOSE.  See the GNU
- *    Lesser General Public License for more details.
- */
-package org.geotools.geometry.jts;
-
-// J2SE dependencies
-import java.awt.geom.AffineTransform;
-
-import junit.framework.Test;
-import junit.framework.TestCase;
-import junit.framework.TestSuite;
-
-import org.geotools.referencing.ReferencingFactoryFinder;
-import org.geotools.referencing.crs.DefaultGeographicCRS;
-import org.geotools.referencing.crs.DefaultProjectedCRS;
-import org.geotools.referencing.operation.matrix.GeneralMatrix;
-import org.geotools.referencing.operation.projection.PointOutsideEnvelopeException;
-import org.geotools.referencing.wkt.Parser;
-import org.opengis.geometry.BoundingBox;
-import org.opengis.referencing.FactoryException;
-import org.opengis.referencing.crs.CoordinateReferenceSystem;
-import org.opengis.referencing.operation.MathTransform2D;
-import org.opengis.referencing.operation.TransformException;
-
-import com.vividsolutions.jts.geom.Coordinate;
-import com.vividsolutions.jts.geom.Envelope;
-import com.vividsolutions.jts.geom.GeometryFactory;
-import com.vividsolutions.jts.geom.Polygon;
-
-
-/**
- * Tests the {@link JTS} implementation.
- *
- * @since 2.2
- *
- * @source $URL: http://svn.osgeo.org/geotools/tags/8.0-M1/modules/library/main/src/test/java/org/geotools/geometry/jts/JTSTest.java $
- * @version $Id: JTSTest.java 37292 2011-05-25 03:24:35Z mbedward $
- * @author Jess Eichar
- * @author Martin Desruisseaux
- */
-public class JTSTest extends TestCase {
-    /**
-     * The tolerance factor.
-     */
-    private static final double EPS = 0.000001;
-
-    /**
-     * A CRS for testing purpose.
-     */
-    static final String UTM_ZONE_10N =
-                "PROJCS[\"NAD_1983_UTM_Zone_10N\",\n"                    +
-                "  GEOGCS[\"GCS_North_American_1983\",\n"                +
-                "    DATUM[\"D_North_American_1983\",\n"                 +
-                "      TOWGS84[0,0,0,0,0,0,0],\n"                        +
-                "      SPHEROID[\"GRS_1980\",6378137,298.257222101]],\n" +
-                "    PRIMEM[\"Greenwich\",0],\n"                         +
-                "    UNIT[\"Degree\",0.017453292519943295]],\n"          +
-                "  PROJECTION[\"Transverse_Mercator\"],\n"               +
-                "    PARAMETER[\"False_Easting\",500000],\n"             +
-                "    PARAMETER[\"False_Northing\",0],\n"                 +
-                "    PARAMETER[\"Central_Meridian\",-123],\n"            +
-                "    PARAMETER[\"Scale_Factor\",0.9996],\n"              +
-                "    PARAMETER[\"Latitude_Of_Origin\",0],\n"             +
-                "  UNIT[\"Meter\",1]]";
-    /**
-     * A CRS for testing purpose.
-     */
-    static final String NAD83_BC =
-                "PROJCS[\"NAD83 / BC Albers\",\n"                                                  +
-                "  GEOGCS[\"NAD83\",DATUM[\"North_American_Datum_1983\",\n"                        +
-                "    SPHEROID[\"GRS 1980\",6378137,298.257222101,AUTHORITY[\"EPSG\",\"7019\"]],\n" +
-                "    TOWGS84[0,0,0],AUTHORITY[\"EPSG\",\"6269\"]],\n"                              +
-                "    PRIMEM[\"Greenwich\",0,AUTHORITY[\"EPSG\",\"8901\"]],\n"                      +
-                "    UNIT[\"degree\",0.01745329251994328,AUTHORITY[\"EPSG\",\"9122\"]],\n"         +
-                "    AUTHORITY[\"EPSG\",\"4269\"]],\n"                                             +
-                "  PROJECTION[\"Albers_Conic_Equal_Area\"],\n"                                     +
-                "  PARAMETER[\"standard_parallel_1\",50],\n"                                       +
-                "  PARAMETER[\"standard_parallel_2\",58.5],\n"                                     +
-                "  PARAMETER[\"latitude_of_center\",45],\n"                                        +
-                "  PARAMETER[\"longitude_of_center\",-126],\n"                                     +
-                "  PARAMETER[\"false_easting\",1000000],\n"                                        +
-                "  PARAMETER[\"false_northing\",0],\n"                                             +
-                "  UNIT[\"metre\",1,AUTHORITY[\"EPSG\",\"9001\"]],\n"                              +
-                "  AUTHORITY[\"EPSG\",\"3005\"]]";
-
-    /**
-     * Run the suite from the command line.
-     */
-    public static void main(String[] args) {
-        org.geotools.util.logging.Logging.GEOTOOLS.forceMonolineConsoleOutput();
-        junit.textui.TestRunner.run(suite());
-    }
-
-    /**
-     * Returns the test suite.
-     */
-    public static Test suite() {
-        return new TestSuite(JTSTest.class);
-    }
-
-    public void testJTSFactory(){
-        GeometryFactory gf= JTSFactoryFinder.getGeometryFactory( null );
-        assertNotNull( gf );
-    }
-    /**
-     * Tests the transformation of a single coordinate.
-     */
-    public void testTransformCoordinate() throws FactoryException, TransformException {
-        Coordinate   coord = new Coordinate(10, 10);
-        AffineTransform at = AffineTransform.getScaleInstance(0.5, 1);
-        MathTransform2D  t = (MathTransform2D) ReferencingFactoryFinder.getMathTransformFactory(null)
-                                            .createAffineTransform(new GeneralMatrix(at));
-        coord = JTS.transform(coord, coord, t);
-        assertEquals(new Coordinate(5, 10), coord);
-        coord = JTS.transform(coord, coord, t.inverse());
-        assertEquals(new Coordinate(10, 10), coord);
-        
-        CoordinateReferenceSystem crs = ReferencingFactoryFinder.getCRSFactory(null).createFromWKT(UTM_ZONE_10N);
-        t = (MathTransform2D) ReferencingFactoryFinder.getCoordinateOperationFactory(null).createOperation(
-                                            DefaultGeographicCRS.WGS84, crs).getMathTransform();
-        coord = new Coordinate(-123, 55);
-        coord = JTS.transform(coord, coord, t);
-        coord = JTS.transform(coord, coord, t.inverse());
-        assertEquals(-123, coord.x, EPS);
-        assertEquals(  55, coord.y, EPS);
-    }
-
-    /*
-     * Tests the transformation of an envelope.
-     */
-    public void testTransformEnvelopeMathTransform() throws FactoryException, TransformException {
-        Envelope envelope  = new Envelope(0, 10, 0, 10);
-        AffineTransform at = AffineTransform.getScaleInstance(0.5, 1);
-        MathTransform2D t  = (MathTransform2D) ReferencingFactoryFinder.getMathTransformFactory(null)
-                                            .createAffineTransform(new GeneralMatrix(at));
-        envelope = JTS.transform(envelope, t);
-        assertEquals(new Envelope(0, 5, 0, 10), envelope);
-        envelope = JTS.transform(envelope, t.inverse());
-        assertEquals(new Envelope(0, 10, 0, 10), envelope);
-        
-        envelope = JTS.transform(envelope, null, t, 10);
-        assertEquals(new Envelope(0, 5, 0, 10), envelope);
-        envelope = JTS.transform(envelope, null, t.inverse(), 10);
-        assertEquals(new Envelope(0, 10, 0, 10), envelope);
-        
-        CoordinateReferenceSystem crs = ReferencingFactoryFinder.getCRSFactory(null).createFromWKT(UTM_ZONE_10N);
-        t = (MathTransform2D) ReferencingFactoryFinder.getCoordinateOperationFactory(null).createOperation(
-                                            DefaultGeographicCRS.WGS84, crs).getMathTransform();
-        envelope = new Envelope(-123, -133, 55, 60);
-        envelope = JTS.transform(envelope, t);
-        envelope = JTS.transform(envelope, t.inverse());
-        /*
-         * Use a large tolerance factory for comparaisons because an accurate transformed envelope
-         * is bigger than the envelope that we get if we transformed only the 4 corners, and the
-         * inverse envelope way expand yet again the envelope for exactly the same reason.
-         */
-        assertEquals(-133, envelope.getMinX(), 1.5);
-        assertEquals(-123, envelope.getMaxX(), EPS);
-        assertEquals(  55, envelope.getMinY(), 0.5);
-        assertEquals(  60, envelope.getMaxY(), 0.5);
-    }
-
-    /**
-     * Tests the distance between points function
-     */
-    public void testOrthodromicDistance() throws Exception {
-        final Parser parser = new Parser();
-        final DefaultProjectedCRS crs  = (DefaultProjectedCRS) parser.parseObject(NAD83_BC);
-        double d = JTS.orthodromicDistance(new Coordinate(1402848.1938534670, 651571.1729878788),
-                                           new Coordinate(1389481.3104009738, 641990.9430108378), crs);
-        double realValue = 16451.33114;
-        assertEquals(realValue, d, 0.1);
-    }
-    
-    public void testCheckCoordinateRange() throws Exception {
-       DefaultGeographicCRS crs = DefaultGeographicCRS.WGS84;
-       
-       // valid
-       JTS.checkCoordinatesRange(JTS.toGeometry(new Envelope(-10, 10, -10, 10)),crs);
-       
-       // invalid lat
-       try {
-           JTS.checkCoordinatesRange(JTS.toGeometry(new Envelope(-10, 10, -100, 10)), crs);
-           fail("Provided invalid coordinates, yet check did not throw an exception");
-       } catch(PointOutsideEnvelopeException e) {
-           // fine
-       }
-       
-       // invalid lon
-       try {
-           JTS.checkCoordinatesRange(JTS.toGeometry(new Envelope(-190, 10, -10, 10)), crs);
-           fail("Provided invalid coordinates, yet check did not throw an exception");
-       } catch(PointOutsideEnvelopeException e) {
-           // fine
-       }
-    }
-
-    public void testToGeoemtry(){
-        DefaultGeographicCRS crs = DefaultGeographicCRS.WGS84;
-        
-        // straight up
-        Polygon polygon = JTS.toGeometry(new Envelope(-10, 10, -10, 10) );
-        assertEquals( 5, polygon.getExteriorRing().getCoordinateSequence().size() );
-        
-        // bounding box
-        polygon = JTS.toGeometry( (BoundingBox)  new ReferencedEnvelope(-10, 10, -10, 10, crs) );
-        assertEquals( 5, polygon.getExteriorRing().getCoordinateSequence().size() );
-        
-    }
-}
->>>>>>> other+/*
+ *    GeoTools - The Open Source Java GIS Toolkit
+ *    http://geotools.org
+ *
+ *    (C) 2004-2008, Open Source Geospatial Foundation (OSGeo)
+ *
+ *    This library is free software; you can redistribute it and/or
+ *    modify it under the terms of the GNU Lesser General Public
+ *    License as published by the Free Software Foundation;
+ *    version 2.1 of the License.
+ *
+ *    This library is distributed in the hope that it will be useful,
+ *    but WITHOUT ANY WARRANTY; without even the implied warranty of
+ *    MERCHANTABILITY or FITNESS FOR A PARTICULAR PURPOSE.  See the GNU
+ *    Lesser General Public License for more details.
+ */
+package org.geotools.geometry.jts;
+
+// J2SE dependencies
+import java.awt.geom.AffineTransform;
+
+import junit.framework.Test;
+import junit.framework.TestCase;
+import junit.framework.TestSuite;
+
+import org.geotools.referencing.ReferencingFactoryFinder;
+import org.geotools.referencing.crs.DefaultGeographicCRS;
+import org.geotools.referencing.crs.DefaultProjectedCRS;
+import org.geotools.referencing.operation.matrix.GeneralMatrix;
+import org.geotools.referencing.operation.projection.PointOutsideEnvelopeException;
+import org.geotools.referencing.wkt.Parser;
+import org.opengis.geometry.BoundingBox;
+import org.opengis.referencing.FactoryException;
+import org.opengis.referencing.crs.CoordinateReferenceSystem;
+import org.opengis.referencing.operation.MathTransform2D;
+import org.opengis.referencing.operation.TransformException;
+
+import com.vividsolutions.jts.geom.Coordinate;
+import com.vividsolutions.jts.geom.Envelope;
+import com.vividsolutions.jts.geom.GeometryFactory;
+import com.vividsolutions.jts.geom.Polygon;
+
+
+/**
+ * Tests the {@link JTS} implementation.
+ *
+ * @since 2.2
+ *
+ * @source $URL: http://svn.osgeo.org/geotools/tags/8.0-M1/modules/library/main/src/test/java/org/geotools/geometry/jts/JTSTest.java $
+ * @version $Id: JTSTest.java 37292 2011-05-25 03:24:35Z mbedward $
+ * @author Jess Eichar
+ * @author Martin Desruisseaux
+ */
+public class JTSTest extends TestCase {
+    /**
+     * The tolerance factor.
+     */
+    private static final double EPS = 0.000001;
+
+    /**
+     * A CRS for testing purpose.
+     */
+    static final String UTM_ZONE_10N =
+                "PROJCS[\"NAD_1983_UTM_Zone_10N\",\n"                    +
+                "  GEOGCS[\"GCS_North_American_1983\",\n"                +
+                "    DATUM[\"D_North_American_1983\",\n"                 +
+                "      TOWGS84[0,0,0,0,0,0,0],\n"                        +
+                "      SPHEROID[\"GRS_1980\",6378137,298.257222101]],\n" +
+                "    PRIMEM[\"Greenwich\",0],\n"                         +
+                "    UNIT[\"Degree\",0.017453292519943295]],\n"          +
+                "  PROJECTION[\"Transverse_Mercator\"],\n"               +
+                "    PARAMETER[\"False_Easting\",500000],\n"             +
+                "    PARAMETER[\"False_Northing\",0],\n"                 +
+                "    PARAMETER[\"Central_Meridian\",-123],\n"            +
+                "    PARAMETER[\"Scale_Factor\",0.9996],\n"              +
+                "    PARAMETER[\"Latitude_Of_Origin\",0],\n"             +
+                "  UNIT[\"Meter\",1]]";
+    /**
+     * A CRS for testing purpose.
+     */
+    static final String NAD83_BC =
+                "PROJCS[\"NAD83 / BC Albers\",\n"                                                  +
+                "  GEOGCS[\"NAD83\",DATUM[\"North_American_Datum_1983\",\n"                        +
+                "    SPHEROID[\"GRS 1980\",6378137,298.257222101,AUTHORITY[\"EPSG\",\"7019\"]],\n" +
+                "    TOWGS84[0,0,0],AUTHORITY[\"EPSG\",\"6269\"]],\n"                              +
+                "    PRIMEM[\"Greenwich\",0,AUTHORITY[\"EPSG\",\"8901\"]],\n"                      +
+                "    UNIT[\"degree\",0.01745329251994328,AUTHORITY[\"EPSG\",\"9122\"]],\n"         +
+                "    AUTHORITY[\"EPSG\",\"4269\"]],\n"                                             +
+                "  PROJECTION[\"Albers_Conic_Equal_Area\"],\n"                                     +
+                "  PARAMETER[\"standard_parallel_1\",50],\n"                                       +
+                "  PARAMETER[\"standard_parallel_2\",58.5],\n"                                     +
+                "  PARAMETER[\"latitude_of_center\",45],\n"                                        +
+                "  PARAMETER[\"longitude_of_center\",-126],\n"                                     +
+                "  PARAMETER[\"false_easting\",1000000],\n"                                        +
+                "  PARAMETER[\"false_northing\",0],\n"                                             +
+                "  UNIT[\"metre\",1,AUTHORITY[\"EPSG\",\"9001\"]],\n"                              +
+                "  AUTHORITY[\"EPSG\",\"3005\"]]";
+
+    /**
+     * Run the suite from the command line.
+     */
+    public static void main(String[] args) {
+        org.geotools.util.logging.Logging.GEOTOOLS.forceMonolineConsoleOutput();
+        junit.textui.TestRunner.run(suite());
+    }
+
+    /**
+     * Returns the test suite.
+     */
+    public static Test suite() {
+        return new TestSuite(JTSTest.class);
+    }
+
+    public void testJTSFactory(){
+        GeometryFactory gf= JTSFactoryFinder.getGeometryFactory( null );
+        assertNotNull( gf );
+    }
+    /**
+     * Tests the transformation of a single coordinate.
+     */
+    public void testTransformCoordinate() throws FactoryException, TransformException {
+        Coordinate   coord = new Coordinate(10, 10);
+        AffineTransform at = AffineTransform.getScaleInstance(0.5, 1);
+        MathTransform2D  t = (MathTransform2D) ReferencingFactoryFinder.getMathTransformFactory(null)
+                                            .createAffineTransform(new GeneralMatrix(at));
+        coord = JTS.transform(coord, coord, t);
+        assertEquals(new Coordinate(5, 10), coord);
+        coord = JTS.transform(coord, coord, t.inverse());
+        assertEquals(new Coordinate(10, 10), coord);
+        
+        CoordinateReferenceSystem crs = ReferencingFactoryFinder.getCRSFactory(null).createFromWKT(UTM_ZONE_10N);
+        t = (MathTransform2D) ReferencingFactoryFinder.getCoordinateOperationFactory(null).createOperation(
+                                            DefaultGeographicCRS.WGS84, crs).getMathTransform();
+        coord = new Coordinate(-123, 55);
+        coord = JTS.transform(coord, coord, t);
+        coord = JTS.transform(coord, coord, t.inverse());
+        assertEquals(-123, coord.x, EPS);
+        assertEquals(  55, coord.y, EPS);
+    }
+
+    /*
+     * Tests the transformation of an envelope.
+     */
+    public void testTransformEnvelopeMathTransform() throws FactoryException, TransformException {
+        Envelope envelope  = new Envelope(0, 10, 0, 10);
+        AffineTransform at = AffineTransform.getScaleInstance(0.5, 1);
+        MathTransform2D t  = (MathTransform2D) ReferencingFactoryFinder.getMathTransformFactory(null)
+                                            .createAffineTransform(new GeneralMatrix(at));
+        envelope = JTS.transform(envelope, t);
+        assertEquals(new Envelope(0, 5, 0, 10), envelope);
+        envelope = JTS.transform(envelope, t.inverse());
+        assertEquals(new Envelope(0, 10, 0, 10), envelope);
+        
+        envelope = JTS.transform(envelope, null, t, 10);
+        assertEquals(new Envelope(0, 5, 0, 10), envelope);
+        envelope = JTS.transform(envelope, null, t.inverse(), 10);
+        assertEquals(new Envelope(0, 10, 0, 10), envelope);
+        
+        CoordinateReferenceSystem crs = ReferencingFactoryFinder.getCRSFactory(null).createFromWKT(UTM_ZONE_10N);
+        t = (MathTransform2D) ReferencingFactoryFinder.getCoordinateOperationFactory(null).createOperation(
+                                            DefaultGeographicCRS.WGS84, crs).getMathTransform();
+        envelope = new Envelope(-123, -133, 55, 60);
+        envelope = JTS.transform(envelope, t);
+        envelope = JTS.transform(envelope, t.inverse());
+        /*
+         * Use a large tolerance factory for comparaisons because an accurate transformed envelope
+         * is bigger than the envelope that we get if we transformed only the 4 corners, and the
+         * inverse envelope way expand yet again the envelope for exactly the same reason.
+         */
+        assertEquals(-133, envelope.getMinX(), 1.5);
+        assertEquals(-123, envelope.getMaxX(), EPS);
+        assertEquals(  55, envelope.getMinY(), 0.5);
+        assertEquals(  60, envelope.getMaxY(), 0.5);
+    }
+
+    /**
+     * Tests the distance between points function
+     */
+    public void testOrthodromicDistance() throws Exception {
+        final Parser parser = new Parser();
+        final DefaultProjectedCRS crs  = (DefaultProjectedCRS) parser.parseObject(NAD83_BC);
+        double d = JTS.orthodromicDistance(new Coordinate(1402848.1938534670, 651571.1729878788),
+                                           new Coordinate(1389481.3104009738, 641990.9430108378), crs);
+        double realValue = 16451.33114;
+        assertEquals(realValue, d, 0.1);
+    }
+    
+    public void testCheckCoordinateRange() throws Exception {
+       DefaultGeographicCRS crs = DefaultGeographicCRS.WGS84;
+       
+       // valid
+       JTS.checkCoordinatesRange(JTS.toGeometry(new Envelope(-10, 10, -10, 10)),crs);
+       
+       // invalid lat
+       try {
+           JTS.checkCoordinatesRange(JTS.toGeometry(new Envelope(-10, 10, -100, 10)), crs);
+           fail("Provided invalid coordinates, yet check did not throw an exception");
+       } catch(PointOutsideEnvelopeException e) {
+           // fine
+       }
+       
+       // invalid lon
+       try {
+           JTS.checkCoordinatesRange(JTS.toGeometry(new Envelope(-190, 10, -10, 10)), crs);
+           fail("Provided invalid coordinates, yet check did not throw an exception");
+       } catch(PointOutsideEnvelopeException e) {
+           // fine
+       }
+    }
+
+    public void testToGeoemtry(){
+        DefaultGeographicCRS crs = DefaultGeographicCRS.WGS84;
+        
+        // straight up
+        Polygon polygon = JTS.toGeometry(new Envelope(-10, 10, -10, 10) );
+        assertEquals( 5, polygon.getExteriorRing().getCoordinateSequence().size() );
+        
+        // bounding box
+        polygon = JTS.toGeometry( (BoundingBox)  new ReferencedEnvelope(-10, 10, -10, 10, crs) );
+        assertEquals( 5, polygon.getExteriorRing().getCoordinateSequence().size() );
+        
+    }
+}