--- conflicted
+++ resolved
@@ -1,233 +1,115 @@
-<<<<<<< local
-/*
- *    GeoTools - The Open Source Java GIS Toolkit
- *    http://geotools.org
- * 
- *    (C) 2002-2008, Open Source Geospatial Foundation (OSGeo)
- *
- *    This library is free software; you can redistribute it and/or
- *    modify it under the terms of the GNU Lesser General Public
- *    License as published by the Free Software Foundation;
- *    version 2.1 of the License.
- *
- *    This library is distributed in the hope that it will be useful,
- *    but WITHOUT ANY WARRANTY; without even the implied warranty of
- *    MERCHANTABILITY or FITNESS FOR A PARTICULAR PURPOSE.  See the GNU
- *    Lesser General Public License for more details.
- */
-package org.geotools.filter;
-
-import java.math.BigDecimal;
-
-import org.geotools.factory.CommonFactoryFinder;
-import org.opengis.filter.PropertyIsEqualTo;
-import org.opengis.filter.expression.Expression;
-
-import junit.framework.TestCase;
-
-public class IsEqualsToImplTest extends TestCase {
-
-    org.opengis.filter.FilterFactory filterFactory = CommonFactoryFinder.getFilterFactory(null);
-
-    public void testOperandsSameType() {
-        Expression e1 = filterFactory.literal(1);
-        Expression e2 = filterFactory.literal(1);
-
-        PropertyIsEqualTo equal = filterFactory.equals(e1, e2);
-        assertTrue(equal.evaluate(null));
-    }
-
-    public void testOperandsShort() {
-        Expression literalShort42 = filterFactory.literal( (short) 42 );
-        Expression literalString42 = filterFactory.literal("42");
-        Expression literalDouble42 = filterFactory.literal( 42.0 );
-        Expression literalLong42 = filterFactory.literal( (long) 42 );
-        Expression literalFloat42 = filterFactory.literal( (float) 42 );
-        Expression literalBig42 = filterFactory.literal( new BigDecimal(42));
-        
-        assertTrue( filterFactory.equals( literalShort42, literalShort42).evaluate( null ) );
-        assertTrue( filterFactory.equals( literalShort42, literalString42).evaluate( null ) );
-        assertTrue( filterFactory.equals( literalShort42, literalDouble42).evaluate( null ) );
-        assertTrue( filterFactory.equals( literalShort42, literalLong42).evaluate( null ) );
-        assertTrue( filterFactory.equals( literalShort42, literalFloat42).evaluate( null ) );
-        assertTrue( filterFactory.equals( literalShort42, literalBig42).evaluate( null ) );
-        assertTrue( filterFactory.equals( literalShort42, literalDouble42).evaluate( null ) );        
-    }
-    
-    public void testOperandsIntString() {
-        Expression e1 = filterFactory.literal(1);
-        Expression e2 = filterFactory.literal("1");
-
-        PropertyIsEqualTo equal = filterFactory.equals(e1, e2);
-        assertTrue(equal.evaluate(null));
-    }
-    
-    public void testOperandsIntFloatString() {
-        Expression e1 = filterFactory.literal(1);
-        Expression e2 = filterFactory.literal("1.2");
-
-        PropertyIsEqualTo equal = filterFactory.equals(e1, e2);
-        assertFalse(equal.evaluate(null));
-    }
-
-    public void testOperandsLongInt() {
-        Expression e1 = filterFactory.literal(1);
-        Expression e2 = filterFactory.literal(1l);
-
-        PropertyIsEqualTo equal = filterFactory.equals(e1, e2);
-        assertTrue(equal.evaluate(null));
-    }
-
-    public void testOperandsFloatInt() {
-        Expression e1 = filterFactory.literal(1.0f);
-        Expression e2 = filterFactory.literal(1);
-
-        PropertyIsEqualTo equal = filterFactory.equals(e1, e2);
-        assertTrue(equal.evaluate(null));
-    }
-
-    public void testOperandsDoubleLong() {
-        Expression e1 = filterFactory.literal(1.0);
-        Expression e2 = filterFactory.literal(1l);
-
-        PropertyIsEqualTo equal = filterFactory.equals(e1, e2);
-        assertTrue(equal.evaluate(null));
-    }
-
-    public void testOperandsDoubleLongOutOfRange() {
-        Expression e1 = filterFactory.literal(new Double(Long.MAX_VALUE).doubleValue() + 10000.0);
-        Expression e2 = filterFactory.literal(Long.MAX_VALUE);
-
-        PropertyIsEqualTo equal = filterFactory.equals(e1, e2);
-        assertFalse(equal.evaluate(null));
-    }
-
-    public void testCaseSensitivity() {
-        Expression e1 = filterFactory.literal("foo");
-        Expression e2 = filterFactory.literal("FoO");
-
-        PropertyIsEqualTo caseSensitive = filterFactory.equal(e1, e2, true);
-        assertFalse(caseSensitive.evaluate(null));
-
-        PropertyIsEqualTo caseInsensitive = filterFactory.equal(e1, e2, false);
-        assertTrue(caseInsensitive.evaluate(null));
-    }
-
-}
-=======
-/*
- *    GeoTools - The Open Source Java GIS Toolkit
- *    http://geotools.org
- * 
- *    (C) 2002-2008, Open Source Geospatial Foundation (OSGeo)
- *
- *    This library is free software; you can redistribute it and/or
- *    modify it under the terms of the GNU Lesser General Public
- *    License as published by the Free Software Foundation;
- *    version 2.1 of the License.
- *
- *    This library is distributed in the hope that it will be useful,
- *    but WITHOUT ANY WARRANTY; without even the implied warranty of
- *    MERCHANTABILITY or FITNESS FOR A PARTICULAR PURPOSE.  See the GNU
- *    Lesser General Public License for more details.
- */
-package org.geotools.filter;
-
-import java.math.BigDecimal;
-
-import junit.framework.TestCase;
-
-import org.geotools.factory.CommonFactoryFinder;
-import org.opengis.filter.PropertyIsEqualTo;
-import org.opengis.filter.expression.Expression;
-
-public class IsEqualsToImplTest extends TestCase {
-
-    org.opengis.filter.FilterFactory filterFactory = CommonFactoryFinder.getFilterFactory(null);
-
-    public void testOperandsSameType() {
-        Expression e1 = filterFactory.literal(1);
-        Expression e2 = filterFactory.literal(1);
-
-        PropertyIsEqualTo equal = filterFactory.equals(e1, e2);
-        assertTrue(equal.evaluate(null));
-    }
-
-    public void testOperandsShort() {
-        Expression literalShort42 = filterFactory.literal( (short) 42 );
-        Expression literalString42 = filterFactory.literal("42");
-        Expression literalDouble42 = filterFactory.literal( 42.0 );
-        Expression literalLong42 = filterFactory.literal( (long) 42 );
-        Expression literalFloat42 = filterFactory.literal( (float) 42 );
-        Expression literalBig42 = filterFactory.literal( new BigDecimal(42));
-        
-        assertTrue( filterFactory.equals( literalShort42, literalShort42).evaluate( null ) );
-        assertTrue( filterFactory.equals( literalShort42, literalString42).evaluate( null ) );
-        assertTrue( filterFactory.equals( literalShort42, literalDouble42).evaluate( null ) );
-        assertTrue( filterFactory.equals( literalShort42, literalLong42).evaluate( null ) );
-        assertTrue( filterFactory.equals( literalShort42, literalFloat42).evaluate( null ) );
-        assertTrue( filterFactory.equals( literalShort42, literalBig42).evaluate( null ) );
-        assertTrue( filterFactory.equals( literalShort42, literalDouble42).evaluate( null ) );        
-    }
-    
-    public void testOperandsIntString() {
-        Expression e1 = filterFactory.literal(1);
-        Expression e2 = filterFactory.literal("1");
-
-        PropertyIsEqualTo equal = filterFactory.equals(e1, e2);
-        assertTrue(equal.evaluate(null));
-    }
-    
-    public void testOperandsIntFloatString() {
-        Expression e1 = filterFactory.literal(1);
-        Expression e2 = filterFactory.literal("1.2");
-
-        PropertyIsEqualTo equal = filterFactory.equals(e1, e2);
-        assertFalse(equal.evaluate(null));
-    }
-
-    public void testOperandsLongInt() {
-        Expression e1 = filterFactory.literal(1);
-        Expression e2 = filterFactory.literal(1l);
-
-        PropertyIsEqualTo equal = filterFactory.equals(e1, e2);
-        assertTrue(equal.evaluate(null));
-    }
-
-    public void testOperandsFloatInt() {
-        Expression e1 = filterFactory.literal(1.0f);
-        Expression e2 = filterFactory.literal(1);
-
-        PropertyIsEqualTo equal = filterFactory.equals(e1, e2);
-        assertTrue(equal.evaluate(null));
-    }
-
-    public void testOperandsDoubleLong() {
-        Expression e1 = filterFactory.literal(1.0);
-        Expression e2 = filterFactory.literal(1l);
-
-        PropertyIsEqualTo equal = filterFactory.equals(e1, e2);
-        assertTrue(equal.evaluate(null));
-    }
-
-    public void testOperandsDoubleLongOutOfRange() {
-        Expression e1 = filterFactory.literal(new Double(Long.MAX_VALUE).doubleValue() + 10000.0);
-        Expression e2 = filterFactory.literal(Long.MAX_VALUE);
-
-        PropertyIsEqualTo equal = filterFactory.equals(e1, e2);
-        assertFalse(equal.evaluate(null));
-    }
-
-    public void testCaseSensitivity() {
-        Expression e1 = filterFactory.literal("foo");
-        Expression e2 = filterFactory.literal("FoO");
-
-        PropertyIsEqualTo caseSensitive = filterFactory.equal(e1, e2, true);
-        assertFalse(caseSensitive.evaluate(null));
-
-        PropertyIsEqualTo caseInsensitive = filterFactory.equal(e1, e2, false);
-        assertTrue(caseInsensitive.evaluate(null));
-    }
-
-}
->>>>>>> other+/*
+ *    GeoTools - The Open Source Java GIS Toolkit
+ *    http://geotools.org
+ * 
+ *    (C) 2002-2008, Open Source Geospatial Foundation (OSGeo)
+ *
+ *    This library is free software; you can redistribute it and/or
+ *    modify it under the terms of the GNU Lesser General Public
+ *    License as published by the Free Software Foundation;
+ *    version 2.1 of the License.
+ *
+ *    This library is distributed in the hope that it will be useful,
+ *    but WITHOUT ANY WARRANTY; without even the implied warranty of
+ *    MERCHANTABILITY or FITNESS FOR A PARTICULAR PURPOSE.  See the GNU
+ *    Lesser General Public License for more details.
+ */
+package org.geotools.filter;
+
+import java.math.BigDecimal;
+
+import junit.framework.TestCase;
+
+import org.geotools.factory.CommonFactoryFinder;
+import org.opengis.filter.PropertyIsEqualTo;
+import org.opengis.filter.expression.Expression;
+
+public class IsEqualsToImplTest extends TestCase {
+
+    org.opengis.filter.FilterFactory filterFactory = CommonFactoryFinder.getFilterFactory(null);
+
+    public void testOperandsSameType() {
+        Expression e1 = filterFactory.literal(1);
+        Expression e2 = filterFactory.literal(1);
+
+        PropertyIsEqualTo equal = filterFactory.equals(e1, e2);
+        assertTrue(equal.evaluate(null));
+    }
+
+    public void testOperandsShort() {
+        Expression literalShort42 = filterFactory.literal( (short) 42 );
+        Expression literalString42 = filterFactory.literal("42");
+        Expression literalDouble42 = filterFactory.literal( 42.0 );
+        Expression literalLong42 = filterFactory.literal( (long) 42 );
+        Expression literalFloat42 = filterFactory.literal( (float) 42 );
+        Expression literalBig42 = filterFactory.literal( new BigDecimal(42));
+        
+        assertTrue( filterFactory.equals( literalShort42, literalShort42).evaluate( null ) );
+        assertTrue( filterFactory.equals( literalShort42, literalString42).evaluate( null ) );
+        assertTrue( filterFactory.equals( literalShort42, literalDouble42).evaluate( null ) );
+        assertTrue( filterFactory.equals( literalShort42, literalLong42).evaluate( null ) );
+        assertTrue( filterFactory.equals( literalShort42, literalFloat42).evaluate( null ) );
+        assertTrue( filterFactory.equals( literalShort42, literalBig42).evaluate( null ) );
+        assertTrue( filterFactory.equals( literalShort42, literalDouble42).evaluate( null ) );        
+    }
+    
+    public void testOperandsIntString() {
+        Expression e1 = filterFactory.literal(1);
+        Expression e2 = filterFactory.literal("1");
+
+        PropertyIsEqualTo equal = filterFactory.equals(e1, e2);
+        assertTrue(equal.evaluate(null));
+    }
+    
+    public void testOperandsIntFloatString() {
+        Expression e1 = filterFactory.literal(1);
+        Expression e2 = filterFactory.literal("1.2");
+
+        PropertyIsEqualTo equal = filterFactory.equals(e1, e2);
+        assertFalse(equal.evaluate(null));
+    }
+
+    public void testOperandsLongInt() {
+        Expression e1 = filterFactory.literal(1);
+        Expression e2 = filterFactory.literal(1l);
+
+        PropertyIsEqualTo equal = filterFactory.equals(e1, e2);
+        assertTrue(equal.evaluate(null));
+    }
+
+    public void testOperandsFloatInt() {
+        Expression e1 = filterFactory.literal(1.0f);
+        Expression e2 = filterFactory.literal(1);
+
+        PropertyIsEqualTo equal = filterFactory.equals(e1, e2);
+        assertTrue(equal.evaluate(null));
+    }
+
+    public void testOperandsDoubleLong() {
+        Expression e1 = filterFactory.literal(1.0);
+        Expression e2 = filterFactory.literal(1l);
+
+        PropertyIsEqualTo equal = filterFactory.equals(e1, e2);
+        assertTrue(equal.evaluate(null));
+    }
+
+    public void testOperandsDoubleLongOutOfRange() {
+        Expression e1 = filterFactory.literal(new Double(Long.MAX_VALUE).doubleValue() + 10000.0);
+        Expression e2 = filterFactory.literal(Long.MAX_VALUE);
+
+        PropertyIsEqualTo equal = filterFactory.equals(e1, e2);
+        assertFalse(equal.evaluate(null));
+    }
+
+    public void testCaseSensitivity() {
+        Expression e1 = filterFactory.literal("foo");
+        Expression e2 = filterFactory.literal("FoO");
+
+        PropertyIsEqualTo caseSensitive = filterFactory.equal(e1, e2, true);
+        assertFalse(caseSensitive.evaluate(null));
+
+        PropertyIsEqualTo caseInsensitive = filterFactory.equal(e1, e2, false);
+        assertTrue(caseInsensitive.evaluate(null));
+    }
+
+}