--- conflicted
+++ resolved
@@ -1,123 +1,60 @@
-<<<<<<< local
-/*
- *    GeoTools - The Open Source Java GIS Toolkit
- *    http://geotools.org
- * 
- *    (C) 2003-2008, Open Source Geospatial Foundation (OSGeo)
- *
- *    This library is free software; you can redistribute it and/or
- *    modify it under the terms of the GNU Lesser General Public
- *    License as published by the Free Software Foundation;
- *    version 2.1 of the License.
- *
- *    This library is distributed in the hope that it will be useful,
- *    but WITHOUT ANY WARRANTY; without even the implied warranty of
- *    MERCHANTABILITY or FITNESS FOR A PARTICULAR PURPOSE.  See the GNU
- *    Lesser General Public License for more details.
- */
-package org.geotools.data;
-
-import java.io.IOException;
-import java.util.NoSuchElementException;
-
-import org.geotools.feature.IllegalAttributeException;
-import org.opengis.feature.simple.SimpleFeature;
-import org.opengis.feature.simple.SimpleFeatureType;
-
-/**
- * 
- * @source $URL: http://svn.osgeo.org/geotools/tags/2.6.5/modules/library/main/src/test/java/org/geotools/data/TestReader.java $
- */
-class TestReader implements FeatureReader<SimpleFeatureType, SimpleFeature>{
-
-    /**
-	 * 
-	 */
-	private SimpleFeatureType type;
-	private SimpleFeature feature;
-
-    public TestReader(SimpleFeatureType type, SimpleFeature f) {
-        this.type = type;
-		this.feature=f;
-    }
-    
-    public SimpleFeatureType getFeatureType() {
-        return type;
-    }
-
-    public SimpleFeature next() throws IOException, IllegalAttributeException, NoSuchElementException {
-        next=false;
-        return feature;
-    }
-
-    boolean next=true;
-    public boolean hasNext() throws IOException {
-        return next;
-    }
-
-    public void close() throws IOException {
-    }
-    
-}
-=======
-/*
- *    GeoTools - The Open Source Java GIS Toolkit
- *    http://geotools.org
- * 
- *    (C) 2003-2008, Open Source Geospatial Foundation (OSGeo)
- *
- *    This library is free software; you can redistribute it and/or
- *    modify it under the terms of the GNU Lesser General Public
- *    License as published by the Free Software Foundation;
- *    version 2.1 of the License.
- *
- *    This library is distributed in the hope that it will be useful,
- *    but WITHOUT ANY WARRANTY; without even the implied warranty of
- *    MERCHANTABILITY or FITNESS FOR A PARTICULAR PURPOSE.  See the GNU
- *    Lesser General Public License for more details.
- */
-package org.geotools.data;
-
-import java.io.IOException;
-import java.util.NoSuchElementException;
-
-import org.geotools.feature.IllegalAttributeException;
-import org.opengis.feature.simple.SimpleFeature;
-import org.opengis.feature.simple.SimpleFeatureType;
-
-/**
- * 
- * @source $URL: http://svn.osgeo.org/geotools/tags/8.0-M1/modules/library/main/src/test/java/org/geotools/data/TestReader.java $
- */
-class TestReader implements FeatureReader<SimpleFeatureType, SimpleFeature>{
-
-    /**
-	 * 
-	 */
-	private SimpleFeatureType type;
-	private SimpleFeature feature;
-
-    public TestReader(SimpleFeatureType type, SimpleFeature f) {
-        this.type = type;
-		this.feature=f;
-    }
-    
-    public SimpleFeatureType getFeatureType() {
-        return type;
-    }
-
-    public SimpleFeature next() throws IOException, IllegalAttributeException, NoSuchElementException {
-        next=false;
-        return feature;
-    }
-
-    boolean next=true;
-    public boolean hasNext() throws IOException {
-        return next;
-    }
-
-    public void close() throws IOException {
-    }
-    
-}
->>>>>>> other+/*
+ *    GeoTools - The Open Source Java GIS Toolkit
+ *    http://geotools.org
+ * 
+ *    (C) 2003-2008, Open Source Geospatial Foundation (OSGeo)
+ *
+ *    This library is free software; you can redistribute it and/or
+ *    modify it under the terms of the GNU Lesser General Public
+ *    License as published by the Free Software Foundation;
+ *    version 2.1 of the License.
+ *
+ *    This library is distributed in the hope that it will be useful,
+ *    but WITHOUT ANY WARRANTY; without even the implied warranty of
+ *    MERCHANTABILITY or FITNESS FOR A PARTICULAR PURPOSE.  See the GNU
+ *    Lesser General Public License for more details.
+ */
+package org.geotools.data;
+
+import java.io.IOException;
+import java.util.NoSuchElementException;
+
+import org.geotools.feature.IllegalAttributeException;
+import org.opengis.feature.simple.SimpleFeature;
+import org.opengis.feature.simple.SimpleFeatureType;
+
+/**
+ * 
+ * @source $URL: http://svn.osgeo.org/geotools/tags/8.0-M1/modules/library/main/src/test/java/org/geotools/data/TestReader.java $
+ */
+class TestReader implements FeatureReader<SimpleFeatureType, SimpleFeature>{
+
+    /**
+	 * 
+	 */
+	private SimpleFeatureType type;
+	private SimpleFeature feature;
+
+    public TestReader(SimpleFeatureType type, SimpleFeature f) {
+        this.type = type;
+		this.feature=f;
+    }
+    
+    public SimpleFeatureType getFeatureType() {
+        return type;
+    }
+
+    public SimpleFeature next() throws IOException, IllegalAttributeException, NoSuchElementException {
+        next=false;
+        return feature;
+    }
+
+    boolean next=true;
+    public boolean hasNext() throws IOException {
+        return next;
+    }
+
+    public void close() throws IOException {
+    }
+    
+}