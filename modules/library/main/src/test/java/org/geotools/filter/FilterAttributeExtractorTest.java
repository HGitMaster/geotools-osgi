--- conflicted
+++ resolved
@@ -1,512 +1,267 @@
-<<<<<<< local
-/*
- *    GeoTools - The Open Source Java GIS Toolkit
- *    http://geotools.org
- * 
- *    (C) 2002-2008, Open Source Geospatial Foundation (OSGeo)
- *
- *    This library is free software; you can redistribute it and/or
- *    modify it under the terms of the GNU Lesser General Public
- *    License as published by the Free Software Foundation;
- *    version 2.1 of the License.
- *
- *    This library is distributed in the hope that it will be useful,
- *    but WITHOUT ANY WARRANTY; without even the implied warranty of
- *    MERCHANTABILITY or FITNESS FOR A PARTICULAR PURPOSE.  See the GNU
- *    Lesser General Public License for more details.
- */
-package org.geotools.filter;
-
-import java.util.Arrays;
-import java.util.Collections;
-import java.util.Set;
-
-import junit.framework.Test;
-import junit.framework.TestCase;
-import junit.framework.TestSuite;
-
-import org.geotools.factory.CommonFactoryFinder;
-import org.geotools.feature.SchemaException;
-import org.opengis.filter.Id;
-import org.opengis.filter.Or;
-import org.opengis.filter.PropertyIsEqualTo;
-import org.opengis.filter.PropertyIsLike;
-import org.opengis.filter.PropertyIsNull;
-import org.opengis.filter.expression.Literal;
-import org.opengis.filter.expression.PropertyName;
-import org.opengis.filter.spatial.DWithin;
-import org.opengis.filter.spatial.Equals;
-
-import com.vividsolutions.jts.geom.Coordinate;
-import com.vividsolutions.jts.geom.GeometryFactory;
-import com.vividsolutions.jts.geom.PrecisionModel;
-
-
-/**
- * Unit test for filters.  Note that this unit test does not encompass all of filter package, just
- * the filters themselves.  There is a seperate unit test for expressions.
- *
- * @author Andrea Aime, SATA
- * @source $URL: http://svn.osgeo.org/geotools/tags/2.6.5/modules/library/main/src/test/java/org/geotools/filter/FilterAttributeExtractorTest.java $
- */
-public class FilterAttributeExtractorTest extends TestCase {
-    boolean set = false;
-    FilterAttributeExtractor fae;
-    org.opengis.filter.FilterFactory2 fac;
-
-    /** Test suite for this test case */
-    TestSuite suite = null;
-
-    /**
-     * Constructor with test name.
-     *
-     * @param testName DOCUMENT ME!
-     */
-    public FilterAttributeExtractorTest(String testName) {
-        super(testName);
-    }
-
-    /**
-     * Main for test runner.
-     *
-     * @param args DOCUMENT ME!
-     */
-    public static void main(String[] args) {
-        junit.textui.TestRunner.run(suite());
-    }
-
-    /**
-     * Required suite builder.
-     *
-     * @return A test suite for this unit test.
-     */
-    public static Test suite() {
-        TestSuite suite = new TestSuite(FilterAttributeExtractorTest.class);
-
-        return suite;
-    }
-
-    /**
-     * Sets up a schema and a test feature.
-     *
-     * @throws SchemaException If there is a problem setting up the schema.
-     */
-    protected void setUp() throws SchemaException {
-        if (set) {
-            return;
-        }
-
-        set = true;
-
-        fae = new FilterAttributeExtractor();
-
-        fac = CommonFactoryFinder.getFilterFactory2(null);
-    }
-
-    /**
-     * Sets up a schema and a test feature.
-     *
-     * @throws IllegalFilterException If the constructed filter is not valid.
-     */
-    public void testCompare() throws IllegalFilterException {
-        PropertyIsEqualTo filter = fac.equals(fac.property("testString"), fac.literal("test string data"));
-        assertAttributeName(filter, "testString");
-    }
-
-    private void assertAttributeName(org.opengis.filter.Filter filter, String name) {
-        assertAttributeName(filter, new String[] { name });
-    }
-
-    private void assertAttributeName(org.opengis.filter.Filter filter, String[] names) {
-        fae.clear();
-        filter.accept(fae, null);
-
-        Set attNames = fae.getAttributeNameSet();
-
-        assertNotNull(attNames);
-        assertEquals(attNames.size(), names.length);
-
-        for (int i = 0; i < names.length; i++) {
-            assertTrue(attNames.contains(names[i]));
-        }
-    }
-
-    /**
-     * Tests the like operator.
-     *
-     * @throws IllegalFilterException If the constructed filter is not valid.
-     */
-    public void testLike() throws IllegalFilterException {
-        PropertyIsLike filter = fac.like(fac.property("testString"), "abc");
-        assertAttributeName(filter, "testString");
-    }
-
-    /**
-     * Test the null operator.
-     *
-     * @throws IllegalFilterException If the constructed filter is not valid.
-     */
-    public void testNull() throws IllegalFilterException {
-        PropertyIsNull filter = fac.isNull(fac.property("foo"));
-        assertAttributeName( filter, new String[]{"foo"} );        
-    }
-
-    /**
-     * Test the between operator.
-     *
-     * @throws IllegalFilterException If the constructed filter is not valid.
-     */
-    public void testBetween() throws IllegalFilterException {
-        // Set up the integer
-        Literal lower = fac.literal(1001);
-        Literal upper = fac.literal(1003);
-        PropertyName pint = fac.property("testInteger");
-        PropertyName plong = fac.property("testLong");
-        PropertyName pfloat = fac.property("testFloat");
-
-        assertAttributeName(fac.between(lower, lower, upper), new String[0]);
-        assertAttributeName(fac.between(pint, lower, upper), "testInteger");
-        assertAttributeName(fac.between(pint, pint, pint), "testInteger");
-
-        assertAttributeName(fac.between(pint, plong, pfloat), 
-                new String[] { "testInteger", "testLong", "testFloat" });
-    }
-
-    /**
-     * Test the geometry operators.
-     *
-     * @throws IllegalFilterException If the constructed filter is not valid.
-     */
-    public void testGeometry() throws IllegalFilterException {
-        Coordinate[] coords = new Coordinate[3];
-        coords[0] = new Coordinate(1, 2);
-        coords[1] = new Coordinate(3, 4);
-        coords[2] = new Coordinate(5, 6);
-
-        // Test Equals
-        PropertyName att = fac.property("testGeometry");
-        GeometryFactory gf = new GeometryFactory(new PrecisionModel());
-        Literal geom = fac.literal(gf.createLineString(coords));
-        
-        Equals filter = fac.equal(att, geom);
-        assertAttributeName(filter, "testGeometry");
-
-        filter = fac.equal(att, att);
-        assertAttributeName(filter, "testGeometry");
-
-        filter = fac.equal(geom, att);
-        assertAttributeName(filter, "testGeometry");
-    }
-
-    public void testDistanceGeometry() throws Exception {
-        Coordinate[] coords2 = new Coordinate[5];
-        coords2[0] = new Coordinate(10, 10);
-        coords2[1] = new Coordinate(15, 10);
-        coords2[2] = new Coordinate(15, 15);
-        coords2[3] = new Coordinate(10, 15);
-        coords2[4] = new Coordinate(10, 10);
-
-        GeometryFactory gf = new GeometryFactory(new PrecisionModel());
-        Literal right = fac.literal(gf.createPolygon(
-                    gf.createLinearRing(coords2), null));
-        DWithin filter = fac.dwithin(fac.property("testGeometry"), right, 10, "m");
-
-        assertAttributeName(filter, "testGeometry");
-    }
-
-    public void testFid() {
-        Id filter = fac.id(Collections.singleton(fac.featureId("fakeId")));
-        assertAttributeName(filter, new String[0]);
-    }
-
-    /**
-     * Test the logic operators.
-     *
-     * @throws IllegalFilterException If the constructed filter is not valid.
-     */
-    public void testLogic() throws IllegalFilterException {
-        
-        PropertyName testAttribute = fac.property("testString");
-
-        // Set up true sub filter
-        PropertyIsEqualTo filterTrue = fac.equals(testAttribute, fac.literal("test string data"));
-
-        // Set up false sub filter
-        PropertyIsEqualTo filterFalse = fac.equals(testAttribute, fac.literal("incorrect test string data"));
-
-        // Test OR for false negatives
-        Or filter = fac.or(Arrays.asList((org.opengis.filter.Filter) filterFalse, 
-                (org.opengis.filter.Filter) filterTrue));
-
-        assertAttributeName(filter, "testString");
-    }
-}
-=======
-/*
- *    GeoTools - The Open Source Java GIS Toolkit
- *    http://geotools.org
- * 
- *    (C) 2002-2008, Open Source Geospatial Foundation (OSGeo)
- *
- *    This library is free software; you can redistribute it and/or
- *    modify it under the terms of the GNU Lesser General Public
- *    License as published by the Free Software Foundation;
- *    version 2.1 of the License.
- *
- *    This library is distributed in the hope that it will be useful,
- *    but WITHOUT ANY WARRANTY; without even the implied warranty of
- *    MERCHANTABILITY or FITNESS FOR A PARTICULAR PURPOSE.  See the GNU
- *    Lesser General Public License for more details.
- */
-package org.geotools.filter;
-
-import java.util.Arrays;
-import java.util.Collections;
-import java.util.HashSet;
-import java.util.Set;
-
-import junit.framework.Test;
-import junit.framework.TestCase;
-import junit.framework.TestSuite;
-
-import org.geotools.factory.CommonFactoryFinder;
-import org.geotools.feature.SchemaException;
-import org.opengis.filter.Filter;
-import org.opengis.filter.Id;
-import org.opengis.filter.Or;
-import org.opengis.filter.PropertyIsEqualTo;
-import org.opengis.filter.PropertyIsLike;
-import org.opengis.filter.PropertyIsNull;
-import org.opengis.filter.expression.Literal;
-import org.opengis.filter.expression.PropertyName;
-import org.opengis.filter.spatial.DWithin;
-import org.opengis.filter.spatial.Equals;
-import org.opengis.filter.expression.Expression;
-
-import com.vividsolutions.jts.geom.Coordinate;
-import com.vividsolutions.jts.geom.GeometryFactory;
-import com.vividsolutions.jts.geom.PrecisionModel;
-
-/**
- * Unit test for filters.  Note that this unit test does not encompass all of filter package, just
- * the filters themselves.  There is a seperate unit test for expressions.
- *
- * @author Andrea Aime, SATA
- *
- * @source $URL: http://svn.osgeo.org/geotools/tags/8.0-M1/modules/library/main/src/test/java/org/geotools/filter/FilterAttributeExtractorTest.java $
- */
-public class FilterAttributeExtractorTest extends TestCase {
-    boolean set = false;
-    FilterAttributeExtractor fae;
-    org.opengis.filter.FilterFactory2 fac;
-
-    /** Test suite for this test case */
-    TestSuite suite = null;
-
-    /**
-     * Constructor with test name.
-     *
-     * @param testName DOCUMENT ME!
-     */
-    public FilterAttributeExtractorTest(String testName) {
-        super(testName);
-    }
-
-    /**
-     * Main for test runner.
-     *
-     * @param args DOCUMENT ME!
-     */
-    public static void main(String[] args) {
-        junit.textui.TestRunner.run(suite());
-    }
-
-    /**
-     * Required suite builder.
-     *
-     * @return A test suite for this unit test.
-     */
-    public static Test suite() {
-        TestSuite suite = new TestSuite(FilterAttributeExtractorTest.class);
-
-        return suite;
-    }
-
-    /**
-     * Sets up a schema and a test feature.
-     *
-     * @throws SchemaException If there is a problem setting up the schema.
-     */
-    protected void setUp() throws SchemaException {
-        if (set) {
-            return;
-        }
-
-        set = true;
-
-        fae = new FilterAttributeExtractor();
-
-        fac = CommonFactoryFinder.getFilterFactory2(null);
-    }
-    
-    public void testPropertyNameSet() throws IllegalFilterException {
-        Filter filter = fac.equals(fac.property("testString"), fac.literal("test string data"));
-        Expression expression1 = fac.property("code");
-        Expression expression2 = fac.function("length", fac.property("identification"));
-        
-        FilterAttributeExtractor extract = new FilterAttributeExtractor(null);
-        
-        Set<String> names = new HashSet<String>();
-        // used to collect names from expression1, expression2, and filter
-        
-        expression1.accept(extract, names);
-        expression2.accept(extract, names);
-        filter.accept(extract, names);
-        
-        String array[] = extract.getAttributeNames();
-        Set<String> attributes = extract.getAttributeNameSet();
-        Set<PropertyName> properties = extract.getPropertyNameSet();
-        
-        assertEquals( 3 , array.length );
-        assertEquals( 3, attributes.size() );
-        assertEquals( 3, properties.size() );
-    }
-    /**
-     * Sets up a schema and a test feature.
-     *
-     * @throws IllegalFilterException If the constructed filter is not valid.
-     */
-    public void testCompare() throws IllegalFilterException {
-        PropertyIsEqualTo filter = fac.equals(fac.property("testString"), fac.literal("test string data"));
-        assertAttributeName(filter, "testString");
-    }
-
-    private void assertAttributeName(org.opengis.filter.Filter filter, String name) {
-        assertAttributeName(filter, new String[] { name });
-    }
-
-    private void assertAttributeName(org.opengis.filter.Filter filter, String[] names) {
-        fae.clear();
-        filter.accept(fae, null);
-
-        Set<String> attNames = fae.getAttributeNameSet();
-
-        assertNotNull(attNames);
-        assertEquals(attNames.size(), names.length);
-
-        for (int i = 0; i < names.length; i++) {
-            assertTrue(attNames.contains(names[i]));
-        }
-    }
-
-    /**
-     * Tests the like operator.
-     *
-     * @throws IllegalFilterException If the constructed filter is not valid.
-     */
-    public void testLike() throws IllegalFilterException {
-        PropertyIsLike filter = fac.like(fac.property("testString"), "abc");
-        assertAttributeName(filter, "testString");
-    }
-
-    /**
-     * Test the null operator.
-     *
-     * @throws IllegalFilterException If the constructed filter is not valid.
-     */
-    public void testNull() throws IllegalFilterException {
-        PropertyIsNull filter = fac.isNull(fac.property("foo"));
-        assertAttributeName( filter, new String[]{"foo"} );        
-    }
-
-    /**
-     * Test the between operator.
-     *
-     * @throws IllegalFilterException If the constructed filter is not valid.
-     */
-    public void testBetween() throws IllegalFilterException {
-        // Set up the integer
-        Literal lower = fac.literal(1001);
-        Literal upper = fac.literal(1003);
-        PropertyName pint = fac.property("testInteger");
-        PropertyName plong = fac.property("testLong");
-        PropertyName pfloat = fac.property("testFloat");
-
-        assertAttributeName(fac.between(lower, lower, upper), new String[0]);
-        assertAttributeName(fac.between(pint, lower, upper), "testInteger");
-        assertAttributeName(fac.between(pint, pint, pint), "testInteger");
-
-        assertAttributeName(fac.between(pint, plong, pfloat), 
-                new String[] { "testInteger", "testLong", "testFloat" });
-    }
-
-    /**
-     * Test the geometry operators.
-     *
-     * @throws IllegalFilterException If the constructed filter is not valid.
-     */
-    public void testGeometry() throws IllegalFilterException {
-        Coordinate[] coords = new Coordinate[3];
-        coords[0] = new Coordinate(1, 2);
-        coords[1] = new Coordinate(3, 4);
-        coords[2] = new Coordinate(5, 6);
-
-        // Test Equals
-        PropertyName att = fac.property("testGeometry");
-        GeometryFactory gf = new GeometryFactory(new PrecisionModel());
-        Literal geom = fac.literal(gf.createLineString(coords));
-        
-        Equals filter = fac.equal(att, geom);
-        assertAttributeName(filter, "testGeometry");
-
-        filter = fac.equal(att, att);
-        assertAttributeName(filter, "testGeometry");
-
-        filter = fac.equal(geom, att);
-        assertAttributeName(filter, "testGeometry");
-    }
-
-    public void testDistanceGeometry() throws Exception {
-        Coordinate[] coords2 = new Coordinate[5];
-        coords2[0] = new Coordinate(10, 10);
-        coords2[1] = new Coordinate(15, 10);
-        coords2[2] = new Coordinate(15, 15);
-        coords2[3] = new Coordinate(10, 15);
-        coords2[4] = new Coordinate(10, 10);
-
-        GeometryFactory gf = new GeometryFactory(new PrecisionModel());
-        Literal right = fac.literal(gf.createPolygon(
-                    gf.createLinearRing(coords2), null));
-        DWithin filter = fac.dwithin(fac.property("testGeometry"), right, 10, "m");
-
-        assertAttributeName(filter, "testGeometry");
-    }
-
-    public void testFid() {
-        Id filter = fac.id(Collections.singleton(fac.featureId("fakeId")));
-        assertAttributeName(filter, new String[0]);
-    }
-
-    /**
-     * Test the logic operators.
-     *
-     * @throws IllegalFilterException If the constructed filter is not valid.
-     */
-    public void testLogic() throws IllegalFilterException {
-        
-        PropertyName testAttribute = fac.property("testString");
-
-        // Set up true sub filter
-        PropertyIsEqualTo filterTrue = fac.equals(testAttribute, fac.literal("test string data"));
-
-        // Set up false sub filter
-        PropertyIsEqualTo filterFalse = fac.equals(testAttribute, fac.literal("incorrect test string data"));
-
-        // Test OR for false negatives
-        Or filter = fac.or(Arrays.asList((org.opengis.filter.Filter) filterFalse, 
-                (org.opengis.filter.Filter) filterTrue));
-
-        assertAttributeName(filter, "testString");
-    }
-}
->>>>>>> other+/*
+ *    GeoTools - The Open Source Java GIS Toolkit
+ *    http://geotools.org
+ * 
+ *    (C) 2002-2008, Open Source Geospatial Foundation (OSGeo)
+ *
+ *    This library is free software; you can redistribute it and/or
+ *    modify it under the terms of the GNU Lesser General Public
+ *    License as published by the Free Software Foundation;
+ *    version 2.1 of the License.
+ *
+ *    This library is distributed in the hope that it will be useful,
+ *    but WITHOUT ANY WARRANTY; without even the implied warranty of
+ *    MERCHANTABILITY or FITNESS FOR A PARTICULAR PURPOSE.  See the GNU
+ *    Lesser General Public License for more details.
+ */
+package org.geotools.filter;
+
+import java.util.Arrays;
+import java.util.Collections;
+import java.util.HashSet;
+import java.util.Set;
+
+import junit.framework.Test;
+import junit.framework.TestCase;
+import junit.framework.TestSuite;
+
+import org.geotools.factory.CommonFactoryFinder;
+import org.geotools.feature.SchemaException;
+import org.opengis.filter.Filter;
+import org.opengis.filter.Id;
+import org.opengis.filter.Or;
+import org.opengis.filter.PropertyIsEqualTo;
+import org.opengis.filter.PropertyIsLike;
+import org.opengis.filter.PropertyIsNull;
+import org.opengis.filter.expression.Literal;
+import org.opengis.filter.expression.PropertyName;
+import org.opengis.filter.spatial.DWithin;
+import org.opengis.filter.spatial.Equals;
+import org.opengis.filter.expression.Expression;
+
+import com.vividsolutions.jts.geom.Coordinate;
+import com.vividsolutions.jts.geom.GeometryFactory;
+import com.vividsolutions.jts.geom.PrecisionModel;
+
+/**
+ * Unit test for filters.  Note that this unit test does not encompass all of filter package, just
+ * the filters themselves.  There is a seperate unit test for expressions.
+ *
+ * @author Andrea Aime, SATA
+ *
+ * @source $URL: http://svn.osgeo.org/geotools/tags/8.0-M1/modules/library/main/src/test/java/org/geotools/filter/FilterAttributeExtractorTest.java $
+ */
+public class FilterAttributeExtractorTest extends TestCase {
+    boolean set = false;
+    FilterAttributeExtractor fae;
+    org.opengis.filter.FilterFactory2 fac;
+
+    /** Test suite for this test case */
+    TestSuite suite = null;
+
+    /**
+     * Constructor with test name.
+     *
+     * @param testName DOCUMENT ME!
+     */
+    public FilterAttributeExtractorTest(String testName) {
+        super(testName);
+    }
+
+    /**
+     * Main for test runner.
+     *
+     * @param args DOCUMENT ME!
+     */
+    public static void main(String[] args) {
+        junit.textui.TestRunner.run(suite());
+    }
+
+    /**
+     * Required suite builder.
+     *
+     * @return A test suite for this unit test.
+     */
+    public static Test suite() {
+        TestSuite suite = new TestSuite(FilterAttributeExtractorTest.class);
+
+        return suite;
+    }
+
+    /**
+     * Sets up a schema and a test feature.
+     *
+     * @throws SchemaException If there is a problem setting up the schema.
+     */
+    protected void setUp() throws SchemaException {
+        if (set) {
+            return;
+        }
+
+        set = true;
+
+        fae = new FilterAttributeExtractor();
+
+        fac = CommonFactoryFinder.getFilterFactory2(null);
+    }
+    
+    public void testPropertyNameSet() throws IllegalFilterException {
+        Filter filter = fac.equals(fac.property("testString"), fac.literal("test string data"));
+        Expression expression1 = fac.property("code");
+        Expression expression2 = fac.function("length", fac.property("identification"));
+        
+        FilterAttributeExtractor extract = new FilterAttributeExtractor(null);
+        
+        Set<String> names = new HashSet<String>();
+        // used to collect names from expression1, expression2, and filter
+        
+        expression1.accept(extract, names);
+        expression2.accept(extract, names);
+        filter.accept(extract, names);
+        
+        String array[] = extract.getAttributeNames();
+        Set<String> attributes = extract.getAttributeNameSet();
+        Set<PropertyName> properties = extract.getPropertyNameSet();
+        
+        assertEquals( 3 , array.length );
+        assertEquals( 3, attributes.size() );
+        assertEquals( 3, properties.size() );
+    }
+    /**
+     * Sets up a schema and a test feature.
+     *
+     * @throws IllegalFilterException If the constructed filter is not valid.
+     */
+    public void testCompare() throws IllegalFilterException {
+        PropertyIsEqualTo filter = fac.equals(fac.property("testString"), fac.literal("test string data"));
+        assertAttributeName(filter, "testString");
+    }
+
+    private void assertAttributeName(org.opengis.filter.Filter filter, String name) {
+        assertAttributeName(filter, new String[] { name });
+    }
+
+    private void assertAttributeName(org.opengis.filter.Filter filter, String[] names) {
+        fae.clear();
+        filter.accept(fae, null);
+
+        Set<String> attNames = fae.getAttributeNameSet();
+
+        assertNotNull(attNames);
+        assertEquals(attNames.size(), names.length);
+
+        for (int i = 0; i < names.length; i++) {
+            assertTrue(attNames.contains(names[i]));
+        }
+    }
+
+    /**
+     * Tests the like operator.
+     *
+     * @throws IllegalFilterException If the constructed filter is not valid.
+     */
+    public void testLike() throws IllegalFilterException {
+        PropertyIsLike filter = fac.like(fac.property("testString"), "abc");
+        assertAttributeName(filter, "testString");
+    }
+
+    /**
+     * Test the null operator.
+     *
+     * @throws IllegalFilterException If the constructed filter is not valid.
+     */
+    public void testNull() throws IllegalFilterException {
+        PropertyIsNull filter = fac.isNull(fac.property("foo"));
+        assertAttributeName( filter, new String[]{"foo"} );        
+    }
+
+    /**
+     * Test the between operator.
+     *
+     * @throws IllegalFilterException If the constructed filter is not valid.
+     */
+    public void testBetween() throws IllegalFilterException {
+        // Set up the integer
+        Literal lower = fac.literal(1001);
+        Literal upper = fac.literal(1003);
+        PropertyName pint = fac.property("testInteger");
+        PropertyName plong = fac.property("testLong");
+        PropertyName pfloat = fac.property("testFloat");
+
+        assertAttributeName(fac.between(lower, lower, upper), new String[0]);
+        assertAttributeName(fac.between(pint, lower, upper), "testInteger");
+        assertAttributeName(fac.between(pint, pint, pint), "testInteger");
+
+        assertAttributeName(fac.between(pint, plong, pfloat), 
+                new String[] { "testInteger", "testLong", "testFloat" });
+    }
+
+    /**
+     * Test the geometry operators.
+     *
+     * @throws IllegalFilterException If the constructed filter is not valid.
+     */
+    public void testGeometry() throws IllegalFilterException {
+        Coordinate[] coords = new Coordinate[3];
+        coords[0] = new Coordinate(1, 2);
+        coords[1] = new Coordinate(3, 4);
+        coords[2] = new Coordinate(5, 6);
+
+        // Test Equals
+        PropertyName att = fac.property("testGeometry");
+        GeometryFactory gf = new GeometryFactory(new PrecisionModel());
+        Literal geom = fac.literal(gf.createLineString(coords));
+        
+        Equals filter = fac.equal(att, geom);
+        assertAttributeName(filter, "testGeometry");
+
+        filter = fac.equal(att, att);
+        assertAttributeName(filter, "testGeometry");
+
+        filter = fac.equal(geom, att);
+        assertAttributeName(filter, "testGeometry");
+    }
+
+    public void testDistanceGeometry() throws Exception {
+        Coordinate[] coords2 = new Coordinate[5];
+        coords2[0] = new Coordinate(10, 10);
+        coords2[1] = new Coordinate(15, 10);
+        coords2[2] = new Coordinate(15, 15);
+        coords2[3] = new Coordinate(10, 15);
+        coords2[4] = new Coordinate(10, 10);
+
+        GeometryFactory gf = new GeometryFactory(new PrecisionModel());
+        Literal right = fac.literal(gf.createPolygon(
+                    gf.createLinearRing(coords2), null));
+        DWithin filter = fac.dwithin(fac.property("testGeometry"), right, 10, "m");
+
+        assertAttributeName(filter, "testGeometry");
+    }
+
+    public void testFid() {
+        Id filter = fac.id(Collections.singleton(fac.featureId("fakeId")));
+        assertAttributeName(filter, new String[0]);
+    }
+
+    /**
+     * Test the logic operators.
+     *
+     * @throws IllegalFilterException If the constructed filter is not valid.
+     */
+    public void testLogic() throws IllegalFilterException {
+        
+        PropertyName testAttribute = fac.property("testString");
+
+        // Set up true sub filter
+        PropertyIsEqualTo filterTrue = fac.equals(testAttribute, fac.literal("test string data"));
+
+        // Set up false sub filter
+        PropertyIsEqualTo filterFalse = fac.equals(testAttribute, fac.literal("incorrect test string data"));
+
+        // Test OR for false negatives
+        Or filter = fac.or(Arrays.asList((org.opengis.filter.Filter) filterFalse, 
+                (org.opengis.filter.Filter) filterTrue));
+
+        assertAttributeName(filter, "testString");
+    }
+}