<<<<<<< local
/*
 *    GeoTools - The Open Source Java GIS Toolkit
 *    http://geotools.org
 * 
 *    (C) 2002-2008, Open Source Geospatial Foundation (OSGeo)
 *
 *    This library is free software; you can redistribute it and/or
 *    modify it under the terms of the GNU Lesser General Public
 *    License as published by the Free Software Foundation;
 *    version 2.1 of the License.
 *
 *    This library is distributed in the hope that it will be useful,
 *    but WITHOUT ANY WARRANTY; without even the implied warranty of
 *    MERCHANTABILITY or FITNESS FOR A PARTICULAR PURPOSE.  See the GNU
 *    Lesser General Public License for more details.
 */
package org.geotools.util;

import java.io.File;
import java.net.URI;
import java.net.URL;

import junit.framework.TestCase;

public class URConverterFactoryTest extends TestCase {

    URConverterFactory f;
    
    @Override
    protected void setUp() throws Exception {
        f = new URConverterFactory();
    }
    
    public void testStringToURL() throws Exception {
        Converter c = f.createConverter(String.class, URL.class, null) ;
        assertNotNull( c );
        
        assertEquals( new URL( "http://foo.com" ), c.convert( "http://foo.com", URL.class ) );
        assertEquals( new File( "/foo/bar").toURI().toURL() , c.convert( "/foo/bar", URL.class ) );
    }
    
    public void testStringToURI() throws Exception {
        Converter c = f.createConverter(String.class, URI.class, null) ;
        assertNotNull( c );
        
        assertEquals( new URI( "http://foo.com" ), c.convert( "http://foo.com", URI.class ) );
        //assertEquals( new File( "/foo/bar" ).toURI() , c.convert( "/foo/bar", URI.class ) );
    }
    
    public void testURIToURL() throws Exception {
        Converter c = f.createConverter(URL.class, URI.class, null) ;
        assertNotNull( c );
        
        assertEquals( new URI( "http://foo.com" ), c.convert( new URL("http://foo.com"), URI.class ) );
    }
    public void testURLToURI() throws Exception {
        Converter c = f.createConverter(URI.class, URL.class, null) ;
        assertNotNull( c );
        
        assertEquals( new URL( "http://foo.com" ), c.convert( new URI("http://foo.com"), URL.class ) );
    }
//JD: enable when factory registered
//    public void testRegistered() throws Exception {
//        assertEquals( new File( "/foo/bar").toURI().toURL() , Converters.convert( "/foo/bar", URL.class ));
//    }
    
}
=======
/*
 *    GeoTools - The Open Source Java GIS Toolkit
 *    http://geotools.org
 * 
 *    (C) 2002-2008, Open Source Geospatial Foundation (OSGeo)
 *
 *    This library is free software; you can redistribute it and/or
 *    modify it under the terms of the GNU Lesser General Public
 *    License as published by the Free Software Foundation;
 *    version 2.1 of the License.
 *
 *    This library is distributed in the hope that it will be useful,
 *    but WITHOUT ANY WARRANTY; without even the implied warranty of
 *    MERCHANTABILITY or FITNESS FOR A PARTICULAR PURPOSE.  See the GNU
 *    Lesser General Public License for more details.
 */
package org.geotools.util;

import java.io.File;
import java.net.URI;
import java.net.URL;

import junit.framework.TestCase;

public class URConverterFactoryTest extends TestCase {

    URConverterFactory f;
    
    @Override
    protected void setUp() throws Exception {
        f = new URConverterFactory();
    }
    
    public void testStringToURL() throws Exception {
        Converter c = f.createConverter(String.class, URL.class, null) ;
        assertNotNull( c );
        
        assertEquals( new URL( "http://foo.com" ), c.convert( "http://foo.com", URL.class ) );
        assertEquals( new File( "/foo/bar").toURI().toURL() , c.convert( "/foo/bar", URL.class ) );
    }
    
    public void testStringToURI() throws Exception {
        Converter c = f.createConverter(String.class, URI.class, null) ;
        assertNotNull( c );
        
        assertEquals( new URI( "http://foo.com" ), c.convert( "http://foo.com", URI.class ) );
        //assertEquals( new File( "/foo/bar" ).toURI() , c.convert( "/foo/bar", URI.class ) );
    }
    
    public void testURIToURL() throws Exception {
        Converter c = f.createConverter(URL.class, URI.class, null) ;
        assertNotNull( c );
        
        assertEquals( new URI( "http://foo.com" ), c.convert( new URL("http://foo.com"), URI.class ) );
    }
    public void testURLToURI() throws Exception {
        Converter c = f.createConverter(URI.class, URL.class, null) ;
        assertNotNull( c );
        
        assertEquals( new URL( "http://foo.com" ), c.convert( new URI("http://foo.com"), URL.class ) );
    }
//JD: enable when factory registered
//    public void testRegistered() throws Exception {
//        assertEquals( new File( "/foo/bar").toURI().toURL() , Converters.convert( "/foo/bar", URL.class ));
//    }
    
}
>>>>>>> other<|MERGE_RESOLUTION|>--- conflicted
+++ resolved
@@ -1,137 +1,67 @@
-<<<<<<< local
-/*
- *    GeoTools - The Open Source Java GIS Toolkit
- *    http://geotools.org
- * 
- *    (C) 2002-2008, Open Source Geospatial Foundation (OSGeo)
- *
- *    This library is free software; you can redistribute it and/or
- *    modify it under the terms of the GNU Lesser General Public
- *    License as published by the Free Software Foundation;
- *    version 2.1 of the License.
- *
- *    This library is distributed in the hope that it will be useful,
- *    but WITHOUT ANY WARRANTY; without even the implied warranty of
- *    MERCHANTABILITY or FITNESS FOR A PARTICULAR PURPOSE.  See the GNU
- *    Lesser General Public License for more details.
- */
-package org.geotools.util;
-
-import java.io.File;
-import java.net.URI;
-import java.net.URL;
-
-import junit.framework.TestCase;
-
-public class URConverterFactoryTest extends TestCase {
-
-    URConverterFactory f;
-    
-    @Override
-    protected void setUp() throws Exception {
-        f = new URConverterFactory();
-    }
-    
-    public void testStringToURL() throws Exception {
-        Converter c = f.createConverter(String.class, URL.class, null) ;
-        assertNotNull( c );
-        
-        assertEquals( new URL( "http://foo.com" ), c.convert( "http://foo.com", URL.class ) );
-        assertEquals( new File( "/foo/bar").toURI().toURL() , c.convert( "/foo/bar", URL.class ) );
-    }
-    
-    public void testStringToURI() throws Exception {
-        Converter c = f.createConverter(String.class, URI.class, null) ;
-        assertNotNull( c );
-        
-        assertEquals( new URI( "http://foo.com" ), c.convert( "http://foo.com", URI.class ) );
-        //assertEquals( new File( "/foo/bar" ).toURI() , c.convert( "/foo/bar", URI.class ) );
-    }
-    
-    public void testURIToURL() throws Exception {
-        Converter c = f.createConverter(URL.class, URI.class, null) ;
-        assertNotNull( c );
-        
-        assertEquals( new URI( "http://foo.com" ), c.convert( new URL("http://foo.com"), URI.class ) );
-    }
-    public void testURLToURI() throws Exception {
-        Converter c = f.createConverter(URI.class, URL.class, null) ;
-        assertNotNull( c );
-        
-        assertEquals( new URL( "http://foo.com" ), c.convert( new URI("http://foo.com"), URL.class ) );
-    }
-//JD: enable when factory registered
-//    public void testRegistered() throws Exception {
-//        assertEquals( new File( "/foo/bar").toURI().toURL() , Converters.convert( "/foo/bar", URL.class ));
-//    }
-    
-}
-=======
-/*
- *    GeoTools - The Open Source Java GIS Toolkit
- *    http://geotools.org
- * 
- *    (C) 2002-2008, Open Source Geospatial Foundation (OSGeo)
- *
- *    This library is free software; you can redistribute it and/or
- *    modify it under the terms of the GNU Lesser General Public
- *    License as published by the Free Software Foundation;
- *    version 2.1 of the License.
- *
- *    This library is distributed in the hope that it will be useful,
- *    but WITHOUT ANY WARRANTY; without even the implied warranty of
- *    MERCHANTABILITY or FITNESS FOR A PARTICULAR PURPOSE.  See the GNU
- *    Lesser General Public License for more details.
- */
-package org.geotools.util;
-
-import java.io.File;
-import java.net.URI;
-import java.net.URL;
-
-import junit.framework.TestCase;
-
-public class URConverterFactoryTest extends TestCase {
-
-    URConverterFactory f;
-    
-    @Override
-    protected void setUp() throws Exception {
-        f = new URConverterFactory();
-    }
-    
-    public void testStringToURL() throws Exception {
-        Converter c = f.createConverter(String.class, URL.class, null) ;
-        assertNotNull( c );
-        
-        assertEquals( new URL( "http://foo.com" ), c.convert( "http://foo.com", URL.class ) );
-        assertEquals( new File( "/foo/bar").toURI().toURL() , c.convert( "/foo/bar", URL.class ) );
-    }
-    
-    public void testStringToURI() throws Exception {
-        Converter c = f.createConverter(String.class, URI.class, null) ;
-        assertNotNull( c );
-        
-        assertEquals( new URI( "http://foo.com" ), c.convert( "http://foo.com", URI.class ) );
-        //assertEquals( new File( "/foo/bar" ).toURI() , c.convert( "/foo/bar", URI.class ) );
-    }
-    
-    public void testURIToURL() throws Exception {
-        Converter c = f.createConverter(URL.class, URI.class, null) ;
-        assertNotNull( c );
-        
-        assertEquals( new URI( "http://foo.com" ), c.convert( new URL("http://foo.com"), URI.class ) );
-    }
-    public void testURLToURI() throws Exception {
-        Converter c = f.createConverter(URI.class, URL.class, null) ;
-        assertNotNull( c );
-        
-        assertEquals( new URL( "http://foo.com" ), c.convert( new URI("http://foo.com"), URL.class ) );
-    }
-//JD: enable when factory registered
-//    public void testRegistered() throws Exception {
-//        assertEquals( new File( "/foo/bar").toURI().toURL() , Converters.convert( "/foo/bar", URL.class ));
-//    }
-    
-}
->>>>>>> other+/*
+ *    GeoTools - The Open Source Java GIS Toolkit
+ *    http://geotools.org
+ * 
+ *    (C) 2002-2008, Open Source Geospatial Foundation (OSGeo)
+ *
+ *    This library is free software; you can redistribute it and/or
+ *    modify it under the terms of the GNU Lesser General Public
+ *    License as published by the Free Software Foundation;
+ *    version 2.1 of the License.
+ *
+ *    This library is distributed in the hope that it will be useful,
+ *    but WITHOUT ANY WARRANTY; without even the implied warranty of
+ *    MERCHANTABILITY or FITNESS FOR A PARTICULAR PURPOSE.  See the GNU
+ *    Lesser General Public License for more details.
+ */
+package org.geotools.util;
+
+import java.io.File;
+import java.net.URI;
+import java.net.URL;
+
+import junit.framework.TestCase;
+
+public class URConverterFactoryTest extends TestCase {
+
+    URConverterFactory f;
+    
+    @Override
+    protected void setUp() throws Exception {
+        f = new URConverterFactory();
+    }
+    
+    public void testStringToURL() throws Exception {
+        Converter c = f.createConverter(String.class, URL.class, null) ;
+        assertNotNull( c );
+        
+        assertEquals( new URL( "http://foo.com" ), c.convert( "http://foo.com", URL.class ) );
+        assertEquals( new File( "/foo/bar").toURI().toURL() , c.convert( "/foo/bar", URL.class ) );
+    }
+    
+    public void testStringToURI() throws Exception {
+        Converter c = f.createConverter(String.class, URI.class, null) ;
+        assertNotNull( c );
+        
+        assertEquals( new URI( "http://foo.com" ), c.convert( "http://foo.com", URI.class ) );
+        //assertEquals( new File( "/foo/bar" ).toURI() , c.convert( "/foo/bar", URI.class ) );
+    }
+    
+    public void testURIToURL() throws Exception {
+        Converter c = f.createConverter(URL.class, URI.class, null) ;
+        assertNotNull( c );
+        
+        assertEquals( new URI( "http://foo.com" ), c.convert( new URL("http://foo.com"), URI.class ) );
+    }
+    public void testURLToURI() throws Exception {
+        Converter c = f.createConverter(URI.class, URL.class, null) ;
+        assertNotNull( c );
+        
+        assertEquals( new URL( "http://foo.com" ), c.convert( new URI("http://foo.com"), URL.class ) );
+    }
+//JD: enable when factory registered
+//    public void testRegistered() throws Exception {
+//        assertEquals( new File( "/foo/bar").toURI().toURL() , Converters.convert( "/foo/bar", URL.class ));
+//    }
+    
+}