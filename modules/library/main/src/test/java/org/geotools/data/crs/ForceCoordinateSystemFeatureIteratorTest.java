--- conflicted
+++ resolved
@@ -1,332 +1,164 @@
-<<<<<<< local
-/*
- *    GeoTools - The Open Source Java GIS Toolkit
- *    http://geotools.org
- * 
- *    (C) 2002-2008, Open Source Geospatial Foundation (OSGeo)
- *
- *    This library is free software; you can redistribute it and/or
- *    modify it under the terms of the GNU Lesser General Public
- *    License as published by the Free Software Foundation;
- *    version 2.1 of the License.
- *
- *    This library is distributed in the hope that it will be useful,
- *    but WITHOUT ANY WARRANTY; without even the implied warranty of
- *    MERCHANTABILITY or FITNESS FOR A PARTICULAR PURPOSE.  See the GNU
- *    Lesser General Public License for more details.
- */
-package org.geotools.data.crs;
-
-import junit.framework.TestCase;
-
-import org.geotools.data.FeatureReader;
-import org.geotools.data.memory.MemoryDataStore;
-import org.geotools.feature.FeatureCollection;
-import org.geotools.feature.FeatureIterator;
-import org.geotools.feature.simple.SimpleFeatureBuilder;
-import org.geotools.feature.simple.SimpleFeatureTypeBuilder;
-import org.geotools.referencing.crs.DefaultEngineeringCRS;
-import org.geotools.referencing.crs.DefaultGeographicCRS;
-import org.opengis.feature.simple.SimpleFeature;
-import org.opengis.feature.simple.SimpleFeatureType;
-import org.opengis.referencing.crs.CoordinateReferenceSystem;
-
-import com.vividsolutions.jts.geom.Coordinate;
-import com.vividsolutions.jts.geom.Geometry;
-import com.vividsolutions.jts.geom.GeometryFactory;
-import com.vividsolutions.jts.geom.Point;
-
-public class ForceCoordinateSystemFeatureIteratorTest extends TestCase {
-
-    private static final String FEATURE_TYPE_NAME = "testType";
-
-    protected void setUp() throws Exception {
-        super.setUp();
-    }
-
-    /**
-     * create a datastore with 1 feature in it.
-     * @param crs the CRS of the featuretype
-     * @param p the point to add, should be same CRS as crs
-     * @return
-     * @throws Exception
-     */
-    private MemoryDataStore createDatastore(CoordinateReferenceSystem crs, Point p) throws Exception{
-        
-        SimpleFeatureTypeBuilder builder = new SimpleFeatureTypeBuilder();
-        builder.setName(FEATURE_TYPE_NAME);
-        builder.setCRS(crs);
-        builder.add("geom", Point.class );
-        
-        SimpleFeatureType ft = builder.buildFeatureType();
-        
-        SimpleFeatureBuilder b = new SimpleFeatureBuilder(ft);
-        b.add( p );
-        
-        SimpleFeature[] features=new SimpleFeature[]{
-           b.buildFeature(null) 
-        };
-        
-        return new MemoryDataStore(features);
-    }
-    
-    public void testSameCRS() throws Exception {
-        CoordinateReferenceSystem crs = DefaultGeographicCRS.WGS84;
-        GeometryFactory fac=new GeometryFactory();
-        Point p = fac.createPoint(new Coordinate(10,10) );
-        
-        MemoryDataStore ds = createDatastore(crs, p);
-        
-        FeatureCollection<SimpleFeatureType, SimpleFeature> collection = ds.getFeatureSource(FEATURE_TYPE_NAME).getFeatures();
-        FeatureIterator<SimpleFeature> original = collection.features();
-        
-        ForceCoordinateSystemIterator modified = new ForceCoordinateSystemIterator(collection.features(), collection.getSchema(), crs);
-        
-        SimpleFeature f1=original.next();
-        SimpleFeature f2=modified.next();
-        
-        assertEquals(f1,f2);
-        
-        assertFalse( original.hasNext() );
-        assertFalse( modified.hasNext() );
-    }
-    
-    public void testDifferentCRS() throws Exception {
-        CoordinateReferenceSystem srcCRS = DefaultGeographicCRS.WGS84;
-        GeometryFactory fac=new GeometryFactory();
-        Point p = fac.createPoint(new Coordinate(10,10) );
-        
-        MemoryDataStore ds = createDatastore(srcCRS, p);
-        
-        FeatureCollection<SimpleFeatureType, SimpleFeature> collection = ds.getFeatureSource(FEATURE_TYPE_NAME).getFeatures();
-        FeatureIterator<SimpleFeature> original = collection.features();
-        CoordinateReferenceSystem destCRS=DefaultEngineeringCRS.CARTESIAN_2D;
-        ForceCoordinateSystemIterator modified = new ForceCoordinateSystemIterator(collection.features(), collection.getSchema(), destCRS);
-        
-        SimpleFeature f1=original.next();
-        SimpleFeature f2=modified.next();
-        
-        assertEquals(((Geometry)f1.getDefaultGeometry()).getCoordinate(),((Geometry)f2.getDefaultGeometry()).getCoordinate());
-        assertFalse(f1.getFeatureType().getCoordinateReferenceSystem().equals(f2.getFeatureType().getCoordinateReferenceSystem()));
-        assertEquals( srcCRS, f1.getFeatureType().getCoordinateReferenceSystem());
-        assertEquals( srcCRS, f1.getFeatureType().getGeometryDescriptor().getCoordinateReferenceSystem());
-        assertEquals( destCRS, f2.getFeatureType().getCoordinateReferenceSystem());
-        assertEquals( destCRS, f2.getFeatureType().getGeometryDescriptor().getCoordinateReferenceSystem());
-        
-        assertFalse( original.hasNext() );
-        assertFalse( modified.hasNext() );
-        
-        assertNotNull(modified.builder);
-    }
-    
-    public void testNullDestination() throws Exception {
-        CoordinateReferenceSystem crs = DefaultGeographicCRS.WGS84;
-        GeometryFactory fac=new GeometryFactory();
-        Point p = fac.createPoint(new Coordinate(10,10) );
-        
-        MemoryDataStore ds = createDatastore(crs, p);
-        
-        try{
-            FeatureCollection<SimpleFeatureType, SimpleFeature> collection = ds.getFeatureSource(FEATURE_TYPE_NAME).getFeatures();
-            new ForceCoordinateSystemIterator(collection.features(), collection.getSchema(), (CoordinateReferenceSystem) null);
-            fail(); // should throw a nullpointer exception.
-        }catch(NullPointerException e){
-            // good
-        }
-        
-    }
-    
-    public void testNullSource() throws Exception {
-        CoordinateReferenceSystem srcCRS = null;
-        GeometryFactory fac=new GeometryFactory();
-        Point p = fac.createPoint(new Coordinate(10,10) );
-        
-        MemoryDataStore ds = createDatastore(srcCRS, p);
-        
-        FeatureCollection<SimpleFeatureType, SimpleFeature> collection = ds.getFeatureSource(FEATURE_TYPE_NAME).getFeatures();
-        FeatureIterator<SimpleFeature> original = collection.features();
-        CoordinateReferenceSystem destCRS=DefaultEngineeringCRS.CARTESIAN_2D;
-        ForceCoordinateSystemIterator modified = new ForceCoordinateSystemIterator(collection.features(), collection.getSchema(), destCRS);
-        
-        SimpleFeature f1=original.next();
-        SimpleFeature f2=modified.next();
-        
-        assertEquals(((Geometry)f1.getDefaultGeometry()).getCoordinate(),((Geometry)f2.getDefaultGeometry()).getCoordinate());
-        assertFalse( f2.getFeatureType().getCoordinateReferenceSystem().equals(f1.getFeatureType().getCoordinateReferenceSystem()) );
-        assertEquals( srcCRS, f1.getFeatureType().getCoordinateReferenceSystem());
-        assertEquals( srcCRS, f1.getFeatureType().getGeometryDescriptor().getCoordinateReferenceSystem());
-        assertEquals( destCRS, f2.getFeatureType().getCoordinateReferenceSystem());
-        assertEquals( destCRS, f2.getFeatureType().getGeometryDescriptor().getCoordinateReferenceSystem());
-        
-        assertFalse( original.hasNext() );
-        assertFalse( modified.hasNext() );
-        
-        assertNotNull(modified.builder);
-    }
-}
-=======
-/*
- *    GeoTools - The Open Source Java GIS Toolkit
- *    http://geotools.org
- * 
- *    (C) 2002-2008, Open Source Geospatial Foundation (OSGeo)
- *
- *    This library is free software; you can redistribute it and/or
- *    modify it under the terms of the GNU Lesser General Public
- *    License as published by the Free Software Foundation;
- *    version 2.1 of the License.
- *
- *    This library is distributed in the hope that it will be useful,
- *    but WITHOUT ANY WARRANTY; without even the implied warranty of
- *    MERCHANTABILITY or FITNESS FOR A PARTICULAR PURPOSE.  See the GNU
- *    Lesser General Public License for more details.
- */
-package org.geotools.data.crs;
-
-import junit.framework.TestCase;
-
-import org.geotools.data.memory.MemoryDataStore;
-import org.geotools.data.simple.SimpleFeatureCollection;
-import org.geotools.data.simple.SimpleFeatureIterator;
-import org.geotools.feature.simple.SimpleFeatureBuilder;
-import org.geotools.feature.simple.SimpleFeatureTypeBuilder;
-import org.geotools.referencing.crs.DefaultEngineeringCRS;
-import org.geotools.referencing.crs.DefaultGeographicCRS;
-import org.opengis.feature.simple.SimpleFeature;
-import org.opengis.feature.simple.SimpleFeatureType;
-import org.opengis.referencing.crs.CoordinateReferenceSystem;
-
-import com.vividsolutions.jts.geom.Coordinate;
-import com.vividsolutions.jts.geom.Geometry;
-import com.vividsolutions.jts.geom.GeometryFactory;
-import com.vividsolutions.jts.geom.Point;
-
-public class ForceCoordinateSystemFeatureIteratorTest extends TestCase {
-
-    private static final String FEATURE_TYPE_NAME = "testType";
-
-    protected void setUp() throws Exception {
-        super.setUp();
-    }
-
-    /**
-     * create a datastore with 1 feature in it.
-     * @param crs the CRS of the featuretype
-     * @param p the point to add, should be same CRS as crs
-     * @return
-     * @throws Exception
-     */
-    private MemoryDataStore createDatastore(CoordinateReferenceSystem crs, Point p) throws Exception{
-        
-        SimpleFeatureTypeBuilder builder = new SimpleFeatureTypeBuilder();
-        builder.setName(FEATURE_TYPE_NAME);
-        builder.setCRS(crs);
-        builder.add("geom", Point.class );
-        
-        SimpleFeatureType ft = builder.buildFeatureType();
-        
-        SimpleFeatureBuilder b = new SimpleFeatureBuilder(ft);
-        b.add( p );
-        
-        SimpleFeature[] features=new SimpleFeature[]{
-           b.buildFeature(null) 
-        };
-        
-        return new MemoryDataStore(features);
-    }
-    
-    public void testSameCRS() throws Exception {
-        CoordinateReferenceSystem crs = DefaultGeographicCRS.WGS84;
-        GeometryFactory fac=new GeometryFactory();
-        Point p = fac.createPoint(new Coordinate(10,10) );
-        
-        MemoryDataStore ds = createDatastore(crs, p);
-        
-        SimpleFeatureCollection collection = ds.getFeatureSource(FEATURE_TYPE_NAME).getFeatures();
-        SimpleFeatureIterator original = collection.features();
-        
-        ForceCoordinateSystemIterator modified = new ForceCoordinateSystemIterator(collection.features(), collection.getSchema(), crs);
-        
-        SimpleFeature f1=original.next();
-        SimpleFeature f2=modified.next();
-        
-        assertEquals(f1,f2);
-        
-        assertFalse( original.hasNext() );
-        assertFalse( modified.hasNext() );
-    }
-    
-    public void testDifferentCRS() throws Exception {
-        CoordinateReferenceSystem srcCRS = DefaultGeographicCRS.WGS84;
-        GeometryFactory fac=new GeometryFactory();
-        Point p = fac.createPoint(new Coordinate(10,10) );
-        
-        MemoryDataStore ds = createDatastore(srcCRS, p);
-        
-        SimpleFeatureCollection collection = ds.getFeatureSource(FEATURE_TYPE_NAME).getFeatures();
-        SimpleFeatureIterator original = collection.features();
-        CoordinateReferenceSystem destCRS=DefaultEngineeringCRS.CARTESIAN_2D;
-        ForceCoordinateSystemIterator modified = new ForceCoordinateSystemIterator(collection.features(), collection.getSchema(), destCRS);
-        
-        SimpleFeature f1=original.next();
-        SimpleFeature f2=modified.next();
-        
-        assertEquals(((Geometry)f1.getDefaultGeometry()).getCoordinate(),((Geometry)f2.getDefaultGeometry()).getCoordinate());
-        assertFalse(f1.getFeatureType().getCoordinateReferenceSystem().equals(f2.getFeatureType().getCoordinateReferenceSystem()));
-        assertEquals( srcCRS, f1.getFeatureType().getCoordinateReferenceSystem());
-        assertEquals( srcCRS, f1.getFeatureType().getGeometryDescriptor().getCoordinateReferenceSystem());
-        assertEquals( destCRS, f2.getFeatureType().getCoordinateReferenceSystem());
-        assertEquals( destCRS, f2.getFeatureType().getGeometryDescriptor().getCoordinateReferenceSystem());
-        
-        assertFalse( original.hasNext() );
-        assertFalse( modified.hasNext() );
-        
-        assertNotNull(modified.builder);
-    }
-    
-    public void testNullDestination() throws Exception {
-        CoordinateReferenceSystem crs = DefaultGeographicCRS.WGS84;
-        GeometryFactory fac=new GeometryFactory();
-        Point p = fac.createPoint(new Coordinate(10,10) );
-        
-        MemoryDataStore ds = createDatastore(crs, p);
-        
-        try{
-            SimpleFeatureCollection collection = ds.getFeatureSource(FEATURE_TYPE_NAME).getFeatures();
-            new ForceCoordinateSystemIterator(collection.features(), collection.getSchema(), (CoordinateReferenceSystem) null);
-            fail(); // should throw a nullpointer exception.
-        }catch(NullPointerException e){
-            // good
-        }
-        
-    }
-    
-    public void testNullSource() throws Exception {
-        CoordinateReferenceSystem srcCRS = null;
-        GeometryFactory fac=new GeometryFactory();
-        Point p = fac.createPoint(new Coordinate(10,10) );
-        
-        MemoryDataStore ds = createDatastore(srcCRS, p);
-        
-        SimpleFeatureCollection collection = ds.getFeatureSource(FEATURE_TYPE_NAME).getFeatures();
-        SimpleFeatureIterator original = collection.features();
-        CoordinateReferenceSystem destCRS=DefaultEngineeringCRS.CARTESIAN_2D;
-        ForceCoordinateSystemIterator modified = new ForceCoordinateSystemIterator(collection.features(), collection.getSchema(), destCRS);
-        
-        SimpleFeature f1=original.next();
-        SimpleFeature f2=modified.next();
-        
-        assertEquals(((Geometry)f1.getDefaultGeometry()).getCoordinate(),((Geometry)f2.getDefaultGeometry()).getCoordinate());
-        assertFalse( f2.getFeatureType().getCoordinateReferenceSystem().equals(f1.getFeatureType().getCoordinateReferenceSystem()) );
-        assertEquals( srcCRS, f1.getFeatureType().getCoordinateReferenceSystem());
-        assertEquals( srcCRS, f1.getFeatureType().getGeometryDescriptor().getCoordinateReferenceSystem());
-        assertEquals( destCRS, f2.getFeatureType().getCoordinateReferenceSystem());
-        assertEquals( destCRS, f2.getFeatureType().getGeometryDescriptor().getCoordinateReferenceSystem());
-        
-        assertFalse( original.hasNext() );
-        assertFalse( modified.hasNext() );
-        
-        assertNotNull(modified.builder);
-    }
-}
->>>>>>> other+/*
+ *    GeoTools - The Open Source Java GIS Toolkit
+ *    http://geotools.org
+ * 
+ *    (C) 2002-2008, Open Source Geospatial Foundation (OSGeo)
+ *
+ *    This library is free software; you can redistribute it and/or
+ *    modify it under the terms of the GNU Lesser General Public
+ *    License as published by the Free Software Foundation;
+ *    version 2.1 of the License.
+ *
+ *    This library is distributed in the hope that it will be useful,
+ *    but WITHOUT ANY WARRANTY; without even the implied warranty of
+ *    MERCHANTABILITY or FITNESS FOR A PARTICULAR PURPOSE.  See the GNU
+ *    Lesser General Public License for more details.
+ */
+package org.geotools.data.crs;
+
+import junit.framework.TestCase;
+
+import org.geotools.data.memory.MemoryDataStore;
+import org.geotools.data.simple.SimpleFeatureCollection;
+import org.geotools.data.simple.SimpleFeatureIterator;
+import org.geotools.feature.simple.SimpleFeatureBuilder;
+import org.geotools.feature.simple.SimpleFeatureTypeBuilder;
+import org.geotools.referencing.crs.DefaultEngineeringCRS;
+import org.geotools.referencing.crs.DefaultGeographicCRS;
+import org.opengis.feature.simple.SimpleFeature;
+import org.opengis.feature.simple.SimpleFeatureType;
+import org.opengis.referencing.crs.CoordinateReferenceSystem;
+
+import com.vividsolutions.jts.geom.Coordinate;
+import com.vividsolutions.jts.geom.Geometry;
+import com.vividsolutions.jts.geom.GeometryFactory;
+import com.vividsolutions.jts.geom.Point;
+
+public class ForceCoordinateSystemFeatureIteratorTest extends TestCase {
+
+    private static final String FEATURE_TYPE_NAME = "testType";
+
+    protected void setUp() throws Exception {
+        super.setUp();
+    }
+
+    /**
+     * create a datastore with 1 feature in it.
+     * @param crs the CRS of the featuretype
+     * @param p the point to add, should be same CRS as crs
+     * @return
+     * @throws Exception
+     */
+    private MemoryDataStore createDatastore(CoordinateReferenceSystem crs, Point p) throws Exception{
+        
+        SimpleFeatureTypeBuilder builder = new SimpleFeatureTypeBuilder();
+        builder.setName(FEATURE_TYPE_NAME);
+        builder.setCRS(crs);
+        builder.add("geom", Point.class );
+        
+        SimpleFeatureType ft = builder.buildFeatureType();
+        
+        SimpleFeatureBuilder b = new SimpleFeatureBuilder(ft);
+        b.add( p );
+        
+        SimpleFeature[] features=new SimpleFeature[]{
+           b.buildFeature(null) 
+        };
+        
+        return new MemoryDataStore(features);
+    }
+    
+    public void testSameCRS() throws Exception {
+        CoordinateReferenceSystem crs = DefaultGeographicCRS.WGS84;
+        GeometryFactory fac=new GeometryFactory();
+        Point p = fac.createPoint(new Coordinate(10,10) );
+        
+        MemoryDataStore ds = createDatastore(crs, p);
+        
+        SimpleFeatureCollection collection = ds.getFeatureSource(FEATURE_TYPE_NAME).getFeatures();
+        SimpleFeatureIterator original = collection.features();
+        
+        ForceCoordinateSystemIterator modified = new ForceCoordinateSystemIterator(collection.features(), collection.getSchema(), crs);
+        
+        SimpleFeature f1=original.next();
+        SimpleFeature f2=modified.next();
+        
+        assertEquals(f1,f2);
+        
+        assertFalse( original.hasNext() );
+        assertFalse( modified.hasNext() );
+    }
+    
+    public void testDifferentCRS() throws Exception {
+        CoordinateReferenceSystem srcCRS = DefaultGeographicCRS.WGS84;
+        GeometryFactory fac=new GeometryFactory();
+        Point p = fac.createPoint(new Coordinate(10,10) );
+        
+        MemoryDataStore ds = createDatastore(srcCRS, p);
+        
+        SimpleFeatureCollection collection = ds.getFeatureSource(FEATURE_TYPE_NAME).getFeatures();
+        SimpleFeatureIterator original = collection.features();
+        CoordinateReferenceSystem destCRS=DefaultEngineeringCRS.CARTESIAN_2D;
+        ForceCoordinateSystemIterator modified = new ForceCoordinateSystemIterator(collection.features(), collection.getSchema(), destCRS);
+        
+        SimpleFeature f1=original.next();
+        SimpleFeature f2=modified.next();
+        
+        assertEquals(((Geometry)f1.getDefaultGeometry()).getCoordinate(),((Geometry)f2.getDefaultGeometry()).getCoordinate());
+        assertFalse(f1.getFeatureType().getCoordinateReferenceSystem().equals(f2.getFeatureType().getCoordinateReferenceSystem()));
+        assertEquals( srcCRS, f1.getFeatureType().getCoordinateReferenceSystem());
+        assertEquals( srcCRS, f1.getFeatureType().getGeometryDescriptor().getCoordinateReferenceSystem());
+        assertEquals( destCRS, f2.getFeatureType().getCoordinateReferenceSystem());
+        assertEquals( destCRS, f2.getFeatureType().getGeometryDescriptor().getCoordinateReferenceSystem());
+        
+        assertFalse( original.hasNext() );
+        assertFalse( modified.hasNext() );
+        
+        assertNotNull(modified.builder);
+    }
+    
+    public void testNullDestination() throws Exception {
+        CoordinateReferenceSystem crs = DefaultGeographicCRS.WGS84;
+        GeometryFactory fac=new GeometryFactory();
+        Point p = fac.createPoint(new Coordinate(10,10) );
+        
+        MemoryDataStore ds = createDatastore(crs, p);
+        
+        try{
+            SimpleFeatureCollection collection = ds.getFeatureSource(FEATURE_TYPE_NAME).getFeatures();
+            new ForceCoordinateSystemIterator(collection.features(), collection.getSchema(), (CoordinateReferenceSystem) null);
+            fail(); // should throw a nullpointer exception.
+        }catch(NullPointerException e){
+            // good
+        }
+        
+    }
+    
+    public void testNullSource() throws Exception {
+        CoordinateReferenceSystem srcCRS = null;
+        GeometryFactory fac=new GeometryFactory();
+        Point p = fac.createPoint(new Coordinate(10,10) );
+        
+        MemoryDataStore ds = createDatastore(srcCRS, p);
+        
+        SimpleFeatureCollection collection = ds.getFeatureSource(FEATURE_TYPE_NAME).getFeatures();
+        SimpleFeatureIterator original = collection.features();
+        CoordinateReferenceSystem destCRS=DefaultEngineeringCRS.CARTESIAN_2D;
+        ForceCoordinateSystemIterator modified = new ForceCoordinateSystemIterator(collection.features(), collection.getSchema(), destCRS);
+        
+        SimpleFeature f1=original.next();
+        SimpleFeature f2=modified.next();
+        
+        assertEquals(((Geometry)f1.getDefaultGeometry()).getCoordinate(),((Geometry)f2.getDefaultGeometry()).getCoordinate());
+        assertFalse( f2.getFeatureType().getCoordinateReferenceSystem().equals(f1.getFeatureType().getCoordinateReferenceSystem()) );
+        assertEquals( srcCRS, f1.getFeatureType().getCoordinateReferenceSystem());
+        assertEquals( srcCRS, f1.getFeatureType().getGeometryDescriptor().getCoordinateReferenceSystem());
+        assertEquals( destCRS, f2.getFeatureType().getCoordinateReferenceSystem());
+        assertEquals( destCRS, f2.getFeatureType().getGeometryDescriptor().getCoordinateReferenceSystem());
+        
+        assertFalse( original.hasNext() );
+        assertFalse( modified.hasNext() );
+        
+        assertNotNull(modified.builder);
+    }
+}