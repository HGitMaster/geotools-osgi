--- conflicted
+++ resolved
@@ -1,262 +1,128 @@
-<<<<<<< local
-/*
- *    GeoTools - The Open Source Java GIS Toolkit
- *    http://geotools.org
- * 
- *    (C) 2002-2008, Open Source Geospatial Foundation (OSGeo)
- *
- *    This library is free software; you can redistribute it and/or
- *    modify it under the terms of the GNU Lesser General Public
- *    License as published by the Free Software Foundation;
- *    version 2.1 of the License.
- *
- *    This library is distributed in the hope that it will be useful,
- *    but WITHOUT ANY WARRANTY; without even the implied warranty of
- *    MERCHANTABILITY or FITNESS FOR A PARTICULAR PURPOSE.  See the GNU
- *    Lesser General Public License for more details.
- */
-package org.geotools.filter.visitor;
-
-import java.util.Collections;
-import java.util.HashSet;
-import java.util.Set;
-
-import org.geotools.factory.CommonFactoryFinder;
-import org.geotools.feature.visitor.IdCollectorFilterVisitor;
-import org.geotools.feature.visitor.IdFinderFilterVisitor;
-import org.geotools.geometry.jts.ReferencedEnvelope;
-import org.opengis.filter.Filter;
-import org.opengis.filter.FilterFactory;
-import org.opengis.filter.FilterFactory2;
-import org.opengis.filter.FilterVisitor;
-import org.opengis.filter.Id;
-import org.opengis.filter.expression.PropertyName;
-
-import com.vividsolutions.jts.geom.Coordinate;
-import com.vividsolutions.jts.geom.GeometryFactory;
-import com.vividsolutions.jts.geom.LineString;
-
-import junit.framework.TestCase;
-
-/**
- * This test checks that our filter visitor examples on the wiki are in working order.
- * <ul>
- * <li>DefaultFilterVisitor
- * <li>NullFilterVisitor
- * <li>ExtractBoundsFilterVisitor
- * <li>...
- * </ul>
- * 
- * @author Jody Garnett
- *
- * @source $URL: http://svn.osgeo.org/geotools/tags/2.6.5/modules/library/main/src/test/java/org/geotools/filter/visitor/FilterVisitorTest.java $
- */
-public class FilterVisitorTest extends TestCase {
-
-    static private FilterFactory2 ff = CommonFactoryFinder.getFilterFactory2(null);
-    static private GeometryFactory gf = new GeometryFactory();
-
-    /** Example located on the wiki */
-    public void testDefaultFilterVisitorFeatureIdExample() {
-        Filter myFilter = ff.id(Collections.singleton(ff.featureId("fred")));
-        FilterVisitor allFids = new DefaultFilterVisitor(){
-            public Object visit( Id filter, Object data ) {
-                Set set = (Set) data;
-                set.addAll(filter.getIDs());
-                return set;
-            }
-        };
-        Set set = (Set) myFilter.accept(allFids, new HashSet());
-        assertEquals(1, set.size());
-    }
-    /** Example located on the wiki */
-    public void testDefaultFilterVisitorPropertyNameExample() {
-        Filter myFilter = ff.greater(ff.add(ff.property("foo"), ff.property("bar")), ff.literal(1));
-
-        class FindNames extends DefaultFilterVisitor {
-            public Object visit( PropertyName expression, Object data ) {
-                Set set = (Set) data;
-                set.add(expression.getPropertyName());
-
-                return set;
-            }
-        }
-        Set set = (Set) myFilter.accept(new FindNames(), new HashSet());
-        assertTrue(set.contains("foo"));
-    }
-    public void testNullFilterVisitor() {
-        Filter filter = ff.isNull(ff.property("name"));
-        assertEquals(new Integer(1), filter.accept(NullFilterVisitor.NULL_VISITOR, 1));
-
-        filter = Filter.INCLUDE;
-        assertEquals(new Integer(1), filter.accept(NullFilterVisitor.NULL_VISITOR, 1));
-
-        FilterVisitor allFids = new NullFilterVisitor(){
-            public Object visit( Id filter, Object data ) {
-                if (data == null)
-                    return null;
-                Set set = (Set) data;
-                set.addAll(filter.getIDs());
-                return set;
-            }
-        };
-        Filter myFilter = ff.id(Collections.singleton(ff.featureId("fred")));
-        
-        Set set = (Set) myFilter.accept(allFids, new HashSet());
-        assertNotNull( set );
-        Set set2 = (Set) myFilter.accept(allFids, null); // set2 will be null
-        assertNull( set2 );
-    }
-
-    public void testIdFinderFilterVisitor(){
-        Filter filter = ff.isNull(ff.property("name"));
-        boolean found = (Boolean) filter.accept( new IdFinderFilterVisitor(), null );
-        assertFalse( found );
-        
-        filter = ff.id( Collections.singleton( ff.featureId("eclesia")));
-        found = (Boolean) filter.accept( new IdFinderFilterVisitor(), null );
-        assertTrue( found );        
-    }
-    
-    public void testIdCollector(){
-        Filter filter = ff.isNull(ff.property("name"));
-        Set fids = (Set) filter.accept( IdCollectorFilterVisitor.ID_COLLECTOR, new HashSet() );
-        assertTrue( fids.isEmpty() );
-        assertFalse( fids.contains("eclesia"));
-        
-        filter = ff.id( Collections.singleton( ff.featureId("eclesia")));
-        fids = (Set) filter.accept( IdCollectorFilterVisitor.ID_COLLECTOR, new HashSet() );
-        assertFalse( fids.isEmpty() );
-        assertTrue( fids.contains("eclesia"));        
-    }
-}
-=======
-/*
- *    GeoTools - The Open Source Java GIS Toolkit
- *    http://geotools.org
- * 
- *    (C) 2002-2008, Open Source Geospatial Foundation (OSGeo)
- *
- *    This library is free software; you can redistribute it and/or
- *    modify it under the terms of the GNU Lesser General Public
- *    License as published by the Free Software Foundation;
- *    version 2.1 of the License.
- *
- *    This library is distributed in the hope that it will be useful,
- *    but WITHOUT ANY WARRANTY; without even the implied warranty of
- *    MERCHANTABILITY or FITNESS FOR A PARTICULAR PURPOSE.  See the GNU
- *    Lesser General Public License for more details.
- */
-package org.geotools.filter.visitor;
-
-import java.util.Collections;
-import java.util.HashSet;
-import java.util.Set;
-
-import junit.framework.TestCase;
-
-import org.geotools.factory.CommonFactoryFinder;
-import org.geotools.feature.visitor.IdCollectorFilterVisitor;
-import org.geotools.feature.visitor.IdFinderFilterVisitor;
-import org.opengis.filter.Filter;
-import org.opengis.filter.FilterFactory2;
-import org.opengis.filter.FilterVisitor;
-import org.opengis.filter.Id;
-import org.opengis.filter.expression.PropertyName;
-
-import com.vividsolutions.jts.geom.GeometryFactory;
-
-/**
- * This test checks that our filter visitor examples on the wiki are in working order.
- * <ul>
- * <li>DefaultFilterVisitor
- * <li>NullFilterVisitor
- * <li>ExtractBoundsFilterVisitor
- * <li>...
- * </ul>
- * 
- * @author Jody Garnett
- *
- *
- * @source $URL: http://svn.osgeo.org/geotools/tags/8.0-M1/modules/library/main/src/test/java/org/geotools/filter/visitor/FilterVisitorTest.java $
- */
-public class FilterVisitorTest extends TestCase {
-
-    static private FilterFactory2 ff = CommonFactoryFinder.getFilterFactory2(null);
-    static private GeometryFactory gf = new GeometryFactory();
-
-    /** Example located on the wiki */
-    public void testDefaultFilterVisitorFeatureIdExample() {
-        Filter myFilter = ff.id(Collections.singleton(ff.featureId("fred")));
-        FilterVisitor allFids = new DefaultFilterVisitor(){
-            public Object visit( Id filter, Object data ) {
-                Set set = (Set) data;
-                set.addAll(filter.getIDs());
-                return set;
-            }
-        };
-        Set set = (Set) myFilter.accept(allFids, new HashSet());
-        assertEquals(1, set.size());
-    }
-    /** Example located on the wiki */
-    public void testDefaultFilterVisitorPropertyNameExample() {
-        Filter myFilter = ff.greater(ff.add(ff.property("foo"), ff.property("bar")), ff.literal(1));
-
-        class FindNames extends DefaultFilterVisitor {
-            public Object visit( PropertyName expression, Object data ) {
-                Set set = (Set) data;
-                set.add(expression.getPropertyName());
-
-                return set;
-            }
-        }
-        Set set = (Set) myFilter.accept(new FindNames(), new HashSet());
-        assertTrue(set.contains("foo"));
-    }
-    public void testNullFilterVisitor() {
-        Filter filter = ff.isNull(ff.property("name"));
-        assertEquals(new Integer(1), filter.accept(NullFilterVisitor.NULL_VISITOR, 1));
-
-        filter = Filter.INCLUDE;
-        assertEquals(new Integer(1), filter.accept(NullFilterVisitor.NULL_VISITOR, 1));
-
-        FilterVisitor allFids = new NullFilterVisitor(){
-            public Object visit( Id filter, Object data ) {
-                if (data == null)
-                    return null;
-                Set set = (Set) data;
-                set.addAll(filter.getIDs());
-                return set;
-            }
-        };
-        Filter myFilter = ff.id(Collections.singleton(ff.featureId("fred")));
-        
-        Set set = (Set) myFilter.accept(allFids, new HashSet());
-        assertNotNull( set );
-        Set set2 = (Set) myFilter.accept(allFids, null); // set2 will be null
-        assertNull( set2 );
-    }
-
-    public void testIdFinderFilterVisitor(){
-        Filter filter = ff.isNull(ff.property("name"));
-        boolean found = (Boolean) filter.accept( new IdFinderFilterVisitor(), null );
-        assertFalse( found );
-        
-        filter = ff.id( Collections.singleton( ff.featureId("eclesia")));
-        found = (Boolean) filter.accept( new IdFinderFilterVisitor(), null );
-        assertTrue( found );        
-    }
-    
-    public void testIdCollector(){
-        Filter filter = ff.isNull(ff.property("name"));
-        Set fids = (Set) filter.accept( IdCollectorFilterVisitor.ID_COLLECTOR, new HashSet() );
-        assertTrue( fids.isEmpty() );
-        assertFalse( fids.contains("eclesia"));
-        
-        filter = ff.id( Collections.singleton( ff.featureId("eclesia")));
-        fids = (Set) filter.accept( IdCollectorFilterVisitor.ID_COLLECTOR, new HashSet() );
-        assertFalse( fids.isEmpty() );
-        assertTrue( fids.contains("eclesia"));        
-    }
-}
->>>>>>> other+/*
+ *    GeoTools - The Open Source Java GIS Toolkit
+ *    http://geotools.org
+ * 
+ *    (C) 2002-2008, Open Source Geospatial Foundation (OSGeo)
+ *
+ *    This library is free software; you can redistribute it and/or
+ *    modify it under the terms of the GNU Lesser General Public
+ *    License as published by the Free Software Foundation;
+ *    version 2.1 of the License.
+ *
+ *    This library is distributed in the hope that it will be useful,
+ *    but WITHOUT ANY WARRANTY; without even the implied warranty of
+ *    MERCHANTABILITY or FITNESS FOR A PARTICULAR PURPOSE.  See the GNU
+ *    Lesser General Public License for more details.
+ */
+package org.geotools.filter.visitor;
+
+import java.util.Collections;
+import java.util.HashSet;
+import java.util.Set;
+
+import junit.framework.TestCase;
+
+import org.geotools.factory.CommonFactoryFinder;
+import org.geotools.feature.visitor.IdCollectorFilterVisitor;
+import org.geotools.feature.visitor.IdFinderFilterVisitor;
+import org.opengis.filter.Filter;
+import org.opengis.filter.FilterFactory2;
+import org.opengis.filter.FilterVisitor;
+import org.opengis.filter.Id;
+import org.opengis.filter.expression.PropertyName;
+
+import com.vividsolutions.jts.geom.GeometryFactory;
+
+/**
+ * This test checks that our filter visitor examples on the wiki are in working order.
+ * <ul>
+ * <li>DefaultFilterVisitor
+ * <li>NullFilterVisitor
+ * <li>ExtractBoundsFilterVisitor
+ * <li>...
+ * </ul>
+ * 
+ * @author Jody Garnett
+ *
+ *
+ * @source $URL: http://svn.osgeo.org/geotools/tags/8.0-M1/modules/library/main/src/test/java/org/geotools/filter/visitor/FilterVisitorTest.java $
+ */
+public class FilterVisitorTest extends TestCase {
+
+    static private FilterFactory2 ff = CommonFactoryFinder.getFilterFactory2(null);
+    static private GeometryFactory gf = new GeometryFactory();
+
+    /** Example located on the wiki */
+    public void testDefaultFilterVisitorFeatureIdExample() {
+        Filter myFilter = ff.id(Collections.singleton(ff.featureId("fred")));
+        FilterVisitor allFids = new DefaultFilterVisitor(){
+            public Object visit( Id filter, Object data ) {
+                Set set = (Set) data;
+                set.addAll(filter.getIDs());
+                return set;
+            }
+        };
+        Set set = (Set) myFilter.accept(allFids, new HashSet());
+        assertEquals(1, set.size());
+    }
+    /** Example located on the wiki */
+    public void testDefaultFilterVisitorPropertyNameExample() {
+        Filter myFilter = ff.greater(ff.add(ff.property("foo"), ff.property("bar")), ff.literal(1));
+
+        class FindNames extends DefaultFilterVisitor {
+            public Object visit( PropertyName expression, Object data ) {
+                Set set = (Set) data;
+                set.add(expression.getPropertyName());
+
+                return set;
+            }
+        }
+        Set set = (Set) myFilter.accept(new FindNames(), new HashSet());
+        assertTrue(set.contains("foo"));
+    }
+    public void testNullFilterVisitor() {
+        Filter filter = ff.isNull(ff.property("name"));
+        assertEquals(new Integer(1), filter.accept(NullFilterVisitor.NULL_VISITOR, 1));
+
+        filter = Filter.INCLUDE;
+        assertEquals(new Integer(1), filter.accept(NullFilterVisitor.NULL_VISITOR, 1));
+
+        FilterVisitor allFids = new NullFilterVisitor(){
+            public Object visit( Id filter, Object data ) {
+                if (data == null)
+                    return null;
+                Set set = (Set) data;
+                set.addAll(filter.getIDs());
+                return set;
+            }
+        };
+        Filter myFilter = ff.id(Collections.singleton(ff.featureId("fred")));
+        
+        Set set = (Set) myFilter.accept(allFids, new HashSet());
+        assertNotNull( set );
+        Set set2 = (Set) myFilter.accept(allFids, null); // set2 will be null
+        assertNull( set2 );
+    }
+
+    public void testIdFinderFilterVisitor(){
+        Filter filter = ff.isNull(ff.property("name"));
+        boolean found = (Boolean) filter.accept( new IdFinderFilterVisitor(), null );
+        assertFalse( found );
+        
+        filter = ff.id( Collections.singleton( ff.featureId("eclesia")));
+        found = (Boolean) filter.accept( new IdFinderFilterVisitor(), null );
+        assertTrue( found );        
+    }
+    
+    public void testIdCollector(){
+        Filter filter = ff.isNull(ff.property("name"));
+        Set fids = (Set) filter.accept( IdCollectorFilterVisitor.ID_COLLECTOR, new HashSet() );
+        assertTrue( fids.isEmpty() );
+        assertFalse( fids.contains("eclesia"));
+        
+        filter = ff.id( Collections.singleton( ff.featureId("eclesia")));
+        fids = (Set) filter.accept( IdCollectorFilterVisitor.ID_COLLECTOR, new HashSet() );
+        assertFalse( fids.isEmpty() );
+        assertTrue( fids.contains("eclesia"));        
+    }
+}