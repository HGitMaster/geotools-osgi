<<<<<<< local
/*
 *    GeoTools - The Open Source Java GIS Toolkit
 *    http://geotools.org
 * 
 *    (C) 2002-2008, Open Source Geospatial Foundation (OSGeo)
 *
 *    This library is free software; you can redistribute it and/or
 *    modify it under the terms of the GNU Lesser General Public
 *    License as published by the Free Software Foundation;
 *    version 2.1 of the License.
 *
 *    This library is distributed in the hope that it will be useful,
 *    but WITHOUT ANY WARRANTY; without even the implied warranty of
 *    MERCHANTABILITY or FITNESS FOR A PARTICULAR PURPOSE.  See the GNU
 *    Lesser General Public License for more details.
 */
package org.geotools.data;

import java.awt.RenderingHints.Key;
import java.io.IOException;
import java.io.Serializable;
import java.util.HashMap;
import java.util.HashSet;
import java.util.Iterator;
import java.util.List;
import java.util.Map;
import java.util.Set;

import junit.framework.TestCase;

import org.geotools.feature.SchemaException;
import org.opengis.feature.Feature;
import org.opengis.feature.simple.SimpleFeature;
import org.opengis.feature.simple.SimpleFeatureType;
import org.opengis.feature.type.FeatureType;
import org.opengis.feature.type.Name;
import org.opengis.filter.Filter;

/**
 * 
 * @author Gabriel Roldan (TOPP)
 * @version $Id: DataAccessFinderTest.java 30648 2008-06-12 19:22:35Z acuster $
 * @since 2.5.x
 * @source $URL: http://svn.osgeo.org/geotools/tags/2.6.5/modules/library/main/src/test/java/org/geotools/data/DataAccessFinderTest.java $
 */
public class DataAccessFinderTest extends TestCase {

    private static final String MOCK_DS_PARAM_KEY = "MOCK_PARAM_KEY";

    protected void setUp() throws Exception {
        super.setUp();
    }

    protected void tearDown() throws Exception {
        super.tearDown();
    }

    public void testGetDataStore() throws IOException {
        DataStore dataStore;

        Map<String, Serializable> params = new HashMap<String, Serializable>();
        params.put(MOCK_DS_PARAM_KEY, MockUnavailableDataStoreFactory.class);

        dataStore = DataStoreFinder.getDataStore(params);
        assertNull(dataStore);

        params.put(MOCK_DS_PARAM_KEY, MockDataStoreFactory.class);

        dataStore = DataStoreFinder.getDataStore(params);
        assertSame(MOCK_DATASTORE, dataStore);
    }

    /**
     * Can both DataStores and plain DataAccess be aquired through
     * {@link DataAccessFinder}?
     * 
     * @throws IOException
     */
    public void testGetDataAccess() throws IOException {
        DataAccess<FeatureType, Feature> dataStore;

        Map<String, Serializable> params = new HashMap<String, Serializable>();
        params.put(MOCK_DS_PARAM_KEY, MockUnavailableDataStoreFactory.class);

        dataStore = DataAccessFinder.getDataStore(params);
        assertNull(dataStore);

        params.put(MOCK_DS_PARAM_KEY, MockDataStoreFactory.class);

        dataStore = DataAccessFinder.getDataStore(params);
        assertSame(MOCK_DATASTORE, dataStore);

        params.put(MOCK_DS_PARAM_KEY, MockDataAccessFactory.class);

        dataStore = DataAccessFinder.getDataStore(params);
        assertSame(MOCK_DATAACCESS, dataStore);
    }

    @SuppressWarnings("unchecked")
    public void testGetAllDataStores() {
        Iterator<DataStoreFactorySpi> availableDataStores;
        availableDataStores = DataStoreFinder.getAllDataStores();

        assertNotNull(availableDataStores);
        assertTrue(availableDataStores.hasNext());

        DataStoreFactorySpi dsf1 = availableDataStores.next();
        assertTrue(availableDataStores.hasNext());
        DataStoreFactorySpi dsf2 = availableDataStores.next();
        assertFalse(availableDataStores.hasNext());

        assertNotNull(dsf1);
        assertNotNull(dsf2);
        // do not assume iteration order...
        if (dsf1 instanceof MockUnavailableDataStoreFactory) {
            assertTrue(dsf2 instanceof MockDataStoreFactory);
        } else {
            assertTrue(dsf1 instanceof MockDataStoreFactory);
            assertTrue(dsf2 instanceof MockUnavailableDataStoreFactory);
        }
    }

    /**
     * Does DataAccessFinder.getAllDataStores() return both the DataStores and
     * DataAccess?
     */
    @SuppressWarnings("unchecked")
    public void testGetAllDataAccess() {
        Iterator<DataAccessFactory> availableDataStores;
        availableDataStores = DataAccessFinder.getAllDataStores();

        assertNotNull(availableDataStores);
        assertTrue(availableDataStores.hasNext());

        DataAccessFactory dsf1 = availableDataStores.next();
        assertTrue(availableDataStores.hasNext());
        DataAccessFactory dsf2 = availableDataStores.next();
        assertTrue(availableDataStores.hasNext());
        DataAccessFactory dsf3 = availableDataStores.next();

        assertFalse(availableDataStores.hasNext());

        assertNotNull(dsf1);
        assertNotNull(dsf2);
        assertNotNull(dsf3);

        Set<Class> classes = new HashSet<Class>();
        classes.add(dsf1.getClass());
        classes.add(dsf2.getClass());
        classes.add(dsf3.getClass());

        assertTrue(classes.contains(MockDataAccessFactory.class));
        assertTrue(classes.contains(MockDataStoreFactory.class));
        assertTrue(classes.contains(MockUnavailableDataStoreFactory.class));
    }

    @SuppressWarnings("unchecked")
    public void testGetAvailableDataStores() {
        Iterator<DataStoreFactorySpi> availableDataStores;
        availableDataStores = DataStoreFinder.getAvailableDataStores();

        assertNotNull(availableDataStores);
        assertTrue(availableDataStores.hasNext());

        DataStoreFactorySpi dsf = availableDataStores.next();

        assertFalse(availableDataStores.hasNext());

        assertTrue(dsf instanceof MockDataStoreFactory);
    }

    /**
     * Does DataAccessFinder.getAvailableDataStores() return both the available
     * DataStore and DataAccess factories?
     */
    @SuppressWarnings("unchecked")
    public void testGetAvailableDataAccess() {
        Iterator<DataAccessFactory> availableDataAccess;
        availableDataAccess = DataAccessFinder.getAvailableDataStores();

        assertNotNull(availableDataAccess);
        assertTrue(availableDataAccess.hasNext());

        Set<Class> classes = new HashSet<Class>();
        DataAccessFactory daf;

        daf = availableDataAccess.next();
        assertNotNull(daf);
        classes.add(daf.getClass());

        assertTrue(availableDataAccess.hasNext());
        daf = availableDataAccess.next();
        assertNotNull(daf);
        classes.add(daf.getClass());

        assertFalse(availableDataAccess.hasNext());

        assertTrue(classes.contains(MockDataStoreFactory.class));
        assertTrue(classes.contains(MockDataAccessFactory.class));
    }

    /**
     * 
     * @author Gabriel Roldan (TOPP)
     * @version $Id: DataAccessFinderTest.java 30648 2008-06-12 19:22:35Z acuster $
     * @since 2.5.x
     * @source $URL: http://svn.osgeo.org/geotools/tags/2.6.5/modules/library/main/src/test/java/org/geotools/data/DataAccessFinderTest.java $
     */
    public static class MockDataAccessFactory implements DataAccessFactory {
        public boolean isAvailable() {
            return true;
        }

        /**
         * returns true if the
         * {@link DataAccessFinderTest#MOCK_DS_PARAM_KEY mock param} contains
         * this class as value
         */
        public boolean canProcess(Map<String, Serializable> params) {
            return MockDataAccessFactory.class.equals(params.get(MOCK_DS_PARAM_KEY));
        }

        /**
         * @return {@link DataAccessFinderTest#MOCK_DATAACCESS}
         */
        public DataAccess<FeatureType, Feature> createDataStore(Map<String, Serializable> params)
                throws IOException {
            return MOCK_DATAACCESS;
        }

        public String getDescription() {
            return null;
        }

        public String getDisplayName() {
            return null;
        }

        public org.geotools.data.DataAccessFactory.Param[] getParametersInfo() {
            return null;
        }

        public Map<Key, ?> getImplementationHints() {
            return null;
        }

    }

    /**
     * A mock {@link DataStoreFactorySpi} implementation to test the factory
     * lookup system.
     * 
     * @author Gabriel Roldan (TOPP)
     * @version $Id: DataAccessFinderTest.java 30648 2008-06-12 19:22:35Z acuster $
     * @since 2.5.x
     * @source $URL: http://svn.osgeo.org/geotools/tags/2.6.5/modules/library/main/src/test/java/org/geotools/data/DataAccessFinderTest.java $
     */
    public static class MockDataStoreFactory implements DataStoreFactorySpi {
        public boolean isAvailable() {
            return true;
        }

        /**
         * returns true if the
         * {@link DataAccessFinderTest#MOCK_DS_PARAM_KEY mock param} contains
         * this class as value
         */
        public boolean canProcess(Map<String, Serializable> params) {
            return MockDataStoreFactory.class.equals(params.get(MOCK_DS_PARAM_KEY));
        }

        /**
         * @return {@link DataAccessFinderTest#MOCK_DATASTORE}
         */
        public DataStore createDataStore(Map<String, Serializable> params) throws IOException {
            return MOCK_DATASTORE;
        }

        public DataStore createNewDataStore(Map params) throws IOException {
            return null;
        }

        public String getDescription() {
            return null;
        }

        public String getDisplayName() {
            return null;
        }

        public org.geotools.data.DataAccessFactory.Param[] getParametersInfo() {
            return null;
        }

        public Map<Key, ?> getImplementationHints() {
            return null;
        }

    }

    /**
     * A test {@link DataStoreFactorySpi} implementation that is unavailable
     * 
     * @author Gabriel Roldan (TOPP)
     * @version $Id: DataAccessFinderTest.java 30648 2008-06-12 19:22:35Z acuster $
     * @since 2.5.x
     * @source $URL: http://svn.osgeo.org/geotools/tags/2.6.5/modules/library/main/src/test/java/org/geotools/data/DataAccessFinderTest.java $
     */
    public static class MockUnavailableDataStoreFactory extends MockDataStoreFactory {

        @Override
        public boolean isAvailable() {
            return false;
        }
    }

    /**
     * Fake DataAccess returned by {@link MockDataAccessFactory}
     */
    private static final DataAccess<FeatureType, Feature> MOCK_DATAACCESS = new DataAccess<FeatureType, Feature>() {

        public void createSchema(FeatureType featureType) throws IOException {
        }

        public void dispose() {
        }

        public FeatureSource<FeatureType, Feature> getFeatureSource(Name typeName)
                throws IOException {
            return null;
        }

        public ServiceInfo getInfo() {
            return null;
        }

        public List<Name> getNames() throws IOException {
            return null;
        }

        public FeatureType getSchema(Name name) throws IOException {
            return null;
        }

        public void updateSchema(Name typeName, FeatureType featureType) throws IOException {
        }
    };

    /**
     * Fake datastore returned by {@link MockDataStoreFactory}
     */
    private static final DataStore MOCK_DATASTORE = new DataStore() {

        public FeatureReader<SimpleFeatureType, SimpleFeature> getFeatureReader(Query query,
                Transaction transaction) throws IOException {
            return null;
        }

        public FeatureSource<SimpleFeatureType, SimpleFeature> getFeatureSource(String typeName)
                throws IOException {
            return null;
        }

        public FeatureWriter<SimpleFeatureType, SimpleFeature> getFeatureWriter(String typeName,
                Filter filter, Transaction transaction) throws IOException {
            return null;
        }

        public FeatureWriter<SimpleFeatureType, SimpleFeature> getFeatureWriter(String typeName,
                Transaction transaction) throws IOException {
            return null;
        }

        public FeatureWriter<SimpleFeatureType, SimpleFeature> getFeatureWriterAppend(
                String typeName, Transaction transaction) throws IOException {
            return null;
        }

        public LockingManager getLockingManager() {
            return null;
        }

        public SimpleFeatureType getSchema(String typeName) throws IOException {
            return null;
        }

        public String[] getTypeNames() throws IOException {
            return null;
        }

        public FeatureSource<SimpleFeatureType, SimpleFeature> getView(Query query)
                throws IOException, SchemaException {
            return null;
        }

        public void updateSchema(String typeName, SimpleFeatureType featureType) throws IOException {
        }

        public void createSchema(SimpleFeatureType featureType) throws IOException {
        }

        public void dispose() {
        }

        public FeatureSource<SimpleFeatureType, SimpleFeature> getFeatureSource(Name typeName)
                throws IOException {
            return null;
        }

        public ServiceInfo getInfo() {
            return null;
        }

        public List<Name> getNames() throws IOException {
            return null;
        }

        public SimpleFeatureType getSchema(Name name) throws IOException {
            return null;
        }

        public void updateSchema(Name typeName, SimpleFeatureType featureType) throws IOException {
        }
    };
}
=======
/*
 *    GeoTools - The Open Source Java GIS Toolkit
 *    http://geotools.org
 * 
 *    (C) 2002-2008, Open Source Geospatial Foundation (OSGeo)
 *
 *    This library is free software; you can redistribute it and/or
 *    modify it under the terms of the GNU Lesser General Public
 *    License as published by the Free Software Foundation;
 *    version 2.1 of the License.
 *
 *    This library is distributed in the hope that it will be useful,
 *    but WITHOUT ANY WARRANTY; without even the implied warranty of
 *    MERCHANTABILITY or FITNESS FOR A PARTICULAR PURPOSE.  See the GNU
 *    Lesser General Public License for more details.
 */
package org.geotools.data;

import java.awt.RenderingHints.Key;
import java.io.IOException;
import java.io.Serializable;
import java.util.HashMap;
import java.util.HashSet;
import java.util.Iterator;
import java.util.List;
import java.util.Map;
import java.util.Set;

import junit.framework.TestCase;

import org.geotools.data.simple.SimpleFeatureSource;
import org.geotools.feature.SchemaException;
import org.opengis.feature.Feature;
import org.opengis.feature.simple.SimpleFeature;
import org.opengis.feature.simple.SimpleFeatureType;
import org.opengis.feature.type.FeatureType;
import org.opengis.feature.type.Name;
import org.opengis.filter.Filter;

/**
 * 
 * @author Gabriel Roldan (TOPP)
 * @version $Id: DataAccessFinderTest.java 37292 2011-05-25 03:24:35Z mbedward $
 * @since 2.5.x
 *
 * @source $URL: http://svn.osgeo.org/geotools/tags/8.0-M1/modules/library/main/src/test/java/org/geotools/data/DataAccessFinderTest.java $
 */
public class DataAccessFinderTest extends TestCase {

    private static final String MOCK_DS_PARAM_KEY = "MOCK_PARAM_KEY";

    protected void setUp() throws Exception {
        super.setUp();
    }

    protected void tearDown() throws Exception {
        super.tearDown();
    }

    public void testGetDataStore() throws IOException {
        DataStore dataStore;

        Map<String, Serializable> params = new HashMap<String, Serializable>();
        params.put(MOCK_DS_PARAM_KEY, MockUnavailableDataStoreFactory.class);

        dataStore = DataStoreFinder.getDataStore(params);
        assertNull(dataStore);

        params.put(MOCK_DS_PARAM_KEY, MockDataStoreFactory.class);

        dataStore = DataStoreFinder.getDataStore(params);
        assertSame(MOCK_DATASTORE, dataStore);
    }

    /**
     * Can both DataStores and plain DataAccess be aquired through
     * {@link DataAccessFinder}?
     * 
     * @throws IOException
     */
    public void testGetDataAccess() throws IOException {
        DataAccess<FeatureType, Feature> dataStore;

        Map<String, Serializable> params = new HashMap<String, Serializable>();
        params.put(MOCK_DS_PARAM_KEY, MockUnavailableDataStoreFactory.class);

        dataStore = DataAccessFinder.getDataStore(params);
        assertNull(dataStore);

        params.put(MOCK_DS_PARAM_KEY, MockDataStoreFactory.class);

        dataStore = DataAccessFinder.getDataStore(params);
        assertSame(MOCK_DATASTORE, dataStore);

        params.put(MOCK_DS_PARAM_KEY, MockDataAccessFactory.class);

        dataStore = DataAccessFinder.getDataStore(params);
        assertSame(MOCK_DATAACCESS, dataStore);
    }

    @SuppressWarnings("unchecked")
    public void testGetAllDataStores() {
        Iterator<DataStoreFactorySpi> availableDataStores;
        availableDataStores = DataStoreFinder.getAllDataStores();

        assertNotNull(availableDataStores);
        assertTrue(availableDataStores.hasNext());

        DataStoreFactorySpi dsf1 = availableDataStores.next();
        assertTrue(availableDataStores.hasNext());
        DataStoreFactorySpi dsf2 = availableDataStores.next();
        assertFalse(availableDataStores.hasNext());

        assertNotNull(dsf1);
        assertNotNull(dsf2);
        // do not assume iteration order...
        if (dsf1 instanceof MockUnavailableDataStoreFactory) {
            assertTrue(dsf2 instanceof MockDataStoreFactory);
        } else {
            assertTrue(dsf1 instanceof MockDataStoreFactory);
            assertTrue(dsf2 instanceof MockUnavailableDataStoreFactory);
        }
    }

    /**
     * Does DataAccessFinder.getAllDataStores() return both the DataStores and
     * DataAccess?
     */
    @SuppressWarnings("unchecked")
    public void testGetAllDataAccess() {
        Iterator<DataAccessFactory> availableDataStores;
        availableDataStores = DataAccessFinder.getAllDataStores();

        assertNotNull(availableDataStores);
        assertTrue(availableDataStores.hasNext());

        DataAccessFactory dsf1 = availableDataStores.next();
        assertTrue(availableDataStores.hasNext());
        DataAccessFactory dsf2 = availableDataStores.next();
        assertTrue(availableDataStores.hasNext());
        DataAccessFactory dsf3 = availableDataStores.next();

        assertFalse(availableDataStores.hasNext());

        assertNotNull(dsf1);
        assertNotNull(dsf2);
        assertNotNull(dsf3);

        Set<Class> classes = new HashSet<Class>();
        classes.add(dsf1.getClass());
        classes.add(dsf2.getClass());
        classes.add(dsf3.getClass());

        assertTrue(classes.contains(MockDataAccessFactory.class));
        assertTrue(classes.contains(MockDataStoreFactory.class));
        assertTrue(classes.contains(MockUnavailableDataStoreFactory.class));
    }

    @SuppressWarnings("unchecked")
    public void testGetAvailableDataStores() {
        Iterator<DataStoreFactorySpi> availableDataStores;
        availableDataStores = DataStoreFinder.getAvailableDataStores();

        assertNotNull(availableDataStores);
        assertTrue(availableDataStores.hasNext());

        DataStoreFactorySpi dsf = availableDataStores.next();

        assertFalse(availableDataStores.hasNext());

        assertTrue(dsf instanceof MockDataStoreFactory);
    }

    /**
     * Does DataAccessFinder.getAvailableDataStores() return both the available
     * DataStore and DataAccess factories?
     */
    @SuppressWarnings("unchecked")
    public void testGetAvailableDataAccess() {
        Iterator<DataAccessFactory> availableDataAccess;
        availableDataAccess = DataAccessFinder.getAvailableDataStores();

        assertNotNull(availableDataAccess);
        assertTrue(availableDataAccess.hasNext());

        Set<Class> classes = new HashSet<Class>();
        DataAccessFactory daf;

        daf = availableDataAccess.next();
        assertNotNull(daf);
        classes.add(daf.getClass());

        assertTrue(availableDataAccess.hasNext());
        daf = availableDataAccess.next();
        assertNotNull(daf);
        classes.add(daf.getClass());

        assertFalse(availableDataAccess.hasNext());

        assertTrue(classes.contains(MockDataStoreFactory.class));
        assertTrue(classes.contains(MockDataAccessFactory.class));
    }

    /**
     * 
     * @author Gabriel Roldan (TOPP)
     * @version $Id: DataAccessFinderTest.java 37292 2011-05-25 03:24:35Z mbedward $
     * @since 2.5.x
     * @source $URL: http://svn.osgeo.org/geotools/tags/8.0-M1/modules/library/main/src/test/java/org/geotools/data/DataAccessFinderTest.java $
     */
    public static class MockDataAccessFactory implements DataAccessFactory {
        public boolean isAvailable() {
            return true;
        }

        /**
         * returns true if the
         * {@link DataAccessFinderTest#MOCK_DS_PARAM_KEY mock param} contains
         * this class as value
         */
        public boolean canProcess(Map<String, Serializable> params) {
            return MockDataAccessFactory.class.equals(params.get(MOCK_DS_PARAM_KEY));
        }

        /**
         * @return {@link DataAccessFinderTest#MOCK_DATAACCESS}
         */
        public DataAccess<FeatureType, Feature> createDataStore(Map<String, Serializable> params)
                throws IOException {
            return MOCK_DATAACCESS;
        }

        public String getDescription() {
            return null;
        }

        public String getDisplayName() {
            return null;
        }

        public org.geotools.data.DataAccessFactory.Param[] getParametersInfo() {
            return null;
        }

        public Map<Key, ?> getImplementationHints() {
            return null;
        }

    }

    /**
     * A mock {@link DataStoreFactorySpi} implementation to test the factory
     * lookup system.
     * 
     * @author Gabriel Roldan (TOPP)
     * @version $Id: DataAccessFinderTest.java 37292 2011-05-25 03:24:35Z mbedward $
     * @since 2.5.x
     * @source $URL: http://svn.osgeo.org/geotools/tags/8.0-M1/modules/library/main/src/test/java/org/geotools/data/DataAccessFinderTest.java $
     */
    public static class MockDataStoreFactory implements DataStoreFactorySpi {
        public boolean isAvailable() {
            return true;
        }

        /**
         * returns true if the
         * {@link DataAccessFinderTest#MOCK_DS_PARAM_KEY mock param} contains
         * this class as value
         */
        public boolean canProcess(Map<String, Serializable> params) {
            return MockDataStoreFactory.class.equals(params.get(MOCK_DS_PARAM_KEY));
        }

        /**
         * @return {@link DataAccessFinderTest#MOCK_DATASTORE}
         */
        public DataStore createDataStore(Map<String, Serializable> params) throws IOException {
            return MOCK_DATASTORE;
        }

        public DataStore createNewDataStore(Map params) throws IOException {
            return null;
        }

        public String getDescription() {
            return null;
        }

        public String getDisplayName() {
            return null;
        }

        public org.geotools.data.DataAccessFactory.Param[] getParametersInfo() {
            return null;
        }

        public Map<Key, ?> getImplementationHints() {
            return null;
        }

    }

    /**
     * A test {@link DataStoreFactorySpi} implementation that is unavailable
     * 
     * @author Gabriel Roldan (TOPP)
     * @version $Id: DataAccessFinderTest.java 37292 2011-05-25 03:24:35Z mbedward $
     * @since 2.5.x
     * @source $URL: http://svn.osgeo.org/geotools/tags/8.0-M1/modules/library/main/src/test/java/org/geotools/data/DataAccessFinderTest.java $
     */
    public static class MockUnavailableDataStoreFactory extends MockDataStoreFactory {

        @Override
        public boolean isAvailable() {
            return false;
        }
    }

    /**
     * Fake DataAccess returned by {@link MockDataAccessFactory}
     */
    private static final DataAccess<FeatureType, Feature> MOCK_DATAACCESS = new DataAccess<FeatureType, Feature>() {

        public void createSchema(FeatureType featureType) throws IOException {
        }

        public void dispose() {
        }

        public FeatureSource<FeatureType, Feature> getFeatureSource(Name typeName)
                throws IOException {
            return null;
        }

        public ServiceInfo getInfo() {
            return null;
        }

        public List<Name> getNames() throws IOException {
            return null;
        }

        public FeatureType getSchema(Name name) throws IOException {
            return null;
        }

        public void updateSchema(Name typeName, FeatureType featureType) throws IOException {
        }
    };

    /**
     * Fake datastore returned by {@link MockDataStoreFactory}
     */
    private static final DataStore MOCK_DATASTORE = new DataStore() {

        public FeatureReader<SimpleFeatureType, SimpleFeature> getFeatureReader(Query query,
                Transaction transaction) throws IOException {
            return null;
        }

        public SimpleFeatureSource getFeatureSource(String typeName)
                throws IOException {
            return null;
        }

        public FeatureWriter<SimpleFeatureType, SimpleFeature> getFeatureWriter(String typeName,
                Filter filter, Transaction transaction) throws IOException {
            return null;
        }

        public FeatureWriter<SimpleFeatureType, SimpleFeature> getFeatureWriter(String typeName,
                Transaction transaction) throws IOException {
            return null;
        }

        public FeatureWriter<SimpleFeatureType, SimpleFeature> getFeatureWriterAppend(
                String typeName, Transaction transaction) throws IOException {
            return null;
        }

        public LockingManager getLockingManager() {
            return null;
        }

        public SimpleFeatureType getSchema(String typeName) throws IOException {
            return null;
        }

        public String[] getTypeNames() throws IOException {
            return null;
        }

        public void updateSchema(String typeName, SimpleFeatureType featureType) throws IOException {
        }

        public void createSchema(SimpleFeatureType featureType) throws IOException {
        }

        public void dispose() {
        }

        public SimpleFeatureSource getFeatureSource(Name typeName)
                throws IOException {
            return null;
        }

        public ServiceInfo getInfo() {
            return null;
        }

        public List<Name> getNames() throws IOException {
            return null;
        }

        public SimpleFeatureType getSchema(Name name) throws IOException {
            return null;
        }

        public void updateSchema(Name typeName, SimpleFeatureType featureType) throws IOException {
        }
    };
}
>>>>>>> other<|MERGE_RESOLUTION|>--- conflicted
+++ resolved
@@ -1,850 +1,422 @@
-<<<<<<< local
-/*
- *    GeoTools - The Open Source Java GIS Toolkit
- *    http://geotools.org
- * 
- *    (C) 2002-2008, Open Source Geospatial Foundation (OSGeo)
- *
- *    This library is free software; you can redistribute it and/or
- *    modify it under the terms of the GNU Lesser General Public
- *    License as published by the Free Software Foundation;
- *    version 2.1 of the License.
- *
- *    This library is distributed in the hope that it will be useful,
- *    but WITHOUT ANY WARRANTY; without even the implied warranty of
- *    MERCHANTABILITY or FITNESS FOR A PARTICULAR PURPOSE.  See the GNU
- *    Lesser General Public License for more details.
- */
-package org.geotools.data;
-
-import java.awt.RenderingHints.Key;
-import java.io.IOException;
-import java.io.Serializable;
-import java.util.HashMap;
-import java.util.HashSet;
-import java.util.Iterator;
-import java.util.List;
-import java.util.Map;
-import java.util.Set;
-
-import junit.framework.TestCase;
-
-import org.geotools.feature.SchemaException;
-import org.opengis.feature.Feature;
-import org.opengis.feature.simple.SimpleFeature;
-import org.opengis.feature.simple.SimpleFeatureType;
-import org.opengis.feature.type.FeatureType;
-import org.opengis.feature.type.Name;
-import org.opengis.filter.Filter;
-
-/**
- * 
- * @author Gabriel Roldan (TOPP)
- * @version $Id: DataAccessFinderTest.java 30648 2008-06-12 19:22:35Z acuster $
- * @since 2.5.x
- * @source $URL: http://svn.osgeo.org/geotools/tags/2.6.5/modules/library/main/src/test/java/org/geotools/data/DataAccessFinderTest.java $
- */
-public class DataAccessFinderTest extends TestCase {
-
-    private static final String MOCK_DS_PARAM_KEY = "MOCK_PARAM_KEY";
-
-    protected void setUp() throws Exception {
-        super.setUp();
-    }
-
-    protected void tearDown() throws Exception {
-        super.tearDown();
-    }
-
-    public void testGetDataStore() throws IOException {
-        DataStore dataStore;
-
-        Map<String, Serializable> params = new HashMap<String, Serializable>();
-        params.put(MOCK_DS_PARAM_KEY, MockUnavailableDataStoreFactory.class);
-
-        dataStore = DataStoreFinder.getDataStore(params);
-        assertNull(dataStore);
-
-        params.put(MOCK_DS_PARAM_KEY, MockDataStoreFactory.class);
-
-        dataStore = DataStoreFinder.getDataStore(params);
-        assertSame(MOCK_DATASTORE, dataStore);
-    }
-
-    /**
-     * Can both DataStores and plain DataAccess be aquired through
-     * {@link DataAccessFinder}?
-     * 
-     * @throws IOException
-     */
-    public void testGetDataAccess() throws IOException {
-        DataAccess<FeatureType, Feature> dataStore;
-
-        Map<String, Serializable> params = new HashMap<String, Serializable>();
-        params.put(MOCK_DS_PARAM_KEY, MockUnavailableDataStoreFactory.class);
-
-        dataStore = DataAccessFinder.getDataStore(params);
-        assertNull(dataStore);
-
-        params.put(MOCK_DS_PARAM_KEY, MockDataStoreFactory.class);
-
-        dataStore = DataAccessFinder.getDataStore(params);
-        assertSame(MOCK_DATASTORE, dataStore);
-
-        params.put(MOCK_DS_PARAM_KEY, MockDataAccessFactory.class);
-
-        dataStore = DataAccessFinder.getDataStore(params);
-        assertSame(MOCK_DATAACCESS, dataStore);
-    }
-
-    @SuppressWarnings("unchecked")
-    public void testGetAllDataStores() {
-        Iterator<DataStoreFactorySpi> availableDataStores;
-        availableDataStores = DataStoreFinder.getAllDataStores();
-
-        assertNotNull(availableDataStores);
-        assertTrue(availableDataStores.hasNext());
-
-        DataStoreFactorySpi dsf1 = availableDataStores.next();
-        assertTrue(availableDataStores.hasNext());
-        DataStoreFactorySpi dsf2 = availableDataStores.next();
-        assertFalse(availableDataStores.hasNext());
-
-        assertNotNull(dsf1);
-        assertNotNull(dsf2);
-        // do not assume iteration order...
-        if (dsf1 instanceof MockUnavailableDataStoreFactory) {
-            assertTrue(dsf2 instanceof MockDataStoreFactory);
-        } else {
-            assertTrue(dsf1 instanceof MockDataStoreFactory);
-            assertTrue(dsf2 instanceof MockUnavailableDataStoreFactory);
-        }
-    }
-
-    /**
-     * Does DataAccessFinder.getAllDataStores() return both the DataStores and
-     * DataAccess?
-     */
-    @SuppressWarnings("unchecked")
-    public void testGetAllDataAccess() {
-        Iterator<DataAccessFactory> availableDataStores;
-        availableDataStores = DataAccessFinder.getAllDataStores();
-
-        assertNotNull(availableDataStores);
-        assertTrue(availableDataStores.hasNext());
-
-        DataAccessFactory dsf1 = availableDataStores.next();
-        assertTrue(availableDataStores.hasNext());
-        DataAccessFactory dsf2 = availableDataStores.next();
-        assertTrue(availableDataStores.hasNext());
-        DataAccessFactory dsf3 = availableDataStores.next();
-
-        assertFalse(availableDataStores.hasNext());
-
-        assertNotNull(dsf1);
-        assertNotNull(dsf2);
-        assertNotNull(dsf3);
-
-        Set<Class> classes = new HashSet<Class>();
-        classes.add(dsf1.getClass());
-        classes.add(dsf2.getClass());
-        classes.add(dsf3.getClass());
-
-        assertTrue(classes.contains(MockDataAccessFactory.class));
-        assertTrue(classes.contains(MockDataStoreFactory.class));
-        assertTrue(classes.contains(MockUnavailableDataStoreFactory.class));
-    }
-
-    @SuppressWarnings("unchecked")
-    public void testGetAvailableDataStores() {
-        Iterator<DataStoreFactorySpi> availableDataStores;
-        availableDataStores = DataStoreFinder.getAvailableDataStores();
-
-        assertNotNull(availableDataStores);
-        assertTrue(availableDataStores.hasNext());
-
-        DataStoreFactorySpi dsf = availableDataStores.next();
-
-        assertFalse(availableDataStores.hasNext());
-
-        assertTrue(dsf instanceof MockDataStoreFactory);
-    }
-
-    /**
-     * Does DataAccessFinder.getAvailableDataStores() return both the available
-     * DataStore and DataAccess factories?
-     */
-    @SuppressWarnings("unchecked")
-    public void testGetAvailableDataAccess() {
-        Iterator<DataAccessFactory> availableDataAccess;
-        availableDataAccess = DataAccessFinder.getAvailableDataStores();
-
-        assertNotNull(availableDataAccess);
-        assertTrue(availableDataAccess.hasNext());
-
-        Set<Class> classes = new HashSet<Class>();
-        DataAccessFactory daf;
-
-        daf = availableDataAccess.next();
-        assertNotNull(daf);
-        classes.add(daf.getClass());
-
-        assertTrue(availableDataAccess.hasNext());
-        daf = availableDataAccess.next();
-        assertNotNull(daf);
-        classes.add(daf.getClass());
-
-        assertFalse(availableDataAccess.hasNext());
-
-        assertTrue(classes.contains(MockDataStoreFactory.class));
-        assertTrue(classes.contains(MockDataAccessFactory.class));
-    }
-
-    /**
-     * 
-     * @author Gabriel Roldan (TOPP)
-     * @version $Id: DataAccessFinderTest.java 30648 2008-06-12 19:22:35Z acuster $
-     * @since 2.5.x
-     * @source $URL: http://svn.osgeo.org/geotools/tags/2.6.5/modules/library/main/src/test/java/org/geotools/data/DataAccessFinderTest.java $
-     */
-    public static class MockDataAccessFactory implements DataAccessFactory {
-        public boolean isAvailable() {
-            return true;
-        }
-
-        /**
-         * returns true if the
-         * {@link DataAccessFinderTest#MOCK_DS_PARAM_KEY mock param} contains
-         * this class as value
-         */
-        public boolean canProcess(Map<String, Serializable> params) {
-            return MockDataAccessFactory.class.equals(params.get(MOCK_DS_PARAM_KEY));
-        }
-
-        /**
-         * @return {@link DataAccessFinderTest#MOCK_DATAACCESS}
-         */
-        public DataAccess<FeatureType, Feature> createDataStore(Map<String, Serializable> params)
-                throws IOException {
-            return MOCK_DATAACCESS;
-        }
-
-        public String getDescription() {
-            return null;
-        }
-
-        public String getDisplayName() {
-            return null;
-        }
-
-        public org.geotools.data.DataAccessFactory.Param[] getParametersInfo() {
-            return null;
-        }
-
-        public Map<Key, ?> getImplementationHints() {
-            return null;
-        }
-
-    }
-
-    /**
-     * A mock {@link DataStoreFactorySpi} implementation to test the factory
-     * lookup system.
-     * 
-     * @author Gabriel Roldan (TOPP)
-     * @version $Id: DataAccessFinderTest.java 30648 2008-06-12 19:22:35Z acuster $
-     * @since 2.5.x
-     * @source $URL: http://svn.osgeo.org/geotools/tags/2.6.5/modules/library/main/src/test/java/org/geotools/data/DataAccessFinderTest.java $
-     */
-    public static class MockDataStoreFactory implements DataStoreFactorySpi {
-        public boolean isAvailable() {
-            return true;
-        }
-
-        /**
-         * returns true if the
-         * {@link DataAccessFinderTest#MOCK_DS_PARAM_KEY mock param} contains
-         * this class as value
-         */
-        public boolean canProcess(Map<String, Serializable> params) {
-            return MockDataStoreFactory.class.equals(params.get(MOCK_DS_PARAM_KEY));
-        }
-
-        /**
-         * @return {@link DataAccessFinderTest#MOCK_DATASTORE}
-         */
-        public DataStore createDataStore(Map<String, Serializable> params) throws IOException {
-            return MOCK_DATASTORE;
-        }
-
-        public DataStore createNewDataStore(Map params) throws IOException {
-            return null;
-        }
-
-        public String getDescription() {
-            return null;
-        }
-
-        public String getDisplayName() {
-            return null;
-        }
-
-        public org.geotools.data.DataAccessFactory.Param[] getParametersInfo() {
-            return null;
-        }
-
-        public Map<Key, ?> getImplementationHints() {
-            return null;
-        }
-
-    }
-
-    /**
-     * A test {@link DataStoreFactorySpi} implementation that is unavailable
-     * 
-     * @author Gabriel Roldan (TOPP)
-     * @version $Id: DataAccessFinderTest.java 30648 2008-06-12 19:22:35Z acuster $
-     * @since 2.5.x
-     * @source $URL: http://svn.osgeo.org/geotools/tags/2.6.5/modules/library/main/src/test/java/org/geotools/data/DataAccessFinderTest.java $
-     */
-    public static class MockUnavailableDataStoreFactory extends MockDataStoreFactory {
-
-        @Override
-        public boolean isAvailable() {
-            return false;
-        }
-    }
-
-    /**
-     * Fake DataAccess returned by {@link MockDataAccessFactory}
-     */
-    private static final DataAccess<FeatureType, Feature> MOCK_DATAACCESS = new DataAccess<FeatureType, Feature>() {
-
-        public void createSchema(FeatureType featureType) throws IOException {
-        }
-
-        public void dispose() {
-        }
-
-        public FeatureSource<FeatureType, Feature> getFeatureSource(Name typeName)
-                throws IOException {
-            return null;
-        }
-
-        public ServiceInfo getInfo() {
-            return null;
-        }
-
-        public List<Name> getNames() throws IOException {
-            return null;
-        }
-
-        public FeatureType getSchema(Name name) throws IOException {
-            return null;
-        }
-
-        public void updateSchema(Name typeName, FeatureType featureType) throws IOException {
-        }
-    };
-
-    /**
-     * Fake datastore returned by {@link MockDataStoreFactory}
-     */
-    private static final DataStore MOCK_DATASTORE = new DataStore() {
-
-        public FeatureReader<SimpleFeatureType, SimpleFeature> getFeatureReader(Query query,
-                Transaction transaction) throws IOException {
-            return null;
-        }
-
-        public FeatureSource<SimpleFeatureType, SimpleFeature> getFeatureSource(String typeName)
-                throws IOException {
-            return null;
-        }
-
-        public FeatureWriter<SimpleFeatureType, SimpleFeature> getFeatureWriter(String typeName,
-                Filter filter, Transaction transaction) throws IOException {
-            return null;
-        }
-
-        public FeatureWriter<SimpleFeatureType, SimpleFeature> getFeatureWriter(String typeName,
-                Transaction transaction) throws IOException {
-            return null;
-        }
-
-        public FeatureWriter<SimpleFeatureType, SimpleFeature> getFeatureWriterAppend(
-                String typeName, Transaction transaction) throws IOException {
-            return null;
-        }
-
-        public LockingManager getLockingManager() {
-            return null;
-        }
-
-        public SimpleFeatureType getSchema(String typeName) throws IOException {
-            return null;
-        }
-
-        public String[] getTypeNames() throws IOException {
-            return null;
-        }
-
-        public FeatureSource<SimpleFeatureType, SimpleFeature> getView(Query query)
-                throws IOException, SchemaException {
-            return null;
-        }
-
-        public void updateSchema(String typeName, SimpleFeatureType featureType) throws IOException {
-        }
-
-        public void createSchema(SimpleFeatureType featureType) throws IOException {
-        }
-
-        public void dispose() {
-        }
-
-        public FeatureSource<SimpleFeatureType, SimpleFeature> getFeatureSource(Name typeName)
-                throws IOException {
-            return null;
-        }
-
-        public ServiceInfo getInfo() {
-            return null;
-        }
-
-        public List<Name> getNames() throws IOException {
-            return null;
-        }
-
-        public SimpleFeatureType getSchema(Name name) throws IOException {
-            return null;
-        }
-
-        public void updateSchema(Name typeName, SimpleFeatureType featureType) throws IOException {
-        }
-    };
-}
-=======
-/*
- *    GeoTools - The Open Source Java GIS Toolkit
- *    http://geotools.org
- * 
- *    (C) 2002-2008, Open Source Geospatial Foundation (OSGeo)
- *
- *    This library is free software; you can redistribute it and/or
- *    modify it under the terms of the GNU Lesser General Public
- *    License as published by the Free Software Foundation;
- *    version 2.1 of the License.
- *
- *    This library is distributed in the hope that it will be useful,
- *    but WITHOUT ANY WARRANTY; without even the implied warranty of
- *    MERCHANTABILITY or FITNESS FOR A PARTICULAR PURPOSE.  See the GNU
- *    Lesser General Public License for more details.
- */
-package org.geotools.data;
-
-import java.awt.RenderingHints.Key;
-import java.io.IOException;
-import java.io.Serializable;
-import java.util.HashMap;
-import java.util.HashSet;
-import java.util.Iterator;
-import java.util.List;
-import java.util.Map;
-import java.util.Set;
-
-import junit.framework.TestCase;
-
-import org.geotools.data.simple.SimpleFeatureSource;
-import org.geotools.feature.SchemaException;
-import org.opengis.feature.Feature;
-import org.opengis.feature.simple.SimpleFeature;
-import org.opengis.feature.simple.SimpleFeatureType;
-import org.opengis.feature.type.FeatureType;
-import org.opengis.feature.type.Name;
-import org.opengis.filter.Filter;
-
-/**
- * 
- * @author Gabriel Roldan (TOPP)
- * @version $Id: DataAccessFinderTest.java 37292 2011-05-25 03:24:35Z mbedward $
- * @since 2.5.x
- *
- * @source $URL: http://svn.osgeo.org/geotools/tags/8.0-M1/modules/library/main/src/test/java/org/geotools/data/DataAccessFinderTest.java $
- */
-public class DataAccessFinderTest extends TestCase {
-
-    private static final String MOCK_DS_PARAM_KEY = "MOCK_PARAM_KEY";
-
-    protected void setUp() throws Exception {
-        super.setUp();
-    }
-
-    protected void tearDown() throws Exception {
-        super.tearDown();
-    }
-
-    public void testGetDataStore() throws IOException {
-        DataStore dataStore;
-
-        Map<String, Serializable> params = new HashMap<String, Serializable>();
-        params.put(MOCK_DS_PARAM_KEY, MockUnavailableDataStoreFactory.class);
-
-        dataStore = DataStoreFinder.getDataStore(params);
-        assertNull(dataStore);
-
-        params.put(MOCK_DS_PARAM_KEY, MockDataStoreFactory.class);
-
-        dataStore = DataStoreFinder.getDataStore(params);
-        assertSame(MOCK_DATASTORE, dataStore);
-    }
-
-    /**
-     * Can both DataStores and plain DataAccess be aquired through
-     * {@link DataAccessFinder}?
-     * 
-     * @throws IOException
-     */
-    public void testGetDataAccess() throws IOException {
-        DataAccess<FeatureType, Feature> dataStore;
-
-        Map<String, Serializable> params = new HashMap<String, Serializable>();
-        params.put(MOCK_DS_PARAM_KEY, MockUnavailableDataStoreFactory.class);
-
-        dataStore = DataAccessFinder.getDataStore(params);
-        assertNull(dataStore);
-
-        params.put(MOCK_DS_PARAM_KEY, MockDataStoreFactory.class);
-
-        dataStore = DataAccessFinder.getDataStore(params);
-        assertSame(MOCK_DATASTORE, dataStore);
-
-        params.put(MOCK_DS_PARAM_KEY, MockDataAccessFactory.class);
-
-        dataStore = DataAccessFinder.getDataStore(params);
-        assertSame(MOCK_DATAACCESS, dataStore);
-    }
-
-    @SuppressWarnings("unchecked")
-    public void testGetAllDataStores() {
-        Iterator<DataStoreFactorySpi> availableDataStores;
-        availableDataStores = DataStoreFinder.getAllDataStores();
-
-        assertNotNull(availableDataStores);
-        assertTrue(availableDataStores.hasNext());
-
-        DataStoreFactorySpi dsf1 = availableDataStores.next();
-        assertTrue(availableDataStores.hasNext());
-        DataStoreFactorySpi dsf2 = availableDataStores.next();
-        assertFalse(availableDataStores.hasNext());
-
-        assertNotNull(dsf1);
-        assertNotNull(dsf2);
-        // do not assume iteration order...
-        if (dsf1 instanceof MockUnavailableDataStoreFactory) {
-            assertTrue(dsf2 instanceof MockDataStoreFactory);
-        } else {
-            assertTrue(dsf1 instanceof MockDataStoreFactory);
-            assertTrue(dsf2 instanceof MockUnavailableDataStoreFactory);
-        }
-    }
-
-    /**
-     * Does DataAccessFinder.getAllDataStores() return both the DataStores and
-     * DataAccess?
-     */
-    @SuppressWarnings("unchecked")
-    public void testGetAllDataAccess() {
-        Iterator<DataAccessFactory> availableDataStores;
-        availableDataStores = DataAccessFinder.getAllDataStores();
-
-        assertNotNull(availableDataStores);
-        assertTrue(availableDataStores.hasNext());
-
-        DataAccessFactory dsf1 = availableDataStores.next();
-        assertTrue(availableDataStores.hasNext());
-        DataAccessFactory dsf2 = availableDataStores.next();
-        assertTrue(availableDataStores.hasNext());
-        DataAccessFactory dsf3 = availableDataStores.next();
-
-        assertFalse(availableDataStores.hasNext());
-
-        assertNotNull(dsf1);
-        assertNotNull(dsf2);
-        assertNotNull(dsf3);
-
-        Set<Class> classes = new HashSet<Class>();
-        classes.add(dsf1.getClass());
-        classes.add(dsf2.getClass());
-        classes.add(dsf3.getClass());
-
-        assertTrue(classes.contains(MockDataAccessFactory.class));
-        assertTrue(classes.contains(MockDataStoreFactory.class));
-        assertTrue(classes.contains(MockUnavailableDataStoreFactory.class));
-    }
-
-    @SuppressWarnings("unchecked")
-    public void testGetAvailableDataStores() {
-        Iterator<DataStoreFactorySpi> availableDataStores;
-        availableDataStores = DataStoreFinder.getAvailableDataStores();
-
-        assertNotNull(availableDataStores);
-        assertTrue(availableDataStores.hasNext());
-
-        DataStoreFactorySpi dsf = availableDataStores.next();
-
-        assertFalse(availableDataStores.hasNext());
-
-        assertTrue(dsf instanceof MockDataStoreFactory);
-    }
-
-    /**
-     * Does DataAccessFinder.getAvailableDataStores() return both the available
-     * DataStore and DataAccess factories?
-     */
-    @SuppressWarnings("unchecked")
-    public void testGetAvailableDataAccess() {
-        Iterator<DataAccessFactory> availableDataAccess;
-        availableDataAccess = DataAccessFinder.getAvailableDataStores();
-
-        assertNotNull(availableDataAccess);
-        assertTrue(availableDataAccess.hasNext());
-
-        Set<Class> classes = new HashSet<Class>();
-        DataAccessFactory daf;
-
-        daf = availableDataAccess.next();
-        assertNotNull(daf);
-        classes.add(daf.getClass());
-
-        assertTrue(availableDataAccess.hasNext());
-        daf = availableDataAccess.next();
-        assertNotNull(daf);
-        classes.add(daf.getClass());
-
-        assertFalse(availableDataAccess.hasNext());
-
-        assertTrue(classes.contains(MockDataStoreFactory.class));
-        assertTrue(classes.contains(MockDataAccessFactory.class));
-    }
-
-    /**
-     * 
-     * @author Gabriel Roldan (TOPP)
-     * @version $Id: DataAccessFinderTest.java 37292 2011-05-25 03:24:35Z mbedward $
-     * @since 2.5.x
-     * @source $URL: http://svn.osgeo.org/geotools/tags/8.0-M1/modules/library/main/src/test/java/org/geotools/data/DataAccessFinderTest.java $
-     */
-    public static class MockDataAccessFactory implements DataAccessFactory {
-        public boolean isAvailable() {
-            return true;
-        }
-
-        /**
-         * returns true if the
-         * {@link DataAccessFinderTest#MOCK_DS_PARAM_KEY mock param} contains
-         * this class as value
-         */
-        public boolean canProcess(Map<String, Serializable> params) {
-            return MockDataAccessFactory.class.equals(params.get(MOCK_DS_PARAM_KEY));
-        }
-
-        /**
-         * @return {@link DataAccessFinderTest#MOCK_DATAACCESS}
-         */
-        public DataAccess<FeatureType, Feature> createDataStore(Map<String, Serializable> params)
-                throws IOException {
-            return MOCK_DATAACCESS;
-        }
-
-        public String getDescription() {
-            return null;
-        }
-
-        public String getDisplayName() {
-            return null;
-        }
-
-        public org.geotools.data.DataAccessFactory.Param[] getParametersInfo() {
-            return null;
-        }
-
-        public Map<Key, ?> getImplementationHints() {
-            return null;
-        }
-
-    }
-
-    /**
-     * A mock {@link DataStoreFactorySpi} implementation to test the factory
-     * lookup system.
-     * 
-     * @author Gabriel Roldan (TOPP)
-     * @version $Id: DataAccessFinderTest.java 37292 2011-05-25 03:24:35Z mbedward $
-     * @since 2.5.x
-     * @source $URL: http://svn.osgeo.org/geotools/tags/8.0-M1/modules/library/main/src/test/java/org/geotools/data/DataAccessFinderTest.java $
-     */
-    public static class MockDataStoreFactory implements DataStoreFactorySpi {
-        public boolean isAvailable() {
-            return true;
-        }
-
-        /**
-         * returns true if the
-         * {@link DataAccessFinderTest#MOCK_DS_PARAM_KEY mock param} contains
-         * this class as value
-         */
-        public boolean canProcess(Map<String, Serializable> params) {
-            return MockDataStoreFactory.class.equals(params.get(MOCK_DS_PARAM_KEY));
-        }
-
-        /**
-         * @return {@link DataAccessFinderTest#MOCK_DATASTORE}
-         */
-        public DataStore createDataStore(Map<String, Serializable> params) throws IOException {
-            return MOCK_DATASTORE;
-        }
-
-        public DataStore createNewDataStore(Map params) throws IOException {
-            return null;
-        }
-
-        public String getDescription() {
-            return null;
-        }
-
-        public String getDisplayName() {
-            return null;
-        }
-
-        public org.geotools.data.DataAccessFactory.Param[] getParametersInfo() {
-            return null;
-        }
-
-        public Map<Key, ?> getImplementationHints() {
-            return null;
-        }
-
-    }
-
-    /**
-     * A test {@link DataStoreFactorySpi} implementation that is unavailable
-     * 
-     * @author Gabriel Roldan (TOPP)
-     * @version $Id: DataAccessFinderTest.java 37292 2011-05-25 03:24:35Z mbedward $
-     * @since 2.5.x
-     * @source $URL: http://svn.osgeo.org/geotools/tags/8.0-M1/modules/library/main/src/test/java/org/geotools/data/DataAccessFinderTest.java $
-     */
-    public static class MockUnavailableDataStoreFactory extends MockDataStoreFactory {
-
-        @Override
-        public boolean isAvailable() {
-            return false;
-        }
-    }
-
-    /**
-     * Fake DataAccess returned by {@link MockDataAccessFactory}
-     */
-    private static final DataAccess<FeatureType, Feature> MOCK_DATAACCESS = new DataAccess<FeatureType, Feature>() {
-
-        public void createSchema(FeatureType featureType) throws IOException {
-        }
-
-        public void dispose() {
-        }
-
-        public FeatureSource<FeatureType, Feature> getFeatureSource(Name typeName)
-                throws IOException {
-            return null;
-        }
-
-        public ServiceInfo getInfo() {
-            return null;
-        }
-
-        public List<Name> getNames() throws IOException {
-            return null;
-        }
-
-        public FeatureType getSchema(Name name) throws IOException {
-            return null;
-        }
-
-        public void updateSchema(Name typeName, FeatureType featureType) throws IOException {
-        }
-    };
-
-    /**
-     * Fake datastore returned by {@link MockDataStoreFactory}
-     */
-    private static final DataStore MOCK_DATASTORE = new DataStore() {
-
-        public FeatureReader<SimpleFeatureType, SimpleFeature> getFeatureReader(Query query,
-                Transaction transaction) throws IOException {
-            return null;
-        }
-
-        public SimpleFeatureSource getFeatureSource(String typeName)
-                throws IOException {
-            return null;
-        }
-
-        public FeatureWriter<SimpleFeatureType, SimpleFeature> getFeatureWriter(String typeName,
-                Filter filter, Transaction transaction) throws IOException {
-            return null;
-        }
-
-        public FeatureWriter<SimpleFeatureType, SimpleFeature> getFeatureWriter(String typeName,
-                Transaction transaction) throws IOException {
-            return null;
-        }
-
-        public FeatureWriter<SimpleFeatureType, SimpleFeature> getFeatureWriterAppend(
-                String typeName, Transaction transaction) throws IOException {
-            return null;
-        }
-
-        public LockingManager getLockingManager() {
-            return null;
-        }
-
-        public SimpleFeatureType getSchema(String typeName) throws IOException {
-            return null;
-        }
-
-        public String[] getTypeNames() throws IOException {
-            return null;
-        }
-
-        public void updateSchema(String typeName, SimpleFeatureType featureType) throws IOException {
-        }
-
-        public void createSchema(SimpleFeatureType featureType) throws IOException {
-        }
-
-        public void dispose() {
-        }
-
-        public SimpleFeatureSource getFeatureSource(Name typeName)
-                throws IOException {
-            return null;
-        }
-
-        public ServiceInfo getInfo() {
-            return null;
-        }
-
-        public List<Name> getNames() throws IOException {
-            return null;
-        }
-
-        public SimpleFeatureType getSchema(Name name) throws IOException {
-            return null;
-        }
-
-        public void updateSchema(Name typeName, SimpleFeatureType featureType) throws IOException {
-        }
-    };
-}
->>>>>>> other+/*
+ *    GeoTools - The Open Source Java GIS Toolkit
+ *    http://geotools.org
+ * 
+ *    (C) 2002-2008, Open Source Geospatial Foundation (OSGeo)
+ *
+ *    This library is free software; you can redistribute it and/or
+ *    modify it under the terms of the GNU Lesser General Public
+ *    License as published by the Free Software Foundation;
+ *    version 2.1 of the License.
+ *
+ *    This library is distributed in the hope that it will be useful,
+ *    but WITHOUT ANY WARRANTY; without even the implied warranty of
+ *    MERCHANTABILITY or FITNESS FOR A PARTICULAR PURPOSE.  See the GNU
+ *    Lesser General Public License for more details.
+ */
+package org.geotools.data;
+
+import java.awt.RenderingHints.Key;
+import java.io.IOException;
+import java.io.Serializable;
+import java.util.HashMap;
+import java.util.HashSet;
+import java.util.Iterator;
+import java.util.List;
+import java.util.Map;
+import java.util.Set;
+
+import junit.framework.TestCase;
+
+import org.geotools.data.simple.SimpleFeatureSource;
+import org.geotools.feature.SchemaException;
+import org.opengis.feature.Feature;
+import org.opengis.feature.simple.SimpleFeature;
+import org.opengis.feature.simple.SimpleFeatureType;
+import org.opengis.feature.type.FeatureType;
+import org.opengis.feature.type.Name;
+import org.opengis.filter.Filter;
+
+/**
+ * 
+ * @author Gabriel Roldan (TOPP)
+ * @version $Id: DataAccessFinderTest.java 37292 2011-05-25 03:24:35Z mbedward $
+ * @since 2.5.x
+ *
+ * @source $URL: http://svn.osgeo.org/geotools/tags/8.0-M1/modules/library/main/src/test/java/org/geotools/data/DataAccessFinderTest.java $
+ */
+public class DataAccessFinderTest extends TestCase {
+
+    private static final String MOCK_DS_PARAM_KEY = "MOCK_PARAM_KEY";
+
+    protected void setUp() throws Exception {
+        super.setUp();
+    }
+
+    protected void tearDown() throws Exception {
+        super.tearDown();
+    }
+
+    public void testGetDataStore() throws IOException {
+        DataStore dataStore;
+
+        Map<String, Serializable> params = new HashMap<String, Serializable>();
+        params.put(MOCK_DS_PARAM_KEY, MockUnavailableDataStoreFactory.class);
+
+        dataStore = DataStoreFinder.getDataStore(params);
+        assertNull(dataStore);
+
+        params.put(MOCK_DS_PARAM_KEY, MockDataStoreFactory.class);
+
+        dataStore = DataStoreFinder.getDataStore(params);
+        assertSame(MOCK_DATASTORE, dataStore);
+    }
+
+    /**
+     * Can both DataStores and plain DataAccess be aquired through
+     * {@link DataAccessFinder}?
+     * 
+     * @throws IOException
+     */
+    public void testGetDataAccess() throws IOException {
+        DataAccess<FeatureType, Feature> dataStore;
+
+        Map<String, Serializable> params = new HashMap<String, Serializable>();
+        params.put(MOCK_DS_PARAM_KEY, MockUnavailableDataStoreFactory.class);
+
+        dataStore = DataAccessFinder.getDataStore(params);
+        assertNull(dataStore);
+
+        params.put(MOCK_DS_PARAM_KEY, MockDataStoreFactory.class);
+
+        dataStore = DataAccessFinder.getDataStore(params);
+        assertSame(MOCK_DATASTORE, dataStore);
+
+        params.put(MOCK_DS_PARAM_KEY, MockDataAccessFactory.class);
+
+        dataStore = DataAccessFinder.getDataStore(params);
+        assertSame(MOCK_DATAACCESS, dataStore);
+    }
+
+    @SuppressWarnings("unchecked")
+    public void testGetAllDataStores() {
+        Iterator<DataStoreFactorySpi> availableDataStores;
+        availableDataStores = DataStoreFinder.getAllDataStores();
+
+        assertNotNull(availableDataStores);
+        assertTrue(availableDataStores.hasNext());
+
+        DataStoreFactorySpi dsf1 = availableDataStores.next();
+        assertTrue(availableDataStores.hasNext());
+        DataStoreFactorySpi dsf2 = availableDataStores.next();
+        assertFalse(availableDataStores.hasNext());
+
+        assertNotNull(dsf1);
+        assertNotNull(dsf2);
+        // do not assume iteration order...
+        if (dsf1 instanceof MockUnavailableDataStoreFactory) {
+            assertTrue(dsf2 instanceof MockDataStoreFactory);
+        } else {
+            assertTrue(dsf1 instanceof MockDataStoreFactory);
+            assertTrue(dsf2 instanceof MockUnavailableDataStoreFactory);
+        }
+    }
+
+    /**
+     * Does DataAccessFinder.getAllDataStores() return both the DataStores and
+     * DataAccess?
+     */
+    @SuppressWarnings("unchecked")
+    public void testGetAllDataAccess() {
+        Iterator<DataAccessFactory> availableDataStores;
+        availableDataStores = DataAccessFinder.getAllDataStores();
+
+        assertNotNull(availableDataStores);
+        assertTrue(availableDataStores.hasNext());
+
+        DataAccessFactory dsf1 = availableDataStores.next();
+        assertTrue(availableDataStores.hasNext());
+        DataAccessFactory dsf2 = availableDataStores.next();
+        assertTrue(availableDataStores.hasNext());
+        DataAccessFactory dsf3 = availableDataStores.next();
+
+        assertFalse(availableDataStores.hasNext());
+
+        assertNotNull(dsf1);
+        assertNotNull(dsf2);
+        assertNotNull(dsf3);
+
+        Set<Class> classes = new HashSet<Class>();
+        classes.add(dsf1.getClass());
+        classes.add(dsf2.getClass());
+        classes.add(dsf3.getClass());
+
+        assertTrue(classes.contains(MockDataAccessFactory.class));
+        assertTrue(classes.contains(MockDataStoreFactory.class));
+        assertTrue(classes.contains(MockUnavailableDataStoreFactory.class));
+    }
+
+    @SuppressWarnings("unchecked")
+    public void testGetAvailableDataStores() {
+        Iterator<DataStoreFactorySpi> availableDataStores;
+        availableDataStores = DataStoreFinder.getAvailableDataStores();
+
+        assertNotNull(availableDataStores);
+        assertTrue(availableDataStores.hasNext());
+
+        DataStoreFactorySpi dsf = availableDataStores.next();
+
+        assertFalse(availableDataStores.hasNext());
+
+        assertTrue(dsf instanceof MockDataStoreFactory);
+    }
+
+    /**
+     * Does DataAccessFinder.getAvailableDataStores() return both the available
+     * DataStore and DataAccess factories?
+     */
+    @SuppressWarnings("unchecked")
+    public void testGetAvailableDataAccess() {
+        Iterator<DataAccessFactory> availableDataAccess;
+        availableDataAccess = DataAccessFinder.getAvailableDataStores();
+
+        assertNotNull(availableDataAccess);
+        assertTrue(availableDataAccess.hasNext());
+
+        Set<Class> classes = new HashSet<Class>();
+        DataAccessFactory daf;
+
+        daf = availableDataAccess.next();
+        assertNotNull(daf);
+        classes.add(daf.getClass());
+
+        assertTrue(availableDataAccess.hasNext());
+        daf = availableDataAccess.next();
+        assertNotNull(daf);
+        classes.add(daf.getClass());
+
+        assertFalse(availableDataAccess.hasNext());
+
+        assertTrue(classes.contains(MockDataStoreFactory.class));
+        assertTrue(classes.contains(MockDataAccessFactory.class));
+    }
+
+    /**
+     * 
+     * @author Gabriel Roldan (TOPP)
+     * @version $Id: DataAccessFinderTest.java 37292 2011-05-25 03:24:35Z mbedward $
+     * @since 2.5.x
+     * @source $URL: http://svn.osgeo.org/geotools/tags/8.0-M1/modules/library/main/src/test/java/org/geotools/data/DataAccessFinderTest.java $
+     */
+    public static class MockDataAccessFactory implements DataAccessFactory {
+        public boolean isAvailable() {
+            return true;
+        }
+
+        /**
+         * returns true if the
+         * {@link DataAccessFinderTest#MOCK_DS_PARAM_KEY mock param} contains
+         * this class as value
+         */
+        public boolean canProcess(Map<String, Serializable> params) {
+            return MockDataAccessFactory.class.equals(params.get(MOCK_DS_PARAM_KEY));
+        }
+
+        /**
+         * @return {@link DataAccessFinderTest#MOCK_DATAACCESS}
+         */
+        public DataAccess<FeatureType, Feature> createDataStore(Map<String, Serializable> params)
+                throws IOException {
+            return MOCK_DATAACCESS;
+        }
+
+        public String getDescription() {
+            return null;
+        }
+
+        public String getDisplayName() {
+            return null;
+        }
+
+        public org.geotools.data.DataAccessFactory.Param[] getParametersInfo() {
+            return null;
+        }
+
+        public Map<Key, ?> getImplementationHints() {
+            return null;
+        }
+
+    }
+
+    /**
+     * A mock {@link DataStoreFactorySpi} implementation to test the factory
+     * lookup system.
+     * 
+     * @author Gabriel Roldan (TOPP)
+     * @version $Id: DataAccessFinderTest.java 37292 2011-05-25 03:24:35Z mbedward $
+     * @since 2.5.x
+     * @source $URL: http://svn.osgeo.org/geotools/tags/8.0-M1/modules/library/main/src/test/java/org/geotools/data/DataAccessFinderTest.java $
+     */
+    public static class MockDataStoreFactory implements DataStoreFactorySpi {
+        public boolean isAvailable() {
+            return true;
+        }
+
+        /**
+         * returns true if the
+         * {@link DataAccessFinderTest#MOCK_DS_PARAM_KEY mock param} contains
+         * this class as value
+         */
+        public boolean canProcess(Map<String, Serializable> params) {
+            return MockDataStoreFactory.class.equals(params.get(MOCK_DS_PARAM_KEY));
+        }
+
+        /**
+         * @return {@link DataAccessFinderTest#MOCK_DATASTORE}
+         */
+        public DataStore createDataStore(Map<String, Serializable> params) throws IOException {
+            return MOCK_DATASTORE;
+        }
+
+        public DataStore createNewDataStore(Map params) throws IOException {
+            return null;
+        }
+
+        public String getDescription() {
+            return null;
+        }
+
+        public String getDisplayName() {
+            return null;
+        }
+
+        public org.geotools.data.DataAccessFactory.Param[] getParametersInfo() {
+            return null;
+        }
+
+        public Map<Key, ?> getImplementationHints() {
+            return null;
+        }
+
+    }
+
+    /**
+     * A test {@link DataStoreFactorySpi} implementation that is unavailable
+     * 
+     * @author Gabriel Roldan (TOPP)
+     * @version $Id: DataAccessFinderTest.java 37292 2011-05-25 03:24:35Z mbedward $
+     * @since 2.5.x
+     * @source $URL: http://svn.osgeo.org/geotools/tags/8.0-M1/modules/library/main/src/test/java/org/geotools/data/DataAccessFinderTest.java $
+     */
+    public static class MockUnavailableDataStoreFactory extends MockDataStoreFactory {
+
+        @Override
+        public boolean isAvailable() {
+            return false;
+        }
+    }
+
+    /**
+     * Fake DataAccess returned by {@link MockDataAccessFactory}
+     */
+    private static final DataAccess<FeatureType, Feature> MOCK_DATAACCESS = new DataAccess<FeatureType, Feature>() {
+
+        public void createSchema(FeatureType featureType) throws IOException {
+        }
+
+        public void dispose() {
+        }
+
+        public FeatureSource<FeatureType, Feature> getFeatureSource(Name typeName)
+                throws IOException {
+            return null;
+        }
+
+        public ServiceInfo getInfo() {
+            return null;
+        }
+
+        public List<Name> getNames() throws IOException {
+            return null;
+        }
+
+        public FeatureType getSchema(Name name) throws IOException {
+            return null;
+        }
+
+        public void updateSchema(Name typeName, FeatureType featureType) throws IOException {
+        }
+    };
+
+    /**
+     * Fake datastore returned by {@link MockDataStoreFactory}
+     */
+    private static final DataStore MOCK_DATASTORE = new DataStore() {
+
+        public FeatureReader<SimpleFeatureType, SimpleFeature> getFeatureReader(Query query,
+                Transaction transaction) throws IOException {
+            return null;
+        }
+
+        public SimpleFeatureSource getFeatureSource(String typeName)
+                throws IOException {
+            return null;
+        }
+
+        public FeatureWriter<SimpleFeatureType, SimpleFeature> getFeatureWriter(String typeName,
+                Filter filter, Transaction transaction) throws IOException {
+            return null;
+        }
+
+        public FeatureWriter<SimpleFeatureType, SimpleFeature> getFeatureWriter(String typeName,
+                Transaction transaction) throws IOException {
+            return null;
+        }
+
+        public FeatureWriter<SimpleFeatureType, SimpleFeature> getFeatureWriterAppend(
+                String typeName, Transaction transaction) throws IOException {
+            return null;
+        }
+
+        public LockingManager getLockingManager() {
+            return null;
+        }
+
+        public SimpleFeatureType getSchema(String typeName) throws IOException {
+            return null;
+        }
+
+        public String[] getTypeNames() throws IOException {
+            return null;
+        }
+
+        public void updateSchema(String typeName, SimpleFeatureType featureType) throws IOException {
+        }
+
+        public void createSchema(SimpleFeatureType featureType) throws IOException {
+        }
+
+        public void dispose() {
+        }
+
+        public SimpleFeatureSource getFeatureSource(Name typeName)
+                throws IOException {
+            return null;
+        }
+
+        public ServiceInfo getInfo() {
+            return null;
+        }
+
+        public List<Name> getNames() throws IOException {
+            return null;
+        }
+
+        public SimpleFeatureType getSchema(Name name) throws IOException {
+            return null;
+        }
+
+        public void updateSchema(Name typeName, SimpleFeatureType featureType) throws IOException {
+        }
+    };
+}