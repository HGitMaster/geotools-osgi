<<<<<<< local
/*
 *    GeoTools - The Open Source Java GIS Toolkit
 *    http://geotools.org
 * 
 *    (C) 2003-2008, Open Source Geospatial Foundation (OSGeo)
 *
 *    This library is free software; you can redistribute it and/or
 *    modify it under the terms of the GNU Lesser General Public
 *    License as published by the Free Software Foundation;
 *    version 2.1 of the License.
 *
 *    This library is distributed in the hope that it will be useful,
 *    but WITHOUT ANY WARRANTY; without even the implied warranty of
 *    MERCHANTABILITY or FITNESS FOR A PARTICULAR PURPOSE.  See the GNU
 *    Lesser General Public License for more details.
 */
package org.geotools.data.collection;

import java.io.IOException;
import java.util.NoSuchElementException;

import org.geotools.data.DataTestCase;
import org.geotools.data.DataUtilities;
import org.geotools.data.DefaultQuery;
import org.geotools.data.DefaultTransaction;
import org.geotools.data.DiffFeatureReader;
import org.geotools.data.EmptyFeatureReader;
import org.geotools.data.FeatureReader;
import org.geotools.data.FeatureSource;
import org.geotools.data.FeatureWriter;
import org.geotools.data.FilteringFeatureReader;
import org.geotools.data.Query;
import org.geotools.data.Transaction;
import org.geotools.data.TransactionStateDiff;
import org.geotools.feature.FeatureCollection;
import org.geotools.feature.FeatureIterator;
import org.geotools.feature.IllegalAttributeException;
import org.opengis.feature.simple.SimpleFeature;
import org.opengis.feature.simple.SimpleFeatureType;
import org.opengis.filter.Filter;

import com.vividsolutions.jts.geom.Envelope;
import com.vividsolutions.jts.geom.Geometry;


/**
 * DOCUMENT ME!
 *
 * @author Jody Garnett, Refractions Research
 * @source $URL: http://svn.osgeo.org/geotools/tags/2.6.5/modules/library/main/src/test/java/org/geotools/data/collection/CollectionDataStoreTest.java $
 */
public class CollectionDataStoreTest extends DataTestCase {
    CollectionDataStore data;

    /**
     * Constructor for MemoryDataStoreTest.
     *
     * @param arg0
     */
    public CollectionDataStoreTest(String arg0) {
        super(arg0);
    }

    /*
     * @see TestCase#setUp()
     */
    protected void setUp() throws Exception {
        super.setUp();
        data = new CollectionDataStore(DataUtilities.collection(roadFeatures));
    }

    /*
     * @see TestCase#tearDown()
     */
    protected void tearDown() throws Exception {
        data = null;
    }

    public void testGetFeatureTypes() {
        String[] names = data.getTypeNames();
        assertEquals(1, names.length);
        assertTrue(contains(names, "road"));
    }

    boolean contains(Object[] array, Object expected) {
        if ((array == null) || (array.length == 0)) {
            return false;
        }

        for (int i = 0; i < array.length; i++) {
            if (array[i].equals(expected)) {
                return true;
            }
        }

        return false;
    }

    /**
     * Like contain but based on match rather than equals
     *
     * @param array DOCUMENT ME!
     * @param expected DOCUMENT ME!
     *
     * @return DOCUMENT ME!
     */
    boolean containsLax(SimpleFeature[] array, SimpleFeature expected) {
        if ((array == null) || (array.length == 0)) {
            return false;
        }

        SimpleFeatureType type = expected.getFeatureType();

        for (int i = 0; i < array.length; i++) {
            if (match(array[i], expected)) {
                return true;
            }
        }

        return false;
    }

    /**
     * Compare based on attributes not getID allows comparison of Diff contents
     *
     * @param expected DOCUMENT ME!
     * @param actual DOCUMENT ME!
     *
     * @return DOCUMENT ME!
     */
    boolean match(SimpleFeature expected, SimpleFeature actual) {
        SimpleFeatureType type = expected.getFeatureType();

        for (int i = 0; i < type.getAttributeCount(); i++) {
            Object av = actual.getAttribute(i);
            Object ev = expected.getAttribute(i);

            if ((av == null) && (ev != null)) {
                return false;
            } else if ((ev == null) && (av != null)) {
                return false;
            } else if (av instanceof Geometry && ev instanceof Geometry) {
                Geometry ag = (Geometry) av;
                Geometry eg = (Geometry) ev;

                if (!ag.equals(eg)) {
                    return false;
                }
            } else if (!av.equals(ev)) {
                return false;
            }
        }

        return true;
    }

    public void testGetSchema() throws IOException {
        assertSame(roadType, data.getSchema("road"));
    }

    void assertCovers(String msg, FeatureCollection<SimpleFeatureType, SimpleFeature> c1, FeatureCollection<SimpleFeatureType, SimpleFeature> c2) {
        if (c1 == c2) {
            return;
        }

        assertNotNull(msg, c1);
        assertNotNull(msg, c2);
        assertEquals(msg + " size", c1.size(), c2.size());

        SimpleFeature f;

        for (FeatureIterator<SimpleFeature> i = c1.features(); i.hasNext();) {
            f = i.next();
            assertTrue(msg + " " + f.getID(), c2.contains(f));
        }
    }

    public void testGetFeatureReader() throws IOException, IllegalAttributeException {
         FeatureReader<SimpleFeatureType, SimpleFeature> reader = data.getFeatureReader("road");
        assertCovered(roadFeatures, reader);
        assertEquals(false, reader.hasNext());
    }

//    public void testGetFeatureReaderMutability() throws IOException, IllegalAttributeException {
//         FeatureReader<SimpleFeatureType, SimpleFeature> reader = data.getFeatureReader("road");
//        Feature feature;
//
//        while (reader.hasNext()) {
//            feature = (Feature) reader.next();
//            feature.setAttribute("name", null);
//        }
//
//        reader.close();
//
//        reader = data.getFeatureReader("road");
//
//        while (reader.hasNext()) {
//            feature = (Feature) reader.next();
//            assertNotNull(feature.getAttribute("name"));
//        }
//
//        reader.close();
//
//        try {
//            reader.next();
//            fail("next should fail with an IOException");
//        } catch (IOException expected) {
//        }
//    }

    public void testGetFeatureReaderConcurancy()
        throws NoSuchElementException, IOException, IllegalAttributeException {
         FeatureReader<SimpleFeatureType, SimpleFeature> reader1 = data.getFeatureReader("road");
         FeatureReader<SimpleFeatureType, SimpleFeature> reader2 = data.getFeatureReader("road");

        SimpleFeature feature1;
        SimpleFeature feature2;

        while (reader1.hasNext() || reader2.hasNext()) {
            assertTrue(contains(roadFeatures, reader1.next()));
            assertTrue(contains(roadFeatures, reader2.next()));
        }

        try {
            reader1.next();
            fail("next should fail with an IOException");
        } catch (IOException expected) {
        }

        try {
            reader2.next();
            fail("next should fail with an IOException");
        } catch (IOException expected) {
        }

        reader1.close();
        reader2.close();
    }

    public void testGetFeatureReaderFilterAutoCommit()
        throws NoSuchElementException, IOException, IllegalAttributeException {
        SimpleFeatureType type = data.getSchema("road");
         FeatureReader<SimpleFeatureType, SimpleFeature> reader;

        reader = data.getFeatureReader(new DefaultQuery("road"), Transaction.AUTO_COMMIT);
        assertFalse(reader instanceof FilteringFeatureReader);
        assertEquals(type, reader.getFeatureType());
        assertEquals(roadFeatures.length, count(reader));

        reader = data.getFeatureReader(new DefaultQuery("road", Filter.EXCLUDE), Transaction.AUTO_COMMIT);
        assertTrue(reader instanceof EmptyFeatureReader);

        assertEquals(type, reader.getFeatureType());
        assertEquals(0, count(reader));

        reader = data.getFeatureReader(new DefaultQuery("road", rd1Filter), Transaction.AUTO_COMMIT);
        assertTrue(reader instanceof FilteringFeatureReader);
        assertEquals(type, reader.getFeatureType());
        assertEquals(1, count(reader));
    }

    public void testGetFeatureReaderFilterTransaction()
        throws NoSuchElementException, IOException, IllegalAttributeException {
        Transaction t = new DefaultTransaction();
        SimpleFeatureType type = data.getSchema("road");
         FeatureReader<SimpleFeatureType, SimpleFeature> reader;

        reader = data.getFeatureReader(new DefaultQuery("road", Filter.EXCLUDE), t);
        assertTrue(reader instanceof EmptyFeatureReader);
        assertEquals(type, reader.getFeatureType());
        assertEquals(0, count(reader));

        reader = data.getFeatureReader(new DefaultQuery("road"), t);
        assertTrue(reader instanceof DiffFeatureReader);
        assertEquals(type, reader.getFeatureType());
        assertEquals(roadFeatures.length, count(reader));

        reader = data.getFeatureReader(new DefaultQuery("road", rd1Filter), t);
        //assertTrue(reader instanceof DiffFeatureReader);  //currently it is being wraped by a FilteringFeatureReader
        assertEquals(type, reader.getFeatureType());
        assertEquals(1, count(reader));

        TransactionStateDiff state = (TransactionStateDiff) t.getState(data);
        FeatureWriter<SimpleFeatureType, SimpleFeature> writer = state.writer("road", Filter.INCLUDE);
        SimpleFeature feature;

        while (writer.hasNext()) {
            feature = writer.next();

            if (feature.getID().equals("road.rd1")) {
                writer.remove();
            }
        }

        reader = data.getFeatureReader(new DefaultQuery("road", Filter.EXCLUDE), t);
        assertEquals(0, count(reader));

        reader = data.getFeatureReader(new DefaultQuery("road"), t);
        assertEquals(roadFeatures.length - 1, count(reader));

        reader = data.getFeatureReader(new DefaultQuery("road", rd1Filter), t);
        assertEquals(0, count(reader));

        t.rollback();
        reader = data.getFeatureReader(new DefaultQuery("road", Filter.EXCLUDE), t);
        assertEquals(0, count(reader));

        reader = data.getFeatureReader(new DefaultQuery("road"), t);
        assertEquals(roadFeatures.length, count(reader));

        reader = data.getFeatureReader(new DefaultQuery("road", rd1Filter), t);
        assertEquals(1, count(reader));
    }

    void assertCovered(SimpleFeature[] features,  FeatureReader<SimpleFeatureType, SimpleFeature> reader)
        throws NoSuchElementException, IOException, IllegalAttributeException {
        int count = 0;

        try {
            while (reader.hasNext()) {
                assertTrue(contains(features, reader.next()));
                count++;
            }
        } finally {
            reader.close();
        }

        assertEquals(features.length, count);
    }

    /**
     * Ensure that  FeatureReader<SimpleFeatureType, SimpleFeature> reader contains extactly the contents of array.
     *
     * @param reader DOCUMENT ME!
     * @param array DOCUMENT ME!
     *
     * @return DOCUMENT ME!
     *
     * @throws NoSuchElementException DOCUMENT ME!
     * @throws IOException DOCUMENT ME!
     * @throws IllegalAttributeException DOCUMENT ME!
     */
    boolean covers(FeatureReader <SimpleFeatureType, SimpleFeature> reader, SimpleFeature[] array)
        throws NoSuchElementException, IOException, IllegalAttributeException {
        SimpleFeature feature;
        int count = 0;

        try {
            while (reader.hasNext()) {
                feature = reader.next();

                if (!contains(array, feature)) {
                    return false;
                }

                count++;
            }
        } finally {
            reader.close();
        }

        return count == array.length;
    }

    boolean coversLax(FeatureReader <SimpleFeatureType, SimpleFeature> reader, SimpleFeature[] array)
        throws NoSuchElementException, IOException, IllegalAttributeException {
        SimpleFeature feature;
        int count = 0;

        try {
            while (reader.hasNext()) {
                feature = reader.next();

                if (!containsLax(array, feature)) {
                    return false;
                }

                count++;
            }
        } finally {
            reader.close();
        }

        return count == array.length;
    }

    void dump(FeatureReader <SimpleFeatureType, SimpleFeature> reader)
        throws NoSuchElementException, IOException, IllegalAttributeException {
        SimpleFeature feature;
        int count = 0;

        try {
            while (reader.hasNext()) {
                feature = reader.next();
                System.out.println(count + " feature:" + feature);
                count++;
            }
        } finally {
            reader.close();
        }
    }

    void dump(Object[] array) {
        for (int i = 0; i < array.length; i++) {
            System.out.println(i + " feature:" + array[i]);
        }
    }

    // SimpleFeature Source Testing
    public void testGetFeatureSourceRoad() throws IOException {
        FeatureSource<SimpleFeatureType, SimpleFeature> road = data.getFeatureSource("road");

        assertSame(roadType, road.getSchema());
        assertSame(data, road.getDataStore());
        assertEquals(3, road.getCount(Query.ALL));
        assertEquals(new Envelope(1, 5, 0, 4), road.getBounds(Query.ALL));

        FeatureCollection<SimpleFeatureType, SimpleFeature> all = road.getFeatures();
        assertEquals(3, all.size());
        assertEquals(roadBounds, all.getBounds());

        FeatureCollection<SimpleFeatureType, SimpleFeature> expected = DataUtilities.collection(roadFeatures);

        assertCovers("all", expected, all);
        assertEquals(roadBounds, all.getBounds());

        FeatureCollection<SimpleFeatureType, SimpleFeature> some = road.getFeatures(rd12Filter);
        assertEquals(2, some.size());
        assertEquals(rd12Bounds, some.getBounds());
        assertEquals(some.getSchema(), road.getSchema());

        DefaultQuery query = new DefaultQuery( road.getSchema().getTypeName(), rd12Filter, new String[] { "name" });
        
        FeatureCollection<SimpleFeatureType, SimpleFeature> half = road.getFeatures(query);
        assertEquals(2, half.size());
        assertEquals(1, half.getSchema().getAttributeCount());

        FeatureIterator<SimpleFeature> reader = half.features();
        SimpleFeatureType type = half.getSchema();
        reader.close();

        SimpleFeatureType actual = half.getSchema();
        String name = type.getTypeName();
        assertEquals(name, actual.getTypeName());
        assertEquals(type.getName().getNamespaceURI(), actual.getName().getNamespaceURI());
        assertEquals(type.getAttributeCount(), actual.getAttributeCount());

        for (int i = 0; i < type.getAttributeCount(); i++) {
            assertEquals(type.getDescriptor(i), actual.getDescriptor(i));
        }

        assertNull(type.getGeometryDescriptor());
        assertEquals(type.getGeometryDescriptor(), actual.getGeometryDescriptor());
        assertEquals(type, actual);

        Envelope b = half.getBounds();
        assertEquals(new Envelope(1,5,0,4), b);        
    }

    
}
=======
/*
 *    GeoTools - The Open Source Java GIS Toolkit
 *    http://geotools.org
 * 
 *    (C) 2003-2008, Open Source Geospatial Foundation (OSGeo)
 *
 *    This library is free software; you can redistribute it and/or
 *    modify it under the terms of the GNU Lesser General Public
 *    License as published by the Free Software Foundation;
 *    version 2.1 of the License.
 *
 *    This library is distributed in the hope that it will be useful,
 *    but WITHOUT ANY WARRANTY; without even the implied warranty of
 *    MERCHANTABILITY or FITNESS FOR A PARTICULAR PURPOSE.  See the GNU
 *    Lesser General Public License for more details.
 */
package org.geotools.data.collection;

import java.io.IOException;
import java.util.NoSuchElementException;

import org.geotools.data.DataTestCase;
import org.geotools.data.DataUtilities;
import org.geotools.data.DefaultQuery;
import org.geotools.data.DefaultTransaction;
import org.geotools.data.DiffFeatureReader;
import org.geotools.data.EmptyFeatureReader;
import org.geotools.data.FeatureReader;
import org.geotools.data.FeatureWriter;
import org.geotools.data.FilteringFeatureReader;
import org.geotools.data.Query;
import org.geotools.data.Transaction;
import org.geotools.data.TransactionStateDiff;
import org.geotools.data.simple.SimpleFeatureCollection;
import org.geotools.data.simple.SimpleFeatureIterator;
import org.geotools.data.simple.SimpleFeatureSource;
import org.geotools.feature.IllegalAttributeException;
import org.opengis.feature.simple.SimpleFeature;
import org.opengis.feature.simple.SimpleFeatureType;
import org.opengis.filter.Filter;

import com.vividsolutions.jts.geom.Envelope;
import com.vividsolutions.jts.geom.Geometry;


/**
 * DOCUMENT ME!
 *
 * @author Jody Garnett, Refractions Research
 *
 * @source $URL: http://svn.osgeo.org/geotools/tags/8.0-M1/modules/library/main/src/test/java/org/geotools/data/collection/CollectionDataStoreTest.java $
 */
public class CollectionDataStoreTest extends DataTestCase {
    CollectionDataStore data;

    /**
     * Constructor for MemoryDataStoreTest.
     *
     * @param arg0
     */
    public CollectionDataStoreTest(String arg0) {
        super(arg0);
    }

    /*
     * @see TestCase#setUp()
     */
    protected void setUp() throws Exception {
        super.setUp();
        data = new CollectionDataStore(DataUtilities.collection(roadFeatures));
    }

    /*
     * @see TestCase#tearDown()
     */
    protected void tearDown() throws Exception {
        data = null;
    }

    public void testGetFeatureTypes() {
        String[] names = data.getTypeNames();
        assertEquals(1, names.length);
        assertTrue(contains(names, "road"));
    }

    boolean contains(Object[] array, Object expected) {
        if ((array == null) || (array.length == 0)) {
            return false;
        }

        for (int i = 0; i < array.length; i++) {
            if (array[i].equals(expected)) {
                return true;
            }
        }

        return false;
    }

    /**
     * Like contain but based on match rather than equals
     *
     * @param array DOCUMENT ME!
     * @param expected DOCUMENT ME!
     *
     * @return DOCUMENT ME!
     */
    boolean containsLax(SimpleFeature[] array, SimpleFeature expected) {
        if ((array == null) || (array.length == 0)) {
            return false;
        }

        SimpleFeatureType type = expected.getFeatureType();

        for (int i = 0; i < array.length; i++) {
            if (match(array[i], expected)) {
                return true;
            }
        }

        return false;
    }

    /**
     * Compare based on attributes not getID allows comparison of Diff contents
     *
     * @param expected DOCUMENT ME!
     * @param actual DOCUMENT ME!
     *
     * @return DOCUMENT ME!
     */
    boolean match(SimpleFeature expected, SimpleFeature actual) {
        SimpleFeatureType type = expected.getFeatureType();

        for (int i = 0; i < type.getAttributeCount(); i++) {
            Object av = actual.getAttribute(i);
            Object ev = expected.getAttribute(i);

            if ((av == null) && (ev != null)) {
                return false;
            } else if ((ev == null) && (av != null)) {
                return false;
            } else if (!av.equals(ev)) {
                return false;
            }
        }

        return true;
    }

    public void testGetSchema() throws IOException {
        assertSame(roadType, data.getSchema("road"));
    }

    void assertCovers(String msg, SimpleFeatureCollection c1, SimpleFeatureCollection c2) {
        if (c1 == c2) {
            return;
        }

        assertNotNull(msg, c1);
        assertNotNull(msg, c2);
        assertEquals(msg + " size", c1.size(), c2.size());

        SimpleFeature f;

        for (SimpleFeatureIterator i = c1.features(); i.hasNext();) {
            f = i.next();
            assertTrue(msg + " " + f.getID(), c2.contains(f));
        }
    }

    public void testGetFeatureReader() throws IOException, IllegalAttributeException {
         FeatureReader<SimpleFeatureType, SimpleFeature> reader = data.getFeatureReader("road");
        assertCovered(roadFeatures, reader);
        assertEquals(false, reader.hasNext());
    }

//    public void testGetFeatureReaderMutability() throws IOException, IllegalAttributeException {
//         FeatureReader<SimpleFeatureType, SimpleFeature> reader = data.getFeatureReader("road");
//        Feature feature;
//
//        while (reader.hasNext()) {
//            feature = (Feature) reader.next();
//            feature.setAttribute("name", null);
//        }
//
//        reader.close();
//
//        reader = data.getFeatureReader("road");
//
//        while (reader.hasNext()) {
//            feature = (Feature) reader.next();
//            assertNotNull(feature.getAttribute("name"));
//        }
//
//        reader.close();
//
//        try {
//            reader.next();
//            fail("next should fail with an IOException");
//        } catch (IOException expected) {
//        }
//    }

    public void testGetFeatureReaderConcurancy()
        throws NoSuchElementException, IOException, IllegalAttributeException {
         FeatureReader<SimpleFeatureType, SimpleFeature> reader1 = data.getFeatureReader("road");
         FeatureReader<SimpleFeatureType, SimpleFeature> reader2 = data.getFeatureReader("road");

        SimpleFeature feature1;
        SimpleFeature feature2;

        while (reader1.hasNext() || reader2.hasNext()) {
            assertTrue(contains(roadFeatures, reader1.next()));
            assertTrue(contains(roadFeatures, reader2.next()));
        }

        try {
            reader1.next();
            fail("next should fail with an IOException");
        } catch (IOException expected) {
        }

        try {
            reader2.next();
            fail("next should fail with an IOException");
        } catch (IOException expected) {
        }

        reader1.close();
        reader2.close();
    }

    public void testGetFeatureReaderFilterAutoCommit()
        throws NoSuchElementException, IOException, IllegalAttributeException {
        SimpleFeatureType type = data.getSchema("road");
         FeatureReader<SimpleFeatureType, SimpleFeature> reader;

        reader = data.getFeatureReader(new DefaultQuery("road"), Transaction.AUTO_COMMIT);
        assertFalse(reader instanceof FilteringFeatureReader);
        assertEquals(type, reader.getFeatureType());
        assertEquals(roadFeatures.length, count(reader));

        reader = data.getFeatureReader(new DefaultQuery("road", Filter.EXCLUDE), Transaction.AUTO_COMMIT);
        assertTrue(reader instanceof EmptyFeatureReader);

        assertEquals(type, reader.getFeatureType());
        assertEquals(0, count(reader));

        reader = data.getFeatureReader(new DefaultQuery("road", rd1Filter), Transaction.AUTO_COMMIT);
        assertTrue(reader instanceof FilteringFeatureReader);
        assertEquals(type, reader.getFeatureType());
        assertEquals(1, count(reader));
    }

    public void testGetFeatureReaderFilterTransaction()
        throws NoSuchElementException, IOException, IllegalAttributeException {
        Transaction t = new DefaultTransaction();
        SimpleFeatureType type = data.getSchema("road");
         FeatureReader<SimpleFeatureType, SimpleFeature> reader;

        reader = data.getFeatureReader(new DefaultQuery("road", Filter.EXCLUDE), t);
        assertTrue(reader instanceof EmptyFeatureReader);
        assertEquals(type, reader.getFeatureType());
        assertEquals(0, count(reader));

        reader = data.getFeatureReader(new DefaultQuery("road"), t);
        assertTrue(reader instanceof DiffFeatureReader);
        assertEquals(type, reader.getFeatureType());
        assertEquals(roadFeatures.length, count(reader));

        reader = data.getFeatureReader(new DefaultQuery("road", rd1Filter), t);
        //assertTrue(reader instanceof DiffFeatureReader);  //currently it is being wraped by a FilteringFeatureReader
        assertEquals(type, reader.getFeatureType());
        assertEquals(1, count(reader));

        TransactionStateDiff state = (TransactionStateDiff) t.getState(data);
        FeatureWriter<SimpleFeatureType, SimpleFeature> writer = state.writer("road", Filter.INCLUDE);
        SimpleFeature feature;

        while (writer.hasNext()) {
            feature = writer.next();

            if (feature.getID().equals("road.rd1")) {
                writer.remove();
            }
        }

        reader = data.getFeatureReader(new DefaultQuery("road", Filter.EXCLUDE), t);
        assertEquals(0, count(reader));

        reader = data.getFeatureReader(new DefaultQuery("road"), t);
        assertEquals(roadFeatures.length - 1, count(reader));

        reader = data.getFeatureReader(new DefaultQuery("road", rd1Filter), t);
        assertEquals(0, count(reader));

        t.rollback();
        reader = data.getFeatureReader(new DefaultQuery("road", Filter.EXCLUDE), t);
        assertEquals(0, count(reader));

        reader = data.getFeatureReader(new DefaultQuery("road"), t);
        assertEquals(roadFeatures.length, count(reader));

        reader = data.getFeatureReader(new DefaultQuery("road", rd1Filter), t);
        assertEquals(1, count(reader));
    }

    void assertCovered(SimpleFeature[] features,  FeatureReader<SimpleFeatureType, SimpleFeature> reader)
        throws NoSuchElementException, IOException, IllegalAttributeException {
        int count = 0;

        try {
            while (reader.hasNext()) {
                assertTrue(contains(features, reader.next()));
                count++;
            }
        } finally {
            reader.close();
        }

        assertEquals(features.length, count);
    }

    /**
     * Ensure that  FeatureReader<SimpleFeatureType, SimpleFeature> reader contains extactly the contents of array.
     *
     * @param reader DOCUMENT ME!
     * @param array DOCUMENT ME!
     *
     * @return DOCUMENT ME!
     *
     * @throws NoSuchElementException DOCUMENT ME!
     * @throws IOException DOCUMENT ME!
     * @throws IllegalAttributeException DOCUMENT ME!
     */
    boolean covers(FeatureReader <SimpleFeatureType, SimpleFeature> reader, SimpleFeature[] array)
        throws NoSuchElementException, IOException, IllegalAttributeException {
        SimpleFeature feature;
        int count = 0;

        try {
            while (reader.hasNext()) {
                feature = reader.next();

                if (!contains(array, feature)) {
                    return false;
                }

                count++;
            }
        } finally {
            reader.close();
        }

        return count == array.length;
    }

    boolean coversLax(FeatureReader <SimpleFeatureType, SimpleFeature> reader, SimpleFeature[] array)
        throws NoSuchElementException, IOException, IllegalAttributeException {
        SimpleFeature feature;
        int count = 0;

        try {
            while (reader.hasNext()) {
                feature = reader.next();

                if (!containsLax(array, feature)) {
                    return false;
                }

                count++;
            }
        } finally {
            reader.close();
        }

        return count == array.length;
    }

    void dump(FeatureReader <SimpleFeatureType, SimpleFeature> reader)
        throws NoSuchElementException, IOException, IllegalAttributeException {
        SimpleFeature feature;
        int count = 0;

        try {
            while (reader.hasNext()) {
                feature = reader.next();
                System.out.println(count + " feature:" + feature);
                count++;
            }
        } finally {
            reader.close();
        }
    }

    void dump(Object[] array) {
        for (int i = 0; i < array.length; i++) {
            System.out.println(i + " feature:" + array[i]);
        }
    }

    // SimpleFeature Source Testing
    public void testGetFeatureSourceRoad() throws IOException {
        SimpleFeatureSource road = data.getFeatureSource("road");

        assertSame(roadType, road.getSchema());
        assertSame(data, road.getDataStore());
        assertEquals(3, road.getCount(Query.ALL));
        assertEquals(new Envelope(1, 5, 0, 4), road.getBounds(Query.ALL));

        SimpleFeatureCollection all = road.getFeatures();
        assertEquals(3, all.size());
        assertEquals(roadBounds, all.getBounds());

        SimpleFeatureCollection expected = DataUtilities.collection(roadFeatures);

        assertCovers("all", expected, all);
        assertEquals(roadBounds, all.getBounds());

        SimpleFeatureCollection some = road.getFeatures(rd12Filter);
        assertEquals(2, some.size());
        assertEquals(rd12Bounds, some.getBounds());
        assertEquals(some.getSchema(), road.getSchema());

        DefaultQuery query = new DefaultQuery( road.getSchema().getTypeName(), rd12Filter, new String[] { "name" });
        
        SimpleFeatureCollection half = road.getFeatures(query);
        assertEquals(2, half.size());
        assertEquals(1, half.getSchema().getAttributeCount());

        SimpleFeatureIterator reader = half.features();
        SimpleFeatureType type = half.getSchema();
        reader.close();

        SimpleFeatureType actual = half.getSchema();
        String name = type.getTypeName();
        assertEquals(name, actual.getTypeName());
        assertEquals(type.getName().getNamespaceURI(), actual.getName().getNamespaceURI());
        assertEquals(type.getAttributeCount(), actual.getAttributeCount());

        for (int i = 0; i < type.getAttributeCount(); i++) {
            assertEquals(type.getDescriptor(i), actual.getDescriptor(i));
        }

        assertNull(type.getGeometryDescriptor());
        assertEquals(type.getGeometryDescriptor(), actual.getGeometryDescriptor());
        assertEquals(type, actual);

        Envelope b = half.getBounds();
        assertEquals(new Envelope(1,5,0,4), b);        
    }

    
}
>>>>>>> other<|MERGE_RESOLUTION|>--- conflicted
+++ resolved
@@ -1,919 +1,455 @@
-<<<<<<< local
-/*
- *    GeoTools - The Open Source Java GIS Toolkit
- *    http://geotools.org
- * 
- *    (C) 2003-2008, Open Source Geospatial Foundation (OSGeo)
- *
- *    This library is free software; you can redistribute it and/or
- *    modify it under the terms of the GNU Lesser General Public
- *    License as published by the Free Software Foundation;
- *    version 2.1 of the License.
- *
- *    This library is distributed in the hope that it will be useful,
- *    but WITHOUT ANY WARRANTY; without even the implied warranty of
- *    MERCHANTABILITY or FITNESS FOR A PARTICULAR PURPOSE.  See the GNU
- *    Lesser General Public License for more details.
- */
-package org.geotools.data.collection;
-
-import java.io.IOException;
-import java.util.NoSuchElementException;
-
-import org.geotools.data.DataTestCase;
-import org.geotools.data.DataUtilities;
-import org.geotools.data.DefaultQuery;
-import org.geotools.data.DefaultTransaction;
-import org.geotools.data.DiffFeatureReader;
-import org.geotools.data.EmptyFeatureReader;
-import org.geotools.data.FeatureReader;
-import org.geotools.data.FeatureSource;
-import org.geotools.data.FeatureWriter;
-import org.geotools.data.FilteringFeatureReader;
-import org.geotools.data.Query;
-import org.geotools.data.Transaction;
-import org.geotools.data.TransactionStateDiff;
-import org.geotools.feature.FeatureCollection;
-import org.geotools.feature.FeatureIterator;
-import org.geotools.feature.IllegalAttributeException;
-import org.opengis.feature.simple.SimpleFeature;
-import org.opengis.feature.simple.SimpleFeatureType;
-import org.opengis.filter.Filter;
-
-import com.vividsolutions.jts.geom.Envelope;
-import com.vividsolutions.jts.geom.Geometry;
-
-
-/**
- * DOCUMENT ME!
- *
- * @author Jody Garnett, Refractions Research
- * @source $URL: http://svn.osgeo.org/geotools/tags/2.6.5/modules/library/main/src/test/java/org/geotools/data/collection/CollectionDataStoreTest.java $
- */
-public class CollectionDataStoreTest extends DataTestCase {
-    CollectionDataStore data;
-
-    /**
-     * Constructor for MemoryDataStoreTest.
-     *
-     * @param arg0
-     */
-    public CollectionDataStoreTest(String arg0) {
-        super(arg0);
-    }
-
-    /*
-     * @see TestCase#setUp()
-     */
-    protected void setUp() throws Exception {
-        super.setUp();
-        data = new CollectionDataStore(DataUtilities.collection(roadFeatures));
-    }
-
-    /*
-     * @see TestCase#tearDown()
-     */
-    protected void tearDown() throws Exception {
-        data = null;
-    }
-
-    public void testGetFeatureTypes() {
-        String[] names = data.getTypeNames();
-        assertEquals(1, names.length);
-        assertTrue(contains(names, "road"));
-    }
-
-    boolean contains(Object[] array, Object expected) {
-        if ((array == null) || (array.length == 0)) {
-            return false;
-        }
-
-        for (int i = 0; i < array.length; i++) {
-            if (array[i].equals(expected)) {
-                return true;
-            }
-        }
-
-        return false;
-    }
-
-    /**
-     * Like contain but based on match rather than equals
-     *
-     * @param array DOCUMENT ME!
-     * @param expected DOCUMENT ME!
-     *
-     * @return DOCUMENT ME!
-     */
-    boolean containsLax(SimpleFeature[] array, SimpleFeature expected) {
-        if ((array == null) || (array.length == 0)) {
-            return false;
-        }
-
-        SimpleFeatureType type = expected.getFeatureType();
-
-        for (int i = 0; i < array.length; i++) {
-            if (match(array[i], expected)) {
-                return true;
-            }
-        }
-
-        return false;
-    }
-
-    /**
-     * Compare based on attributes not getID allows comparison of Diff contents
-     *
-     * @param expected DOCUMENT ME!
-     * @param actual DOCUMENT ME!
-     *
-     * @return DOCUMENT ME!
-     */
-    boolean match(SimpleFeature expected, SimpleFeature actual) {
-        SimpleFeatureType type = expected.getFeatureType();
-
-        for (int i = 0; i < type.getAttributeCount(); i++) {
-            Object av = actual.getAttribute(i);
-            Object ev = expected.getAttribute(i);
-
-            if ((av == null) && (ev != null)) {
-                return false;
-            } else if ((ev == null) && (av != null)) {
-                return false;
-            } else if (av instanceof Geometry && ev instanceof Geometry) {
-                Geometry ag = (Geometry) av;
-                Geometry eg = (Geometry) ev;
-
-                if (!ag.equals(eg)) {
-                    return false;
-                }
-            } else if (!av.equals(ev)) {
-                return false;
-            }
-        }
-
-        return true;
-    }
-
-    public void testGetSchema() throws IOException {
-        assertSame(roadType, data.getSchema("road"));
-    }
-
-    void assertCovers(String msg, FeatureCollection<SimpleFeatureType, SimpleFeature> c1, FeatureCollection<SimpleFeatureType, SimpleFeature> c2) {
-        if (c1 == c2) {
-            return;
-        }
-
-        assertNotNull(msg, c1);
-        assertNotNull(msg, c2);
-        assertEquals(msg + " size", c1.size(), c2.size());
-
-        SimpleFeature f;
-
-        for (FeatureIterator<SimpleFeature> i = c1.features(); i.hasNext();) {
-            f = i.next();
-            assertTrue(msg + " " + f.getID(), c2.contains(f));
-        }
-    }
-
-    public void testGetFeatureReader() throws IOException, IllegalAttributeException {
-         FeatureReader<SimpleFeatureType, SimpleFeature> reader = data.getFeatureReader("road");
-        assertCovered(roadFeatures, reader);
-        assertEquals(false, reader.hasNext());
-    }
-
-//    public void testGetFeatureReaderMutability() throws IOException, IllegalAttributeException {
-//         FeatureReader<SimpleFeatureType, SimpleFeature> reader = data.getFeatureReader("road");
-//        Feature feature;
-//
-//        while (reader.hasNext()) {
-//            feature = (Feature) reader.next();
-//            feature.setAttribute("name", null);
-//        }
-//
-//        reader.close();
-//
-//        reader = data.getFeatureReader("road");
-//
-//        while (reader.hasNext()) {
-//            feature = (Feature) reader.next();
-//            assertNotNull(feature.getAttribute("name"));
-//        }
-//
-//        reader.close();
-//
-//        try {
-//            reader.next();
-//            fail("next should fail with an IOException");
-//        } catch (IOException expected) {
-//        }
-//    }
-
-    public void testGetFeatureReaderConcurancy()
-        throws NoSuchElementException, IOException, IllegalAttributeException {
-         FeatureReader<SimpleFeatureType, SimpleFeature> reader1 = data.getFeatureReader("road");
-         FeatureReader<SimpleFeatureType, SimpleFeature> reader2 = data.getFeatureReader("road");
-
-        SimpleFeature feature1;
-        SimpleFeature feature2;
-
-        while (reader1.hasNext() || reader2.hasNext()) {
-            assertTrue(contains(roadFeatures, reader1.next()));
-            assertTrue(contains(roadFeatures, reader2.next()));
-        }
-
-        try {
-            reader1.next();
-            fail("next should fail with an IOException");
-        } catch (IOException expected) {
-        }
-
-        try {
-            reader2.next();
-            fail("next should fail with an IOException");
-        } catch (IOException expected) {
-        }
-
-        reader1.close();
-        reader2.close();
-    }
-
-    public void testGetFeatureReaderFilterAutoCommit()
-        throws NoSuchElementException, IOException, IllegalAttributeException {
-        SimpleFeatureType type = data.getSchema("road");
-         FeatureReader<SimpleFeatureType, SimpleFeature> reader;
-
-        reader = data.getFeatureReader(new DefaultQuery("road"), Transaction.AUTO_COMMIT);
-        assertFalse(reader instanceof FilteringFeatureReader);
-        assertEquals(type, reader.getFeatureType());
-        assertEquals(roadFeatures.length, count(reader));
-
-        reader = data.getFeatureReader(new DefaultQuery("road", Filter.EXCLUDE), Transaction.AUTO_COMMIT);
-        assertTrue(reader instanceof EmptyFeatureReader);
-
-        assertEquals(type, reader.getFeatureType());
-        assertEquals(0, count(reader));
-
-        reader = data.getFeatureReader(new DefaultQuery("road", rd1Filter), Transaction.AUTO_COMMIT);
-        assertTrue(reader instanceof FilteringFeatureReader);
-        assertEquals(type, reader.getFeatureType());
-        assertEquals(1, count(reader));
-    }
-
-    public void testGetFeatureReaderFilterTransaction()
-        throws NoSuchElementException, IOException, IllegalAttributeException {
-        Transaction t = new DefaultTransaction();
-        SimpleFeatureType type = data.getSchema("road");
-         FeatureReader<SimpleFeatureType, SimpleFeature> reader;
-
-        reader = data.getFeatureReader(new DefaultQuery("road", Filter.EXCLUDE), t);
-        assertTrue(reader instanceof EmptyFeatureReader);
-        assertEquals(type, reader.getFeatureType());
-        assertEquals(0, count(reader));
-
-        reader = data.getFeatureReader(new DefaultQuery("road"), t);
-        assertTrue(reader instanceof DiffFeatureReader);
-        assertEquals(type, reader.getFeatureType());
-        assertEquals(roadFeatures.length, count(reader));
-
-        reader = data.getFeatureReader(new DefaultQuery("road", rd1Filter), t);
-        //assertTrue(reader instanceof DiffFeatureReader);  //currently it is being wraped by a FilteringFeatureReader
-        assertEquals(type, reader.getFeatureType());
-        assertEquals(1, count(reader));
-
-        TransactionStateDiff state = (TransactionStateDiff) t.getState(data);
-        FeatureWriter<SimpleFeatureType, SimpleFeature> writer = state.writer("road", Filter.INCLUDE);
-        SimpleFeature feature;
-
-        while (writer.hasNext()) {
-            feature = writer.next();
-
-            if (feature.getID().equals("road.rd1")) {
-                writer.remove();
-            }
-        }
-
-        reader = data.getFeatureReader(new DefaultQuery("road", Filter.EXCLUDE), t);
-        assertEquals(0, count(reader));
-
-        reader = data.getFeatureReader(new DefaultQuery("road"), t);
-        assertEquals(roadFeatures.length - 1, count(reader));
-
-        reader = data.getFeatureReader(new DefaultQuery("road", rd1Filter), t);
-        assertEquals(0, count(reader));
-
-        t.rollback();
-        reader = data.getFeatureReader(new DefaultQuery("road", Filter.EXCLUDE), t);
-        assertEquals(0, count(reader));
-
-        reader = data.getFeatureReader(new DefaultQuery("road"), t);
-        assertEquals(roadFeatures.length, count(reader));
-
-        reader = data.getFeatureReader(new DefaultQuery("road", rd1Filter), t);
-        assertEquals(1, count(reader));
-    }
-
-    void assertCovered(SimpleFeature[] features,  FeatureReader<SimpleFeatureType, SimpleFeature> reader)
-        throws NoSuchElementException, IOException, IllegalAttributeException {
-        int count = 0;
-
-        try {
-            while (reader.hasNext()) {
-                assertTrue(contains(features, reader.next()));
-                count++;
-            }
-        } finally {
-            reader.close();
-        }
-
-        assertEquals(features.length, count);
-    }
-
-    /**
-     * Ensure that  FeatureReader<SimpleFeatureType, SimpleFeature> reader contains extactly the contents of array.
-     *
-     * @param reader DOCUMENT ME!
-     * @param array DOCUMENT ME!
-     *
-     * @return DOCUMENT ME!
-     *
-     * @throws NoSuchElementException DOCUMENT ME!
-     * @throws IOException DOCUMENT ME!
-     * @throws IllegalAttributeException DOCUMENT ME!
-     */
-    boolean covers(FeatureReader <SimpleFeatureType, SimpleFeature> reader, SimpleFeature[] array)
-        throws NoSuchElementException, IOException, IllegalAttributeException {
-        SimpleFeature feature;
-        int count = 0;
-
-        try {
-            while (reader.hasNext()) {
-                feature = reader.next();
-
-                if (!contains(array, feature)) {
-                    return false;
-                }
-
-                count++;
-            }
-        } finally {
-            reader.close();
-        }
-
-        return count == array.length;
-    }
-
-    boolean coversLax(FeatureReader <SimpleFeatureType, SimpleFeature> reader, SimpleFeature[] array)
-        throws NoSuchElementException, IOException, IllegalAttributeException {
-        SimpleFeature feature;
-        int count = 0;
-
-        try {
-            while (reader.hasNext()) {
-                feature = reader.next();
-
-                if (!containsLax(array, feature)) {
-                    return false;
-                }
-
-                count++;
-            }
-        } finally {
-            reader.close();
-        }
-
-        return count == array.length;
-    }
-
-    void dump(FeatureReader <SimpleFeatureType, SimpleFeature> reader)
-        throws NoSuchElementException, IOException, IllegalAttributeException {
-        SimpleFeature feature;
-        int count = 0;
-
-        try {
-            while (reader.hasNext()) {
-                feature = reader.next();
-                System.out.println(count + " feature:" + feature);
-                count++;
-            }
-        } finally {
-            reader.close();
-        }
-    }
-
-    void dump(Object[] array) {
-        for (int i = 0; i < array.length; i++) {
-            System.out.println(i + " feature:" + array[i]);
-        }
-    }
-
-    // SimpleFeature Source Testing
-    public void testGetFeatureSourceRoad() throws IOException {
-        FeatureSource<SimpleFeatureType, SimpleFeature> road = data.getFeatureSource("road");
-
-        assertSame(roadType, road.getSchema());
-        assertSame(data, road.getDataStore());
-        assertEquals(3, road.getCount(Query.ALL));
-        assertEquals(new Envelope(1, 5, 0, 4), road.getBounds(Query.ALL));
-
-        FeatureCollection<SimpleFeatureType, SimpleFeature> all = road.getFeatures();
-        assertEquals(3, all.size());
-        assertEquals(roadBounds, all.getBounds());
-
-        FeatureCollection<SimpleFeatureType, SimpleFeature> expected = DataUtilities.collection(roadFeatures);
-
-        assertCovers("all", expected, all);
-        assertEquals(roadBounds, all.getBounds());
-
-        FeatureCollection<SimpleFeatureType, SimpleFeature> some = road.getFeatures(rd12Filter);
-        assertEquals(2, some.size());
-        assertEquals(rd12Bounds, some.getBounds());
-        assertEquals(some.getSchema(), road.getSchema());
-
-        DefaultQuery query = new DefaultQuery( road.getSchema().getTypeName(), rd12Filter, new String[] { "name" });
-        
-        FeatureCollection<SimpleFeatureType, SimpleFeature> half = road.getFeatures(query);
-        assertEquals(2, half.size());
-        assertEquals(1, half.getSchema().getAttributeCount());
-
-        FeatureIterator<SimpleFeature> reader = half.features();
-        SimpleFeatureType type = half.getSchema();
-        reader.close();
-
-        SimpleFeatureType actual = half.getSchema();
-        String name = type.getTypeName();
-        assertEquals(name, actual.getTypeName());
-        assertEquals(type.getName().getNamespaceURI(), actual.getName().getNamespaceURI());
-        assertEquals(type.getAttributeCount(), actual.getAttributeCount());
-
-        for (int i = 0; i < type.getAttributeCount(); i++) {
-            assertEquals(type.getDescriptor(i), actual.getDescriptor(i));
-        }
-
-        assertNull(type.getGeometryDescriptor());
-        assertEquals(type.getGeometryDescriptor(), actual.getGeometryDescriptor());
-        assertEquals(type, actual);
-
-        Envelope b = half.getBounds();
-        assertEquals(new Envelope(1,5,0,4), b);        
-    }
-
-    
-}
-=======
-/*
- *    GeoTools - The Open Source Java GIS Toolkit
- *    http://geotools.org
- * 
- *    (C) 2003-2008, Open Source Geospatial Foundation (OSGeo)
- *
- *    This library is free software; you can redistribute it and/or
- *    modify it under the terms of the GNU Lesser General Public
- *    License as published by the Free Software Foundation;
- *    version 2.1 of the License.
- *
- *    This library is distributed in the hope that it will be useful,
- *    but WITHOUT ANY WARRANTY; without even the implied warranty of
- *    MERCHANTABILITY or FITNESS FOR A PARTICULAR PURPOSE.  See the GNU
- *    Lesser General Public License for more details.
- */
-package org.geotools.data.collection;
-
-import java.io.IOException;
-import java.util.NoSuchElementException;
-
-import org.geotools.data.DataTestCase;
-import org.geotools.data.DataUtilities;
-import org.geotools.data.DefaultQuery;
-import org.geotools.data.DefaultTransaction;
-import org.geotools.data.DiffFeatureReader;
-import org.geotools.data.EmptyFeatureReader;
-import org.geotools.data.FeatureReader;
-import org.geotools.data.FeatureWriter;
-import org.geotools.data.FilteringFeatureReader;
-import org.geotools.data.Query;
-import org.geotools.data.Transaction;
-import org.geotools.data.TransactionStateDiff;
-import org.geotools.data.simple.SimpleFeatureCollection;
-import org.geotools.data.simple.SimpleFeatureIterator;
-import org.geotools.data.simple.SimpleFeatureSource;
-import org.geotools.feature.IllegalAttributeException;
-import org.opengis.feature.simple.SimpleFeature;
-import org.opengis.feature.simple.SimpleFeatureType;
-import org.opengis.filter.Filter;
-
-import com.vividsolutions.jts.geom.Envelope;
-import com.vividsolutions.jts.geom.Geometry;
-
-
-/**
- * DOCUMENT ME!
- *
- * @author Jody Garnett, Refractions Research
- *
- * @source $URL: http://svn.osgeo.org/geotools/tags/8.0-M1/modules/library/main/src/test/java/org/geotools/data/collection/CollectionDataStoreTest.java $
- */
-public class CollectionDataStoreTest extends DataTestCase {
-    CollectionDataStore data;
-
-    /**
-     * Constructor for MemoryDataStoreTest.
-     *
-     * @param arg0
-     */
-    public CollectionDataStoreTest(String arg0) {
-        super(arg0);
-    }
-
-    /*
-     * @see TestCase#setUp()
-     */
-    protected void setUp() throws Exception {
-        super.setUp();
-        data = new CollectionDataStore(DataUtilities.collection(roadFeatures));
-    }
-
-    /*
-     * @see TestCase#tearDown()
-     */
-    protected void tearDown() throws Exception {
-        data = null;
-    }
-
-    public void testGetFeatureTypes() {
-        String[] names = data.getTypeNames();
-        assertEquals(1, names.length);
-        assertTrue(contains(names, "road"));
-    }
-
-    boolean contains(Object[] array, Object expected) {
-        if ((array == null) || (array.length == 0)) {
-            return false;
-        }
-
-        for (int i = 0; i < array.length; i++) {
-            if (array[i].equals(expected)) {
-                return true;
-            }
-        }
-
-        return false;
-    }
-
-    /**
-     * Like contain but based on match rather than equals
-     *
-     * @param array DOCUMENT ME!
-     * @param expected DOCUMENT ME!
-     *
-     * @return DOCUMENT ME!
-     */
-    boolean containsLax(SimpleFeature[] array, SimpleFeature expected) {
-        if ((array == null) || (array.length == 0)) {
-            return false;
-        }
-
-        SimpleFeatureType type = expected.getFeatureType();
-
-        for (int i = 0; i < array.length; i++) {
-            if (match(array[i], expected)) {
-                return true;
-            }
-        }
-
-        return false;
-    }
-
-    /**
-     * Compare based on attributes not getID allows comparison of Diff contents
-     *
-     * @param expected DOCUMENT ME!
-     * @param actual DOCUMENT ME!
-     *
-     * @return DOCUMENT ME!
-     */
-    boolean match(SimpleFeature expected, SimpleFeature actual) {
-        SimpleFeatureType type = expected.getFeatureType();
-
-        for (int i = 0; i < type.getAttributeCount(); i++) {
-            Object av = actual.getAttribute(i);
-            Object ev = expected.getAttribute(i);
-
-            if ((av == null) && (ev != null)) {
-                return false;
-            } else if ((ev == null) && (av != null)) {
-                return false;
-            } else if (!av.equals(ev)) {
-                return false;
-            }
-        }
-
-        return true;
-    }
-
-    public void testGetSchema() throws IOException {
-        assertSame(roadType, data.getSchema("road"));
-    }
-
-    void assertCovers(String msg, SimpleFeatureCollection c1, SimpleFeatureCollection c2) {
-        if (c1 == c2) {
-            return;
-        }
-
-        assertNotNull(msg, c1);
-        assertNotNull(msg, c2);
-        assertEquals(msg + " size", c1.size(), c2.size());
-
-        SimpleFeature f;
-
-        for (SimpleFeatureIterator i = c1.features(); i.hasNext();) {
-            f = i.next();
-            assertTrue(msg + " " + f.getID(), c2.contains(f));
-        }
-    }
-
-    public void testGetFeatureReader() throws IOException, IllegalAttributeException {
-         FeatureReader<SimpleFeatureType, SimpleFeature> reader = data.getFeatureReader("road");
-        assertCovered(roadFeatures, reader);
-        assertEquals(false, reader.hasNext());
-    }
-
-//    public void testGetFeatureReaderMutability() throws IOException, IllegalAttributeException {
-//         FeatureReader<SimpleFeatureType, SimpleFeature> reader = data.getFeatureReader("road");
-//        Feature feature;
-//
-//        while (reader.hasNext()) {
-//            feature = (Feature) reader.next();
-//            feature.setAttribute("name", null);
-//        }
-//
-//        reader.close();
-//
-//        reader = data.getFeatureReader("road");
-//
-//        while (reader.hasNext()) {
-//            feature = (Feature) reader.next();
-//            assertNotNull(feature.getAttribute("name"));
-//        }
-//
-//        reader.close();
-//
-//        try {
-//            reader.next();
-//            fail("next should fail with an IOException");
-//        } catch (IOException expected) {
-//        }
-//    }
-
-    public void testGetFeatureReaderConcurancy()
-        throws NoSuchElementException, IOException, IllegalAttributeException {
-         FeatureReader<SimpleFeatureType, SimpleFeature> reader1 = data.getFeatureReader("road");
-         FeatureReader<SimpleFeatureType, SimpleFeature> reader2 = data.getFeatureReader("road");
-
-        SimpleFeature feature1;
-        SimpleFeature feature2;
-
-        while (reader1.hasNext() || reader2.hasNext()) {
-            assertTrue(contains(roadFeatures, reader1.next()));
-            assertTrue(contains(roadFeatures, reader2.next()));
-        }
-
-        try {
-            reader1.next();
-            fail("next should fail with an IOException");
-        } catch (IOException expected) {
-        }
-
-        try {
-            reader2.next();
-            fail("next should fail with an IOException");
-        } catch (IOException expected) {
-        }
-
-        reader1.close();
-        reader2.close();
-    }
-
-    public void testGetFeatureReaderFilterAutoCommit()
-        throws NoSuchElementException, IOException, IllegalAttributeException {
-        SimpleFeatureType type = data.getSchema("road");
-         FeatureReader<SimpleFeatureType, SimpleFeature> reader;
-
-        reader = data.getFeatureReader(new DefaultQuery("road"), Transaction.AUTO_COMMIT);
-        assertFalse(reader instanceof FilteringFeatureReader);
-        assertEquals(type, reader.getFeatureType());
-        assertEquals(roadFeatures.length, count(reader));
-
-        reader = data.getFeatureReader(new DefaultQuery("road", Filter.EXCLUDE), Transaction.AUTO_COMMIT);
-        assertTrue(reader instanceof EmptyFeatureReader);
-
-        assertEquals(type, reader.getFeatureType());
-        assertEquals(0, count(reader));
-
-        reader = data.getFeatureReader(new DefaultQuery("road", rd1Filter), Transaction.AUTO_COMMIT);
-        assertTrue(reader instanceof FilteringFeatureReader);
-        assertEquals(type, reader.getFeatureType());
-        assertEquals(1, count(reader));
-    }
-
-    public void testGetFeatureReaderFilterTransaction()
-        throws NoSuchElementException, IOException, IllegalAttributeException {
-        Transaction t = new DefaultTransaction();
-        SimpleFeatureType type = data.getSchema("road");
-         FeatureReader<SimpleFeatureType, SimpleFeature> reader;
-
-        reader = data.getFeatureReader(new DefaultQuery("road", Filter.EXCLUDE), t);
-        assertTrue(reader instanceof EmptyFeatureReader);
-        assertEquals(type, reader.getFeatureType());
-        assertEquals(0, count(reader));
-
-        reader = data.getFeatureReader(new DefaultQuery("road"), t);
-        assertTrue(reader instanceof DiffFeatureReader);
-        assertEquals(type, reader.getFeatureType());
-        assertEquals(roadFeatures.length, count(reader));
-
-        reader = data.getFeatureReader(new DefaultQuery("road", rd1Filter), t);
-        //assertTrue(reader instanceof DiffFeatureReader);  //currently it is being wraped by a FilteringFeatureReader
-        assertEquals(type, reader.getFeatureType());
-        assertEquals(1, count(reader));
-
-        TransactionStateDiff state = (TransactionStateDiff) t.getState(data);
-        FeatureWriter<SimpleFeatureType, SimpleFeature> writer = state.writer("road", Filter.INCLUDE);
-        SimpleFeature feature;
-
-        while (writer.hasNext()) {
-            feature = writer.next();
-
-            if (feature.getID().equals("road.rd1")) {
-                writer.remove();
-            }
-        }
-
-        reader = data.getFeatureReader(new DefaultQuery("road", Filter.EXCLUDE), t);
-        assertEquals(0, count(reader));
-
-        reader = data.getFeatureReader(new DefaultQuery("road"), t);
-        assertEquals(roadFeatures.length - 1, count(reader));
-
-        reader = data.getFeatureReader(new DefaultQuery("road", rd1Filter), t);
-        assertEquals(0, count(reader));
-
-        t.rollback();
-        reader = data.getFeatureReader(new DefaultQuery("road", Filter.EXCLUDE), t);
-        assertEquals(0, count(reader));
-
-        reader = data.getFeatureReader(new DefaultQuery("road"), t);
-        assertEquals(roadFeatures.length, count(reader));
-
-        reader = data.getFeatureReader(new DefaultQuery("road", rd1Filter), t);
-        assertEquals(1, count(reader));
-    }
-
-    void assertCovered(SimpleFeature[] features,  FeatureReader<SimpleFeatureType, SimpleFeature> reader)
-        throws NoSuchElementException, IOException, IllegalAttributeException {
-        int count = 0;
-
-        try {
-            while (reader.hasNext()) {
-                assertTrue(contains(features, reader.next()));
-                count++;
-            }
-        } finally {
-            reader.close();
-        }
-
-        assertEquals(features.length, count);
-    }
-
-    /**
-     * Ensure that  FeatureReader<SimpleFeatureType, SimpleFeature> reader contains extactly the contents of array.
-     *
-     * @param reader DOCUMENT ME!
-     * @param array DOCUMENT ME!
-     *
-     * @return DOCUMENT ME!
-     *
-     * @throws NoSuchElementException DOCUMENT ME!
-     * @throws IOException DOCUMENT ME!
-     * @throws IllegalAttributeException DOCUMENT ME!
-     */
-    boolean covers(FeatureReader <SimpleFeatureType, SimpleFeature> reader, SimpleFeature[] array)
-        throws NoSuchElementException, IOException, IllegalAttributeException {
-        SimpleFeature feature;
-        int count = 0;
-
-        try {
-            while (reader.hasNext()) {
-                feature = reader.next();
-
-                if (!contains(array, feature)) {
-                    return false;
-                }
-
-                count++;
-            }
-        } finally {
-            reader.close();
-        }
-
-        return count == array.length;
-    }
-
-    boolean coversLax(FeatureReader <SimpleFeatureType, SimpleFeature> reader, SimpleFeature[] array)
-        throws NoSuchElementException, IOException, IllegalAttributeException {
-        SimpleFeature feature;
-        int count = 0;
-
-        try {
-            while (reader.hasNext()) {
-                feature = reader.next();
-
-                if (!containsLax(array, feature)) {
-                    return false;
-                }
-
-                count++;
-            }
-        } finally {
-            reader.close();
-        }
-
-        return count == array.length;
-    }
-
-    void dump(FeatureReader <SimpleFeatureType, SimpleFeature> reader)
-        throws NoSuchElementException, IOException, IllegalAttributeException {
-        SimpleFeature feature;
-        int count = 0;
-
-        try {
-            while (reader.hasNext()) {
-                feature = reader.next();
-                System.out.println(count + " feature:" + feature);
-                count++;
-            }
-        } finally {
-            reader.close();
-        }
-    }
-
-    void dump(Object[] array) {
-        for (int i = 0; i < array.length; i++) {
-            System.out.println(i + " feature:" + array[i]);
-        }
-    }
-
-    // SimpleFeature Source Testing
-    public void testGetFeatureSourceRoad() throws IOException {
-        SimpleFeatureSource road = data.getFeatureSource("road");
-
-        assertSame(roadType, road.getSchema());
-        assertSame(data, road.getDataStore());
-        assertEquals(3, road.getCount(Query.ALL));
-        assertEquals(new Envelope(1, 5, 0, 4), road.getBounds(Query.ALL));
-
-        SimpleFeatureCollection all = road.getFeatures();
-        assertEquals(3, all.size());
-        assertEquals(roadBounds, all.getBounds());
-
-        SimpleFeatureCollection expected = DataUtilities.collection(roadFeatures);
-
-        assertCovers("all", expected, all);
-        assertEquals(roadBounds, all.getBounds());
-
-        SimpleFeatureCollection some = road.getFeatures(rd12Filter);
-        assertEquals(2, some.size());
-        assertEquals(rd12Bounds, some.getBounds());
-        assertEquals(some.getSchema(), road.getSchema());
-
-        DefaultQuery query = new DefaultQuery( road.getSchema().getTypeName(), rd12Filter, new String[] { "name" });
-        
-        SimpleFeatureCollection half = road.getFeatures(query);
-        assertEquals(2, half.size());
-        assertEquals(1, half.getSchema().getAttributeCount());
-
-        SimpleFeatureIterator reader = half.features();
-        SimpleFeatureType type = half.getSchema();
-        reader.close();
-
-        SimpleFeatureType actual = half.getSchema();
-        String name = type.getTypeName();
-        assertEquals(name, actual.getTypeName());
-        assertEquals(type.getName().getNamespaceURI(), actual.getName().getNamespaceURI());
-        assertEquals(type.getAttributeCount(), actual.getAttributeCount());
-
-        for (int i = 0; i < type.getAttributeCount(); i++) {
-            assertEquals(type.getDescriptor(i), actual.getDescriptor(i));
-        }
-
-        assertNull(type.getGeometryDescriptor());
-        assertEquals(type.getGeometryDescriptor(), actual.getGeometryDescriptor());
-        assertEquals(type, actual);
-
-        Envelope b = half.getBounds();
-        assertEquals(new Envelope(1,5,0,4), b);        
-    }
-
-    
-}
->>>>>>> other+/*
+ *    GeoTools - The Open Source Java GIS Toolkit
+ *    http://geotools.org
+ * 
+ *    (C) 2003-2008, Open Source Geospatial Foundation (OSGeo)
+ *
+ *    This library is free software; you can redistribute it and/or
+ *    modify it under the terms of the GNU Lesser General Public
+ *    License as published by the Free Software Foundation;
+ *    version 2.1 of the License.
+ *
+ *    This library is distributed in the hope that it will be useful,
+ *    but WITHOUT ANY WARRANTY; without even the implied warranty of
+ *    MERCHANTABILITY or FITNESS FOR A PARTICULAR PURPOSE.  See the GNU
+ *    Lesser General Public License for more details.
+ */
+package org.geotools.data.collection;
+
+import java.io.IOException;
+import java.util.NoSuchElementException;
+
+import org.geotools.data.DataTestCase;
+import org.geotools.data.DataUtilities;
+import org.geotools.data.DefaultQuery;
+import org.geotools.data.DefaultTransaction;
+import org.geotools.data.DiffFeatureReader;
+import org.geotools.data.EmptyFeatureReader;
+import org.geotools.data.FeatureReader;
+import org.geotools.data.FeatureWriter;
+import org.geotools.data.FilteringFeatureReader;
+import org.geotools.data.Query;
+import org.geotools.data.Transaction;
+import org.geotools.data.TransactionStateDiff;
+import org.geotools.data.simple.SimpleFeatureCollection;
+import org.geotools.data.simple.SimpleFeatureIterator;
+import org.geotools.data.simple.SimpleFeatureSource;
+import org.geotools.feature.IllegalAttributeException;
+import org.opengis.feature.simple.SimpleFeature;
+import org.opengis.feature.simple.SimpleFeatureType;
+import org.opengis.filter.Filter;
+
+import com.vividsolutions.jts.geom.Envelope;
+import com.vividsolutions.jts.geom.Geometry;
+
+
+/**
+ * DOCUMENT ME!
+ *
+ * @author Jody Garnett, Refractions Research
+ *
+ * @source $URL: http://svn.osgeo.org/geotools/tags/8.0-M1/modules/library/main/src/test/java/org/geotools/data/collection/CollectionDataStoreTest.java $
+ */
+public class CollectionDataStoreTest extends DataTestCase {
+    CollectionDataStore data;
+
+    /**
+     * Constructor for MemoryDataStoreTest.
+     *
+     * @param arg0
+     */
+    public CollectionDataStoreTest(String arg0) {
+        super(arg0);
+    }
+
+    /*
+     * @see TestCase#setUp()
+     */
+    protected void setUp() throws Exception {
+        super.setUp();
+        data = new CollectionDataStore(DataUtilities.collection(roadFeatures));
+    }
+
+    /*
+     * @see TestCase#tearDown()
+     */
+    protected void tearDown() throws Exception {
+        data = null;
+    }
+
+    public void testGetFeatureTypes() {
+        String[] names = data.getTypeNames();
+        assertEquals(1, names.length);
+        assertTrue(contains(names, "road"));
+    }
+
+    boolean contains(Object[] array, Object expected) {
+        if ((array == null) || (array.length == 0)) {
+            return false;
+        }
+
+        for (int i = 0; i < array.length; i++) {
+            if (array[i].equals(expected)) {
+                return true;
+            }
+        }
+
+        return false;
+    }
+
+    /**
+     * Like contain but based on match rather than equals
+     *
+     * @param array DOCUMENT ME!
+     * @param expected DOCUMENT ME!
+     *
+     * @return DOCUMENT ME!
+     */
+    boolean containsLax(SimpleFeature[] array, SimpleFeature expected) {
+        if ((array == null) || (array.length == 0)) {
+            return false;
+        }
+
+        SimpleFeatureType type = expected.getFeatureType();
+
+        for (int i = 0; i < array.length; i++) {
+            if (match(array[i], expected)) {
+                return true;
+            }
+        }
+
+        return false;
+    }
+
+    /**
+     * Compare based on attributes not getID allows comparison of Diff contents
+     *
+     * @param expected DOCUMENT ME!
+     * @param actual DOCUMENT ME!
+     *
+     * @return DOCUMENT ME!
+     */
+    boolean match(SimpleFeature expected, SimpleFeature actual) {
+        SimpleFeatureType type = expected.getFeatureType();
+
+        for (int i = 0; i < type.getAttributeCount(); i++) {
+            Object av = actual.getAttribute(i);
+            Object ev = expected.getAttribute(i);
+
+            if ((av == null) && (ev != null)) {
+                return false;
+            } else if ((ev == null) && (av != null)) {
+                return false;
+            } else if (!av.equals(ev)) {
+                return false;
+            }
+        }
+
+        return true;
+    }
+
+    public void testGetSchema() throws IOException {
+        assertSame(roadType, data.getSchema("road"));
+    }
+
+    void assertCovers(String msg, SimpleFeatureCollection c1, SimpleFeatureCollection c2) {
+        if (c1 == c2) {
+            return;
+        }
+
+        assertNotNull(msg, c1);
+        assertNotNull(msg, c2);
+        assertEquals(msg + " size", c1.size(), c2.size());
+
+        SimpleFeature f;
+
+        for (SimpleFeatureIterator i = c1.features(); i.hasNext();) {
+            f = i.next();
+            assertTrue(msg + " " + f.getID(), c2.contains(f));
+        }
+    }
+
+    public void testGetFeatureReader() throws IOException, IllegalAttributeException {
+         FeatureReader<SimpleFeatureType, SimpleFeature> reader = data.getFeatureReader("road");
+        assertCovered(roadFeatures, reader);
+        assertEquals(false, reader.hasNext());
+    }
+
+//    public void testGetFeatureReaderMutability() throws IOException, IllegalAttributeException {
+//         FeatureReader<SimpleFeatureType, SimpleFeature> reader = data.getFeatureReader("road");
+//        Feature feature;
+//
+//        while (reader.hasNext()) {
+//            feature = (Feature) reader.next();
+//            feature.setAttribute("name", null);
+//        }
+//
+//        reader.close();
+//
+//        reader = data.getFeatureReader("road");
+//
+//        while (reader.hasNext()) {
+//            feature = (Feature) reader.next();
+//            assertNotNull(feature.getAttribute("name"));
+//        }
+//
+//        reader.close();
+//
+//        try {
+//            reader.next();
+//            fail("next should fail with an IOException");
+//        } catch (IOException expected) {
+//        }
+//    }
+
+    public void testGetFeatureReaderConcurancy()
+        throws NoSuchElementException, IOException, IllegalAttributeException {
+         FeatureReader<SimpleFeatureType, SimpleFeature> reader1 = data.getFeatureReader("road");
+         FeatureReader<SimpleFeatureType, SimpleFeature> reader2 = data.getFeatureReader("road");
+
+        SimpleFeature feature1;
+        SimpleFeature feature2;
+
+        while (reader1.hasNext() || reader2.hasNext()) {
+            assertTrue(contains(roadFeatures, reader1.next()));
+            assertTrue(contains(roadFeatures, reader2.next()));
+        }
+
+        try {
+            reader1.next();
+            fail("next should fail with an IOException");
+        } catch (IOException expected) {
+        }
+
+        try {
+            reader2.next();
+            fail("next should fail with an IOException");
+        } catch (IOException expected) {
+        }
+
+        reader1.close();
+        reader2.close();
+    }
+
+    public void testGetFeatureReaderFilterAutoCommit()
+        throws NoSuchElementException, IOException, IllegalAttributeException {
+        SimpleFeatureType type = data.getSchema("road");
+         FeatureReader<SimpleFeatureType, SimpleFeature> reader;
+
+        reader = data.getFeatureReader(new DefaultQuery("road"), Transaction.AUTO_COMMIT);
+        assertFalse(reader instanceof FilteringFeatureReader);
+        assertEquals(type, reader.getFeatureType());
+        assertEquals(roadFeatures.length, count(reader));
+
+        reader = data.getFeatureReader(new DefaultQuery("road", Filter.EXCLUDE), Transaction.AUTO_COMMIT);
+        assertTrue(reader instanceof EmptyFeatureReader);
+
+        assertEquals(type, reader.getFeatureType());
+        assertEquals(0, count(reader));
+
+        reader = data.getFeatureReader(new DefaultQuery("road", rd1Filter), Transaction.AUTO_COMMIT);
+        assertTrue(reader instanceof FilteringFeatureReader);
+        assertEquals(type, reader.getFeatureType());
+        assertEquals(1, count(reader));
+    }
+
+    public void testGetFeatureReaderFilterTransaction()
+        throws NoSuchElementException, IOException, IllegalAttributeException {
+        Transaction t = new DefaultTransaction();
+        SimpleFeatureType type = data.getSchema("road");
+         FeatureReader<SimpleFeatureType, SimpleFeature> reader;
+
+        reader = data.getFeatureReader(new DefaultQuery("road", Filter.EXCLUDE), t);
+        assertTrue(reader instanceof EmptyFeatureReader);
+        assertEquals(type, reader.getFeatureType());
+        assertEquals(0, count(reader));
+
+        reader = data.getFeatureReader(new DefaultQuery("road"), t);
+        assertTrue(reader instanceof DiffFeatureReader);
+        assertEquals(type, reader.getFeatureType());
+        assertEquals(roadFeatures.length, count(reader));
+
+        reader = data.getFeatureReader(new DefaultQuery("road", rd1Filter), t);
+        //assertTrue(reader instanceof DiffFeatureReader);  //currently it is being wraped by a FilteringFeatureReader
+        assertEquals(type, reader.getFeatureType());
+        assertEquals(1, count(reader));
+
+        TransactionStateDiff state = (TransactionStateDiff) t.getState(data);
+        FeatureWriter<SimpleFeatureType, SimpleFeature> writer = state.writer("road", Filter.INCLUDE);
+        SimpleFeature feature;
+
+        while (writer.hasNext()) {
+            feature = writer.next();
+
+            if (feature.getID().equals("road.rd1")) {
+                writer.remove();
+            }
+        }
+
+        reader = data.getFeatureReader(new DefaultQuery("road", Filter.EXCLUDE), t);
+        assertEquals(0, count(reader));
+
+        reader = data.getFeatureReader(new DefaultQuery("road"), t);
+        assertEquals(roadFeatures.length - 1, count(reader));
+
+        reader = data.getFeatureReader(new DefaultQuery("road", rd1Filter), t);
+        assertEquals(0, count(reader));
+
+        t.rollback();
+        reader = data.getFeatureReader(new DefaultQuery("road", Filter.EXCLUDE), t);
+        assertEquals(0, count(reader));
+
+        reader = data.getFeatureReader(new DefaultQuery("road"), t);
+        assertEquals(roadFeatures.length, count(reader));
+
+        reader = data.getFeatureReader(new DefaultQuery("road", rd1Filter), t);
+        assertEquals(1, count(reader));
+    }
+
+    void assertCovered(SimpleFeature[] features,  FeatureReader<SimpleFeatureType, SimpleFeature> reader)
+        throws NoSuchElementException, IOException, IllegalAttributeException {
+        int count = 0;
+
+        try {
+            while (reader.hasNext()) {
+                assertTrue(contains(features, reader.next()));
+                count++;
+            }
+        } finally {
+            reader.close();
+        }
+
+        assertEquals(features.length, count);
+    }
+
+    /**
+     * Ensure that  FeatureReader<SimpleFeatureType, SimpleFeature> reader contains extactly the contents of array.
+     *
+     * @param reader DOCUMENT ME!
+     * @param array DOCUMENT ME!
+     *
+     * @return DOCUMENT ME!
+     *
+     * @throws NoSuchElementException DOCUMENT ME!
+     * @throws IOException DOCUMENT ME!
+     * @throws IllegalAttributeException DOCUMENT ME!
+     */
+    boolean covers(FeatureReader <SimpleFeatureType, SimpleFeature> reader, SimpleFeature[] array)
+        throws NoSuchElementException, IOException, IllegalAttributeException {
+        SimpleFeature feature;
+        int count = 0;
+
+        try {
+            while (reader.hasNext()) {
+                feature = reader.next();
+
+                if (!contains(array, feature)) {
+                    return false;
+                }
+
+                count++;
+            }
+        } finally {
+            reader.close();
+        }
+
+        return count == array.length;
+    }
+
+    boolean coversLax(FeatureReader <SimpleFeatureType, SimpleFeature> reader, SimpleFeature[] array)
+        throws NoSuchElementException, IOException, IllegalAttributeException {
+        SimpleFeature feature;
+        int count = 0;
+
+        try {
+            while (reader.hasNext()) {
+                feature = reader.next();
+
+                if (!containsLax(array, feature)) {
+                    return false;
+                }
+
+                count++;
+            }
+        } finally {
+            reader.close();
+        }
+
+        return count == array.length;
+    }
+
+    void dump(FeatureReader <SimpleFeatureType, SimpleFeature> reader)
+        throws NoSuchElementException, IOException, IllegalAttributeException {
+        SimpleFeature feature;
+        int count = 0;
+
+        try {
+            while (reader.hasNext()) {
+                feature = reader.next();
+                System.out.println(count + " feature:" + feature);
+                count++;
+            }
+        } finally {
+            reader.close();
+        }
+    }
+
+    void dump(Object[] array) {
+        for (int i = 0; i < array.length; i++) {
+            System.out.println(i + " feature:" + array[i]);
+        }
+    }
+
+    // SimpleFeature Source Testing
+    public void testGetFeatureSourceRoad() throws IOException {
+        SimpleFeatureSource road = data.getFeatureSource("road");
+
+        assertSame(roadType, road.getSchema());
+        assertSame(data, road.getDataStore());
+        assertEquals(3, road.getCount(Query.ALL));
+        assertEquals(new Envelope(1, 5, 0, 4), road.getBounds(Query.ALL));
+
+        SimpleFeatureCollection all = road.getFeatures();
+        assertEquals(3, all.size());
+        assertEquals(roadBounds, all.getBounds());
+
+        SimpleFeatureCollection expected = DataUtilities.collection(roadFeatures);
+
+        assertCovers("all", expected, all);
+        assertEquals(roadBounds, all.getBounds());
+
+        SimpleFeatureCollection some = road.getFeatures(rd12Filter);
+        assertEquals(2, some.size());
+        assertEquals(rd12Bounds, some.getBounds());
+        assertEquals(some.getSchema(), road.getSchema());
+
+        DefaultQuery query = new DefaultQuery( road.getSchema().getTypeName(), rd12Filter, new String[] { "name" });
+        
+        SimpleFeatureCollection half = road.getFeatures(query);
+        assertEquals(2, half.size());
+        assertEquals(1, half.getSchema().getAttributeCount());
+
+        SimpleFeatureIterator reader = half.features();
+        SimpleFeatureType type = half.getSchema();
+        reader.close();
+
+        SimpleFeatureType actual = half.getSchema();
+        String name = type.getTypeName();
+        assertEquals(name, actual.getTypeName());
+        assertEquals(type.getName().getNamespaceURI(), actual.getName().getNamespaceURI());
+        assertEquals(type.getAttributeCount(), actual.getAttributeCount());
+
+        for (int i = 0; i < type.getAttributeCount(); i++) {
+            assertEquals(type.getDescriptor(i), actual.getDescriptor(i));
+        }
+
+        assertNull(type.getGeometryDescriptor());
+        assertEquals(type.getGeometryDescriptor(), actual.getGeometryDescriptor());
+        assertEquals(type, actual);
+
+        Envelope b = half.getBounds();
+        assertEquals(new Envelope(1,5,0,4), b);        
+    }
+
+    
+}