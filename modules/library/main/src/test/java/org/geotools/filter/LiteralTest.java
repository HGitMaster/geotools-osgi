<<<<<<< local
/*
 *    GeoTools - The Open Source Java GIS Toolkit
 *    http://geotools.org
 * 
 *    (C) 2002-2008, Open Source Geospatial Foundation (OSGeo)
 *
 *    This library is free software; you can redistribute it and/or
 *    modify it under the terms of the GNU Lesser General Public
 *    License as published by the Free Software Foundation;
 *    version 2.1 of the License.
 *
 *    This library is distributed in the hope that it will be useful,
 *    but WITHOUT ANY WARRANTY; without even the implied warranty of
 *    MERCHANTABILITY or FITNESS FOR A PARTICULAR PURPOSE.  See the GNU
 *    Lesser General Public License for more details.
 *
 *    Created on June 21, 2002, 12:24 PM
 */
package org.geotools.filter;


import java.math.BigInteger;

import junit.framework.TestCase;

import org.geotools.factory.CommonFactoryFinder;
import org.opengis.filter.FilterFactory;

import com.vividsolutions.jts.geom.GeometryFactory;
import com.vividsolutions.jts.geom.PrecisionModel;


/**
 * Tests the literal expressions.
 *
 * @author James Macgill
 * @source $URL: http://svn.osgeo.org/geotools/tags/2.6.5/modules/library/main/src/test/java/org/geotools/filter/LiteralTest.java $
 */
public class LiteralTest extends TestCase {
    
    FilterFactory ff;

    @Override
    protected void setUp() throws Exception {
        ff = CommonFactoryFinder.getFilterFactory(null);
    }
    
    public void testValidConstruction() throws Exception {
        LiteralExpression a = new LiteralExpressionImpl(new Double(10));
        LiteralExpression b = new LiteralExpressionImpl("Label");
        LiteralExpression c = new LiteralExpressionImpl(new Integer(10));
        GeometryFactory gf = new GeometryFactory(new PrecisionModel());
        LiteralExpression d = new LiteralExpressionImpl(gf.createGeometryCollection(null));
    }

    public void testInvalidConstruction1() throws Exception {
        try {
            LiteralExpression a = new LiteralExpressionImpl(new Double(10));
            LiteralExpression b = new LiteralExpressionImpl(a);
        } catch (IllegalFilterException ife) {
            return;
        }
    }
    
    public void testConversion() throws Exception {
        assertEquals("abc", ff.literal("abc").evaluate(null));
        assertEquals(new Integer(12), ff.literal("12").evaluate(null));
        assertEquals(new Double(12.0), ff.literal("12.0").evaluate(null));
        assertEquals(new Double(12.5), ff.literal("12.5").evaluate(null));
        assertEquals(new Long(Long.MAX_VALUE), ff.literal(Long.MAX_VALUE + "").evaluate(null));
        BigInteger doubleMaxLong = BigInteger.valueOf(Long.MAX_VALUE).multiply(BigInteger.valueOf(2));
        assertEquals(doubleMaxLong, ff.literal(doubleMaxLong.toString()).evaluate(null));

    }
}
=======
/*
 *    GeoTools - The Open Source Java GIS Toolkit
 *    http://geotools.org
 * 
 *    (C) 2002-2008, Open Source Geospatial Foundation (OSGeo)
 *
 *    This library is free software; you can redistribute it and/or
 *    modify it under the terms of the GNU Lesser General Public
 *    License as published by the Free Software Foundation;
 *    version 2.1 of the License.
 *
 *    This library is distributed in the hope that it will be useful,
 *    but WITHOUT ANY WARRANTY; without even the implied warranty of
 *    MERCHANTABILITY or FITNESS FOR A PARTICULAR PURPOSE.  See the GNU
 *    Lesser General Public License for more details.
 *
 *    Created on June 21, 2002, 12:24 PM
 */
package org.geotools.filter;


import java.math.BigInteger;

import junit.framework.TestCase;

import org.geotools.factory.CommonFactoryFinder;
import org.opengis.filter.FilterFactory;

import com.vividsolutions.jts.geom.GeometryFactory;
import com.vividsolutions.jts.geom.PrecisionModel;


/**
 * Tests the literal expressions.
 *
 * @author James Macgill
 *
 * @source $URL: http://svn.osgeo.org/geotools/tags/8.0-M1/modules/library/main/src/test/java/org/geotools/filter/LiteralTest.java $
 */
public class LiteralTest extends TestCase {
    
    FilterFactory ff;

    @Override
    protected void setUp() throws Exception {
        ff = CommonFactoryFinder.getFilterFactory(null);
    }
    
    public void testValidConstruction() throws Exception {
        LiteralExpression a = new LiteralExpressionImpl(new Double(10));
        LiteralExpression b = new LiteralExpressionImpl("Label");
        LiteralExpression c = new LiteralExpressionImpl(new Integer(10));
        GeometryFactory gf = new GeometryFactory(new PrecisionModel());
        LiteralExpression d = new LiteralExpressionImpl(gf.createGeometryCollection(null));
    }

    public void testInvalidConstruction1() throws Exception {
        try {
            LiteralExpression a = new LiteralExpressionImpl(new Double(10));
            LiteralExpression b = new LiteralExpressionImpl(a);
        } catch (IllegalFilterException ife) {
            return;
        }
    }
    
    public void testConversion() throws Exception {
        assertEquals("abc", ff.literal("abc").evaluate(null));
        assertEquals(new Integer(12), ff.literal("12").evaluate(null, Integer.class));
        assertEquals(new Double(12.0), ff.literal("12.0").evaluate(null, Double.class));
        assertEquals(new Double(12.5), ff.literal("12.5").evaluate(null, Double.class));
        assertEquals(new Long(Long.MAX_VALUE), ff.literal(Long.MAX_VALUE + "").evaluate(null, Long.class));
        BigInteger doubleMaxLong = BigInteger.valueOf(Long.MAX_VALUE).multiply(BigInteger.valueOf(2));
        assertEquals(doubleMaxLong, ff.literal(doubleMaxLong.toString()).evaluate(null, BigInteger.class));

    }
}
>>>>>>> other<|MERGE_RESOLUTION|>--- conflicted
+++ resolved
@@ -1,154 +1,76 @@
-<<<<<<< local
-/*
- *    GeoTools - The Open Source Java GIS Toolkit
- *    http://geotools.org
- * 
- *    (C) 2002-2008, Open Source Geospatial Foundation (OSGeo)
- *
- *    This library is free software; you can redistribute it and/or
- *    modify it under the terms of the GNU Lesser General Public
- *    License as published by the Free Software Foundation;
- *    version 2.1 of the License.
- *
- *    This library is distributed in the hope that it will be useful,
- *    but WITHOUT ANY WARRANTY; without even the implied warranty of
- *    MERCHANTABILITY or FITNESS FOR A PARTICULAR PURPOSE.  See the GNU
- *    Lesser General Public License for more details.
- *
- *    Created on June 21, 2002, 12:24 PM
- */
-package org.geotools.filter;
-
-
-import java.math.BigInteger;
-
-import junit.framework.TestCase;
-
-import org.geotools.factory.CommonFactoryFinder;
-import org.opengis.filter.FilterFactory;
-
-import com.vividsolutions.jts.geom.GeometryFactory;
-import com.vividsolutions.jts.geom.PrecisionModel;
-
-
-/**
- * Tests the literal expressions.
- *
- * @author James Macgill
- * @source $URL: http://svn.osgeo.org/geotools/tags/2.6.5/modules/library/main/src/test/java/org/geotools/filter/LiteralTest.java $
- */
-public class LiteralTest extends TestCase {
-    
-    FilterFactory ff;
-
-    @Override
-    protected void setUp() throws Exception {
-        ff = CommonFactoryFinder.getFilterFactory(null);
-    }
-    
-    public void testValidConstruction() throws Exception {
-        LiteralExpression a = new LiteralExpressionImpl(new Double(10));
-        LiteralExpression b = new LiteralExpressionImpl("Label");
-        LiteralExpression c = new LiteralExpressionImpl(new Integer(10));
-        GeometryFactory gf = new GeometryFactory(new PrecisionModel());
-        LiteralExpression d = new LiteralExpressionImpl(gf.createGeometryCollection(null));
-    }
-
-    public void testInvalidConstruction1() throws Exception {
-        try {
-            LiteralExpression a = new LiteralExpressionImpl(new Double(10));
-            LiteralExpression b = new LiteralExpressionImpl(a);
-        } catch (IllegalFilterException ife) {
-            return;
-        }
-    }
-    
-    public void testConversion() throws Exception {
-        assertEquals("abc", ff.literal("abc").evaluate(null));
-        assertEquals(new Integer(12), ff.literal("12").evaluate(null));
-        assertEquals(new Double(12.0), ff.literal("12.0").evaluate(null));
-        assertEquals(new Double(12.5), ff.literal("12.5").evaluate(null));
-        assertEquals(new Long(Long.MAX_VALUE), ff.literal(Long.MAX_VALUE + "").evaluate(null));
-        BigInteger doubleMaxLong = BigInteger.valueOf(Long.MAX_VALUE).multiply(BigInteger.valueOf(2));
-        assertEquals(doubleMaxLong, ff.literal(doubleMaxLong.toString()).evaluate(null));
-
-    }
-}
-=======
-/*
- *    GeoTools - The Open Source Java GIS Toolkit
- *    http://geotools.org
- * 
- *    (C) 2002-2008, Open Source Geospatial Foundation (OSGeo)
- *
- *    This library is free software; you can redistribute it and/or
- *    modify it under the terms of the GNU Lesser General Public
- *    License as published by the Free Software Foundation;
- *    version 2.1 of the License.
- *
- *    This library is distributed in the hope that it will be useful,
- *    but WITHOUT ANY WARRANTY; without even the implied warranty of
- *    MERCHANTABILITY or FITNESS FOR A PARTICULAR PURPOSE.  See the GNU
- *    Lesser General Public License for more details.
- *
- *    Created on June 21, 2002, 12:24 PM
- */
-package org.geotools.filter;
-
-
-import java.math.BigInteger;
-
-import junit.framework.TestCase;
-
-import org.geotools.factory.CommonFactoryFinder;
-import org.opengis.filter.FilterFactory;
-
-import com.vividsolutions.jts.geom.GeometryFactory;
-import com.vividsolutions.jts.geom.PrecisionModel;
-
-
-/**
- * Tests the literal expressions.
- *
- * @author James Macgill
- *
- * @source $URL: http://svn.osgeo.org/geotools/tags/8.0-M1/modules/library/main/src/test/java/org/geotools/filter/LiteralTest.java $
- */
-public class LiteralTest extends TestCase {
-    
-    FilterFactory ff;
-
-    @Override
-    protected void setUp() throws Exception {
-        ff = CommonFactoryFinder.getFilterFactory(null);
-    }
-    
-    public void testValidConstruction() throws Exception {
-        LiteralExpression a = new LiteralExpressionImpl(new Double(10));
-        LiteralExpression b = new LiteralExpressionImpl("Label");
-        LiteralExpression c = new LiteralExpressionImpl(new Integer(10));
-        GeometryFactory gf = new GeometryFactory(new PrecisionModel());
-        LiteralExpression d = new LiteralExpressionImpl(gf.createGeometryCollection(null));
-    }
-
-    public void testInvalidConstruction1() throws Exception {
-        try {
-            LiteralExpression a = new LiteralExpressionImpl(new Double(10));
-            LiteralExpression b = new LiteralExpressionImpl(a);
-        } catch (IllegalFilterException ife) {
-            return;
-        }
-    }
-    
-    public void testConversion() throws Exception {
-        assertEquals("abc", ff.literal("abc").evaluate(null));
-        assertEquals(new Integer(12), ff.literal("12").evaluate(null, Integer.class));
-        assertEquals(new Double(12.0), ff.literal("12.0").evaluate(null, Double.class));
-        assertEquals(new Double(12.5), ff.literal("12.5").evaluate(null, Double.class));
-        assertEquals(new Long(Long.MAX_VALUE), ff.literal(Long.MAX_VALUE + "").evaluate(null, Long.class));
-        BigInteger doubleMaxLong = BigInteger.valueOf(Long.MAX_VALUE).multiply(BigInteger.valueOf(2));
-        assertEquals(doubleMaxLong, ff.literal(doubleMaxLong.toString()).evaluate(null, BigInteger.class));
-
-    }
-}
->>>>>>> other+/*
+ *    GeoTools - The Open Source Java GIS Toolkit
+ *    http://geotools.org
+ * 
+ *    (C) 2002-2008, Open Source Geospatial Foundation (OSGeo)
+ *
+ *    This library is free software; you can redistribute it and/or
+ *    modify it under the terms of the GNU Lesser General Public
+ *    License as published by the Free Software Foundation;
+ *    version 2.1 of the License.
+ *
+ *    This library is distributed in the hope that it will be useful,
+ *    but WITHOUT ANY WARRANTY; without even the implied warranty of
+ *    MERCHANTABILITY or FITNESS FOR A PARTICULAR PURPOSE.  See the GNU
+ *    Lesser General Public License for more details.
+ *
+ *    Created on June 21, 2002, 12:24 PM
+ */
+package org.geotools.filter;
+
+
+import java.math.BigInteger;
+
+import junit.framework.TestCase;
+
+import org.geotools.factory.CommonFactoryFinder;
+import org.opengis.filter.FilterFactory;
+
+import com.vividsolutions.jts.geom.GeometryFactory;
+import com.vividsolutions.jts.geom.PrecisionModel;
+
+
+/**
+ * Tests the literal expressions.
+ *
+ * @author James Macgill
+ *
+ * @source $URL: http://svn.osgeo.org/geotools/tags/8.0-M1/modules/library/main/src/test/java/org/geotools/filter/LiteralTest.java $
+ */
+public class LiteralTest extends TestCase {
+    
+    FilterFactory ff;
+
+    @Override
+    protected void setUp() throws Exception {
+        ff = CommonFactoryFinder.getFilterFactory(null);
+    }
+    
+    public void testValidConstruction() throws Exception {
+        LiteralExpression a = new LiteralExpressionImpl(new Double(10));
+        LiteralExpression b = new LiteralExpressionImpl("Label");
+        LiteralExpression c = new LiteralExpressionImpl(new Integer(10));
+        GeometryFactory gf = new GeometryFactory(new PrecisionModel());
+        LiteralExpression d = new LiteralExpressionImpl(gf.createGeometryCollection(null));
+    }
+
+    public void testInvalidConstruction1() throws Exception {
+        try {
+            LiteralExpression a = new LiteralExpressionImpl(new Double(10));
+            LiteralExpression b = new LiteralExpressionImpl(a);
+        } catch (IllegalFilterException ife) {
+            return;
+        }
+    }
+    
+    public void testConversion() throws Exception {
+        assertEquals("abc", ff.literal("abc").evaluate(null));
+        assertEquals(new Integer(12), ff.literal("12").evaluate(null, Integer.class));
+        assertEquals(new Double(12.0), ff.literal("12.0").evaluate(null, Double.class));
+        assertEquals(new Double(12.5), ff.literal("12.5").evaluate(null, Double.class));
+        assertEquals(new Long(Long.MAX_VALUE), ff.literal(Long.MAX_VALUE + "").evaluate(null, Long.class));
+        BigInteger doubleMaxLong = BigInteger.valueOf(Long.MAX_VALUE).multiply(BigInteger.valueOf(2));
+        assertEquals(doubleMaxLong, ff.literal(doubleMaxLong.toString()).evaluate(null, BigInteger.class));
+
+    }
+}