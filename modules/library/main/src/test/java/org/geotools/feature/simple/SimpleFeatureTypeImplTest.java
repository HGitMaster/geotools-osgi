<<<<<<< local
/*
 *    GeoTools - The Open Source Java GIS Toolkit
 *    http://geotools.org
 *
 *    (C) 2004-2009, Open Source Geospatial Foundation (OSGeo)
 *
 *    This library is free software; you can redistribute it and/or
 *    modify it under the terms of the GNU Lesser General Public
 *    License as published by the Free Software Foundation;
 *    version 2.1 of the License.
 *
 *    This library is distributed in the hope that it will be useful,
 *    but WITHOUT ANY WARRANTY; without even the implied warranty of
 *    MERCHANTABILITY or FITNESS FOR A PARTICULAR PURPOSE.  See the GNU
 *    Lesser General Public License for more details.
 */

package org.geotools.feature.simple;

import java.util.ArrayList;
import java.util.Collections;

import junit.framework.TestCase;

import org.geotools.feature.NameImpl;
import org.geotools.feature.type.FeatureTypeFactoryImpl;
import org.opengis.feature.simple.SimpleFeatureType;
import org.opengis.feature.type.PropertyDescriptor;

import com.vividsolutions.jts.geom.Point;

/**
 * Tests for {@link SimpleFeatureImpl}.
 * 
 * @author Ben Caradoc-Davies, CSIRO Exploration and Mining
 *
 * @source $URL: http://svn.osgeo.org/geotools/tags/2.6.5/modules/library/main/src/test/java/org/geotools/feature/simple/SimpleFeatureTypeImplTest.java $
 */
public class SimpleFeatureTypeImplTest extends TestCase {

    /**
     * Test that properties returned by getAttributeDescriptors() and getDescriptors() are the same
     * and in the same order.
     */
    public void testConsistentIterationOrder() {
        SimpleFeatureType type = buildLocationCountType();
        assertEquals(
                "FeatureType and SimpleFeatureType APIs must return the same descriptors in the same order",
                new ArrayList<PropertyDescriptor>(type.getAttributeDescriptors()),
                new ArrayList<PropertyDescriptor>(type.getDescriptors()));
    }

    /**
     * Test that property order is significant to equals().
     */
    public void testOrderSignificantEquals() {
        SimpleFeatureType type1 = buildLocationCountType();
        SimpleFeatureType type2 = buildCountLocationType();
        assertFalse("Simple feature types with properties in a different order must not be equal",
                type1.equals(type2));
    }

    /**
     * Test that distinct instances identically constructed are equal (location/count version).
     */
    public void testLocationCountEquals() {
        assertEquals("Identical simple feature types must be equal", buildLocationCountType(),
                buildLocationCountType());
    }

    /**
     * Test that distinct instances identically constructed are equal (count/location version).
     */
    public void testCountLocationEquals() {
        assertEquals("Identical simple feature types must be equal", buildCountLocationType(),
                buildCountLocationType());
    }

    /**
     * @return a simple feature type with location before count
     */
    private SimpleFeatureType buildLocationCountType() {
        SimpleFeatureTypeBuilder builder = buildPartialBuilder();
        builder.add("location", Point.class);
        builder.add("count", Integer.class);
        return builder.buildFeatureType();
    }

    /**
     * @return a simple feature type with count before location
     */
    private SimpleFeatureType buildCountLocationType() {
        SimpleFeatureTypeBuilder builder = buildPartialBuilder();
        builder.add("count", Integer.class);
        builder.add("location", Point.class);
        return builder.buildFeatureType();
    }

    /**
     * @return a simple feature type builder that is ready for the addition of location and count
     *         properties
     */
    private SimpleFeatureTypeBuilder buildPartialBuilder() {
        String uri = "http://example.org/things";
        FeatureTypeFactoryImpl typeFactory = new FeatureTypeFactoryImpl();
        SimpleFeatureTypeBuilder builder = new SimpleFeatureTypeBuilder(typeFactory);
        builder.addBinding(typeFactory.createGeometryType(new NameImpl(uri, "description"),
                String.class, null, false, false, Collections.EMPTY_LIST, null, null));
        builder.addBinding(typeFactory.createGeometryType(new NameImpl(uri, "location"),
                Point.class, null, false, false, Collections.EMPTY_LIST, null, null));
        builder.addBinding(typeFactory.createAttributeType(new NameImpl(uri, "count"),
                Integer.class, false, false, Collections.EMPTY_LIST, null, null));
        builder.setName("ThingsType");
        builder.setNamespaceURI(uri);
        builder.add("description", String.class);
        return builder;
    }

}
=======
/*
 *    GeoTools - The Open Source Java GIS Toolkit
 *    http://geotools.org
 *
 *    (C) 2004-2009, Open Source Geospatial Foundation (OSGeo)
 *
 *    This library is free software; you can redistribute it and/or
 *    modify it under the terms of the GNU Lesser General Public
 *    License as published by the Free Software Foundation;
 *    version 2.1 of the License.
 *
 *    This library is distributed in the hope that it will be useful,
 *    but WITHOUT ANY WARRANTY; without even the implied warranty of
 *    MERCHANTABILITY or FITNESS FOR A PARTICULAR PURPOSE.  See the GNU
 *    Lesser General Public License for more details.
 */

package org.geotools.feature.simple;

import java.util.ArrayList;
import java.util.Collections;

import junit.framework.TestCase;

import org.geotools.feature.NameImpl;
import org.geotools.feature.type.FeatureTypeFactoryImpl;
import org.opengis.feature.simple.SimpleFeatureType;
import org.opengis.feature.type.PropertyDescriptor;
import org.opengis.referencing.crs.CoordinateReferenceSystem;

import com.vividsolutions.jts.geom.Point;

/**
 * Tests for {@link SimpleFeatureImpl}.
 * 
 * @author Ben Caradoc-Davies, CSIRO Exploration and Mining
 *
 *
 * @source $URL: http://svn.osgeo.org/geotools/tags/8.0-M1/modules/library/main/src/test/java/org/geotools/feature/simple/SimpleFeatureTypeImplTest.java $
 */
public class SimpleFeatureTypeImplTest extends TestCase {

    /**
     * Test that properties returned by getAttributeDescriptors() and getDescriptors() are the same
     * and in the same order.
     */
    public void testConsistentIterationOrder() {
        SimpleFeatureType type = buildLocationCountType();
        assertEquals(
                "FeatureType and SimpleFeatureType APIs must return the same descriptors in the same order",
                new ArrayList<PropertyDescriptor>(type.getAttributeDescriptors()),
                new ArrayList<PropertyDescriptor>(type.getDescriptors()));
    }

    /**
     * Test that property order is significant to equals().
     */
    public void testOrderSignificantEquals() {
        SimpleFeatureType type1 = buildLocationCountType();
        SimpleFeatureType type2 = buildCountLocationType();
        assertFalse("Simple feature types with properties in a different order must not be equal",
                type1.equals(type2));
    }

    /**
     * Test that distinct instances identically constructed are equal (location/count version).
     */
    public void testLocationCountEquals() {
        assertEquals("Identical simple feature types must be equal", buildLocationCountType(),
                buildLocationCountType());
    }

    /**
     * Test that distinct instances identically constructed are equal (count/location version).
     */
    public void testCountLocationEquals() {
        assertEquals("Identical simple feature types must be equal", buildCountLocationType(),
                buildCountLocationType());
    }

    /**
     * @return a simple feature type with location before count
     */
    private SimpleFeatureType buildLocationCountType() {
        SimpleFeatureTypeBuilder builder = buildPartialBuilder();
        builder.add("location", Point.class, (CoordinateReferenceSystem) null );
        builder.add("count", Integer.class);
        return builder.buildFeatureType();
    }

    /**
     * @return a simple feature type with count before location
     */
    private SimpleFeatureType buildCountLocationType() {
        SimpleFeatureTypeBuilder builder = buildPartialBuilder();
        builder.add("count", Integer.class);
        builder.add("location", Point.class, (CoordinateReferenceSystem) null);
        return builder.buildFeatureType();
    }

    /**
     * @return a simple feature type builder that is ready for the addition of location and count
     *         properties
     */
    private SimpleFeatureTypeBuilder buildPartialBuilder() {
        String uri = "http://example.org/things";
        FeatureTypeFactoryImpl typeFactory = new FeatureTypeFactoryImpl();
        SimpleFeatureTypeBuilder builder = new SimpleFeatureTypeBuilder(typeFactory);
        builder.addBinding(typeFactory.createGeometryType(new NameImpl(uri, "description"),
                String.class, null, false, false, Collections.EMPTY_LIST, null, null));
        builder.addBinding(typeFactory.createGeometryType(new NameImpl(uri, "location"),
                Point.class, null, false, false, Collections.EMPTY_LIST, null, null));
        builder.addBinding(typeFactory.createAttributeType(new NameImpl(uri, "count"),
                Integer.class, false, false, Collections.EMPTY_LIST, null, null));
        builder.setName("ThingsType");
        builder.setNamespaceURI(uri);
        builder.add("description", String.class);
        return builder;
    }

}
>>>>>>> other<|MERGE_RESOLUTION|>--- conflicted
+++ resolved
@@ -1,243 +1,121 @@
-<<<<<<< local
-/*
- *    GeoTools - The Open Source Java GIS Toolkit
- *    http://geotools.org
- *
- *    (C) 2004-2009, Open Source Geospatial Foundation (OSGeo)
- *
- *    This library is free software; you can redistribute it and/or
- *    modify it under the terms of the GNU Lesser General Public
- *    License as published by the Free Software Foundation;
- *    version 2.1 of the License.
- *
- *    This library is distributed in the hope that it will be useful,
- *    but WITHOUT ANY WARRANTY; without even the implied warranty of
- *    MERCHANTABILITY or FITNESS FOR A PARTICULAR PURPOSE.  See the GNU
- *    Lesser General Public License for more details.
- */
-
-package org.geotools.feature.simple;
-
-import java.util.ArrayList;
-import java.util.Collections;
-
-import junit.framework.TestCase;
-
-import org.geotools.feature.NameImpl;
-import org.geotools.feature.type.FeatureTypeFactoryImpl;
-import org.opengis.feature.simple.SimpleFeatureType;
-import org.opengis.feature.type.PropertyDescriptor;
-
-import com.vividsolutions.jts.geom.Point;
-
-/**
- * Tests for {@link SimpleFeatureImpl}.
- * 
- * @author Ben Caradoc-Davies, CSIRO Exploration and Mining
- *
- * @source $URL: http://svn.osgeo.org/geotools/tags/2.6.5/modules/library/main/src/test/java/org/geotools/feature/simple/SimpleFeatureTypeImplTest.java $
- */
-public class SimpleFeatureTypeImplTest extends TestCase {
-
-    /**
-     * Test that properties returned by getAttributeDescriptors() and getDescriptors() are the same
-     * and in the same order.
-     */
-    public void testConsistentIterationOrder() {
-        SimpleFeatureType type = buildLocationCountType();
-        assertEquals(
-                "FeatureType and SimpleFeatureType APIs must return the same descriptors in the same order",
-                new ArrayList<PropertyDescriptor>(type.getAttributeDescriptors()),
-                new ArrayList<PropertyDescriptor>(type.getDescriptors()));
-    }
-
-    /**
-     * Test that property order is significant to equals().
-     */
-    public void testOrderSignificantEquals() {
-        SimpleFeatureType type1 = buildLocationCountType();
-        SimpleFeatureType type2 = buildCountLocationType();
-        assertFalse("Simple feature types with properties in a different order must not be equal",
-                type1.equals(type2));
-    }
-
-    /**
-     * Test that distinct instances identically constructed are equal (location/count version).
-     */
-    public void testLocationCountEquals() {
-        assertEquals("Identical simple feature types must be equal", buildLocationCountType(),
-                buildLocationCountType());
-    }
-
-    /**
-     * Test that distinct instances identically constructed are equal (count/location version).
-     */
-    public void testCountLocationEquals() {
-        assertEquals("Identical simple feature types must be equal", buildCountLocationType(),
-                buildCountLocationType());
-    }
-
-    /**
-     * @return a simple feature type with location before count
-     */
-    private SimpleFeatureType buildLocationCountType() {
-        SimpleFeatureTypeBuilder builder = buildPartialBuilder();
-        builder.add("location", Point.class);
-        builder.add("count", Integer.class);
-        return builder.buildFeatureType();
-    }
-
-    /**
-     * @return a simple feature type with count before location
-     */
-    private SimpleFeatureType buildCountLocationType() {
-        SimpleFeatureTypeBuilder builder = buildPartialBuilder();
-        builder.add("count", Integer.class);
-        builder.add("location", Point.class);
-        return builder.buildFeatureType();
-    }
-
-    /**
-     * @return a simple feature type builder that is ready for the addition of location and count
-     *         properties
-     */
-    private SimpleFeatureTypeBuilder buildPartialBuilder() {
-        String uri = "http://example.org/things";
-        FeatureTypeFactoryImpl typeFactory = new FeatureTypeFactoryImpl();
-        SimpleFeatureTypeBuilder builder = new SimpleFeatureTypeBuilder(typeFactory);
-        builder.addBinding(typeFactory.createGeometryType(new NameImpl(uri, "description"),
-                String.class, null, false, false, Collections.EMPTY_LIST, null, null));
-        builder.addBinding(typeFactory.createGeometryType(new NameImpl(uri, "location"),
-                Point.class, null, false, false, Collections.EMPTY_LIST, null, null));
-        builder.addBinding(typeFactory.createAttributeType(new NameImpl(uri, "count"),
-                Integer.class, false, false, Collections.EMPTY_LIST, null, null));
-        builder.setName("ThingsType");
-        builder.setNamespaceURI(uri);
-        builder.add("description", String.class);
-        return builder;
-    }
-
-}
-=======
-/*
- *    GeoTools - The Open Source Java GIS Toolkit
- *    http://geotools.org
- *
- *    (C) 2004-2009, Open Source Geospatial Foundation (OSGeo)
- *
- *    This library is free software; you can redistribute it and/or
- *    modify it under the terms of the GNU Lesser General Public
- *    License as published by the Free Software Foundation;
- *    version 2.1 of the License.
- *
- *    This library is distributed in the hope that it will be useful,
- *    but WITHOUT ANY WARRANTY; without even the implied warranty of
- *    MERCHANTABILITY or FITNESS FOR A PARTICULAR PURPOSE.  See the GNU
- *    Lesser General Public License for more details.
- */
-
-package org.geotools.feature.simple;
-
-import java.util.ArrayList;
-import java.util.Collections;
-
-import junit.framework.TestCase;
-
-import org.geotools.feature.NameImpl;
-import org.geotools.feature.type.FeatureTypeFactoryImpl;
-import org.opengis.feature.simple.SimpleFeatureType;
-import org.opengis.feature.type.PropertyDescriptor;
-import org.opengis.referencing.crs.CoordinateReferenceSystem;
-
-import com.vividsolutions.jts.geom.Point;
-
-/**
- * Tests for {@link SimpleFeatureImpl}.
- * 
- * @author Ben Caradoc-Davies, CSIRO Exploration and Mining
- *
- *
- * @source $URL: http://svn.osgeo.org/geotools/tags/8.0-M1/modules/library/main/src/test/java/org/geotools/feature/simple/SimpleFeatureTypeImplTest.java $
- */
-public class SimpleFeatureTypeImplTest extends TestCase {
-
-    /**
-     * Test that properties returned by getAttributeDescriptors() and getDescriptors() are the same
-     * and in the same order.
-     */
-    public void testConsistentIterationOrder() {
-        SimpleFeatureType type = buildLocationCountType();
-        assertEquals(
-                "FeatureType and SimpleFeatureType APIs must return the same descriptors in the same order",
-                new ArrayList<PropertyDescriptor>(type.getAttributeDescriptors()),
-                new ArrayList<PropertyDescriptor>(type.getDescriptors()));
-    }
-
-    /**
-     * Test that property order is significant to equals().
-     */
-    public void testOrderSignificantEquals() {
-        SimpleFeatureType type1 = buildLocationCountType();
-        SimpleFeatureType type2 = buildCountLocationType();
-        assertFalse("Simple feature types with properties in a different order must not be equal",
-                type1.equals(type2));
-    }
-
-    /**
-     * Test that distinct instances identically constructed are equal (location/count version).
-     */
-    public void testLocationCountEquals() {
-        assertEquals("Identical simple feature types must be equal", buildLocationCountType(),
-                buildLocationCountType());
-    }
-
-    /**
-     * Test that distinct instances identically constructed are equal (count/location version).
-     */
-    public void testCountLocationEquals() {
-        assertEquals("Identical simple feature types must be equal", buildCountLocationType(),
-                buildCountLocationType());
-    }
-
-    /**
-     * @return a simple feature type with location before count
-     */
-    private SimpleFeatureType buildLocationCountType() {
-        SimpleFeatureTypeBuilder builder = buildPartialBuilder();
-        builder.add("location", Point.class, (CoordinateReferenceSystem) null );
-        builder.add("count", Integer.class);
-        return builder.buildFeatureType();
-    }
-
-    /**
-     * @return a simple feature type with count before location
-     */
-    private SimpleFeatureType buildCountLocationType() {
-        SimpleFeatureTypeBuilder builder = buildPartialBuilder();
-        builder.add("count", Integer.class);
-        builder.add("location", Point.class, (CoordinateReferenceSystem) null);
-        return builder.buildFeatureType();
-    }
-
-    /**
-     * @return a simple feature type builder that is ready for the addition of location and count
-     *         properties
-     */
-    private SimpleFeatureTypeBuilder buildPartialBuilder() {
-        String uri = "http://example.org/things";
-        FeatureTypeFactoryImpl typeFactory = new FeatureTypeFactoryImpl();
-        SimpleFeatureTypeBuilder builder = new SimpleFeatureTypeBuilder(typeFactory);
-        builder.addBinding(typeFactory.createGeometryType(new NameImpl(uri, "description"),
-                String.class, null, false, false, Collections.EMPTY_LIST, null, null));
-        builder.addBinding(typeFactory.createGeometryType(new NameImpl(uri, "location"),
-                Point.class, null, false, false, Collections.EMPTY_LIST, null, null));
-        builder.addBinding(typeFactory.createAttributeType(new NameImpl(uri, "count"),
-                Integer.class, false, false, Collections.EMPTY_LIST, null, null));
-        builder.setName("ThingsType");
-        builder.setNamespaceURI(uri);
-        builder.add("description", String.class);
-        return builder;
-    }
-
-}
->>>>>>> other+/*
+ *    GeoTools - The Open Source Java GIS Toolkit
+ *    http://geotools.org
+ *
+ *    (C) 2004-2009, Open Source Geospatial Foundation (OSGeo)
+ *
+ *    This library is free software; you can redistribute it and/or
+ *    modify it under the terms of the GNU Lesser General Public
+ *    License as published by the Free Software Foundation;
+ *    version 2.1 of the License.
+ *
+ *    This library is distributed in the hope that it will be useful,
+ *    but WITHOUT ANY WARRANTY; without even the implied warranty of
+ *    MERCHANTABILITY or FITNESS FOR A PARTICULAR PURPOSE.  See the GNU
+ *    Lesser General Public License for more details.
+ */
+
+package org.geotools.feature.simple;
+
+import java.util.ArrayList;
+import java.util.Collections;
+
+import junit.framework.TestCase;
+
+import org.geotools.feature.NameImpl;
+import org.geotools.feature.type.FeatureTypeFactoryImpl;
+import org.opengis.feature.simple.SimpleFeatureType;
+import org.opengis.feature.type.PropertyDescriptor;
+import org.opengis.referencing.crs.CoordinateReferenceSystem;
+
+import com.vividsolutions.jts.geom.Point;
+
+/**
+ * Tests for {@link SimpleFeatureImpl}.
+ * 
+ * @author Ben Caradoc-Davies, CSIRO Exploration and Mining
+ *
+ *
+ * @source $URL: http://svn.osgeo.org/geotools/tags/8.0-M1/modules/library/main/src/test/java/org/geotools/feature/simple/SimpleFeatureTypeImplTest.java $
+ */
+public class SimpleFeatureTypeImplTest extends TestCase {
+
+    /**
+     * Test that properties returned by getAttributeDescriptors() and getDescriptors() are the same
+     * and in the same order.
+     */
+    public void testConsistentIterationOrder() {
+        SimpleFeatureType type = buildLocationCountType();
+        assertEquals(
+                "FeatureType and SimpleFeatureType APIs must return the same descriptors in the same order",
+                new ArrayList<PropertyDescriptor>(type.getAttributeDescriptors()),
+                new ArrayList<PropertyDescriptor>(type.getDescriptors()));
+    }
+
+    /**
+     * Test that property order is significant to equals().
+     */
+    public void testOrderSignificantEquals() {
+        SimpleFeatureType type1 = buildLocationCountType();
+        SimpleFeatureType type2 = buildCountLocationType();
+        assertFalse("Simple feature types with properties in a different order must not be equal",
+                type1.equals(type2));
+    }
+
+    /**
+     * Test that distinct instances identically constructed are equal (location/count version).
+     */
+    public void testLocationCountEquals() {
+        assertEquals("Identical simple feature types must be equal", buildLocationCountType(),
+                buildLocationCountType());
+    }
+
+    /**
+     * Test that distinct instances identically constructed are equal (count/location version).
+     */
+    public void testCountLocationEquals() {
+        assertEquals("Identical simple feature types must be equal", buildCountLocationType(),
+                buildCountLocationType());
+    }
+
+    /**
+     * @return a simple feature type with location before count
+     */
+    private SimpleFeatureType buildLocationCountType() {
+        SimpleFeatureTypeBuilder builder = buildPartialBuilder();
+        builder.add("location", Point.class, (CoordinateReferenceSystem) null );
+        builder.add("count", Integer.class);
+        return builder.buildFeatureType();
+    }
+
+    /**
+     * @return a simple feature type with count before location
+     */
+    private SimpleFeatureType buildCountLocationType() {
+        SimpleFeatureTypeBuilder builder = buildPartialBuilder();
+        builder.add("count", Integer.class);
+        builder.add("location", Point.class, (CoordinateReferenceSystem) null);
+        return builder.buildFeatureType();
+    }
+
+    /**
+     * @return a simple feature type builder that is ready for the addition of location and count
+     *         properties
+     */
+    private SimpleFeatureTypeBuilder buildPartialBuilder() {
+        String uri = "http://example.org/things";
+        FeatureTypeFactoryImpl typeFactory = new FeatureTypeFactoryImpl();
+        SimpleFeatureTypeBuilder builder = new SimpleFeatureTypeBuilder(typeFactory);
+        builder.addBinding(typeFactory.createGeometryType(new NameImpl(uri, "description"),
+                String.class, null, false, false, Collections.EMPTY_LIST, null, null));
+        builder.addBinding(typeFactory.createGeometryType(new NameImpl(uri, "location"),
+                Point.class, null, false, false, Collections.EMPTY_LIST, null, null));
+        builder.addBinding(typeFactory.createAttributeType(new NameImpl(uri, "count"),
+                Integer.class, false, false, Collections.EMPTY_LIST, null, null));
+        builder.setName("ThingsType");
+        builder.setNamespaceURI(uri);
+        builder.add("description", String.class);
+        return builder;
+    }
+
+}