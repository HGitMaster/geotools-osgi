--- conflicted
+++ resolved
@@ -1,366 +1,182 @@
-<<<<<<< local
-/*
- *    GeoTools - The Open Source Java GIS Toolkit
- *    http://geotools.org
- * 
- *    (C) 2002-2008, Open Source Geospatial Foundation (OSGeo)
- *
- *    This library is free software; you can redistribute it and/or
- *    modify it under the terms of the GNU Lesser General Public
- *    License as published by the Free Software Foundation;
- *    version 2.1 of the License.
- *
- *    This library is distributed in the hope that it will be useful,
- *    but WITHOUT ANY WARRANTY; without even the implied warranty of
- *    MERCHANTABILITY or FITNESS FOR A PARTICULAR PURPOSE.  See the GNU
- *    Lesser General Public License for more details.
- */
-package org.geotools.feature.simple;
-
-import junit.framework.TestCase;
-
-import org.geotools.factory.CommonFactoryFinder;
-import org.opengis.feature.simple.SimpleFeature;
-import org.opengis.feature.simple.SimpleFeatureType;
-import org.opengis.filter.FilterFactory;
-import org.opengis.filter.PropertyIsEqualTo;
-
-import com.vividsolutions.jts.geom.Coordinate;
-import com.vividsolutions.jts.geom.Geometry;
-import com.vividsolutions.jts.geom.GeometryFactory;
-import com.vividsolutions.jts.geom.Point;
-
-public class SimpleFeatureBuilderTest extends TestCase {
-
-	SimpleFeatureBuilder builder;
-	
-	protected void setUp() throws Exception {
-		SimpleFeatureTypeBuilder typeBuilder = new SimpleFeatureTypeBuilder();
-		typeBuilder.setName( "test" );
-		typeBuilder.add( "point", Point.class );
-		typeBuilder.add( "integer", Integer.class );
-		typeBuilder.add( "float", Float.class );
-		
-		SimpleFeatureType featureType = typeBuilder.buildFeatureType();
-		
-		builder = new SimpleFeatureBuilder(featureType);
-		builder.setValidating(true);
-	}
-	
-	public void testSanity() throws Exception {
-		GeometryFactory gf = new GeometryFactory();
-		builder.add( gf.createPoint( new Coordinate( 0, 0 ) ) );
-		builder.add( new Integer( 1 ) );
-		builder.add( new Float( 2.0 ) );
-		
-		SimpleFeature feature = builder.buildFeature( "fid" );
-		assertNotNull( feature );
-		
-		assertEquals( 3, feature.getAttributeCount() );
-		
-		assertTrue( gf.createPoint( new Coordinate( 0, 0) ).equals( (Geometry) feature.getAttribute( "point" ) ) );
-		assertEquals( new Integer( 1 ) , feature.getAttribute( "integer" ) );
-		assertEquals( new Float( 2.0 ) , feature.getAttribute( "float" ) );
-	}
-	
-	public void testTooFewAttributes() throws Exception {
-	    GeometryFactory gf = new GeometryFactory();
-        builder.add( gf.createPoint( new Coordinate( 0, 0 ) ) );
-        builder.add( new Integer( 1 ) );
-        
-        SimpleFeature feature = builder.buildFeature( "fid" );
-        assertNotNull( feature );
-        
-        assertEquals( 3, feature.getAttributeCount() );
-        
-        assertTrue( gf.createPoint( new Coordinate( 0, 0) ).equals( (Geometry) feature.getAttribute( "point" ) ) );
-        assertEquals( new Integer( 1 ) , feature.getAttribute( "integer" ) );
-        assertNull( feature.getAttribute( "float" ) );
-	}
-	
-	public void testSetSequential() throws Exception {
-        GeometryFactory gf = new GeometryFactory();
-        builder.set( "point", gf.createPoint( new Coordinate( 0, 0 ) ) );
-        builder.set( "integer", new Integer( 1 ) );
-        builder.set( "float",  new Float( 2.0 ) );
-        
-        SimpleFeature feature = builder.buildFeature( "fid" );
-        assertNotNull( feature );
-        
-        assertEquals( 3, feature.getAttributeCount() );
-        
-        assertTrue( gf.createPoint( new Coordinate( 0, 0) ).equals( (Geometry) feature.getAttribute( 0 ) ) );
-        assertEquals( new Integer( 1 ) , feature.getAttribute( 1 ) );
-        assertEquals( new Float( 2.0 ) , feature.getAttribute( 2 ) );
-	}
-	
-	public void testSetNonSequential() throws Exception {
-	    GeometryFactory gf = new GeometryFactory();
-	    builder.set( "float",  new Float( 2.0 ) );
-	    builder.set( "point", gf.createPoint( new Coordinate( 0, 0 ) ) );
-        builder.set( "integer", new Integer( 1 ) );
-        
-        SimpleFeature feature = builder.buildFeature( "fid" );
-        assertNotNull( feature );
-        
-        assertEquals( 3, feature.getAttributeCount() );
-        
-        assertTrue( gf.createPoint( new Coordinate( 0, 0) ).equals( (Geometry) feature.getAttribute( 0 ) ) );
-        assertEquals( new Integer( 1 ) , feature.getAttribute( 1 ) );
-        assertEquals( new Float( 2.0 ) , feature.getAttribute( 2 ) );
-	}
-	
-	public void testSetTooFew() throws Exception {
-	    builder.set("integer", new Integer(1));
-	    SimpleFeature feature = builder.buildFeature( "fid" );
-        assertNotNull( feature );
-        
-        assertEquals( 3, feature.getAttributeCount() );
-        
-        assertNull( feature.getAttribute( 0 ) );
-        assertEquals( new Integer( 1 ) , feature.getAttribute( 1 ) );
-        assertNull( feature.getAttribute( 2 ) );
-	}
-	
-	public void testConverting() throws Exception {
-	    builder.set( "integer", "1" );
-	    SimpleFeature feature = builder.buildFeature("fid");
-	    
-	    try {
-	        builder.set( "integer", "foo" );    
-	        fail( "should have failed" );
-	    }
-	    catch( Exception e ) {}
-	    
-	}
-	
-	public void testCreateFeatureWithLength() throws Exception {
-
-	    SimpleFeatureTypeBuilder builder=new SimpleFeatureTypeBuilder(); //$NON-NLS-1$
-        builder.setName("test");
-        builder.length(5).add("name", String.class);
-        
-        SimpleFeatureType featureType = builder.buildFeatureType();
-        SimpleFeature feature = SimpleFeatureBuilder.build( featureType, new Object[]{"Val"}, "ID" );
-        
-        assertNotNull(feature);
-        
-        try{
-            feature = SimpleFeatureBuilder.build( featureType, new Object[]{"Longer Than 5"}, "ID" );
-            feature.validate();
-            fail("this should fail because the value is longer than 5 characters");
-        }catch (Exception e) {
-            // good
-	    }
-    } 
-	
-	public void testCreateFeatureWithRestriction() throws Exception {
-	    FilterFactory fac = CommonFactoryFinder.getFilterFactory(null);
-
-	    String attributeName = "string";
-	    PropertyIsEqualTo filter = fac.equals(fac.property("."), fac.literal("Value"));
-
-	    SimpleFeatureTypeBuilder builder=new SimpleFeatureTypeBuilder(); //$NON-NLS-1$
-	    builder.setName("test");
-	    builder.restriction(filter).add(attributeName, String.class);
-
-	    SimpleFeatureType featureType = builder.buildFeatureType();
-	    SimpleFeature feature = SimpleFeatureBuilder.build( featureType, new Object[]{"Value"}, "ID" );
-
-	    assertNotNull(feature);
-	    
-	    try {
-	        SimpleFeature sf = SimpleFeatureBuilder.build( featureType, new Object[]{"NotValue"}, "ID" );
-	        sf.validate();
-	       fail( "PropertyIsEqualTo filter should have failed");
-	    }
-	    catch( Exception e ) {
-	        //good
-	    }
-	    
-    }
-}
-=======
-/*
- *    GeoTools - The Open Source Java GIS Toolkit
- *    http://geotools.org
- * 
- *    (C) 2002-2008, Open Source Geospatial Foundation (OSGeo)
- *
- *    This library is free software; you can redistribute it and/or
- *    modify it under the terms of the GNU Lesser General Public
- *    License as published by the Free Software Foundation;
- *    version 2.1 of the License.
- *
- *    This library is distributed in the hope that it will be useful,
- *    but WITHOUT ANY WARRANTY; without even the implied warranty of
- *    MERCHANTABILITY or FITNESS FOR A PARTICULAR PURPOSE.  See the GNU
- *    Lesser General Public License for more details.
- */
-package org.geotools.feature.simple;
-
-import junit.framework.TestCase;
-
-import org.geotools.factory.CommonFactoryFinder;
-import org.opengis.feature.simple.SimpleFeature;
-import org.opengis.feature.simple.SimpleFeatureType;
-import org.opengis.filter.FilterFactory;
-import org.opengis.filter.PropertyIsEqualTo;
-import org.opengis.referencing.crs.CoordinateReferenceSystem;
-
-import com.vividsolutions.jts.geom.Coordinate;
-import com.vividsolutions.jts.geom.Geometry;
-import com.vividsolutions.jts.geom.GeometryFactory;
-import com.vividsolutions.jts.geom.Point;
-
-public class SimpleFeatureBuilderTest extends TestCase {
-
-	SimpleFeatureBuilder builder;
-	
-	protected void setUp() throws Exception {
-		SimpleFeatureTypeBuilder typeBuilder = new SimpleFeatureTypeBuilder();
-		typeBuilder.setName( "test" );
-		typeBuilder.add( "point", Point.class, (CoordinateReferenceSystem) null );
-		typeBuilder.add( "integer", Integer.class );
-		typeBuilder.add( "float", Float.class );
-		
-		SimpleFeatureType featureType = typeBuilder.buildFeatureType();
-		
-		builder = new SimpleFeatureBuilder(featureType);
-		builder.setValidating(true);
-	}
-	
-	public void testSanity() throws Exception {
-		GeometryFactory gf = new GeometryFactory();
-		builder.add( gf.createPoint( new Coordinate( 0, 0 ) ) );
-		builder.add( new Integer( 1 ) );
-		builder.add( new Float( 2.0 ) );
-		
-		SimpleFeature feature = builder.buildFeature( "fid" );
-		assertNotNull( feature );
-		
-		assertEquals( 3, feature.getAttributeCount() );
-		
-		assertTrue( gf.createPoint( new Coordinate( 0, 0) ).equals( feature.getAttribute( "point" ) ) );
-		assertEquals( new Integer( 1 ) , feature.getAttribute( "integer" ) );
-		assertEquals( new Float( 2.0 ) , feature.getAttribute( "float" ) );
-	}
-	
-	public void testTooFewAttributes() throws Exception {
-	    GeometryFactory gf = new GeometryFactory();
-        builder.add( gf.createPoint( new Coordinate( 0, 0 ) ) );
-        builder.add( new Integer( 1 ) );
-        
-        SimpleFeature feature = builder.buildFeature( "fid" );
-        assertNotNull( feature );
-        
-        assertEquals( 3, feature.getAttributeCount() );
-        
-        assertTrue( gf.createPoint( new Coordinate( 0, 0) ).equals( feature.getAttribute( "point" ) ) );
-        assertEquals( new Integer( 1 ) , feature.getAttribute( "integer" ) );
-        assertNull( feature.getAttribute( "float" ) );
-	}
-	
-	public void testSetSequential() throws Exception {
-        GeometryFactory gf = new GeometryFactory();
-        builder.set( "point", gf.createPoint( new Coordinate( 0, 0 ) ) );
-        builder.set( "integer", new Integer( 1 ) );
-        builder.set( "float",  new Float( 2.0 ) );
-        
-        SimpleFeature feature = builder.buildFeature( "fid" );
-        assertNotNull( feature );
-        
-        assertEquals( 3, feature.getAttributeCount() );
-        
-        assertTrue( gf.createPoint( new Coordinate( 0, 0) ).equals( feature.getAttribute( 0 ) ) );
-        assertEquals( new Integer( 1 ) , feature.getAttribute( 1 ) );
-        assertEquals( new Float( 2.0 ) , feature.getAttribute( 2 ) );
-	}
-	
-	public void testSetNonSequential() throws Exception {
-	    GeometryFactory gf = new GeometryFactory();
-	    builder.set( "float",  new Float( 2.0 ) );
-	    builder.set( "point", gf.createPoint( new Coordinate( 0, 0 ) ) );
-        builder.set( "integer", new Integer( 1 ) );
-        
-        SimpleFeature feature = builder.buildFeature( "fid" );
-        assertNotNull( feature );
-        
-        assertEquals( 3, feature.getAttributeCount() );
-        
-        assertTrue( gf.createPoint( new Coordinate( 0, 0) ).equals( feature.getAttribute( 0 ) ) );
-        assertEquals( new Integer( 1 ) , feature.getAttribute( 1 ) );
-        assertEquals( new Float( 2.0 ) , feature.getAttribute( 2 ) );
-	}
-	
-	public void testSetTooFew() throws Exception {
-	    builder.set("integer", new Integer(1));
-	    SimpleFeature feature = builder.buildFeature( "fid" );
-        assertNotNull( feature );
-        
-        assertEquals( 3, feature.getAttributeCount() );
-        
-        assertNull( feature.getAttribute( 0 ) );
-        assertEquals( new Integer( 1 ) , feature.getAttribute( 1 ) );
-        assertNull( feature.getAttribute( 2 ) );
-	}
-	
-	public void testConverting() throws Exception {
-	    builder.set( "integer", "1" );
-	    SimpleFeature feature = builder.buildFeature("fid");
-	    
-	    try {
-	        builder.set( "integer", "foo" );    
-	        fail( "should have failed" );
-	    }
-	    catch( Exception e ) {}
-	    
-	}
-	
-	public void testCreateFeatureWithLength() throws Exception {
-
-	    SimpleFeatureTypeBuilder builder=new SimpleFeatureTypeBuilder(); //$NON-NLS-1$
-        builder.setName("test");
-        builder.length(5).add("name", String.class);
-        
-        SimpleFeatureType featureType = builder.buildFeatureType();
-        SimpleFeature feature = SimpleFeatureBuilder.build( featureType, new Object[]{"Val"}, "ID" );
-        
-        assertNotNull(feature);
-        
-        try{
-            feature = SimpleFeatureBuilder.build( featureType, new Object[]{"Longer Than 5"}, "ID" );
-            feature.validate();
-            fail("this should fail because the value is longer than 5 characters");
-        }catch (Exception e) {
-            // good
-	    }
-    } 
-	
-	public void testCreateFeatureWithRestriction() throws Exception {
-	    FilterFactory fac = CommonFactoryFinder.getFilterFactory(null);
-
-	    String attributeName = "string";
-	    PropertyIsEqualTo filter = fac.equals(fac.property("."), fac.literal("Value"));
-
-	    SimpleFeatureTypeBuilder builder=new SimpleFeatureTypeBuilder(); //$NON-NLS-1$
-	    builder.setName("test");
-	    builder.restriction(filter).add(attributeName, String.class);
-
-	    SimpleFeatureType featureType = builder.buildFeatureType();
-	    SimpleFeature feature = SimpleFeatureBuilder.build( featureType, new Object[]{"Value"}, "ID" );
-
-	    assertNotNull(feature);
-	    
-	    try {
-	        SimpleFeature sf = SimpleFeatureBuilder.build( featureType, new Object[]{"NotValue"}, "ID" );
-	        sf.validate();
-	       fail( "PropertyIsEqualTo filter should have failed");
-	    }
-	    catch( Exception e ) {
-	        //good
-	    }
-	    
-    }
-}
->>>>>>> other+/*
+ *    GeoTools - The Open Source Java GIS Toolkit
+ *    http://geotools.org
+ * 
+ *    (C) 2002-2008, Open Source Geospatial Foundation (OSGeo)
+ *
+ *    This library is free software; you can redistribute it and/or
+ *    modify it under the terms of the GNU Lesser General Public
+ *    License as published by the Free Software Foundation;
+ *    version 2.1 of the License.
+ *
+ *    This library is distributed in the hope that it will be useful,
+ *    but WITHOUT ANY WARRANTY; without even the implied warranty of
+ *    MERCHANTABILITY or FITNESS FOR A PARTICULAR PURPOSE.  See the GNU
+ *    Lesser General Public License for more details.
+ */
+package org.geotools.feature.simple;
+
+import junit.framework.TestCase;
+
+import org.geotools.factory.CommonFactoryFinder;
+import org.opengis.feature.simple.SimpleFeature;
+import org.opengis.feature.simple.SimpleFeatureType;
+import org.opengis.filter.FilterFactory;
+import org.opengis.filter.PropertyIsEqualTo;
+import org.opengis.referencing.crs.CoordinateReferenceSystem;
+
+import com.vividsolutions.jts.geom.Coordinate;
+import com.vividsolutions.jts.geom.Geometry;
+import com.vividsolutions.jts.geom.GeometryFactory;
+import com.vividsolutions.jts.geom.Point;
+
+public class SimpleFeatureBuilderTest extends TestCase {
+
+	SimpleFeatureBuilder builder;
+	
+	protected void setUp() throws Exception {
+		SimpleFeatureTypeBuilder typeBuilder = new SimpleFeatureTypeBuilder();
+		typeBuilder.setName( "test" );
+		typeBuilder.add( "point", Point.class, (CoordinateReferenceSystem) null );
+		typeBuilder.add( "integer", Integer.class );
+		typeBuilder.add( "float", Float.class );
+		
+		SimpleFeatureType featureType = typeBuilder.buildFeatureType();
+		
+		builder = new SimpleFeatureBuilder(featureType);
+		builder.setValidating(true);
+	}
+	
+	public void testSanity() throws Exception {
+		GeometryFactory gf = new GeometryFactory();
+		builder.add( gf.createPoint( new Coordinate( 0, 0 ) ) );
+		builder.add( new Integer( 1 ) );
+		builder.add( new Float( 2.0 ) );
+		
+		SimpleFeature feature = builder.buildFeature( "fid" );
+		assertNotNull( feature );
+		
+		assertEquals( 3, feature.getAttributeCount() );
+		
+		assertTrue( gf.createPoint( new Coordinate( 0, 0) ).equals( feature.getAttribute( "point" ) ) );
+		assertEquals( new Integer( 1 ) , feature.getAttribute( "integer" ) );
+		assertEquals( new Float( 2.0 ) , feature.getAttribute( "float" ) );
+	}
+	
+	public void testTooFewAttributes() throws Exception {
+	    GeometryFactory gf = new GeometryFactory();
+        builder.add( gf.createPoint( new Coordinate( 0, 0 ) ) );
+        builder.add( new Integer( 1 ) );
+        
+        SimpleFeature feature = builder.buildFeature( "fid" );
+        assertNotNull( feature );
+        
+        assertEquals( 3, feature.getAttributeCount() );
+        
+        assertTrue( gf.createPoint( new Coordinate( 0, 0) ).equals( feature.getAttribute( "point" ) ) );
+        assertEquals( new Integer( 1 ) , feature.getAttribute( "integer" ) );
+        assertNull( feature.getAttribute( "float" ) );
+	}
+	
+	public void testSetSequential() throws Exception {
+        GeometryFactory gf = new GeometryFactory();
+        builder.set( "point", gf.createPoint( new Coordinate( 0, 0 ) ) );
+        builder.set( "integer", new Integer( 1 ) );
+        builder.set( "float",  new Float( 2.0 ) );
+        
+        SimpleFeature feature = builder.buildFeature( "fid" );
+        assertNotNull( feature );
+        
+        assertEquals( 3, feature.getAttributeCount() );
+        
+        assertTrue( gf.createPoint( new Coordinate( 0, 0) ).equals( feature.getAttribute( 0 ) ) );
+        assertEquals( new Integer( 1 ) , feature.getAttribute( 1 ) );
+        assertEquals( new Float( 2.0 ) , feature.getAttribute( 2 ) );
+	}
+	
+	public void testSetNonSequential() throws Exception {
+	    GeometryFactory gf = new GeometryFactory();
+	    builder.set( "float",  new Float( 2.0 ) );
+	    builder.set( "point", gf.createPoint( new Coordinate( 0, 0 ) ) );
+        builder.set( "integer", new Integer( 1 ) );
+        
+        SimpleFeature feature = builder.buildFeature( "fid" );
+        assertNotNull( feature );
+        
+        assertEquals( 3, feature.getAttributeCount() );
+        
+        assertTrue( gf.createPoint( new Coordinate( 0, 0) ).equals( feature.getAttribute( 0 ) ) );
+        assertEquals( new Integer( 1 ) , feature.getAttribute( 1 ) );
+        assertEquals( new Float( 2.0 ) , feature.getAttribute( 2 ) );
+	}
+	
+	public void testSetTooFew() throws Exception {
+	    builder.set("integer", new Integer(1));
+	    SimpleFeature feature = builder.buildFeature( "fid" );
+        assertNotNull( feature );
+        
+        assertEquals( 3, feature.getAttributeCount() );
+        
+        assertNull( feature.getAttribute( 0 ) );
+        assertEquals( new Integer( 1 ) , feature.getAttribute( 1 ) );
+        assertNull( feature.getAttribute( 2 ) );
+	}
+	
+	public void testConverting() throws Exception {
+	    builder.set( "integer", "1" );
+	    SimpleFeature feature = builder.buildFeature("fid");
+	    
+	    try {
+	        builder.set( "integer", "foo" );    
+	        fail( "should have failed" );
+	    }
+	    catch( Exception e ) {}
+	    
+	}
+	
+	public void testCreateFeatureWithLength() throws Exception {
+
+	    SimpleFeatureTypeBuilder builder=new SimpleFeatureTypeBuilder(); //$NON-NLS-1$
+        builder.setName("test");
+        builder.length(5).add("name", String.class);
+        
+        SimpleFeatureType featureType = builder.buildFeatureType();
+        SimpleFeature feature = SimpleFeatureBuilder.build( featureType, new Object[]{"Val"}, "ID" );
+        
+        assertNotNull(feature);
+        
+        try{
+            feature = SimpleFeatureBuilder.build( featureType, new Object[]{"Longer Than 5"}, "ID" );
+            feature.validate();
+            fail("this should fail because the value is longer than 5 characters");
+        }catch (Exception e) {
+            // good
+	    }
+    } 
+	
+	public void testCreateFeatureWithRestriction() throws Exception {
+	    FilterFactory fac = CommonFactoryFinder.getFilterFactory(null);
+
+	    String attributeName = "string";
+	    PropertyIsEqualTo filter = fac.equals(fac.property("."), fac.literal("Value"));
+
+	    SimpleFeatureTypeBuilder builder=new SimpleFeatureTypeBuilder(); //$NON-NLS-1$
+	    builder.setName("test");
+	    builder.restriction(filter).add(attributeName, String.class);
+
+	    SimpleFeatureType featureType = builder.buildFeatureType();
+	    SimpleFeature feature = SimpleFeatureBuilder.build( featureType, new Object[]{"Value"}, "ID" );
+
+	    assertNotNull(feature);
+	    
+	    try {
+	        SimpleFeature sf = SimpleFeatureBuilder.build( featureType, new Object[]{"NotValue"}, "ID" );
+	        sf.validate();
+	       fail( "PropertyIsEqualTo filter should have failed");
+	    }
+	    catch( Exception e ) {
+	        //good
+	    }
+	    
+    }
+}