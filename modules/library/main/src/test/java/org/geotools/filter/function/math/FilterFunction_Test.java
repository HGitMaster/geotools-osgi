<<<<<<< local
/*
 *    GeoTools - The Open Source Java GIS Toolkit
 *    http://geotools.org
 * 
 *    (C) 2002-2008, Open Source Geospatial Foundation (OSGeo)
 *
 *    This library is free software; you can redistribute it and/or
 *    modify it under the terms of the GNU Lesser General Public
 *    License as published by the Free Software Foundation;
 *    version 2.1 of the License.
 *
 *    This library is distributed in the hope that it will be useful,
 *    but WITHOUT ANY WARRANTY; without even the implied warranty of
 *    MERCHANTABILITY or FITNESS FOR A PARTICULAR PURPOSE.  See the GNU
 *    Lesser General Public License for more details.
 */
package org.geotools.filter.function.math;

import junit.framework.TestCase;

import org.geotools.factory.CommonFactoryFinder;
import org.geotools.factory.FactoryRegistryException;
import org.geotools.filter.FilterFactoryImpl;
import org.opengis.filter.FilterFactory;
import org.opengis.filter.expression.Function;
import org.opengis.filter.expression.Literal;
import org.opengis.filter.FilterFactory;
import org.opengis.filter.expression.Function;

public class FilterFunction_Test extends TestCase {

    private Literal literal_1 = null;

    private Literal literal_m1;

    private Literal literal_2;

    private Literal literal_m2;

    private Literal literal_pi;

    private Literal literal_05pi;

    private FilterFactory ff;

    protected void setUp() throws Exception {
        super.setUp();
        ff = (FilterFactoryImpl) CommonFactoryFinder.getFilterFactory2(null);

        literal_1 = ff.literal(new Double(1));
        literal_m1 = ff.literal(new Double(-1));
        literal_2 = ff.literal(new Double(2));
        literal_m2 = ff.literal(new Double(-2));
        literal_pi = ff.literal(new Double(Math.PI));
        literal_05pi = ff.literal(new Double(0.5 * Math.PI));
        assertEquals("Literal Expression 0.0", new Double(1.0), literal_1
                .evaluate(null));
        assertEquals("Literal Expression pi", new Double(Math.PI), literal_pi
                .evaluate(null));
        assertEquals("Literal Expression 05pi", new Double(0.5 * Math.PI),
                literal_05pi.evaluate(null));

    }

    protected void tearDown() throws Exception {
        super.tearDown();
    }

    public void testsin() {
        try {
            FilterFunction_sin sin = (FilterFunction_sin) ff.function("sin", org.opengis.filter.expression.Expression.NIL);
            assertEquals("Name is, ", "sin", sin.getName());
            assertEquals("Number of arguments, ", 1, sin.getArgCount());

            Function sinFunction = ff.function("sin", literal_1);
            double good0 = Math.sin(1.0);
            if (Double.isNaN(good0)) {
                assertTrue("sin of (1.0):", Double.isNaN(((Double) sinFunction
                        .evaluate(null)).doubleValue()));
            } else {
                assertEquals("sin of (1.0):", (double) Math.sin(1.0),
                        ((Double) sinFunction.evaluate(null)).doubleValue(),
                        0.00001);
            }
            
            sinFunction = ff.function("sin", literal_m1);
            double good1 = Math.sin(-1.0);
            if (Double.isNaN(good1)) {
                assertTrue("sin of (-1.0):", Double.isNaN(((Double) sinFunction
                        .evaluate(null)).doubleValue()));
            } else {
                assertEquals("sin of (-1.0):", (double) Math.sin(-1.0),
                        ((Double) sinFunction.evaluate(null)).doubleValue(),
                        0.00001);
            }
            sinFunction = ff.function("sin", literal_2);
            double good2 = Math.sin(2.0);
            if (Double.isNaN(good2)) {
                assertTrue("sin of (2.0):", Double.isNaN(((Double) sinFunction
                        .evaluate(null)).doubleValue()));
            } else {
                assertEquals("sin of (2.0):", (double) Math.sin(2.0),
                        ((Double) sinFunction.evaluate(null)).doubleValue(),
                        0.00001);
            }
            
            sinFunction = ff.function("sin", literal_m2);
            double good3 = Math.sin(-2.0);
            if (Double.isNaN(good3)) {
                assertTrue("sin of (-2.0):", Double.isNaN(((Double) sinFunction
                        .evaluate(null)).doubleValue()));
            } else {
                assertEquals("sin of (-2.0):", (double) Math.sin(-2.0),
                        ((Double) sinFunction.evaluate(null)).doubleValue(),
                        0.00001);
            }
            
            sinFunction = ff.function("sin",literal_pi);
            double good4 = Math.sin(3.141592653589793);
            if (Double.isNaN(good4)) {
                assertTrue("sin of (3.141592653589793):", Double
                        .isNaN(((Double) sinFunction.evaluate(null))
                                .doubleValue()));
            } else {
                assertEquals("sin of (3.141592653589793):", (double) Math
                        .sin(3.141592653589793), ((Double) sinFunction
                        .evaluate(null)).doubleValue(), 0.00001);
            }
            
            sinFunction = ff.function("sin", literal_05pi);
            double good5 = Math.sin(1.5707963267948966);
            if (Double.isNaN(good5)) {
                assertTrue("sin of (1.5707963267948966):", Double
                        .isNaN(((Double) sinFunction.evaluate(null))
                                .doubleValue()));
            } else {
                assertEquals("sin of (1.5707963267948966):", (double) Math
                        .sin(1.5707963267948966), ((Double) sinFunction
                        .evaluate(null)).doubleValue(), 0.00001);
            }
        } catch (FactoryRegistryException e) {
            e.printStackTrace();
            fail("Unexpected exception: " + e.getMessage());
        }
    }

    public void testcos() {
        try {

            FilterFunction_cos cos = (FilterFunction_cos) ff.function("cos", org.opengis.filter.expression.Expression.NIL);
            assertEquals("Name is, ", "cos", cos.getName());
            assertEquals("Number of arguments, ", 1, cos.getArgCount());

            Function cosFunction = ff.function("cos", literal_1);
            double good0 = Math.cos(1.0);
            if (Double.isNaN(good0)) {
                assertTrue("cos of (1.0):", Double.isNaN(((Double) cosFunction
                        .evaluate(null)).doubleValue()));
            } else {
                assertEquals("cos of (1.0):", (double) Math.cos(1.0),
                        ((Double) cosFunction.evaluate(null)).doubleValue(),
                        0.00001);
            }
            
            cosFunction = ff.function("cos", literal_m1);
            double good1 = Math.cos(-1.0);
            if (Double.isNaN(good1)) {
                assertTrue("cos of (-1.0):", Double.isNaN(((Double) cosFunction
                        .evaluate(null)).doubleValue()));
            } else {
                assertEquals("cos of (-1.0):", (double) Math.cos(-1.0),
                        ((Double) cosFunction.evaluate(null)).doubleValue(),
                        0.00001);
            }
            
            cosFunction = ff.function("cos", literal_2);
            double good2 = Math.cos(2.0);
            if (Double.isNaN(good2)) {
                assertTrue("cos of (2.0):", Double.isNaN(((Double) cosFunction
                        .evaluate(null)).doubleValue()));
            } else {
                assertEquals("cos of (2.0):", (double) Math.cos(2.0),
                        ((Double) cosFunction.evaluate(null)).doubleValue(),
                        0.00001);
            }
            
            cosFunction = ff.function("cos", literal_m2);
            double good3 = Math.cos(-2.0);
            if (Double.isNaN(good3)) {
                assertTrue("cos of (-2.0):", Double.isNaN(((Double) cosFunction
                        .evaluate(null)).doubleValue()));
            } else {
                assertEquals("cos of (-2.0):", (double) Math.cos(-2.0),
                        ((Double) cosFunction.evaluate(null)).doubleValue(),
                        0.00001);
            }
            
            cosFunction = ff.function("cos", literal_pi);
            double good4 = Math.cos(3.141592653589793);
            if (Double.isNaN(good4)) {
                assertTrue("cos of (3.141592653589793):", Double
                        .isNaN(((Double) cosFunction.evaluate(null))
                                .doubleValue()));
            } else {
                assertEquals("cos of (3.141592653589793):", (double) Math
                        .cos(3.141592653589793), ((Double) cosFunction
                        .evaluate(null)).doubleValue(), 0.00001);
            }
            
            cosFunction = ff.function("cos", literal_05pi);
            double good5 = Math.cos(1.5707963267948966);
            if (Double.isNaN(good5)) {
                assertTrue("cos of (1.5707963267948966):", Double
                        .isNaN(((Double) cosFunction.evaluate(null))
                                .doubleValue()));
            } else {
                assertEquals("cos of (1.5707963267948966):", (double) Math
                        .cos(1.5707963267948966), ((Double) cosFunction
                        .evaluate(null)).doubleValue(), 0.00001);
            }
        } catch (FactoryRegistryException e) {
            e.printStackTrace();
            fail("Unexpected exception: " + e.getMessage());
        }
    }

    public void testtan() {
        try {

            FilterFunction_tan tan = (FilterFunction_tan) ff.function("tan", 
                    org.opengis.filter.expression.Expression.NIL);
            assertEquals("Name is, ", "tan", tan.getName());
            assertEquals("Number of arguments, ", 1, tan.getArgCount());

            Function tanFunction = ff.function("tan", literal_1);
            double good0 = Math.tan(1.0);
            if (Double.isNaN(good0)) {
                assertTrue("tan of (1.0):", Double.isNaN(((Double) tanFunction
                        .evaluate(null)).doubleValue()));
            } else {
                assertEquals("tan of (1.0):", (double) Math.tan(1.0),
                        ((Double) tanFunction.evaluate(null)).doubleValue(),
                        0.00001);
            }
            
            tanFunction = ff.function("tan", literal_m1);
            double good1 = Math.tan(-1.0);
            if (Double.isNaN(good1)) {
                assertTrue("tan of (-1.0):", Double.isNaN(((Double) tanFunction
                        .evaluate(null)).doubleValue()));
            } else {
                assertEquals("tan of (-1.0):", (double) Math.tan(-1.0),
                        ((Double) tanFunction.evaluate(null)).doubleValue(),
                        0.00001);
            }
            
            tanFunction = ff.function("tan", literal_2);
            double good2 = Math.tan(2.0);
            if (Double.isNaN(good2)) {
                assertTrue("tan of (2.0):", Double.isNaN(((Double) tanFunction
                        .evaluate(null)).doubleValue()));
            } else {
                assertEquals("tan of (2.0):", (double) Math.tan(2.0),
                        ((Double) tanFunction.evaluate(null)).doubleValue(),
                        0.00001);
            }
            
            tanFunction = ff.function("tan", literal_m2);
            double good3 = Math.tan(-2.0);
            if (Double.isNaN(good3)) {
                assertTrue("tan of (-2.0):", Double.isNaN(((Double) tanFunction
                        .evaluate(null)).doubleValue()));
            } else {
                assertEquals("tan of (-2.0):", (double) Math.tan(-2.0),
                        ((Double) tanFunction.evaluate(null)).doubleValue(),
                        0.00001);
            }
            
            tanFunction = ff.function("tan", literal_pi);
            double good4 = Math.tan(Math.PI);
            if (Double.isNaN(good4)) {
                assertTrue("tan of (3.141592653589793):", Double
                        .isNaN(((Double) tanFunction.evaluate(null))
                                .doubleValue()));
            } else {
                assertEquals("tan of (3.141592653589793):", (double) Math
                        .tan(3.141592653589793), ((Double) tanFunction
                        .evaluate(null)).doubleValue(), 0.00001);
            }
            
            tanFunction = ff.function("tan", literal_05pi);
            double good5 = Math.tan(1.5707963267948966);
            if (Double.isNaN(good5)) {
                assertTrue("tan of (1.5707963267948966):", Double
                        .isNaN(((Double) tanFunction.evaluate(null))
                                .doubleValue()));
            } else {
                assertEquals("tan of (1.5707963267948966):", (double) Math
                        .tan(1.5707963267948966), ((Double) tanFunction
                        .evaluate(null)).doubleValue(), 0.00001);
            }
        } catch (FactoryRegistryException e) {
            e.printStackTrace();
            fail("Unexpected exception: " + e.getMessage());
        }
    }

    public void testatan2() {
        try {
            FilterFunction_atan2 atan2 = (FilterFunction_atan2) ff.function("atan2", 
                    org.opengis.filter.expression.Expression.NIL,
                    org.opengis.filter.expression.Expression.NIL);
            assertEquals("Name is, ", "atan2", atan2.getName());
            assertEquals("Number of arguments, ", 2, atan2.getArgCount());

            Function atan2Function = ff.function("atan2", literal_1, literal_m1);
            double good0 = Math.atan2(1.0, -1.0);
            if (Double.isNaN(good0)) {
                assertTrue("atan2 of (1.0,-1.0):", Double
                        .isNaN(((Double) atan2Function.evaluate(null))
                                .doubleValue()));
            } else {
                assertEquals("atan2 of (1.0,-1.0):", (double) Math.atan2(1.0,
                        -1.0), ((Double) atan2Function.evaluate(null))
                        .doubleValue(), 0.00001);
            }
            
            atan2Function = ff.function("atan2", literal_m1, literal_2);
            double good1 = Math.atan2(-1.0, 2.0);
            if (Double.isNaN(good1)) {
                assertTrue("atan2 of (-1.0,2.0):", Double
                        .isNaN(((Double) atan2Function.evaluate(null))
                                .doubleValue()));
            } else {
                assertEquals("atan2 of (-1.0,2.0):", (double) Math.atan2(-1.0,
                        2.0), ((Double) atan2Function.evaluate(null))
                        .doubleValue(), 0.00001);
            }
            
            atan2Function = ff.function("atan2", literal_2, literal_m2);
            double good2 = Math.atan2(2.0, -2.0);
            if (Double.isNaN(good2)) {
                assertTrue("atan2 of (2.0,-2.0):", Double
                        .isNaN(((Double) atan2Function.evaluate(null))
                                .doubleValue()));
            } else {
                assertEquals("atan2 of (2.0,-2.0):", (double) Math.atan2(2.0,
                        -2.0), ((Double) atan2Function.evaluate(null))
                        .doubleValue(), 0.00001);
            }
            
            atan2Function = ff.function("atan2", literal_m2, literal_pi);
            double good3 = Math.atan2(-2.0, 3.141592653589793);
            if (Double.isNaN(good3)) {
                assertTrue("atan2 of (-2.0,3.141592653589793):", Double
                        .isNaN(((Double) atan2Function.evaluate(null))
                                .doubleValue()));
            } else {
                assertEquals("atan2 of (-2.0,3.141592653589793):",
                        (double) Math.atan2(-2.0, 3.141592653589793),
                        ((Double) atan2Function.evaluate(null)).doubleValue(),
                        0.00001);
            }
            
            atan2Function = ff.function("atan2", literal_pi, literal_05pi);
            double good4 = Math.atan2(3.141592653589793, 1.5707963267948966);
            if (Double.isNaN(good4)) {
                assertTrue("atan2 of (3.141592653589793,1.5707963267948966):",
                        Double.isNaN(((Double) atan2Function.evaluate(null))
                                .doubleValue()));
            } else {
                assertEquals(
                        "atan2 of (3.141592653589793,1.5707963267948966):",
                        (double) Math.atan2(3.141592653589793,
                                1.5707963267948966), ((Double) atan2Function
                                .evaluate(null)).doubleValue(), 0.00001);
            }
            
            atan2Function = ff.function("atan2", literal_05pi, literal_1);
            double good5 = Math.atan2(1.5707963267948966, 1.0);
            if (Double.isNaN(good5)) {
                assertTrue("atan2 of (1.5707963267948966,1.0):", Double
                        .isNaN(((Double) atan2Function.evaluate(null))
                                .doubleValue()));
            } else {
                assertEquals("atan2 of (1.5707963267948966,1.0):",
                        (double) Math.atan2(1.5707963267948966, 1.0),
                        ((Double) atan2Function.evaluate(null)).doubleValue(),
                        0.00001);
            }
        } catch (FactoryRegistryException e) {
            e.printStackTrace();
            fail("Unexpected exception: " + e.getMessage());
        }
    }

    public void testsqrt() {
        try {
            FilterFunction_sqrt sqrt = (FilterFunction_sqrt) ff.function("sqrt", 
                    org.opengis.filter.expression.Expression.NIL);
            assertEquals("Name is, ", "sqrt", sqrt.getName());
            assertEquals("Number of arguments, ", 1, sqrt.getArgCount());

            Function sqrtFunction = ff.function("sqrt", literal_1);
            double good0 = Math.sqrt(1.0);
            if (Double.isNaN(good0)) {
                assertTrue("sqrt of (1.0):", Double.isNaN(((Double) sqrtFunction
                        .evaluate(null)).doubleValue()));
            } else {
                assertEquals("sqrt of (1.0):", (double) Math.sqrt(1.0),
                        ((Double) sqrtFunction.evaluate(null)).doubleValue(),
                        0.00001);
            }
            
            sqrtFunction = ff.function("sqrt", literal_m1);
            double good1 = Math.sqrt(-1.0);
            if (Double.isNaN(good1)) {
                assertTrue("sqrt of (-1.0):", Double.isNaN(((Double) sqrtFunction
                        .evaluate(null)).doubleValue()));
            } else {
                assertEquals("sqrt of (-1.0):", (double) Math.sqrt(-1.0),
                        ((Double) sqrtFunction.evaluate(null)).doubleValue(),
                        0.00001);
            }
            
            sqrtFunction = ff.function("sqrt", literal_2);
            double good2 = Math.sqrt(2.0);
            if (Double.isNaN(good2)) {
                assertTrue("sqrt of (2.0):", Double.isNaN(((Double) sqrtFunction
                        .evaluate(null)).doubleValue()));
            } else {
                assertEquals("sqrt of (2.0):", (double) Math.sqrt(2.0),
                        ((Double) sqrtFunction.evaluate(null)).doubleValue(),
                        0.00001);
            }
            
            sqrtFunction = ff.function("sqrt", literal_m2);
            double good3 = Math.sqrt(-2.0);
            if (Double.isNaN(good3)) {
                assertTrue("sqrt of (-2.0):", Double.isNaN(((Double) sqrtFunction
                        .evaluate(null)).doubleValue()));
            } else {
                assertEquals("sqrt of (-2.0):", (double) Math.sqrt(-2.0),
                        ((Double) sqrtFunction.evaluate(null)).doubleValue(),
                        0.00001);
            }
            
            sqrtFunction = ff.function("sqrt", literal_pi);
            double good4 = Math.sqrt(Math.PI);
            if (Double.isNaN(good4)) {
                assertTrue("sqrt of (3.141592653589793):", Double
                        .isNaN(((Double) sqrtFunction.evaluate(null))
                                .doubleValue()));
            } else {
                assertEquals("sqrt of (3.141592653589793):", (double) Math
                        .sqrt(3.141592653589793), ((Double) sqrtFunction
                        .evaluate(null)).doubleValue(), 0.00001);
            }
            
            sqrtFunction = ff.function("sqrt", literal_05pi);
            double good5 = Math.sqrt(1.5707963267948966);
            if (Double.isNaN(good5)) {
                assertTrue("sqrt of (1.5707963267948966):", Double
                        .isNaN(((Double) sqrtFunction.evaluate(null))
                                .doubleValue()));
            } else {
                assertEquals("sqrt of (1.5707963267948966):", (double) Math
                        .sqrt(1.5707963267948966), ((Double) sqrtFunction
                        .evaluate(null)).doubleValue(), 0.00001);
            }
        } catch (FactoryRegistryException e) {
            e.printStackTrace();
            fail("Unexpected exception: " + e.getMessage());
        }
    }

    public void testpow() {
        try {
            FilterFunction_pow pow = (FilterFunction_pow) ff.function("pow", 
                    org.opengis.filter.expression.Expression.NIL,
                    org.opengis.filter.expression.Expression.NIL);
            assertEquals("Name is, ", "pow", pow.getName());
            assertEquals("Number of arguments, ", 2, pow.getArgCount());

            Function powFunction = ff.function("pow", literal_1, literal_m1);
            double good0 = Math.pow(1.0, -1.0);
            if (Double.isNaN(good0)) {
                assertTrue("pow of (1.0,-1.0):", Double
                        .isNaN(((Double) powFunction.evaluate(null))
                                .doubleValue()));
            } else {
                assertEquals("pow of (1.0,-1.0):", (double) Math.pow(1.0,
                        -1.0), ((Double) powFunction.evaluate(null))
                        .doubleValue(), 0.00001);
            }
            
            powFunction = ff.function("pow", literal_m1, literal_2);
            double good1 = Math.pow(-1.0, 2.0);
            if (Double.isNaN(good1)) {
                assertTrue("pow of (-1.0,2.0):", Double
                        .isNaN(((Double) powFunction.evaluate(null))
                                .doubleValue()));
            } else {
                assertEquals("pow of (-1.0,2.0):", (double) Math.pow(-1.0,
                        2.0), ((Double) powFunction.evaluate(null))
                        .doubleValue(), 0.00001);
            }
            
            powFunction = ff.function("pow", literal_2, literal_m2);
            double good2 = Math.pow(2.0, -2.0);
            if (Double.isNaN(good2)) {
                assertTrue("pow of (2.0,-2.0):", Double
                        .isNaN(((Double) powFunction.evaluate(null))
                                .doubleValue()));
            } else {
                assertEquals("pow of (2.0,-2.0):", (double) Math.pow(2.0,
                        -2.0), ((Double) powFunction.evaluate(null))
                        .doubleValue(), 0.00001);
            }
            
            powFunction = ff.function("pow", literal_m2, literal_pi);
            double good3 = Math.pow(-2.0, 3.141592653589793);
            if (Double.isNaN(good3)) {
                assertTrue("pow of (-2.0,3.141592653589793):", Double
                        .isNaN(((Double) powFunction.evaluate(null))
                                .doubleValue()));
            } else {
                assertEquals("pow of (-2.0,3.141592653589793):",
                        (double) Math.pow(-2.0, 3.141592653589793),
                        ((Double) powFunction.evaluate(null)).doubleValue(),
                        0.00001);
            }
            
            powFunction = ff.function("pow", literal_pi, literal_05pi);
            double good4 = Math.pow(3.141592653589793, 1.5707963267948966);
            if (Double.isNaN(good4)) {
                assertTrue("pow of (3.141592653589793,1.5707963267948966):",
                        Double.isNaN(((Double) powFunction.evaluate(null))
                                .doubleValue()));
            } else {
                assertEquals(
                        "pow of (3.141592653589793,1.5707963267948966):",
                        (double) Math.pow(3.141592653589793,
                                1.5707963267948966), ((Double) powFunction
                                .evaluate(null)).doubleValue(), 0.00001);
            }
            
            powFunction = ff.function("pow", literal_05pi, literal_1);
            double good5 = Math.pow(1.5707963267948966, 1.0);
            if (Double.isNaN(good5)) {
                assertTrue("pow of (1.5707963267948966,1.0):", Double
                        .isNaN(((Double) powFunction.evaluate(null))
                                .doubleValue()));
            } else {
                assertEquals("pow of (1.5707963267948966,1.0):",
                        (double) Math.pow(1.5707963267948966, 1.0),
                        ((Double) powFunction.evaluate(null)).doubleValue(),
                        0.00001);
            }
        } catch (FactoryRegistryException e) {
            e.printStackTrace();
            fail("Unexpected exception: " + e.getMessage());
        }
    }

    public void testmin_4() {
        try {
            FilterFunction_min_4 min_4 = (FilterFunction_min_4) ff.function("min_4", 
                    new org.opengis.filter.expression.Expression[2]);
            assertEquals("Name is, ", "min_4", min_4.getName());
            assertEquals("Number of arguments, ", 2, min_4.getArgCount());

            Function min_4Function = ff.function("min_4", literal_1, literal_m1);
            assertEquals("min of (1.0,-1.0):", (long) Math.min(1.0, -1.0),
                    ((Integer) min_4Function.evaluate(null)).intValue(), 0.00001);
            
            min_4Function = ff.function("min_4", literal_m1, literal_2);
            assertEquals("min of (-1.0,2.0):", (long) Math.min(-1.0, 2.0),
                    ((Integer) min_4Function.evaluate(null)).intValue(), 0.00001);
            
            min_4Function = ff.function("min_4", literal_2, literal_m2);
            assertEquals("min of (2.0,-2.0):", (long) Math.min(2.0, -2.0),
                    ((Integer) min_4Function.evaluate(null)).intValue(), 0.00001);
            
            min_4Function = ff.function("min_4", literal_m2, literal_pi);
            assertEquals("min of (-2.0,3.141592653589793):", (long) Math.min(
                    -2.0, 3.141592653589793), ((Integer) min_4Function
                    .evaluate(null)).intValue(), 0.00001);
            
            min_4Function = ff.function("min_4", literal_pi, literal_05pi);
            assertEquals("min of (3.141592653589793,1.5707963267948966):",
                    (long) Math.min(3.141592653589793, 1.5707963267948966),
                    ((Integer) min_4Function.evaluate(null)).intValue(), 0.00001);
            
            min_4Function = ff.function("min_4", literal_05pi, literal_1);
            assertEquals("min of (1.5707963267948966,1.0):", (long) Math.min(
                    1.5707963267948966, 1.0), ((Integer) min_4Function
                    .evaluate(null)).intValue(), 0.00001);
        } catch (FactoryRegistryException e) {
            e.printStackTrace();
            fail("Unexpected exception: " + e.getMessage());
        }
    }

    public void testmin_2() {
        try {
            FilterFunction_min_2 min_2 = (FilterFunction_min_2) ff.function("min_2", 
                    new org.opengis.filter.expression.Expression[2]);
            assertEquals("Name is, ", "min_2", min_2.getName());
            assertEquals("Number of arguments, ", 2, min_2.getArgCount());

            Function min_2Function = ff.function("min_2", literal_1, literal_m1);
            assertEquals("min of (1.0,-1.0):", (long) Math.min(1.0, -1.0),
                    ((Long) min_2Function.evaluate(null)).longValue(), 0.00001);
            
            min_2Function = ff.function("min_2", literal_m1, literal_2);
            assertEquals("min of (-1.0,2.0):", (long) Math.min(-1.0, 2.0),
                    ((Long) min_2Function.evaluate(null)).longValue(), 0.00001);
            
            min_2Function = ff.function("min_2", literal_2, literal_m2);
            assertEquals("min of (2.0,-2.0):", (long) Math.min(2.0, -2.0),
                    ((Long) min_2Function.evaluate(null)).longValue(), 0.00001);
            
            min_2Function = ff.function("min_2", literal_m2, literal_pi);
            assertEquals("min of (-2.0,3.141592653589793):", (long) Math.min(
                    -2.0, 3.141592653589793), ((Long) min_2Function
                    .evaluate(null)).longValue(), 0.00001);
            
            min_2Function = ff.function("min_2", literal_pi, literal_05pi);
            assertEquals("min of (3.141592653589793,1.5707963267948966):",
                    (long) Math.min(3.141592653589793, 1.5707963267948966),
                    ((Long) min_2Function.evaluate(null)).longValue(), 0.00001);
            
            min_2Function = ff.function("min_2", literal_05pi, literal_1);
            assertEquals("min of (1.5707963267948966,1.0):", (long) Math.min(
                    1.5707963267948966, 1.0), ((Long) min_2Function
                    .evaluate(null)).longValue(), 0.00001);
        } catch (FactoryRegistryException e) {
            e.printStackTrace();
            fail("Unexpected exception: " + e.getMessage());
        }
    }

    public void testmin_3() {
        try {
            FilterFunction_min_3 min_3 = (FilterFunction_min_3) ff.function("min_3", 
                    new org.opengis.filter.expression.Expression[2]);
            assertEquals("Name is, ", "min_3", min_3.getName());
            assertEquals("Number of arguments, ", 2, min_3.getArgCount());

            Function min_3Function = ff.function("min_3", literal_1, literal_m1);
            assertEquals("min of (1.0,-1.0):", (float) Math.min(1.0, -1.0),
                    ((Float) min_3Function.evaluate(null)).floatValue(), 0.00001);
            
            min_3Function = ff.function("min_3", literal_m1, literal_2);
            assertEquals("min of (-1.0,2.0):", (float) Math.min(-1.0, 2.0),
                    ((Float) min_3Function.evaluate(null)).floatValue(), 0.00001);
            
            min_3Function = ff.function("min_3", literal_2, literal_m2);
            assertEquals("min of (2.0,-2.0):", (float) Math.min(2.0, -2.0),
                    ((Float) min_3Function.evaluate(null)).floatValue(), 0.00001);
            
            min_3Function = ff.function("min_3", literal_m2, literal_pi);
            assertEquals("min of (-2.0,3.141592653589793):", (float) Math.min(
                    -2.0, 3.141592653589793), ((Float) min_3Function
                    .evaluate(null)).floatValue(), 0.00001);
            
            min_3Function = ff.function("min_3", literal_pi, literal_05pi);
            assertEquals("min of (3.141592653589793,1.5707963267948966):",
                    (float) Math.min(3.141592653589793, 1.5707963267948966),
                    ((Float) min_3Function.evaluate(null)).floatValue(), 0.00001);
            
            min_3Function = ff.function("min_3", literal_05pi, literal_1);
            assertEquals("min of (1.5707963267948966,1.0):", (float) Math.min(
                    1.5707963267948966, 1.0), ((Float) min_3Function
                    .evaluate(null)).floatValue(), 0.00001);
        } catch (FactoryRegistryException e) {
            e.printStackTrace();
            fail("Unexpected exception: " + e.getMessage());
        }
    }

    public void testmin() {
        try {
            FilterFunction_min min = (FilterFunction_min) ff.function("min", 
                    new org.opengis.filter.expression.Expression[2]);
            assertEquals("Name is, ", "min", min.getName());
            assertEquals("Number of arguments, ", 2, min.getArgCount());

            Function minFunction = ff.function("min", literal_1, literal_m1);
            assertEquals("min of (1.0,-1.0):", (double) Math.min(1.0, -1.0),
                    ((Double) minFunction.evaluate(null)).doubleValue(), 0.00001);
            
            minFunction = ff.function("min", literal_m1, literal_2);
            assertEquals("min of (-1.0,2.0):", (double) Math.min(-1.0, 2.0),
                    ((Double) minFunction.evaluate(null)).doubleValue(), 0.00001);
            
            minFunction = ff.function("min", literal_2, literal_m2);
            assertEquals("min of (2.0,-2.0):", (double) Math.min(2.0, -2.0),
                    ((Double) minFunction.evaluate(null)).doubleValue(), 0.00001);
            
            minFunction = ff.function("min", literal_m2, literal_pi);
            assertEquals("min of (-2.0,3.141592653589793):", (double) Math.min(
                    -2.0, 3.141592653589793), ((Double) minFunction
                    .evaluate(null)).doubleValue(), 0.00001);
            
            minFunction = ff.function("min", literal_pi, literal_05pi);
            assertEquals("min of (3.141592653589793,1.5707963267948966):",
                    (double) Math.min(3.141592653589793, 1.5707963267948966),
                    ((Double) minFunction.evaluate(null)).doubleValue(), 0.00001);
            
            minFunction = ff.function("min", literal_05pi, literal_1);
            assertEquals("min of (1.5707963267948966,1.0):", (double) Math.min(
                    1.5707963267948966, 1.0), ((Double) minFunction
                    .evaluate(null)).doubleValue(), 0.00001);
        } catch (FactoryRegistryException e) {
            e.printStackTrace();
            fail("Unexpected exception: " + e.getMessage());
        }
    }

    public void testmax_4() {
        try {
            FilterFunction_max_4 max_4 = (FilterFunction_max_4) ff.function("max_4", 
                    new org.opengis.filter.expression.Expression[2]);
            assertEquals("Name is, ", "max_4", max_4.getName());
            assertEquals("Number of arguments, ", 2, max_4.getArgCount());

            Function max_4Function = ff.function("max_4", literal_1, literal_m1);
            assertEquals("max_4 of (1.0,-1.0):", (int) Math.max(1.0, -1.0),
                    ((Integer) max_4Function.evaluate(null)).intValue(), 0.00001);
            
            max_4Function = ff.function("max_4", literal_m1, literal_2);
            assertEquals("max_4 of (-1.0,2.0):", (int) Math.max(-1.0, 2.0),
                    ((Integer) max_4Function.evaluate(null)).intValue(), 0.00001);
            
            max_4Function = ff.function("max_4", literal_2, literal_m2);
            assertEquals("max_4 of (2.0,-2.0):", (int) Math.max(2.0, -2.0),
                    ((Integer) max_4Function.evaluate(null)).intValue(), 0.00001);
            
            max_4Function = ff.function("max_4", literal_m2, literal_pi);
            assertEquals("max_4 of (-2.0,3.141592653589793):", (int) Math.max(
                    -2.0, 3.141592653589793), ((Integer) max_4Function
                    .evaluate(null)).intValue(), 0.00001);
            
            max_4Function = ff.function("max_4", literal_pi, literal_05pi);
            assertEquals("max_4 of (3.141592653589793,1.5707963267948966):",
                    (int) Math.max(3.141592653589793, 1.5707963267948966),
                    ((Integer) max_4Function.evaluate(null)).intValue(), 0.00001);
            
            max_4Function = ff.function("max_4", literal_05pi, literal_1);
            assertEquals("max_4 of (1.5707963267948966,1.0):", (int) Math.max(
                    1.5707963267948966, 1.0), ((Integer) max_4Function
                    .evaluate(null)).intValue(), 0.00001);
        } catch (FactoryRegistryException e) {
            e.printStackTrace();
            fail("Unexpected exception: " + e.getMessage());
        }
    }

    public void testmax_2() {
        try {
            FilterFunction_max_2 max_2 = (FilterFunction_max_2) ff.function("max_2", 
                    new org.opengis.filter.expression.Expression[2]);
            assertEquals("Name is, ", "max_2", max_2.getName());
            assertEquals("Number of arguments, ", 2, max_2.getArgCount());

            Function max_2Function = ff.function("max_2", literal_1, literal_m1);
            assertEquals("max_2 of (1.0,-1.0):", (long) Math.max(1.0, -1.0),
                    ((Long) max_2Function.evaluate(null)).longValue(), 0.00001);
            
            max_2Function = ff.function("max_2", literal_m1, literal_2);
            assertEquals("max_2 of (-1.0,2.0):", (long) Math.max(-1.0, 2.0),
                    ((Long) max_2Function.evaluate(null)).longValue(), 0.00001);
            
            max_2Function = ff.function("max_2", literal_2, literal_m2);
            assertEquals("max_2 of (2.0,-2.0):", (long) Math.max(2.0, -2.0),
                    ((Long) max_2Function.evaluate(null)).longValue(), 0.00001);
            
            max_2Function = ff.function("max_2", literal_m2, literal_pi);
            assertEquals("max_2 of (-2.0,3.141592653589793):", (long) Math.max(
                    -2.0, 3.141592653589793), ((Long) max_2Function
                    .evaluate(null)).longValue(), 0.00001);
            
            max_2Function = ff.function("max_2", literal_pi, literal_05pi);
            assertEquals("max_2 of (3.141592653589793,1.5707963267948966):",
                    (long) Math.max(3.141592653589793, 1.5707963267948966),
                    ((Long) max_2Function.evaluate(null)).longValue(), 0.00001);
            
            max_2Function = ff.function("max_2", literal_05pi, literal_1);
            assertEquals("max_2 of (1.5707963267948966,1.0):", (long) Math.max(
                    1.5707963267948966, 1.0), ((Long) max_2Function
                    .evaluate(null)).longValue(), 0.00001);
        } catch (FactoryRegistryException e) {
            e.printStackTrace();
            fail("Unexpected exception: " + e.getMessage());
        }
    }

    public void testmax_3() {
        try {
            FilterFunction_max_3 max_3 = (FilterFunction_max_3) ff.function("max_3", 
                    new org.opengis.filter.expression.Expression[2]);
            assertEquals("Name is, ", "max_3", max_3.getName());
            assertEquals("Number of arguments, ", 2, max_3.getArgCount());

            Function max_3Function = ff.function("max_3", literal_1, literal_m1);
            assertEquals("max_3 of (1.0,-1.0):", (float) Math.max(1.0, -1.0),
                    ((Float) max_3Function.evaluate(null)).floatValue(), 0.00001);
            
            max_3Function = ff.function("max_3", literal_m1, literal_2);
            assertEquals("max_3 of (-1.0,2.0):", (float) Math.max(-1.0, 2.0),
                    ((Float) max_3Function.evaluate(null)).floatValue(), 0.00001);
            
            max_3Function = ff.function("max_3", literal_2, literal_m2);
            assertEquals("max_3 of (2.0,-2.0):", (float) Math.max(2.0, -2.0),
                    ((Float) max_3Function.evaluate(null)).floatValue(), 0.00001);
            
            max_3Function = ff.function("max_3", literal_m2, literal_pi);
            assertEquals("max_3 of (-2.0,3.141592653589793):", (float) Math.max(
                    -2.0, 3.141592653589793), ((Float) max_3Function
                    .evaluate(null)).floatValue(), 0.00001);
            
            max_3Function = ff.function("max_3", literal_pi, literal_05pi);
            assertEquals("max_3 of (3.141592653589793,1.5707963267948966):",
                    (float) Math.max(3.141592653589793, 1.5707963267948966),
                    ((Float) max_3Function.evaluate(null)).floatValue(), 0.00001);
            
            max_3Function = ff.function("max_3", literal_05pi, literal_1);
            assertEquals("max_3 of (1.5707963267948966,1.0):", (float) Math.max(
                    1.5707963267948966, 1.0), ((Float) max_3Function
                    .evaluate(null)).floatValue(), 0.00001);
        } catch (FactoryRegistryException e) {
            e.printStackTrace();
            fail("Unexpected exception: " + e.getMessage());
        }
    }

    public void testmax() {
        try {
            FilterFunction_max max = (FilterFunction_max) ff.function("max", 
                    new org.opengis.filter.expression.Expression[2]);
            assertEquals("Name is, ", "max", max.getName());
            assertEquals("Number of arguments, ", 2, max.getArgCount());

            Function maxFunction = ff.function("max", literal_1, literal_m1);
            assertEquals("max of (1.0,-1.0):", (double) Math.max(1.0, -1.0),
                    ((Double) maxFunction.evaluate(null)).doubleValue(), 0.00001);
            
            maxFunction = ff.function("max", literal_m1, literal_2);
            assertEquals("max of (-1.0,2.0):", (double) Math.max(-1.0, 2.0),
                    ((Double) maxFunction.evaluate(null)).doubleValue(), 0.00001);
            
            maxFunction = ff.function("max", literal_2, literal_m2);
            assertEquals("max of (2.0,-2.0):", (double) Math.max(2.0, -2.0),
                    ((Double) maxFunction.evaluate(null)).doubleValue(), 0.00001);
            
            maxFunction = ff.function("max", literal_m2, literal_pi);
            assertEquals("max of (-2.0,3.141592653589793):", (double) Math.max(
                    -2.0, 3.141592653589793), ((Double) maxFunction
                    .evaluate(null)).doubleValue(), 0.00001);
            
            maxFunction = ff.function("max", literal_pi, literal_05pi);
            assertEquals("max of (3.141592653589793,1.5707963267948966):",
                    (double) Math.max(3.141592653589793, 1.5707963267948966),
                    ((Double) maxFunction.evaluate(null)).doubleValue(), 0.00001);
            
            maxFunction = ff.function("max", literal_05pi, literal_1);
            assertEquals("max of (1.5707963267948966,1.0):", (double) Math.max(
                    1.5707963267948966, 1.0), ((Double) maxFunction
                    .evaluate(null)).doubleValue(), 0.00001);
        } catch (FactoryRegistryException e) {
            e.printStackTrace();
            fail("Unexpected exception: " + e.getMessage());
        }
    }

    public void testabs() {
        try {
            FilterFunction_abs abs = (FilterFunction_abs) ff.function("abs", org.opengis.filter.expression.Expression.NIL);
            assertEquals("Name is, ", "abs", abs.getName());
            assertEquals("Number of arguments, ", 1, abs.getArgCount());

            Function absFunction = ff.function("abs", literal_1);
            assertEquals("abs of (1.0):", (int) Math.abs(1.0),
                    ((Integer) absFunction.evaluate(null)).intValue(), 0.00001);
            
            absFunction = ff.function("abs", literal_m1);
            assertEquals("abs of (-1.0):", (int) Math.abs(-1.0),
                    ((Integer) absFunction.evaluate(null)).intValue(), 0.00001);
            
            absFunction = ff.function("abs", literal_2);
            assertEquals("abs of (2.0):", (int) Math.abs(2.0),
                    ((Integer) absFunction.evaluate(null)).intValue(), 0.00001);
            
            absFunction = ff.function("abs", literal_m2);
            assertEquals("abs of (-2.0):", (int) Math.abs(-2.0),
                    ((Integer) absFunction.evaluate(null)).intValue(), 0.00001);
            
            absFunction = ff.function("abs", literal_pi);
            assertEquals("abs of (3.141592653589793):", (int) Math
                    .abs(3.141592653589793), ((Integer) absFunction
                    .evaluate(null)).intValue(), 0.00001);
            
            absFunction = ff.function("abs", literal_05pi);
            assertEquals("abs of (1.5707963267948966):", (int) Math
                    .abs(1.5707963267948966), ((Integer) absFunction
                    .evaluate(null)).intValue(), 0.00001);
        } catch (FactoryRegistryException e) {
            e.printStackTrace();
            fail("Unexpected exception: " + e.getMessage());
        }
    }

    public void testabs_2() {
        try {
            FilterFunction_abs_4 abs_4 = (FilterFunction_abs_4) ff.function("abs_4", org.opengis.filter.expression.Expression.NIL);
            assertEquals("Name is, ", "abs_4", abs_4.getName());
            assertEquals("Number of arguments, ", 1, abs_4.getArgCount());

            Function abs_4Function = ff.function("abs_4", literal_1);
            assertEquals("abs_4 of (1.0):", (double) Math.abs(1.0),
                    ((Double) abs_4Function.evaluate(null)).doubleValue(), 0.00001);
            
            abs_4Function = ff.function("abs_4", literal_m1);
            assertEquals("abs_4 of (-1.0):", (double) Math.abs(-1.0),
                    ((Double) abs_4Function.evaluate(null)).doubleValue(), 0.00001);
            
            abs_4Function = ff.function("abs_4", literal_2);
            assertEquals("abs_4 of (2.0):", (double) Math.abs(2.0),
                    ((Double) abs_4Function.evaluate(null)).doubleValue(), 0.00001);
            
            abs_4Function = ff.function("abs_4", literal_m2);
            assertEquals("abs_4 of (-2.0):", (double) Math.abs(-2.0),
                    ((Double) abs_4Function.evaluate(null)).doubleValue(), 0.00001);
            
            abs_4Function = ff.function("abs_4", literal_pi);
            assertEquals("abs_4 of (3.141592653589793):", (double) Math
                    .abs(3.141592653589793), ((Double) abs_4Function
                    .evaluate(null)).doubleValue(), 0.00001);
            
            abs_4Function = ff.function("abs_4", literal_05pi);
            assertEquals("abs_4 of (1.5707963267948966):", (double) Math
                    .abs(1.5707963267948966), ((Double) abs_4Function
                    .evaluate(null)).doubleValue(), 0.00001);
        } catch (FactoryRegistryException e) {
            e.printStackTrace();
            fail("Unexpected exception: " + e.getMessage());
        }
    }

    public void testabs_3() {
        try {
            FilterFunction_abs_3 abs_3 = (FilterFunction_abs_3) ff.function("abs_3", org.opengis.filter.expression.Expression.NIL);
            assertEquals("Name is, ", "abs_3", abs_3.getName());
            assertEquals("Number of arguments, ", 1, abs_3.getArgCount());

            Function abs_3Function = ff.function("abs_3", literal_1);
            assertEquals("abs_3 of (1.0):", (float) Math.abs(1.0),
                    ((Float) abs_3Function.evaluate(null)).floatValue(), 0.00001);
            
            abs_3Function = ff.function("abs_3", literal_m1);
            assertEquals("abs_3 of (-1.0):", (float) Math.abs(-1.0),
                    ((Float) abs_3Function.evaluate(null)).floatValue(), 0.00001);
            
            abs_3Function = ff.function("abs_3", literal_2);
            assertEquals("abs_3 of (2.0):", (float) Math.abs(2.0),
                    ((Float) abs_3Function.evaluate(null)).floatValue(), 0.00001);
            
            abs_3Function = ff.function("abs_3", literal_m2);
            assertEquals("abs_3 of (-2.0):", (float) Math.abs(-2.0),
                    ((Float) abs_3Function.evaluate(null)).floatValue(), 0.00001);
            
            abs_3Function = ff.function("abs_3", literal_pi);
            assertEquals("abs_3 of (3.141592653589793):", (float) Math
                    .abs(3.141592653589793), ((Float) abs_3Function
                    .evaluate(null)).floatValue(), 0.00001);
            
            abs_3Function = ff.function("abs_3", literal_05pi);
            assertEquals("abs_3 of (1.5707963267948966):", (float) Math
                    .abs(1.5707963267948966), ((Float) abs_3Function
                    .evaluate(null)).floatValue(), 0.00001);
        } catch (FactoryRegistryException e) {
            e.printStackTrace();
            fail("Unexpected exception: " + e.getMessage());
        }
    }

    public void testabs_4() {
        try {
            FilterFunction_abs_2 abs_2 = (FilterFunction_abs_2) ff.function("abs_2", org.opengis.filter.expression.Expression.NIL);
            assertEquals("Name is, ", "abs_2", abs_2.getName());
            assertEquals("Number of arguments, ", 1, abs_2.getArgCount());

            Function abs_2Function = ff.function("abs_2", literal_1);
            assertEquals("abs_2 of (1.0):", (long) Math.abs(1.0),
                    ((Long) abs_2Function.evaluate(null)).longValue(), 0.00001);
            
            abs_2Function = ff.function("abs_2", literal_m1);
            assertEquals("abs_2 of (-1.0):", (long) Math.abs(-1.0),
                    ((Long) abs_2Function.evaluate(null)).longValue(), 0.00001);
            
            abs_2Function = ff.function("abs_2", literal_2);
            assertEquals("abs_2 of (2.0):", (long) Math.abs(2.0),
                    ((Long) abs_2Function.evaluate(null)).longValue(), 0.00001);
            
            abs_2Function = ff.function("abs_2", literal_m2);
            assertEquals("abs_2 of (-2.0):", (long) Math.abs(-2.0),
                    ((Long) abs_2Function.evaluate(null)).longValue(), 0.00001);
            
            abs_2Function = ff.function("abs_2", literal_pi);
            assertEquals("abs_2 of (3.141592653589793):", (long) Math
                    .abs(3.141592653589793), ((Long) abs_2Function
                    .evaluate(null)).longValue(), 0.00001);
            
            abs_2Function = ff.function("abs_2", literal_05pi);
            assertEquals("abs_2 of (1.5707963267948966):", (long) Math
                    .abs(1.5707963267948966), ((Long) abs_2Function
                    .evaluate(null)).longValue(), 0.00001);
        } catch (FactoryRegistryException e) {
            e.printStackTrace();
            fail("Unexpected exception: " + e.getMessage());
        }
    }

    public void testIEEEremainder() {
        try {
            FilterFunction_IEEEremainder IEEEremainder = (FilterFunction_IEEEremainder) ff.function("IEEEremainder", 
                    org.opengis.filter.expression.Expression.NIL,
                    org.opengis.filter.expression.Expression.NIL);
            assertEquals("Name is, ", "IEEEremainder", IEEEremainder.getName());
            assertEquals("Number of arguments, ", 2, IEEEremainder.getArgCount());

            Function IEEEremainderFunction = ff.function("IEEEremainder", literal_1, literal_m1);
            double good0 = Math.IEEEremainder(1.0, -1.0);
            if (Double.isNaN(good0)) {
                assertTrue("IEEEremainder of (1.0,-1.0):", Double
                        .isNaN(((Double) IEEEremainderFunction.evaluate(null))
                                .doubleValue()));
            } else {
                assertEquals("IEEEremainder of (1.0,-1.0):", (double) Math.IEEEremainder(1.0,
                        -1.0), ((Double) IEEEremainderFunction.evaluate(null))
                        .doubleValue(), 0.00001);
            }
            
            IEEEremainderFunction = ff.function("IEEEremainder", literal_m1, literal_2);
            double good1 = Math.IEEEremainder(-1.0, 2.0);
            if (Double.isNaN(good1)) {
                assertTrue("IEEEremainder of (-1.0,2.0):", Double
                        .isNaN(((Double) IEEEremainderFunction.evaluate(null))
                                .doubleValue()));
            } else {
                assertEquals("IEEEremainder of (-1.0,2.0):", (double) Math.IEEEremainder(-1.0,
                        2.0), ((Double) IEEEremainderFunction.evaluate(null))
                        .doubleValue(), 0.00001);
            }
            
            IEEEremainderFunction = ff.function("IEEEremainder", literal_2, literal_m2);
            double good2 = Math.IEEEremainder(2.0, -2.0);
            if (Double.isNaN(good2)) {
                assertTrue("IEEEremainder of (2.0,-2.0):", Double
                        .isNaN(((Double) IEEEremainderFunction.evaluate(null))
                                .doubleValue()));
            } else {
                assertEquals("IEEEremainder of (2.0,-2.0):", (double) Math.IEEEremainder(2.0,
                        -2.0), ((Double) IEEEremainderFunction.evaluate(null))
                        .doubleValue(), 0.00001);
            }
            
            IEEEremainderFunction = ff.function("IEEEremainder", literal_m2, literal_pi);
            double good3 = Math.IEEEremainder(-2.0, 3.141592653589793);
            if (Double.isNaN(good3)) {
                assertTrue("IEEEremainder of (-2.0,3.141592653589793):", Double
                        .isNaN(((Double) IEEEremainderFunction.evaluate(null))
                                .doubleValue()));
            } else {
                assertEquals("IEEEremainder of (-2.0,3.141592653589793):",
                        (double) Math.IEEEremainder(-2.0, 3.141592653589793),
                        ((Double) IEEEremainderFunction.evaluate(null)).doubleValue(),
                        0.00001);
            }
            
            IEEEremainderFunction = ff.function("IEEEremainder", literal_pi, literal_05pi);
            double good4 = Math.IEEEremainder(3.141592653589793, 1.5707963267948966);
            if (Double.isNaN(good4)) {
                assertTrue("IEEEremainder of (3.141592653589793,1.5707963267948966):",
                        Double.isNaN(((Double) IEEEremainderFunction.evaluate(null))
                                .doubleValue()));
            } else {
                assertEquals(
                        "IEEEremainder of (3.141592653589793,1.5707963267948966):",
                        (double) Math.IEEEremainder(3.141592653589793,
                                1.5707963267948966), ((Double) IEEEremainderFunction
                                .evaluate(null)).doubleValue(), 0.00001);
            }
            
            IEEEremainderFunction = ff.function("IEEEremainder", literal_05pi, literal_1);
            double good5 = Math.IEEEremainder(1.5707963267948966, 1.0);
            if (Double.isNaN(good5)) {
                assertTrue("IEEEremainder of (1.5707963267948966,1.0):", Double
                        .isNaN(((Double) IEEEremainderFunction.evaluate(null))
                                .doubleValue()));
            } else {
                assertEquals("IEEEremainder of (1.5707963267948966,1.0):",
                        (double) Math.IEEEremainder(1.5707963267948966, 1.0),
                        ((Double) IEEEremainderFunction.evaluate(null)).doubleValue(),
                        0.00001);
            }
        } catch (FactoryRegistryException e) {
            e.printStackTrace();
            fail("Unexpected exception: " + e.getMessage());
        }
    }

    public void testacos() {
        try {
            FilterFunction_acos acos = (FilterFunction_acos) ff.function("acos", 
                    org.opengis.filter.expression.Expression.NIL);
            assertEquals("Name is, ", "acos", acos.getName());
            assertEquals("Number of arguments, ", 1, acos.getArgCount());

            Function acosFunction = ff.function("acos", literal_1);
            double good0 = Math.acos(1.0);
            if (Double.isNaN(good0)) {
                assertTrue("acos of (1.0):", Double.isNaN(((Double) acosFunction
                        .evaluate(null)).doubleValue()));
            } else {
                assertEquals("acos of (1.0):", (double) Math.acos(1.0),
                        ((Double) acosFunction.evaluate(null)).doubleValue(),
                        0.00001);
            }
            
            acosFunction = ff.function("acos", literal_m1);
            double good1 = Math.acos(-1.0);
            if (Double.isNaN(good1)) {
                assertTrue("acos of (-1.0):", Double.isNaN(((Double) acosFunction
                        .evaluate(null)).doubleValue()));
            } else {
                assertEquals("acos of (-1.0):", (double) Math.acos(-1.0),
                        ((Double) acosFunction.evaluate(null)).doubleValue(),
                        0.00001);
            }
            
            acosFunction = ff.function("acos", literal_2);
            double good2 = Math.acos(2.0);
            if (Double.isNaN(good2)) {
                assertTrue("acos of (2.0):", Double.isNaN(((Double) acosFunction
                        .evaluate(null)).doubleValue()));
            } else {
                assertEquals("acos of (2.0):", (double) Math.acos(2.0),
                        ((Double) acosFunction.evaluate(null)).doubleValue(),
                        0.00001);
            }
            
            acosFunction = ff.function("acos", literal_m2);
            double good3 = Math.acos(-2.0);
            if (Double.isNaN(good3)) {
                assertTrue("acos of (-2.0):", Double.isNaN(((Double) acosFunction
                        .evaluate(null)).doubleValue()));
            } else {
                assertEquals("acos of (-2.0):", (double) Math.acos(-2.0),
                        ((Double) acosFunction.evaluate(null)).doubleValue(),
                        0.00001);
            }
            
            acosFunction = ff.function("acos", literal_pi);
            double good4 = Math.acos(Math.PI);
            if (Double.isNaN(good4)) {
                assertTrue("acos of (3.141592653589793):", Double
                        .isNaN(((Double) acosFunction.evaluate(null))
                                .doubleValue()));
            } else {
                assertEquals("acos of (3.141592653589793):", (double) Math
                        .acos(3.141592653589793), ((Double) acosFunction
                        .evaluate(null)).doubleValue(), 0.00001);
            }
            
            acosFunction = ff.function("acos", literal_05pi);
            double good5 = Math.acos(1.5707963267948966);
            if (Double.isNaN(good5)) {
                assertTrue("acos of (1.5707963267948966):", Double
                        .isNaN(((Double) acosFunction.evaluate(null))
                                .doubleValue()));
            } else {
                assertEquals("acos of (1.5707963267948966):", (double) Math
                        .acos(1.5707963267948966), ((Double) acosFunction
                        .evaluate(null)).doubleValue(), 0.00001);
            }
        } catch (FactoryRegistryException e) {
            e.printStackTrace();
            fail("Unexpected exception: " + e.getMessage());
        }
    }

    public void testasin() {
        try {
            FilterFunction_asin asin = (FilterFunction_asin) ff.function("asin", 
                    org.opengis.filter.expression.Expression.NIL);
            assertEquals("Name is, ", "asin", asin.getName());
            assertEquals("Number of arguments, ", 1, asin.getArgCount());

            Function asinFunction = ff.function("asin", literal_1);
            double good0 = Math.asin(1.0);
            if (Double.isNaN(good0)) {
                assertTrue("asin of (1.0):", Double.isNaN(((Double) asinFunction
                        .evaluate(null)).doubleValue()));
            } else {
                assertEquals("asin of (1.0):", (double) Math.asin(1.0),
                        ((Double) asinFunction.evaluate(null)).doubleValue(),
                        0.00001);
            }
            
            asinFunction = ff.function("asin", literal_m1);
            double good1 = Math.asin(-1.0);
            if (Double.isNaN(good1)) {
                assertTrue("asin of (-1.0):", Double.isNaN(((Double) asinFunction
                        .evaluate(null)).doubleValue()));
            } else {
                assertEquals("asin of (-1.0):", (double) Math.asin(-1.0),
                        ((Double) asinFunction.evaluate(null)).doubleValue(),
                        0.00001);
            }
            
            asinFunction = ff.function("asin", literal_2);
            double good2 = Math.asin(2.0);
            if (Double.isNaN(good2)) {
                assertTrue("asin of (2.0):", Double.isNaN(((Double) asinFunction
                        .evaluate(null)).doubleValue()));
            } else {
                assertEquals("asin of (2.0):", (double) Math.asin(2.0),
                        ((Double) asinFunction.evaluate(null)).doubleValue(),
                        0.00001);
            }
            
            asinFunction = ff.function("asin", literal_m2);
            double good3 = Math.asin(-2.0);
            if (Double.isNaN(good3)) {
                assertTrue("asin of (-2.0):", Double.isNaN(((Double) asinFunction
                        .evaluate(null)).doubleValue()));
            } else {
                assertEquals("asin of (-2.0):", (double) Math.asin(-2.0),
                        ((Double) asinFunction.evaluate(null)).doubleValue(),
                        0.00001);
            }
            
            asinFunction = ff.function("asin", literal_pi);
            double good4 = Math.asin(Math.PI);
            if (Double.isNaN(good4)) {
                assertTrue("asin of (3.141592653589793):", Double
                        .isNaN(((Double) asinFunction.evaluate(null))
                                .doubleValue()));
            } else {
                assertEquals("asin of (3.141592653589793):", (double) Math
                        .asin(3.141592653589793), ((Double) asinFunction
                        .evaluate(null)).doubleValue(), 0.00001);
            }
            
            asinFunction = ff.function("asin", literal_05pi);
            double good5 = Math.asin(1.5707963267948966);
            if (Double.isNaN(good5)) {
                assertTrue("asin of (1.5707963267948966):", Double
                        .isNaN(((Double) asinFunction.evaluate(null))
                                .doubleValue()));
            } else {
                assertEquals("asin of (1.5707963267948966):", (double) Math
                        .asin(1.5707963267948966), ((Double) asinFunction
                        .evaluate(null)).doubleValue(), 0.00001);
            }
        } catch (FactoryRegistryException e) {
            e.printStackTrace();
            fail("Unexpected exception: " + e.getMessage());
        }
    }

    public void testatan() {
        try {
            FilterFunction_atan atan = (FilterFunction_atan) ff.function("atan", 
                    org.opengis.filter.expression.Expression.NIL);
            assertEquals("Name is, ", "atan", atan.getName());
            assertEquals("Number of arguments, ", 1, atan.getArgCount());

            Function atanFunction = ff.function("atan", literal_1);
            double good0 = Math.atan(1.0);
            if (Double.isNaN(good0)) {
                assertTrue("atan of (1.0):", Double.isNaN(((Double) atanFunction
                        .evaluate(null)).doubleValue()));
            } else {
                assertEquals("atan of (1.0):", (double) Math.atan(1.0),
                        ((Double) atanFunction.evaluate(null)).doubleValue(),
                        0.00001);
            }
            
            atanFunction = ff.function("atan", literal_m1);
            double good1 = Math.atan(-1.0);
            if (Double.isNaN(good1)) {
                assertTrue("atan of (-1.0):", Double.isNaN(((Double) atanFunction
                        .evaluate(null)).doubleValue()));
            } else {
                assertEquals("atan of (-1.0):", (double) Math.atan(-1.0),
                        ((Double) atanFunction.evaluate(null)).doubleValue(),
                        0.00001);
            }
            
            atanFunction = ff.function("atan", literal_2);
            double good2 = Math.atan(2.0);
            if (Double.isNaN(good2)) {
                assertTrue("atan of (2.0):", Double.isNaN(((Double) atanFunction
                        .evaluate(null)).doubleValue()));
            } else {
                assertEquals("atan of (2.0):", (double) Math.atan(2.0),
                        ((Double) atanFunction.evaluate(null)).doubleValue(),
                        0.00001);
            }
            
            atanFunction = ff.function("atan", literal_m2);
            double good3 = Math.atan(-2.0);
            if (Double.isNaN(good3)) {
                assertTrue("atan of (-2.0):", Double.isNaN(((Double) atanFunction
                        .evaluate(null)).doubleValue()));
            } else {
                assertEquals("atan of (-2.0):", (double) Math.atan(-2.0),
                        ((Double) atanFunction.evaluate(null)).doubleValue(),
                        0.00001);
            }
            
            atanFunction = ff.function("atan", literal_pi);
            double good4 = Math.atan(Math.PI);
            if (Double.isNaN(good4)) {
                assertTrue("atan of (3.141592653589793):", Double
                        .isNaN(((Double) atanFunction.evaluate(null))
                                .doubleValue()));
            } else {
                assertEquals("atan of (3.141592653589793):", (double) Math
                        .atan(3.141592653589793), ((Double) atanFunction
                        .evaluate(null)).doubleValue(), 0.00001);
            }
            
            atanFunction = ff.function("atan", literal_05pi);
            double good5 = Math.atan(1.5707963267948966);
            if (Double.isNaN(good5)) {
                assertTrue("atan of (1.5707963267948966):", Double
                        .isNaN(((Double) atanFunction.evaluate(null))
                                .doubleValue()));
            } else {
                assertEquals("atan of (1.5707963267948966):", (double) Math
                        .atan(1.5707963267948966), ((Double) atanFunction
                        .evaluate(null)).doubleValue(), 0.00001);
            }
        } catch (FactoryRegistryException e) {
            e.printStackTrace();
            fail("Unexpected exception: " + e.getMessage());
        }
    }

    public void testceil() {
        try {
            FilterFunction_ceil ceil = (FilterFunction_ceil) ff.function("ceil", 
                    org.opengis.filter.expression.Expression.NIL);
            assertEquals("Name is, ", "ceil", ceil.getName());
            assertEquals("Number of arguments, ", 1, ceil.getArgCount());

            Function ceilFunction = ff.function("ceil", literal_1);
            double good0 = Math.ceil(1.0);
            if (Double.isNaN(good0)) {
                assertTrue("ceil of (1.0):", Double.isNaN(((Double) ceilFunction
                        .evaluate(null)).doubleValue()));
            } else {
                assertEquals("ceil of (1.0):", (double) Math.ceil(1.0),
                        ((Double) ceilFunction.evaluate(null)).doubleValue(),
                        0.00001);
            }
            
            ceilFunction = ff.function("ceil", literal_m1);
            double good1 = Math.ceil(-1.0);
            if (Double.isNaN(good1)) {
                assertTrue("ceil of (-1.0):", Double.isNaN(((Double) ceilFunction
                        .evaluate(null)).doubleValue()));
            } else {
                assertEquals("ceil of (-1.0):", (double) Math.ceil(-1.0),
                        ((Double) ceilFunction.evaluate(null)).doubleValue(),
                        0.00001);
            }
            
            ceilFunction = ff.function("ceil", literal_2);
            double good2 = Math.ceil(2.0);
            if (Double.isNaN(good2)) {
                assertTrue("ceil of (2.0):", Double.isNaN(((Double) ceilFunction
                        .evaluate(null)).doubleValue()));
            } else {
                assertEquals("ceil of (2.0):", (double) Math.ceil(2.0),
                        ((Double) ceilFunction.evaluate(null)).doubleValue(),
                        0.00001);
            }
            
            ceilFunction = ff.function("ceil", literal_m2);
            double good3 = Math.ceil(-2.0);
            if (Double.isNaN(good3)) {
                assertTrue("ceil of (-2.0):", Double.isNaN(((Double) ceilFunction
                        .evaluate(null)).doubleValue()));
            } else {
                assertEquals("ceil of (-2.0):", (double) Math.ceil(-2.0),
                        ((Double) ceilFunction.evaluate(null)).doubleValue(),
                        0.00001);
            }
            
            ceilFunction = ff.function("ceil", literal_pi);
            double good4 = Math.ceil(Math.PI);
            if (Double.isNaN(good4)) {
                assertTrue("ceil of (3.141592653589793):", Double
                        .isNaN(((Double) ceilFunction.evaluate(null))
                                .doubleValue()));
            } else {
                assertEquals("ceil of (3.141592653589793):", (double) Math
                        .ceil(3.141592653589793), ((Double) ceilFunction
                        .evaluate(null)).doubleValue(), 0.00001);
            }
            
            ceilFunction = ff.function("ceil", literal_05pi);
            double good5 = Math.ceil(1.5707963267948966);
            if (Double.isNaN(good5)) {
                assertTrue("ceil of (1.5707963267948966):", Double
                        .isNaN(((Double) ceilFunction.evaluate(null))
                                .doubleValue()));
            } else {
                assertEquals("ceil of (1.5707963267948966):", (double) Math
                        .ceil(1.5707963267948966), ((Double) ceilFunction
                        .evaluate(null)).doubleValue(), 0.00001);
            }
        } catch (FactoryRegistryException e) {
            e.printStackTrace();
            fail("Unexpected exception: " + e.getMessage());
        }
    }

    public void testexp() {
        try {
            FilterFunction_exp exp = (FilterFunction_exp) ff.function("exp", 
                    org.opengis.filter.expression.Expression.NIL);
            assertEquals("Name is, ", "exp", exp.getName());
            assertEquals("Number of arguments, ", 1, exp.getArgCount());

            Function expFunction = ff.function("exp", literal_1);
            double good0 = Math.exp(1.0);
            if (Double.isNaN(good0)) {
                assertTrue("exp of (1.0):", Double.isNaN(((Double) expFunction
                        .evaluate(null)).doubleValue()));
            } else {
                assertEquals("exp of (1.0):", (double) Math.exp(1.0),
                        ((Double) expFunction.evaluate(null)).doubleValue(),
                        0.00001);
            }
            
            expFunction = ff.function("exp", literal_m1);
            double good1 = Math.exp(-1.0);
            if (Double.isNaN(good1)) {
                assertTrue("exp of (-1.0):", Double.isNaN(((Double) expFunction
                        .evaluate(null)).doubleValue()));
            } else {
                assertEquals("exp of (-1.0):", (double) Math.exp(-1.0),
                        ((Double) expFunction.evaluate(null)).doubleValue(),
                        0.00001);
            }
            
            expFunction = ff.function("exp", literal_2);
            double good2 = Math.exp(2.0);
            if (Double.isNaN(good2)) {
                assertTrue("exp of (2.0):", Double.isNaN(((Double) expFunction
                        .evaluate(null)).doubleValue()));
            } else {
                assertEquals("exp of (2.0):", (double) Math.exp(2.0),
                        ((Double) expFunction.evaluate(null)).doubleValue(),
                        0.00001);
            }
            
            expFunction = ff.function("exp", literal_m2);
            double good3 = Math.exp(-2.0);
            if (Double.isNaN(good3)) {
                assertTrue("exp of (-2.0):", Double.isNaN(((Double) expFunction
                        .evaluate(null)).doubleValue()));
            } else {
                assertEquals("exp of (-2.0):", (double) Math.exp(-2.0),
                        ((Double) expFunction.evaluate(null)).doubleValue(),
                        0.00001);
            }
            
            expFunction = ff.function("exp", literal_pi);
            double good4 = Math.exp(Math.PI);
            if (Double.isNaN(good4)) {
                assertTrue("exp of (3.141592653589793):", Double
                        .isNaN(((Double) expFunction.evaluate(null))
                                .doubleValue()));
            } else {
                assertEquals("exp of (3.141592653589793):", (double) Math
                        .exp(3.141592653589793), ((Double) expFunction
                        .evaluate(null)).doubleValue(), 0.00001);
            }
            
            expFunction = ff.function("exp", literal_05pi);
            double good5 = Math.exp(1.5707963267948966);
            if (Double.isNaN(good5)) {
                assertTrue("exp of (1.5707963267948966):", Double
                        .isNaN(((Double) expFunction.evaluate(null))
                                .doubleValue()));
            } else {
                assertEquals("exp of (1.5707963267948966):", (double) Math
                        .exp(1.5707963267948966), ((Double) expFunction
                        .evaluate(null)).doubleValue(), 0.00001);
            }
        } catch (FactoryRegistryException e) {
            e.printStackTrace();
            fail("Unexpected exception: " + e.getMessage());
        }
    }

    public void testfloor() {
        try {
            FilterFunction_floor floor = (FilterFunction_floor) ff.function("floor", 
                    org.opengis.filter.expression.Expression.NIL);
            assertEquals("Name is, ", "floor", floor.getName());
            assertEquals("Number of arguments, ", 1, floor.getArgCount());

            Function floorFunction = ff.function("floor", literal_1);
            double good0 = Math.floor(1.0);
            if (Double.isNaN(good0)) {
                assertTrue("floor of (1.0):", Double.isNaN(((Double) floorFunction
                        .evaluate(null)).doubleValue()));
            } else {
                assertEquals("floor of (1.0):", (double) Math.floor(1.0),
                        ((Double) floorFunction.evaluate(null)).doubleValue(),
                        0.00001);
            }
            
            floorFunction = ff.function("floor", literal_m1);
            double good1 = Math.floor(-1.0);
            if (Double.isNaN(good1)) {
                assertTrue("floor of (-1.0):", Double.isNaN(((Double) floorFunction
                        .evaluate(null)).doubleValue()));
            } else {
                assertEquals("floor of (-1.0):", (double) Math.floor(-1.0),
                        ((Double) floorFunction.evaluate(null)).doubleValue(),
                        0.00001);
            }
            
            floorFunction = ff.function("floor", literal_2);
            double good2 = Math.floor(2.0);
            if (Double.isNaN(good2)) {
                assertTrue("floor of (2.0):", Double.isNaN(((Double) floorFunction
                        .evaluate(null)).doubleValue()));
            } else {
                assertEquals("floor of (2.0):", (double) Math.floor(2.0),
                        ((Double) floorFunction.evaluate(null)).doubleValue(),
                        0.00001);
            }
            
            floorFunction = ff.function("floor", literal_m2);
            double good3 = Math.floor(-2.0);
            if (Double.isNaN(good3)) {
                assertTrue("floor of (-2.0):", Double.isNaN(((Double) floorFunction
                        .evaluate(null)).doubleValue()));
            } else {
                assertEquals("floor of (-2.0):", (double) Math.floor(-2.0),
                        ((Double) floorFunction.evaluate(null)).doubleValue(),
                        0.00001);
            }
            
            floorFunction = ff.function("floor", literal_pi);
            double good4 = Math.floor(Math.PI);
            if (Double.isNaN(good4)) {
                assertTrue("floor of (3.141592653589793):", Double
                        .isNaN(((Double) floorFunction.evaluate(null))
                                .doubleValue()));
            } else {
                assertEquals("floor of (3.141592653589793):", (double) Math
                        .floor(3.141592653589793), ((Double) floorFunction
                        .evaluate(null)).doubleValue(), 0.00001);
            }
            
            floorFunction = ff.function("floor", literal_05pi);
            double good5 = Math.floor(1.5707963267948966);
            if (Double.isNaN(good5)) {
                assertTrue("floor of (1.5707963267948966):", Double
                        .isNaN(((Double) floorFunction.evaluate(null))
                                .doubleValue()));
            } else {
                assertEquals("floor of (1.5707963267948966):", (double) Math
                        .floor(1.5707963267948966), ((Double) floorFunction
                        .evaluate(null)).doubleValue(), 0.00001);
            }
        } catch (FactoryRegistryException e) {
            e.printStackTrace();
            fail("Unexpected exception: " + e.getMessage());
        }
    }

    public void testlog() {
        try {
            FilterFunction_log log = (FilterFunction_log) ff.function("log", 
                    org.opengis.filter.expression.Expression.NIL);
            assertEquals("Name is, ", "log", log.getName());
            assertEquals("Number of arguments, ", 1, log.getArgCount());

            Function logFunction = ff.function("log", literal_1);
            double good0 = Math.log(1.0);
            if (Double.isNaN(good0)) {
                assertTrue("log of (1.0):", Double.isNaN(((Double) logFunction
                        .evaluate(null)).doubleValue()));
            } else {
                assertEquals("log of (1.0):", (double) Math.log(1.0),
                        ((Double) logFunction.evaluate(null)).doubleValue(),
                        0.00001);
            }
            
            logFunction = ff.function("log", literal_m1);
            double good1 = Math.log(-1.0);
            if (Double.isNaN(good1)) {
                assertTrue("log of (-1.0):", Double.isNaN(((Double) logFunction
                        .evaluate(null)).doubleValue()));
            } else {
                assertEquals("log of (-1.0):", (double) Math.log(-1.0),
                        ((Double) logFunction.evaluate(null)).doubleValue(),
                        0.00001);
            }
            
            logFunction = ff.function("log", literal_2);
            double good2 = Math.log(2.0);
            if (Double.isNaN(good2)) {
                assertTrue("log of (2.0):", Double.isNaN(((Double) logFunction
                        .evaluate(null)).doubleValue()));
            } else {
                assertEquals("log of (2.0):", (double) Math.log(2.0),
                        ((Double) logFunction.evaluate(null)).doubleValue(),
                        0.00001);
            }
            
            logFunction = ff.function("log", literal_m2);
            double good3 = Math.log(-2.0);
            if (Double.isNaN(good3)) {
                assertTrue("log of (-2.0):", Double.isNaN(((Double) logFunction
                        .evaluate(null)).doubleValue()));
            } else {
                assertEquals("log of (-2.0):", (double) Math.log(-2.0),
                        ((Double) logFunction.evaluate(null)).doubleValue(),
                        0.00001);
            }
            
            logFunction = ff.function("log", literal_pi);
            double good4 = Math.log(Math.PI);
            if (Double.isNaN(good4)) {
                assertTrue("log of (3.141592653589793):", Double
                        .isNaN(((Double) logFunction.evaluate(null))
                                .doubleValue()));
            } else {
                assertEquals("log of (3.141592653589793):", (double) Math
                        .log(3.141592653589793), ((Double) logFunction
                        .evaluate(null)).doubleValue(), 0.00001);
            }
            
            logFunction = ff.function("log", literal_05pi);
            double good5 = Math.log(1.5707963267948966);
            if (Double.isNaN(good5)) {
                assertTrue("log of (1.5707963267948966):", Double
                        .isNaN(((Double) logFunction.evaluate(null))
                                .doubleValue()));
            } else {
                assertEquals("log of (1.5707963267948966):", (double) Math
                        .log(1.5707963267948966), ((Double) logFunction
                        .evaluate(null)).doubleValue(), 0.00001);
            }
        } catch (FactoryRegistryException e) {
            e.printStackTrace();
            fail("Unexpected exception: " + e.getMessage());
        }
    }

    public void testrandom() {
        try {

            FilterFunction_random randomFunction = (FilterFunction_random) ff
                    .function("random", new org.opengis.filter.expression.Expression[0]);
            assertEquals("Name is, ", "random", randomFunction.getName());
            assertEquals("Number of arguments, ", 0, randomFunction
                    .getArgCount());
        } catch (FactoryRegistryException e) {
            e.printStackTrace();
            fail("Unexpected exception: " + e.getMessage());
        }
    }

    public void testrint() {
        try {
            FilterFunction_rint rint = (FilterFunction_rint) ff.function("rint", 
                    org.opengis.filter.expression.Expression.NIL);
            assertEquals("Name is, ", "rint", rint.getName());
            assertEquals("Number of arguments, ", 1, rint.getArgCount());

            Function rintFunction = ff.function("rint", literal_1);
            double good0 = Math.rint(1.0);
            if (Double.isNaN(good0)) {
                assertTrue("rint of (1.0):", Double.isNaN(((Double) rintFunction
                        .evaluate(null)).doubleValue()));
            } else {
                assertEquals("rint of (1.0):", (double) Math.rint(1.0),
                        ((Double) rintFunction.evaluate(null)).doubleValue(),
                        0.00001);
            }
            
            rintFunction = ff.function("rint", literal_m1);
            double good1 = Math.rint(-1.0);
            if (Double.isNaN(good1)) {
                assertTrue("rint of (-1.0):", Double.isNaN(((Double) rintFunction
                        .evaluate(null)).doubleValue()));
            } else {
                assertEquals("rint of (-1.0):", (double) Math.rint(-1.0),
                        ((Double) rintFunction.evaluate(null)).doubleValue(),
                        0.00001);
            }
            
            rintFunction = ff.function("rint", literal_2);
            double good2 = Math.rint(2.0);
            if (Double.isNaN(good2)) {
                assertTrue("rint of (2.0):", Double.isNaN(((Double) rintFunction
                        .evaluate(null)).doubleValue()));
            } else {
                assertEquals("rint of (2.0):", (double) Math.rint(2.0),
                        ((Double) rintFunction.evaluate(null)).doubleValue(),
                        0.00001);
            }
            
            rintFunction = ff.function("rint", literal_m2);
            double good3 = Math.rint(-2.0);
            if (Double.isNaN(good3)) {
                assertTrue("rint of (-2.0):", Double.isNaN(((Double) rintFunction
                        .evaluate(null)).doubleValue()));
            } else {
                assertEquals("rint of (-2.0):", (double) Math.rint(-2.0),
                        ((Double) rintFunction.evaluate(null)).doubleValue(),
                        0.00001);
            }
            
            rintFunction = ff.function("rint", literal_pi);
            double good4 = Math.rint(Math.PI);
            if (Double.isNaN(good4)) {
                assertTrue("rint of (3.141592653589793):", Double
                        .isNaN(((Double) rintFunction.evaluate(null))
                                .doubleValue()));
            } else {
                assertEquals("rint of (3.141592653589793):", (double) Math
                        .rint(3.141592653589793), ((Double) rintFunction
                        .evaluate(null)).doubleValue(), 0.00001);
            }
            
            rintFunction = ff.function("rint", literal_05pi);
            double good5 = Math.rint(1.5707963267948966);
            if (Double.isNaN(good5)) {
                assertTrue("rint of (1.5707963267948966):", Double
                        .isNaN(((Double) rintFunction.evaluate(null))
                                .doubleValue()));
            } else {
                assertEquals("rint of (1.5707963267948966):", (double) Math
                        .rint(1.5707963267948966), ((Double) rintFunction
                        .evaluate(null)).doubleValue(), 0.00001);
            }
        } catch (FactoryRegistryException e) {
            e.printStackTrace();
            fail("Unexpected exception: " + e.getMessage());
        }
    }

    public void testround() {
        try {
            FilterFunction_round round = (FilterFunction_round) ff.function("round", org.opengis.filter.expression.Expression.NIL);
            assertEquals("Name is, ", "round", round.getName());
            assertEquals("Number of arguments, ", 1, round.getArgCount());

            Function roundFunction = ff.function("round", literal_1);
            assertEquals("round of (1.0):", (int) Math.round(1.0),
                    ((Integer) roundFunction.evaluate(null)).intValue(), 0.00001);
            
            roundFunction = ff.function("round", literal_m1);
            assertEquals("round of (-1.0):", (int) Math.round(-1.0),
                    ((Integer) roundFunction.evaluate(null)).intValue(), 0.00001);
            
            roundFunction = ff.function("round", literal_2);
            assertEquals("round of (2.0):", (int) Math.round(2.0),
                    ((Integer) roundFunction.evaluate(null)).intValue(), 0.00001);
            
            roundFunction = ff.function("round", literal_m2);
            assertEquals("round of (-2.0):", (int) Math.round(-2.0),
                    ((Integer) roundFunction.evaluate(null)).intValue(), 0.00001);
            
            roundFunction = ff.function("round", literal_pi);
            assertEquals("round of (3.141592653589793):", (int) Math
                    .round(3.141592653589793), ((Integer) roundFunction
                    .evaluate(null)).intValue(), 0.00001);
            
            roundFunction = ff.function("round", literal_05pi);
            assertEquals("round of (1.5707963267948966):", (int) Math
                    .round(1.5707963267948966), ((Integer) roundFunction
                    .evaluate(null)).intValue(), 0.00001);
        } catch (FactoryRegistryException e) {
            e.printStackTrace();
            fail("Unexpected exception: " + e.getMessage());
        }
    }

    public void testround_2() {
        try {
            FilterFunction_round_2 round_2 = (FilterFunction_round_2) ff.function("round_2", org.opengis.filter.expression.Expression.NIL);
            assertEquals("Name is, ", "round_2", round_2.getName());
            assertEquals("Number of arguments, ", 1, round_2.getArgCount());

            Function round_2Function = ff.function("round_2", literal_1);
            assertEquals("round_2 of (1.0):", (long) Math.round(1.0),
                    ((Long) round_2Function.evaluate(null)).longValue(), 0.00001);
            
            round_2Function = ff.function("round_2", literal_m1);
            assertEquals("round_2 of (-1.0):", (long) Math.round(-1.0),
                    ((Long) round_2Function.evaluate(null)).longValue(), 0.00001);
            
            round_2Function = ff.function("round_2", literal_2);
            assertEquals("round_2 of (2.0):", (long) Math.round(2.0),
                    ((Long) round_2Function.evaluate(null)).longValue(), 0.00001);
            
            round_2Function = ff.function("round_2", literal_m2);
            assertEquals("round_2 of (-2.0):", (long) Math.round(-2.0),
                    ((Long) round_2Function.evaluate(null)).longValue(), 0.00001);
            
            round_2Function = ff.function("round_2", literal_pi);
            assertEquals("round_2 of (3.141592653589793):", (long) Math
                    .round(3.141592653589793), ((Long) round_2Function
                    .evaluate(null)).longValue(), 0.00001);
            
            round_2Function = ff.function("round_2", literal_05pi);
            assertEquals("round_2 of (1.5707963267948966):", (long) Math
                    .round(1.5707963267948966), ((Long) round_2Function
                    .evaluate(null)).longValue(), 0.00001);
        } catch (FactoryRegistryException e) {
            e.printStackTrace();
            fail("Unexpected exception: " + e.getMessage());
        }
    }

    public void testtoDegrees() {
        try {
            FilterFunction_toDegrees toDegrees = (FilterFunction_toDegrees) ff.function("toDegrees", 
                    org.opengis.filter.expression.Expression.NIL);
            assertEquals("Name is, ", "toDegrees", toDegrees.getName());
            assertEquals("Number of arguments, ", 1, toDegrees.getArgCount());

            Function toDegreesFunction = ff.function("toDegrees", literal_1);
            double good0 = Math.toDegrees(1.0);
            if (Double.isNaN(good0)) {
                assertTrue("toDegrees of (1.0):", Double.isNaN(((Double) toDegreesFunction
                        .evaluate(null)).doubleValue()));
            } else {
                assertEquals("toDegrees of (1.0):", (double) Math.toDegrees(1.0),
                        ((Double) toDegreesFunction.evaluate(null)).doubleValue(),
                        0.00001);
            }
            
            toDegreesFunction = ff.function("toDegrees", literal_m1);
            double good1 = Math.toDegrees(-1.0);
            if (Double.isNaN(good1)) {
                assertTrue("toDegrees of (-1.0):", Double.isNaN(((Double) toDegreesFunction
                        .evaluate(null)).doubleValue()));
            } else {
                assertEquals("toDegrees of (-1.0):", (double) Math.toDegrees(-1.0),
                        ((Double) toDegreesFunction.evaluate(null)).doubleValue(),
                        0.00001);
            }
            
            toDegreesFunction = ff.function("toDegrees", literal_2);
            double good2 = Math.toDegrees(2.0);
            if (Double.isNaN(good2)) {
                assertTrue("toDegrees of (2.0):", Double.isNaN(((Double) toDegreesFunction
                        .evaluate(null)).doubleValue()));
            } else {
                assertEquals("toDegrees of (2.0):", (double) Math.toDegrees(2.0),
                        ((Double) toDegreesFunction.evaluate(null)).doubleValue(),
                        0.00001);
            }
            
            toDegreesFunction = ff.function("toDegrees", literal_m2);
            double good3 = Math.toDegrees(-2.0);
            if (Double.isNaN(good3)) {
                assertTrue("toDegrees of (-2.0):", Double.isNaN(((Double) toDegreesFunction
                        .evaluate(null)).doubleValue()));
            } else {
                assertEquals("toDegrees of (-2.0):", (double) Math.toDegrees(-2.0),
                        ((Double) toDegreesFunction.evaluate(null)).doubleValue(),
                        0.00001);
            }
            
            toDegreesFunction = ff.function("toDegrees", literal_pi);
            double good4 = Math.toDegrees(Math.PI);
            if (Double.isNaN(good4)) {
                assertTrue("toDegrees of (3.141592653589793):", Double
                        .isNaN(((Double) toDegreesFunction.evaluate(null))
                                .doubleValue()));
            } else {
                assertEquals("toDegrees of (3.141592653589793):", (double) Math
                        .toDegrees(3.141592653589793), ((Double) toDegreesFunction
                        .evaluate(null)).doubleValue(), 0.00001);
            }
            
            toDegreesFunction = ff.function("toDegrees", literal_05pi);
            double good5 = Math.toDegrees(1.5707963267948966);
            if (Double.isNaN(good5)) {
                assertTrue("toDegrees of (1.5707963267948966):", Double
                        .isNaN(((Double) toDegreesFunction.evaluate(null))
                                .doubleValue()));
            } else {
                assertEquals("toDegrees of (1.5707963267948966):", (double) Math
                        .toDegrees(1.5707963267948966), ((Double) toDegreesFunction
                        .evaluate(null)).doubleValue(), 0.00001);
            }
        } catch (FactoryRegistryException e) {
            e.printStackTrace();
            fail("Unexpected exception: " + e.getMessage());
        }
    }

    public void testtoRadians() {
        try {
            FilterFunction_toRadians toRadians = (FilterFunction_toRadians) ff.function("toRadians", 
                    org.opengis.filter.expression.Expression.NIL);
            assertEquals("Name is, ", "toRadians", toRadians.getName());
            assertEquals("Number of arguments, ", 1, toRadians.getArgCount());

            Function toRadiansFunction = ff.function("toRadians", literal_1);
            double good0 = Math.toRadians(1.0);
            if (Double.isNaN(good0)) {
                assertTrue("toRadians of (1.0):", Double.isNaN(((Double) toRadiansFunction
                        .evaluate(null)).doubleValue()));
            } else {
                assertEquals("toRadians of (1.0):", (double) Math.toRadians(1.0),
                        ((Double) toRadiansFunction.evaluate(null)).doubleValue(),
                        0.00001);
            }
            
            toRadiansFunction = ff.function("toRadians", literal_m1);
            double good1 = Math.toRadians(-1.0);
            if (Double.isNaN(good1)) {
                assertTrue("toRadians of (-1.0):", Double.isNaN(((Double) toRadiansFunction
                        .evaluate(null)).doubleValue()));
            } else {
                assertEquals("toRadians of (-1.0):", (double) Math.toRadians(-1.0),
                        ((Double) toRadiansFunction.evaluate(null)).doubleValue(),
                        0.00001);
            }
            
            toRadiansFunction = ff.function("toRadians", literal_2);
            double good2 = Math.toRadians(2.0);
            if (Double.isNaN(good2)) {
                assertTrue("toRadians of (2.0):", Double.isNaN(((Double) toRadiansFunction
                        .evaluate(null)).doubleValue()));
            } else {
                assertEquals("toRadians of (2.0):", (double) Math.toRadians(2.0),
                        ((Double) toRadiansFunction.evaluate(null)).doubleValue(),
                        0.00001);
            }
            
            toRadiansFunction = ff.function("toRadians", literal_m2);
            double good3 = Math.toRadians(-2.0);
            if (Double.isNaN(good3)) {
                assertTrue("toRadians of (-2.0):", Double.isNaN(((Double) toRadiansFunction
                        .evaluate(null)).doubleValue()));
            } else {
                assertEquals("toRadians of (-2.0):", (double) Math.toRadians(-2.0),
                        ((Double) toRadiansFunction.evaluate(null)).doubleValue(),
                        0.00001);
            }
            
            toRadiansFunction = ff.function("toRadians", literal_pi);
            double good4 = Math.toRadians(Math.PI);
            if (Double.isNaN(good4)) {
                assertTrue("toRadians of (3.141592653589793):", Double
                        .isNaN(((Double) toRadiansFunction.evaluate(null))
                                .doubleValue()));
            } else {
                assertEquals("toRadians of (3.141592653589793):", (double) Math
                        .toRadians(3.141592653589793), ((Double) toRadiansFunction
                        .evaluate(null)).doubleValue(), 0.00001);
            }
            
            toRadiansFunction = ff.function("toRadians", literal_05pi);
            double good5 = Math.toRadians(1.5707963267948966);
            if (Double.isNaN(good5)) {
                assertTrue("toRadians of (1.5707963267948966):", Double
                        .isNaN(((Double) toRadiansFunction.evaluate(null))
                                .doubleValue()));
            } else {
                assertEquals("toRadians of (1.5707963267948966):", (double) Math
                        .toRadians(1.5707963267948966), ((Double) toRadiansFunction
                        .evaluate(null)).doubleValue(), 0.00001);
            }
        } catch (FactoryRegistryException e) {
            e.printStackTrace();
            fail("Unexpected exception: " + e.getMessage());
        }
    }

    public void testToLowerCase() {
        FilterFactory ff = CommonFactoryFinder.getFilterFactory(null);
        Function f = ff.function("strToLowerCase", ff.literal("UPCASE"));
        assertEquals("upcase", f.evaluate(null));
    }
    
    public void testToUpperCase() {
        FilterFactory ff = CommonFactoryFinder.getFilterFactory(null);
        Function f = ff.function("strToUpperCase", ff.literal("lowcase"));
        assertEquals("LOWCASE", f.evaluate(null));
    }
}
=======
/*
 *    GeoTools - The Open Source Java GIS Toolkit
 *    http://geotools.org
 * 
 *    (C) 2002-2008, Open Source Geospatial Foundation (OSGeo)
 *
 *    This library is free software; you can redistribute it and/or
 *    modify it under the terms of the GNU Lesser General Public
 *    License as published by the Free Software Foundation;
 *    version 2.1 of the License.
 *
 *    This library is distributed in the hope that it will be useful,
 *    but WITHOUT ANY WARRANTY; without even the implied warranty of
 *    MERCHANTABILITY or FITNESS FOR A PARTICULAR PURPOSE.  See the GNU
 *    Lesser General Public License for more details.
 */
package org.geotools.filter.function.math;

import junit.framework.TestCase;

import org.geotools.factory.CommonFactoryFinder;
import org.geotools.factory.FactoryRegistryException;
import org.geotools.filter.FilterFactoryImpl;
import org.opengis.filter.FilterFactory;
import org.opengis.filter.expression.Function;
import org.opengis.filter.expression.Literal;

public class FilterFunction_Test extends TestCase {

    private Literal literal_1 = null;

    private Literal literal_m1;

    private Literal literal_2;

    private Literal literal_m2;

    private Literal literal_pi;

    private Literal literal_05pi;

    private FilterFactory ff;

    protected void setUp() throws Exception {
        super.setUp();
        ff = (FilterFactoryImpl) CommonFactoryFinder.getFilterFactory2(null);

        literal_1 = ff.literal(new Double(1));
        literal_m1 = ff.literal(new Double(-1));
        literal_2 = ff.literal(new Double(2));
        literal_m2 = ff.literal(new Double(-2));
        literal_pi = ff.literal(new Double(Math.PI));
        literal_05pi = ff.literal(new Double(0.5 * Math.PI));
        assertEquals("Literal Expression 0.0", new Double(1.0), literal_1
                .evaluate(null));
        assertEquals("Literal Expression pi", new Double(Math.PI), literal_pi
                .evaluate(null));
        assertEquals("Literal Expression 05pi", new Double(0.5 * Math.PI),
                literal_05pi.evaluate(null));

    }

    protected void tearDown() throws Exception {
        super.tearDown();
    }

    public void testsin() {
        try {
            FilterFunction_sin sin = (FilterFunction_sin) ff.function("sin", org.opengis.filter.expression.Expression.NIL);
            assertEquals("Name is, ", "sin", sin.getName());
            assertEquals("Number of arguments, ", 1, sin.getArgCount());

            Function sinFunction = ff.function("sin", literal_1);
            double good0 = Math.sin(1.0);
            if (Double.isNaN(good0)) {
                assertTrue("sin of (1.0):", Double.isNaN(((Double) sinFunction
                        .evaluate(null)).doubleValue()));
            } else {
                assertEquals("sin of (1.0):", (double) Math.sin(1.0),
                        ((Double) sinFunction.evaluate(null)).doubleValue(),
                        0.00001);
            }
            
            sinFunction = ff.function("sin", literal_m1);
            double good1 = Math.sin(-1.0);
            if (Double.isNaN(good1)) {
                assertTrue("sin of (-1.0):", Double.isNaN(((Double) sinFunction
                        .evaluate(null)).doubleValue()));
            } else {
                assertEquals("sin of (-1.0):", (double) Math.sin(-1.0),
                        ((Double) sinFunction.evaluate(null)).doubleValue(),
                        0.00001);
            }
            sinFunction = ff.function("sin", literal_2);
            double good2 = Math.sin(2.0);
            if (Double.isNaN(good2)) {
                assertTrue("sin of (2.0):", Double.isNaN(((Double) sinFunction
                        .evaluate(null)).doubleValue()));
            } else {
                assertEquals("sin of (2.0):", (double) Math.sin(2.0),
                        ((Double) sinFunction.evaluate(null)).doubleValue(),
                        0.00001);
            }
            
            sinFunction = ff.function("sin", literal_m2);
            double good3 = Math.sin(-2.0);
            if (Double.isNaN(good3)) {
                assertTrue("sin of (-2.0):", Double.isNaN(((Double) sinFunction
                        .evaluate(null)).doubleValue()));
            } else {
                assertEquals("sin of (-2.0):", (double) Math.sin(-2.0),
                        ((Double) sinFunction.evaluate(null)).doubleValue(),
                        0.00001);
            }
            
            sinFunction = ff.function("sin",literal_pi);
            double good4 = Math.sin(3.141592653589793);
            if (Double.isNaN(good4)) {
                assertTrue("sin of (3.141592653589793):", Double
                        .isNaN(((Double) sinFunction.evaluate(null))
                                .doubleValue()));
            } else {
                assertEquals("sin of (3.141592653589793):", (double) Math
                        .sin(3.141592653589793), ((Double) sinFunction
                        .evaluate(null)).doubleValue(), 0.00001);
            }
            
            sinFunction = ff.function("sin", literal_05pi);
            double good5 = Math.sin(1.5707963267948966);
            if (Double.isNaN(good5)) {
                assertTrue("sin of (1.5707963267948966):", Double
                        .isNaN(((Double) sinFunction.evaluate(null))
                                .doubleValue()));
            } else {
                assertEquals("sin of (1.5707963267948966):", (double) Math
                        .sin(1.5707963267948966), ((Double) sinFunction
                        .evaluate(null)).doubleValue(), 0.00001);
            }
        } catch (FactoryRegistryException e) {
            e.printStackTrace();
            fail("Unexpected exception: " + e.getMessage());
        }
    }

    public void testcos() {
        try {

            FilterFunction_cos cos = (FilterFunction_cos) ff.function("cos", org.opengis.filter.expression.Expression.NIL);
            assertEquals("Name is, ", "cos", cos.getName());
            assertEquals("Number of arguments, ", 1, cos.getArgCount());

            Function cosFunction = ff.function("cos", literal_1);
            double good0 = Math.cos(1.0);
            if (Double.isNaN(good0)) {
                assertTrue("cos of (1.0):", Double.isNaN(((Double) cosFunction
                        .evaluate(null)).doubleValue()));
            } else {
                assertEquals("cos of (1.0):", (double) Math.cos(1.0),
                        ((Double) cosFunction.evaluate(null)).doubleValue(),
                        0.00001);
            }
            
            cosFunction = ff.function("cos", literal_m1);
            double good1 = Math.cos(-1.0);
            if (Double.isNaN(good1)) {
                assertTrue("cos of (-1.0):", Double.isNaN(((Double) cosFunction
                        .evaluate(null)).doubleValue()));
            } else {
                assertEquals("cos of (-1.0):", (double) Math.cos(-1.0),
                        ((Double) cosFunction.evaluate(null)).doubleValue(),
                        0.00001);
            }
            
            cosFunction = ff.function("cos", literal_2);
            double good2 = Math.cos(2.0);
            if (Double.isNaN(good2)) {
                assertTrue("cos of (2.0):", Double.isNaN(((Double) cosFunction
                        .evaluate(null)).doubleValue()));
            } else {
                assertEquals("cos of (2.0):", (double) Math.cos(2.0),
                        ((Double) cosFunction.evaluate(null)).doubleValue(),
                        0.00001);
            }
            
            cosFunction = ff.function("cos", literal_m2);
            double good3 = Math.cos(-2.0);
            if (Double.isNaN(good3)) {
                assertTrue("cos of (-2.0):", Double.isNaN(((Double) cosFunction
                        .evaluate(null)).doubleValue()));
            } else {
                assertEquals("cos of (-2.0):", (double) Math.cos(-2.0),
                        ((Double) cosFunction.evaluate(null)).doubleValue(),
                        0.00001);
            }
            
            cosFunction = ff.function("cos", literal_pi);
            double good4 = Math.cos(3.141592653589793);
            if (Double.isNaN(good4)) {
                assertTrue("cos of (3.141592653589793):", Double
                        .isNaN(((Double) cosFunction.evaluate(null))
                                .doubleValue()));
            } else {
                assertEquals("cos of (3.141592653589793):", (double) Math
                        .cos(3.141592653589793), ((Double) cosFunction
                        .evaluate(null)).doubleValue(), 0.00001);
            }
            
            cosFunction = ff.function("cos", literal_05pi);
            double good5 = Math.cos(1.5707963267948966);
            if (Double.isNaN(good5)) {
                assertTrue("cos of (1.5707963267948966):", Double
                        .isNaN(((Double) cosFunction.evaluate(null))
                                .doubleValue()));
            } else {
                assertEquals("cos of (1.5707963267948966):", (double) Math
                        .cos(1.5707963267948966), ((Double) cosFunction
                        .evaluate(null)).doubleValue(), 0.00001);
            }
        } catch (FactoryRegistryException e) {
            e.printStackTrace();
            fail("Unexpected exception: " + e.getMessage());
        }
    }

    public void testtan() {
        try {

            FilterFunction_tan tan = (FilterFunction_tan) ff.function("tan", 
                    org.opengis.filter.expression.Expression.NIL);
            assertEquals("Name is, ", "tan", tan.getName());
            assertEquals("Number of arguments, ", 1, tan.getArgCount());

            Function tanFunction = ff.function("tan", literal_1);
            double good0 = Math.tan(1.0);
            if (Double.isNaN(good0)) {
                assertTrue("tan of (1.0):", Double.isNaN(((Double) tanFunction
                        .evaluate(null)).doubleValue()));
            } else {
                assertEquals("tan of (1.0):", (double) Math.tan(1.0),
                        ((Double) tanFunction.evaluate(null)).doubleValue(),
                        0.00001);
            }
            
            tanFunction = ff.function("tan", literal_m1);
            double good1 = Math.tan(-1.0);
            if (Double.isNaN(good1)) {
                assertTrue("tan of (-1.0):", Double.isNaN(((Double) tanFunction
                        .evaluate(null)).doubleValue()));
            } else {
                assertEquals("tan of (-1.0):", (double) Math.tan(-1.0),
                        ((Double) tanFunction.evaluate(null)).doubleValue(),
                        0.00001);
            }
            
            tanFunction = ff.function("tan", literal_2);
            double good2 = Math.tan(2.0);
            if (Double.isNaN(good2)) {
                assertTrue("tan of (2.0):", Double.isNaN(((Double) tanFunction
                        .evaluate(null)).doubleValue()));
            } else {
                assertEquals("tan of (2.0):", (double) Math.tan(2.0),
                        ((Double) tanFunction.evaluate(null)).doubleValue(),
                        0.00001);
            }
            
            tanFunction = ff.function("tan", literal_m2);
            double good3 = Math.tan(-2.0);
            if (Double.isNaN(good3)) {
                assertTrue("tan of (-2.0):", Double.isNaN(((Double) tanFunction
                        .evaluate(null)).doubleValue()));
            } else {
                assertEquals("tan of (-2.0):", (double) Math.tan(-2.0),
                        ((Double) tanFunction.evaluate(null)).doubleValue(),
                        0.00001);
            }
            
            tanFunction = ff.function("tan", literal_pi);
            double good4 = Math.tan(Math.PI);
            if (Double.isNaN(good4)) {
                assertTrue("tan of (3.141592653589793):", Double
                        .isNaN(((Double) tanFunction.evaluate(null))
                                .doubleValue()));
            } else {
                assertEquals("tan of (3.141592653589793):", (double) Math
                        .tan(3.141592653589793), ((Double) tanFunction
                        .evaluate(null)).doubleValue(), 0.00001);
            }
            
            tanFunction = ff.function("tan", literal_05pi);
            double good5 = Math.tan(1.5707963267948966);
            if (Double.isNaN(good5)) {
                assertTrue("tan of (1.5707963267948966):", Double
                        .isNaN(((Double) tanFunction.evaluate(null))
                                .doubleValue()));
            } else {
                assertEquals("tan of (1.5707963267948966):", (double) Math
                        .tan(1.5707963267948966), ((Double) tanFunction
                        .evaluate(null)).doubleValue(), 0.00001);
            }
        } catch (FactoryRegistryException e) {
            e.printStackTrace();
            fail("Unexpected exception: " + e.getMessage());
        }
    }

    public void testatan2() {
        try {
            FilterFunction_atan2 atan2 = (FilterFunction_atan2) ff.function("atan2", 
                    org.opengis.filter.expression.Expression.NIL,
                    org.opengis.filter.expression.Expression.NIL);
            assertEquals("Name is, ", "atan2", atan2.getName());
            assertEquals("Number of arguments, ", 2, atan2.getArgCount());

            Function atan2Function = ff.function("atan2", literal_1, literal_m1);
            double good0 = Math.atan2(1.0, -1.0);
            if (Double.isNaN(good0)) {
                assertTrue("atan2 of (1.0,-1.0):", Double
                        .isNaN(((Double) atan2Function.evaluate(null))
                                .doubleValue()));
            } else {
                assertEquals("atan2 of (1.0,-1.0):", (double) Math.atan2(1.0,
                        -1.0), ((Double) atan2Function.evaluate(null))
                        .doubleValue(), 0.00001);
            }
            
            atan2Function = ff.function("atan2", literal_m1, literal_2);
            double good1 = Math.atan2(-1.0, 2.0);
            if (Double.isNaN(good1)) {
                assertTrue("atan2 of (-1.0,2.0):", Double
                        .isNaN(((Double) atan2Function.evaluate(null))
                                .doubleValue()));
            } else {
                assertEquals("atan2 of (-1.0,2.0):", (double) Math.atan2(-1.0,
                        2.0), ((Double) atan2Function.evaluate(null))
                        .doubleValue(), 0.00001);
            }
            
            atan2Function = ff.function("atan2", literal_2, literal_m2);
            double good2 = Math.atan2(2.0, -2.0);
            if (Double.isNaN(good2)) {
                assertTrue("atan2 of (2.0,-2.0):", Double
                        .isNaN(((Double) atan2Function.evaluate(null))
                                .doubleValue()));
            } else {
                assertEquals("atan2 of (2.0,-2.0):", (double) Math.atan2(2.0,
                        -2.0), ((Double) atan2Function.evaluate(null))
                        .doubleValue(), 0.00001);
            }
            
            atan2Function = ff.function("atan2", literal_m2, literal_pi);
            double good3 = Math.atan2(-2.0, 3.141592653589793);
            if (Double.isNaN(good3)) {
                assertTrue("atan2 of (-2.0,3.141592653589793):", Double
                        .isNaN(((Double) atan2Function.evaluate(null))
                                .doubleValue()));
            } else {
                assertEquals("atan2 of (-2.0,3.141592653589793):",
                        (double) Math.atan2(-2.0, 3.141592653589793),
                        ((Double) atan2Function.evaluate(null)).doubleValue(),
                        0.00001);
            }
            
            atan2Function = ff.function("atan2", literal_pi, literal_05pi);
            double good4 = Math.atan2(3.141592653589793, 1.5707963267948966);
            if (Double.isNaN(good4)) {
                assertTrue("atan2 of (3.141592653589793,1.5707963267948966):",
                        Double.isNaN(((Double) atan2Function.evaluate(null))
                                .doubleValue()));
            } else {
                assertEquals(
                        "atan2 of (3.141592653589793,1.5707963267948966):",
                        (double) Math.atan2(3.141592653589793,
                                1.5707963267948966), ((Double) atan2Function
                                .evaluate(null)).doubleValue(), 0.00001);
            }
            
            atan2Function = ff.function("atan2", literal_05pi, literal_1);
            double good5 = Math.atan2(1.5707963267948966, 1.0);
            if (Double.isNaN(good5)) {
                assertTrue("atan2 of (1.5707963267948966,1.0):", Double
                        .isNaN(((Double) atan2Function.evaluate(null))
                                .doubleValue()));
            } else {
                assertEquals("atan2 of (1.5707963267948966,1.0):",
                        (double) Math.atan2(1.5707963267948966, 1.0),
                        ((Double) atan2Function.evaluate(null)).doubleValue(),
                        0.00001);
            }
        } catch (FactoryRegistryException e) {
            e.printStackTrace();
            fail("Unexpected exception: " + e.getMessage());
        }
    }

    public void testsqrt() {
        try {
            FilterFunction_sqrt sqrt = (FilterFunction_sqrt) ff.function("sqrt", 
                    org.opengis.filter.expression.Expression.NIL);
            assertEquals("Name is, ", "sqrt", sqrt.getName());
            assertEquals("Number of arguments, ", 1, sqrt.getArgCount());

            Function sqrtFunction = ff.function("sqrt", literal_1);
            double good0 = Math.sqrt(1.0);
            if (Double.isNaN(good0)) {
                assertTrue("sqrt of (1.0):", Double.isNaN(((Double) sqrtFunction
                        .evaluate(null)).doubleValue()));
            } else {
                assertEquals("sqrt of (1.0):", (double) Math.sqrt(1.0),
                        ((Double) sqrtFunction.evaluate(null)).doubleValue(),
                        0.00001);
            }
            
            sqrtFunction = ff.function("sqrt", literal_m1);
            double good1 = Math.sqrt(-1.0);
            if (Double.isNaN(good1)) {
                assertTrue("sqrt of (-1.0):", Double.isNaN(((Double) sqrtFunction
                        .evaluate(null)).doubleValue()));
            } else {
                assertEquals("sqrt of (-1.0):", (double) Math.sqrt(-1.0),
                        ((Double) sqrtFunction.evaluate(null)).doubleValue(),
                        0.00001);
            }
            
            sqrtFunction = ff.function("sqrt", literal_2);
            double good2 = Math.sqrt(2.0);
            if (Double.isNaN(good2)) {
                assertTrue("sqrt of (2.0):", Double.isNaN(((Double) sqrtFunction
                        .evaluate(null)).doubleValue()));
            } else {
                assertEquals("sqrt of (2.0):", (double) Math.sqrt(2.0),
                        ((Double) sqrtFunction.evaluate(null)).doubleValue(),
                        0.00001);
            }
            
            sqrtFunction = ff.function("sqrt", literal_m2);
            double good3 = Math.sqrt(-2.0);
            if (Double.isNaN(good3)) {
                assertTrue("sqrt of (-2.0):", Double.isNaN(((Double) sqrtFunction
                        .evaluate(null)).doubleValue()));
            } else {
                assertEquals("sqrt of (-2.0):", (double) Math.sqrt(-2.0),
                        ((Double) sqrtFunction.evaluate(null)).doubleValue(),
                        0.00001);
            }
            
            sqrtFunction = ff.function("sqrt", literal_pi);
            double good4 = Math.sqrt(Math.PI);
            if (Double.isNaN(good4)) {
                assertTrue("sqrt of (3.141592653589793):", Double
                        .isNaN(((Double) sqrtFunction.evaluate(null))
                                .doubleValue()));
            } else {
                assertEquals("sqrt of (3.141592653589793):", (double) Math
                        .sqrt(3.141592653589793), ((Double) sqrtFunction
                        .evaluate(null)).doubleValue(), 0.00001);
            }
            
            sqrtFunction = ff.function("sqrt", literal_05pi);
            double good5 = Math.sqrt(1.5707963267948966);
            if (Double.isNaN(good5)) {
                assertTrue("sqrt of (1.5707963267948966):", Double
                        .isNaN(((Double) sqrtFunction.evaluate(null))
                                .doubleValue()));
            } else {
                assertEquals("sqrt of (1.5707963267948966):", (double) Math
                        .sqrt(1.5707963267948966), ((Double) sqrtFunction
                        .evaluate(null)).doubleValue(), 0.00001);
            }
        } catch (FactoryRegistryException e) {
            e.printStackTrace();
            fail("Unexpected exception: " + e.getMessage());
        }
    }

    public void testpow() {
        try {
            FilterFunction_pow pow = (FilterFunction_pow) ff.function("pow", 
                    org.opengis.filter.expression.Expression.NIL,
                    org.opengis.filter.expression.Expression.NIL);
            assertEquals("Name is, ", "pow", pow.getName());
            assertEquals("Number of arguments, ", 2, pow.getArgCount());

            Function powFunction = ff.function("pow", literal_1, literal_m1);
            double good0 = Math.pow(1.0, -1.0);
            if (Double.isNaN(good0)) {
                assertTrue("pow of (1.0,-1.0):", Double
                        .isNaN(((Double) powFunction.evaluate(null))
                                .doubleValue()));
            } else {
                assertEquals("pow of (1.0,-1.0):", (double) Math.pow(1.0,
                        -1.0), ((Double) powFunction.evaluate(null))
                        .doubleValue(), 0.00001);
            }
            
            powFunction = ff.function("pow", literal_m1, literal_2);
            double good1 = Math.pow(-1.0, 2.0);
            if (Double.isNaN(good1)) {
                assertTrue("pow of (-1.0,2.0):", Double
                        .isNaN(((Double) powFunction.evaluate(null))
                                .doubleValue()));
            } else {
                assertEquals("pow of (-1.0,2.0):", (double) Math.pow(-1.0,
                        2.0), ((Double) powFunction.evaluate(null))
                        .doubleValue(), 0.00001);
            }
            
            powFunction = ff.function("pow", literal_2, literal_m2);
            double good2 = Math.pow(2.0, -2.0);
            if (Double.isNaN(good2)) {
                assertTrue("pow of (2.0,-2.0):", Double
                        .isNaN(((Double) powFunction.evaluate(null))
                                .doubleValue()));
            } else {
                assertEquals("pow of (2.0,-2.0):", (double) Math.pow(2.0,
                        -2.0), ((Double) powFunction.evaluate(null))
                        .doubleValue(), 0.00001);
            }
            
            powFunction = ff.function("pow", literal_m2, literal_pi);
            double good3 = Math.pow(-2.0, 3.141592653589793);
            if (Double.isNaN(good3)) {
                assertTrue("pow of (-2.0,3.141592653589793):", Double
                        .isNaN(((Double) powFunction.evaluate(null))
                                .doubleValue()));
            } else {
                assertEquals("pow of (-2.0,3.141592653589793):",
                        (double) Math.pow(-2.0, 3.141592653589793),
                        ((Double) powFunction.evaluate(null)).doubleValue(),
                        0.00001);
            }
            
            powFunction = ff.function("pow", literal_pi, literal_05pi);
            double good4 = Math.pow(3.141592653589793, 1.5707963267948966);
            if (Double.isNaN(good4)) {
                assertTrue("pow of (3.141592653589793,1.5707963267948966):",
                        Double.isNaN(((Double) powFunction.evaluate(null))
                                .doubleValue()));
            } else {
                assertEquals(
                        "pow of (3.141592653589793,1.5707963267948966):",
                        (double) Math.pow(3.141592653589793,
                                1.5707963267948966), ((Double) powFunction
                                .evaluate(null)).doubleValue(), 0.00001);
            }
            
            powFunction = ff.function("pow", literal_05pi, literal_1);
            double good5 = Math.pow(1.5707963267948966, 1.0);
            if (Double.isNaN(good5)) {
                assertTrue("pow of (1.5707963267948966,1.0):", Double
                        .isNaN(((Double) powFunction.evaluate(null))
                                .doubleValue()));
            } else {
                assertEquals("pow of (1.5707963267948966,1.0):",
                        (double) Math.pow(1.5707963267948966, 1.0),
                        ((Double) powFunction.evaluate(null)).doubleValue(),
                        0.00001);
            }
        } catch (FactoryRegistryException e) {
            e.printStackTrace();
            fail("Unexpected exception: " + e.getMessage());
        }
    }

    public void testmin_4() {
        try {
            FilterFunction_min_4 min_4 = (FilterFunction_min_4) ff.function("min_4", 
                    new org.opengis.filter.expression.Expression[2]);
            assertEquals("Name is, ", "min_4", min_4.getName());
            assertEquals("Number of arguments, ", 2, min_4.getArgCount());

            Function min_4Function = ff.function("min_4", literal_1, literal_m1);
            assertEquals("min of (1.0,-1.0):", (long) Math.min(1.0, -1.0),
                    ((Integer) min_4Function.evaluate(null)).intValue(), 0.00001);
            
            min_4Function = ff.function("min_4", literal_m1, literal_2);
            assertEquals("min of (-1.0,2.0):", (long) Math.min(-1.0, 2.0),
                    ((Integer) min_4Function.evaluate(null)).intValue(), 0.00001);
            
            min_4Function = ff.function("min_4", literal_2, literal_m2);
            assertEquals("min of (2.0,-2.0):", (long) Math.min(2.0, -2.0),
                    ((Integer) min_4Function.evaluate(null)).intValue(), 0.00001);
            
            min_4Function = ff.function("min_4", literal_m2, literal_pi);
            assertEquals("min of (-2.0,3.141592653589793):", (long) Math.min(
                    -2.0, 3.141592653589793), ((Integer) min_4Function
                    .evaluate(null)).intValue(), 0.00001);
            
            min_4Function = ff.function("min_4", literal_pi, literal_05pi);
            assertEquals("min of (3.141592653589793,1.5707963267948966):",
                    (long) Math.min(3.141592653589793, 1.5707963267948966),
                    ((Integer) min_4Function.evaluate(null)).intValue(), 0.00001);
            
            min_4Function = ff.function("min_4", literal_05pi, literal_1);
            assertEquals("min of (1.5707963267948966,1.0):", (long) Math.min(
                    1.5707963267948966, 1.0), ((Integer) min_4Function
                    .evaluate(null)).intValue(), 0.00001);
        } catch (FactoryRegistryException e) {
            e.printStackTrace();
            fail("Unexpected exception: " + e.getMessage());
        }
    }

    public void testmin_2() {
        try {
            FilterFunction_min_2 min_2 = (FilterFunction_min_2) ff.function("min_2", 
                    new org.opengis.filter.expression.Expression[2]);
            assertEquals("Name is, ", "min_2", min_2.getName());
            assertEquals("Number of arguments, ", 2, min_2.getArgCount());

            Function min_2Function = ff.function("min_2", literal_1, literal_m1);
            assertEquals("min of (1.0,-1.0):", (long) Math.min(1.0, -1.0),
                    ((Long) min_2Function.evaluate(null)).longValue(), 0.00001);
            
            min_2Function = ff.function("min_2", literal_m1, literal_2);
            assertEquals("min of (-1.0,2.0):", (long) Math.min(-1.0, 2.0),
                    ((Long) min_2Function.evaluate(null)).longValue(), 0.00001);
            
            min_2Function = ff.function("min_2", literal_2, literal_m2);
            assertEquals("min of (2.0,-2.0):", (long) Math.min(2.0, -2.0),
                    ((Long) min_2Function.evaluate(null)).longValue(), 0.00001);
            
            min_2Function = ff.function("min_2", literal_m2, literal_pi);
            assertEquals("min of (-2.0,3.141592653589793):", (long) Math.min(
                    -2.0, 3.141592653589793), ((Long) min_2Function
                    .evaluate(null)).longValue(), 0.00001);
            
            min_2Function = ff.function("min_2", literal_pi, literal_05pi);
            assertEquals("min of (3.141592653589793,1.5707963267948966):",
                    (long) Math.min(3.141592653589793, 1.5707963267948966),
                    ((Long) min_2Function.evaluate(null)).longValue(), 0.00001);
            
            min_2Function = ff.function("min_2", literal_05pi, literal_1);
            assertEquals("min of (1.5707963267948966,1.0):", (long) Math.min(
                    1.5707963267948966, 1.0), ((Long) min_2Function
                    .evaluate(null)).longValue(), 0.00001);
        } catch (FactoryRegistryException e) {
            e.printStackTrace();
            fail("Unexpected exception: " + e.getMessage());
        }
    }

    public void testmin_3() {
        try {
            FilterFunction_min_3 min_3 = (FilterFunction_min_3) ff.function("min_3", 
                    new org.opengis.filter.expression.Expression[2]);
            assertEquals("Name is, ", "min_3", min_3.getName());
            assertEquals("Number of arguments, ", 2, min_3.getArgCount());

            Function min_3Function = ff.function("min_3", literal_1, literal_m1);
            assertEquals("min of (1.0,-1.0):", (float) Math.min(1.0, -1.0),
                    ((Float) min_3Function.evaluate(null)).floatValue(), 0.00001);
            
            min_3Function = ff.function("min_3", literal_m1, literal_2);
            assertEquals("min of (-1.0,2.0):", (float) Math.min(-1.0, 2.0),
                    ((Float) min_3Function.evaluate(null)).floatValue(), 0.00001);
            
            min_3Function = ff.function("min_3", literal_2, literal_m2);
            assertEquals("min of (2.0,-2.0):", (float) Math.min(2.0, -2.0),
                    ((Float) min_3Function.evaluate(null)).floatValue(), 0.00001);
            
            min_3Function = ff.function("min_3", literal_m2, literal_pi);
            assertEquals("min of (-2.0,3.141592653589793):", (float) Math.min(
                    -2.0, 3.141592653589793), ((Float) min_3Function
                    .evaluate(null)).floatValue(), 0.00001);
            
            min_3Function = ff.function("min_3", literal_pi, literal_05pi);
            assertEquals("min of (3.141592653589793,1.5707963267948966):",
                    (float) Math.min(3.141592653589793, 1.5707963267948966),
                    ((Float) min_3Function.evaluate(null)).floatValue(), 0.00001);
            
            min_3Function = ff.function("min_3", literal_05pi, literal_1);
            assertEquals("min of (1.5707963267948966,1.0):", (float) Math.min(
                    1.5707963267948966, 1.0), ((Float) min_3Function
                    .evaluate(null)).floatValue(), 0.00001);
        } catch (FactoryRegistryException e) {
            e.printStackTrace();
            fail("Unexpected exception: " + e.getMessage());
        }
    }

    public void testmin() {
        try {
            FilterFunction_min min = (FilterFunction_min) ff.function("min", 
                    new org.opengis.filter.expression.Expression[2]);
            assertEquals("Name is, ", "min", min.getName());
            assertEquals("Number of arguments, ", 2, min.getArgCount());

            Function minFunction = ff.function("min", literal_1, literal_m1);
            assertEquals("min of (1.0,-1.0):", (double) Math.min(1.0, -1.0),
                    ((Double) minFunction.evaluate(null)).doubleValue(), 0.00001);
            
            minFunction = ff.function("min", literal_m1, literal_2);
            assertEquals("min of (-1.0,2.0):", (double) Math.min(-1.0, 2.0),
                    ((Double) minFunction.evaluate(null)).doubleValue(), 0.00001);
            
            minFunction = ff.function("min", literal_2, literal_m2);
            assertEquals("min of (2.0,-2.0):", (double) Math.min(2.0, -2.0),
                    ((Double) minFunction.evaluate(null)).doubleValue(), 0.00001);
            
            minFunction = ff.function("min", literal_m2, literal_pi);
            assertEquals("min of (-2.0,3.141592653589793):", (double) Math.min(
                    -2.0, 3.141592653589793), ((Double) minFunction
                    .evaluate(null)).doubleValue(), 0.00001);
            
            minFunction = ff.function("min", literal_pi, literal_05pi);
            assertEquals("min of (3.141592653589793,1.5707963267948966):",
                    (double) Math.min(3.141592653589793, 1.5707963267948966),
                    ((Double) minFunction.evaluate(null)).doubleValue(), 0.00001);
            
            minFunction = ff.function("min", literal_05pi, literal_1);
            assertEquals("min of (1.5707963267948966,1.0):", (double) Math.min(
                    1.5707963267948966, 1.0), ((Double) minFunction
                    .evaluate(null)).doubleValue(), 0.00001);
        } catch (FactoryRegistryException e) {
            e.printStackTrace();
            fail("Unexpected exception: " + e.getMessage());
        }
    }

    public void testmax_4() {
        try {
            FilterFunction_max_4 max_4 = (FilterFunction_max_4) ff.function("max_4", 
                    new org.opengis.filter.expression.Expression[2]);
            assertEquals("Name is, ", "max_4", max_4.getName());
            assertEquals("Number of arguments, ", 2, max_4.getArgCount());

            Function max_4Function = ff.function("max_4", literal_1, literal_m1);
            assertEquals("max_4 of (1.0,-1.0):", (int) Math.max(1.0, -1.0),
                    ((Integer) max_4Function.evaluate(null)).intValue(), 0.00001);
            
            max_4Function = ff.function("max_4", literal_m1, literal_2);
            assertEquals("max_4 of (-1.0,2.0):", (int) Math.max(-1.0, 2.0),
                    ((Integer) max_4Function.evaluate(null)).intValue(), 0.00001);
            
            max_4Function = ff.function("max_4", literal_2, literal_m2);
            assertEquals("max_4 of (2.0,-2.0):", (int) Math.max(2.0, -2.0),
                    ((Integer) max_4Function.evaluate(null)).intValue(), 0.00001);
            
            max_4Function = ff.function("max_4", literal_m2, literal_pi);
            assertEquals("max_4 of (-2.0,3.141592653589793):", (int) Math.max(
                    -2.0, 3.141592653589793), ((Integer) max_4Function
                    .evaluate(null)).intValue(), 0.00001);
            
            max_4Function = ff.function("max_4", literal_pi, literal_05pi);
            assertEquals("max_4 of (3.141592653589793,1.5707963267948966):",
                    (int) Math.max(3.141592653589793, 1.5707963267948966),
                    ((Integer) max_4Function.evaluate(null)).intValue(), 0.00001);
            
            max_4Function = ff.function("max_4", literal_05pi, literal_1);
            assertEquals("max_4 of (1.5707963267948966,1.0):", (int) Math.max(
                    1.5707963267948966, 1.0), ((Integer) max_4Function
                    .evaluate(null)).intValue(), 0.00001);
        } catch (FactoryRegistryException e) {
            e.printStackTrace();
            fail("Unexpected exception: " + e.getMessage());
        }
    }

    public void testmax_2() {
        try {
            FilterFunction_max_2 max_2 = (FilterFunction_max_2) ff.function("max_2", 
                    new org.opengis.filter.expression.Expression[2]);
            assertEquals("Name is, ", "max_2", max_2.getName());
            assertEquals("Number of arguments, ", 2, max_2.getArgCount());

            Function max_2Function = ff.function("max_2", literal_1, literal_m1);
            assertEquals("max_2 of (1.0,-1.0):", (long) Math.max(1.0, -1.0),
                    ((Long) max_2Function.evaluate(null)).longValue(), 0.00001);
            
            max_2Function = ff.function("max_2", literal_m1, literal_2);
            assertEquals("max_2 of (-1.0,2.0):", (long) Math.max(-1.0, 2.0),
                    ((Long) max_2Function.evaluate(null)).longValue(), 0.00001);
            
            max_2Function = ff.function("max_2", literal_2, literal_m2);
            assertEquals("max_2 of (2.0,-2.0):", (long) Math.max(2.0, -2.0),
                    ((Long) max_2Function.evaluate(null)).longValue(), 0.00001);
            
            max_2Function = ff.function("max_2", literal_m2, literal_pi);
            assertEquals("max_2 of (-2.0,3.141592653589793):", (long) Math.max(
                    -2.0, 3.141592653589793), ((Long) max_2Function
                    .evaluate(null)).longValue(), 0.00001);
            
            max_2Function = ff.function("max_2", literal_pi, literal_05pi);
            assertEquals("max_2 of (3.141592653589793,1.5707963267948966):",
                    (long) Math.max(3.141592653589793, 1.5707963267948966),
                    ((Long) max_2Function.evaluate(null)).longValue(), 0.00001);
            
            max_2Function = ff.function("max_2", literal_05pi, literal_1);
            assertEquals("max_2 of (1.5707963267948966,1.0):", (long) Math.max(
                    1.5707963267948966, 1.0), ((Long) max_2Function
                    .evaluate(null)).longValue(), 0.00001);
        } catch (FactoryRegistryException e) {
            e.printStackTrace();
            fail("Unexpected exception: " + e.getMessage());
        }
    }

    public void testmax_3() {
        try {
            FilterFunction_max_3 max_3 = (FilterFunction_max_3) ff.function("max_3", 
                    new org.opengis.filter.expression.Expression[2]);
            assertEquals("Name is, ", "max_3", max_3.getName());
            assertEquals("Number of arguments, ", 2, max_3.getArgCount());

            Function max_3Function = ff.function("max_3", literal_1, literal_m1);
            assertEquals("max_3 of (1.0,-1.0):", (float) Math.max(1.0, -1.0),
                    ((Float) max_3Function.evaluate(null)).floatValue(), 0.00001);
            
            max_3Function = ff.function("max_3", literal_m1, literal_2);
            assertEquals("max_3 of (-1.0,2.0):", (float) Math.max(-1.0, 2.0),
                    ((Float) max_3Function.evaluate(null)).floatValue(), 0.00001);
            
            max_3Function = ff.function("max_3", literal_2, literal_m2);
            assertEquals("max_3 of (2.0,-2.0):", (float) Math.max(2.0, -2.0),
                    ((Float) max_3Function.evaluate(null)).floatValue(), 0.00001);
            
            max_3Function = ff.function("max_3", literal_m2, literal_pi);
            assertEquals("max_3 of (-2.0,3.141592653589793):", (float) Math.max(
                    -2.0, 3.141592653589793), ((Float) max_3Function
                    .evaluate(null)).floatValue(), 0.00001);
            
            max_3Function = ff.function("max_3", literal_pi, literal_05pi);
            assertEquals("max_3 of (3.141592653589793,1.5707963267948966):",
                    (float) Math.max(3.141592653589793, 1.5707963267948966),
                    ((Float) max_3Function.evaluate(null)).floatValue(), 0.00001);
            
            max_3Function = ff.function("max_3", literal_05pi, literal_1);
            assertEquals("max_3 of (1.5707963267948966,1.0):", (float) Math.max(
                    1.5707963267948966, 1.0), ((Float) max_3Function
                    .evaluate(null)).floatValue(), 0.00001);
        } catch (FactoryRegistryException e) {
            e.printStackTrace();
            fail("Unexpected exception: " + e.getMessage());
        }
    }

    public void testmax() {
        try {
            FilterFunction_max max = (FilterFunction_max) ff.function("max", 
                    new org.opengis.filter.expression.Expression[2]);
            assertEquals("Name is, ", "max", max.getName());
            assertEquals("Number of arguments, ", 2, max.getArgCount());

            Function maxFunction = ff.function("max", literal_1, literal_m1);
            assertEquals("max of (1.0,-1.0):", (double) Math.max(1.0, -1.0),
                    ((Double) maxFunction.evaluate(null)).doubleValue(), 0.00001);
            
            maxFunction = ff.function("max", literal_m1, literal_2);
            assertEquals("max of (-1.0,2.0):", (double) Math.max(-1.0, 2.0),
                    ((Double) maxFunction.evaluate(null)).doubleValue(), 0.00001);
            
            maxFunction = ff.function("max", literal_2, literal_m2);
            assertEquals("max of (2.0,-2.0):", (double) Math.max(2.0, -2.0),
                    ((Double) maxFunction.evaluate(null)).doubleValue(), 0.00001);
            
            maxFunction = ff.function("max", literal_m2, literal_pi);
            assertEquals("max of (-2.0,3.141592653589793):", (double) Math.max(
                    -2.0, 3.141592653589793), ((Double) maxFunction
                    .evaluate(null)).doubleValue(), 0.00001);
            
            maxFunction = ff.function("max", literal_pi, literal_05pi);
            assertEquals("max of (3.141592653589793,1.5707963267948966):",
                    (double) Math.max(3.141592653589793, 1.5707963267948966),
                    ((Double) maxFunction.evaluate(null)).doubleValue(), 0.00001);
            
            maxFunction = ff.function("max", literal_05pi, literal_1);
            assertEquals("max of (1.5707963267948966,1.0):", (double) Math.max(
                    1.5707963267948966, 1.0), ((Double) maxFunction
                    .evaluate(null)).doubleValue(), 0.00001);
        } catch (FactoryRegistryException e) {
            e.printStackTrace();
            fail("Unexpected exception: " + e.getMessage());
        }
    }

    public void testabs() {
        try {
            FilterFunction_abs abs = (FilterFunction_abs) ff.function("abs", org.opengis.filter.expression.Expression.NIL);
            assertEquals("Name is, ", "abs", abs.getName());
            assertEquals("Number of arguments, ", 1, abs.getArgCount());

            Function absFunction = ff.function("abs", literal_1);
            assertEquals("abs of (1.0):", (int) Math.abs(1.0),
                    ((Integer) absFunction.evaluate(null)).intValue(), 0.00001);
            
            absFunction = ff.function("abs", literal_m1);
            assertEquals("abs of (-1.0):", (int) Math.abs(-1.0),
                    ((Integer) absFunction.evaluate(null)).intValue(), 0.00001);
            
            absFunction = ff.function("abs", literal_2);
            assertEquals("abs of (2.0):", (int) Math.abs(2.0),
                    ((Integer) absFunction.evaluate(null)).intValue(), 0.00001);
            
            absFunction = ff.function("abs", literal_m2);
            assertEquals("abs of (-2.0):", (int) Math.abs(-2.0),
                    ((Integer) absFunction.evaluate(null)).intValue(), 0.00001);
            
            absFunction = ff.function("abs", literal_pi);
            assertEquals("abs of (3.141592653589793):", (int) Math
                    .abs(3.141592653589793), ((Integer) absFunction
                    .evaluate(null)).intValue(), 0.00001);
            
            absFunction = ff.function("abs", literal_05pi);
            assertEquals("abs of (1.5707963267948966):", (int) Math
                    .abs(1.5707963267948966), ((Integer) absFunction
                    .evaluate(null)).intValue(), 0.00001);
        } catch (FactoryRegistryException e) {
            e.printStackTrace();
            fail("Unexpected exception: " + e.getMessage());
        }
    }

    public void testabs_2() {
        try {
            FilterFunction_abs_4 abs_4 = (FilterFunction_abs_4) ff.function("abs_4", org.opengis.filter.expression.Expression.NIL);
            assertEquals("Name is, ", "abs_4", abs_4.getName());
            assertEquals("Number of arguments, ", 1, abs_4.getArgCount());

            Function abs_4Function = ff.function("abs_4", literal_1);
            assertEquals("abs_4 of (1.0):", (double) Math.abs(1.0),
                    ((Double) abs_4Function.evaluate(null)).doubleValue(), 0.00001);
            
            abs_4Function = ff.function("abs_4", literal_m1);
            assertEquals("abs_4 of (-1.0):", (double) Math.abs(-1.0),
                    ((Double) abs_4Function.evaluate(null)).doubleValue(), 0.00001);
            
            abs_4Function = ff.function("abs_4", literal_2);
            assertEquals("abs_4 of (2.0):", (double) Math.abs(2.0),
                    ((Double) abs_4Function.evaluate(null)).doubleValue(), 0.00001);
            
            abs_4Function = ff.function("abs_4", literal_m2);
            assertEquals("abs_4 of (-2.0):", (double) Math.abs(-2.0),
                    ((Double) abs_4Function.evaluate(null)).doubleValue(), 0.00001);
            
            abs_4Function = ff.function("abs_4", literal_pi);
            assertEquals("abs_4 of (3.141592653589793):", (double) Math
                    .abs(3.141592653589793), ((Double) abs_4Function
                    .evaluate(null)).doubleValue(), 0.00001);
            
            abs_4Function = ff.function("abs_4", literal_05pi);
            assertEquals("abs_4 of (1.5707963267948966):", (double) Math
                    .abs(1.5707963267948966), ((Double) abs_4Function
                    .evaluate(null)).doubleValue(), 0.00001);
        } catch (FactoryRegistryException e) {
            e.printStackTrace();
            fail("Unexpected exception: " + e.getMessage());
        }
    }

    public void testabs_3() {
        try {
            FilterFunction_abs_3 abs_3 = (FilterFunction_abs_3) ff.function("abs_3", org.opengis.filter.expression.Expression.NIL);
            assertEquals("Name is, ", "abs_3", abs_3.getName());
            assertEquals("Number of arguments, ", 1, abs_3.getArgCount());

            Function abs_3Function = ff.function("abs_3", literal_1);
            assertEquals("abs_3 of (1.0):", (float) Math.abs(1.0),
                    ((Float) abs_3Function.evaluate(null)).floatValue(), 0.00001);
            
            abs_3Function = ff.function("abs_3", literal_m1);
            assertEquals("abs_3 of (-1.0):", (float) Math.abs(-1.0),
                    ((Float) abs_3Function.evaluate(null)).floatValue(), 0.00001);
            
            abs_3Function = ff.function("abs_3", literal_2);
            assertEquals("abs_3 of (2.0):", (float) Math.abs(2.0),
                    ((Float) abs_3Function.evaluate(null)).floatValue(), 0.00001);
            
            abs_3Function = ff.function("abs_3", literal_m2);
            assertEquals("abs_3 of (-2.0):", (float) Math.abs(-2.0),
                    ((Float) abs_3Function.evaluate(null)).floatValue(), 0.00001);
            
            abs_3Function = ff.function("abs_3", literal_pi);
            assertEquals("abs_3 of (3.141592653589793):", (float) Math
                    .abs(3.141592653589793), ((Float) abs_3Function
                    .evaluate(null)).floatValue(), 0.00001);
            
            abs_3Function = ff.function("abs_3", literal_05pi);
            assertEquals("abs_3 of (1.5707963267948966):", (float) Math
                    .abs(1.5707963267948966), ((Float) abs_3Function
                    .evaluate(null)).floatValue(), 0.00001);
        } catch (FactoryRegistryException e) {
            e.printStackTrace();
            fail("Unexpected exception: " + e.getMessage());
        }
    }

    public void testabs_4() {
        try {
            FilterFunction_abs_2 abs_2 = (FilterFunction_abs_2) ff.function("abs_2", org.opengis.filter.expression.Expression.NIL);
            assertEquals("Name is, ", "abs_2", abs_2.getName());
            assertEquals("Number of arguments, ", 1, abs_2.getArgCount());

            Function abs_2Function = ff.function("abs_2", literal_1);
            assertEquals("abs_2 of (1.0):", (long) Math.abs(1.0),
                    ((Long) abs_2Function.evaluate(null)).longValue(), 0.00001);
            
            abs_2Function = ff.function("abs_2", literal_m1);
            assertEquals("abs_2 of (-1.0):", (long) Math.abs(-1.0),
                    ((Long) abs_2Function.evaluate(null)).longValue(), 0.00001);
            
            abs_2Function = ff.function("abs_2", literal_2);
            assertEquals("abs_2 of (2.0):", (long) Math.abs(2.0),
                    ((Long) abs_2Function.evaluate(null)).longValue(), 0.00001);
            
            abs_2Function = ff.function("abs_2", literal_m2);
            assertEquals("abs_2 of (-2.0):", (long) Math.abs(-2.0),
                    ((Long) abs_2Function.evaluate(null)).longValue(), 0.00001);
            
            abs_2Function = ff.function("abs_2", literal_pi);
            assertEquals("abs_2 of (3.141592653589793):", (long) Math
                    .abs(3.141592653589793), ((Long) abs_2Function
                    .evaluate(null)).longValue(), 0.00001);
            
            abs_2Function = ff.function("abs_2", literal_05pi);
            assertEquals("abs_2 of (1.5707963267948966):", (long) Math
                    .abs(1.5707963267948966), ((Long) abs_2Function
                    .evaluate(null)).longValue(), 0.00001);
        } catch (FactoryRegistryException e) {
            e.printStackTrace();
            fail("Unexpected exception: " + e.getMessage());
        }
    }

    public void testIEEEremainder() {
        try {
            FilterFunction_IEEEremainder IEEEremainder = (FilterFunction_IEEEremainder) ff.function("IEEEremainder", 
                    org.opengis.filter.expression.Expression.NIL,
                    org.opengis.filter.expression.Expression.NIL);
            assertEquals("Name is, ", "IEEEremainder", IEEEremainder.getName());
            assertEquals("Number of arguments, ", 2, IEEEremainder.getArgCount());

            Function IEEEremainderFunction = ff.function("IEEEremainder", literal_1, literal_m1);
            double good0 = Math.IEEEremainder(1.0, -1.0);
            if (Double.isNaN(good0)) {
                assertTrue("IEEEremainder of (1.0,-1.0):", Double
                        .isNaN(((Double) IEEEremainderFunction.evaluate(null))
                                .doubleValue()));
            } else {
                assertEquals("IEEEremainder of (1.0,-1.0):", (double) Math.IEEEremainder(1.0,
                        -1.0), ((Double) IEEEremainderFunction.evaluate(null))
                        .doubleValue(), 0.00001);
            }
            
            IEEEremainderFunction = ff.function("IEEEremainder", literal_m1, literal_2);
            double good1 = Math.IEEEremainder(-1.0, 2.0);
            if (Double.isNaN(good1)) {
                assertTrue("IEEEremainder of (-1.0,2.0):", Double
                        .isNaN(((Double) IEEEremainderFunction.evaluate(null))
                                .doubleValue()));
            } else {
                assertEquals("IEEEremainder of (-1.0,2.0):", (double) Math.IEEEremainder(-1.0,
                        2.0), ((Double) IEEEremainderFunction.evaluate(null))
                        .doubleValue(), 0.00001);
            }
            
            IEEEremainderFunction = ff.function("IEEEremainder", literal_2, literal_m2);
            double good2 = Math.IEEEremainder(2.0, -2.0);
            if (Double.isNaN(good2)) {
                assertTrue("IEEEremainder of (2.0,-2.0):", Double
                        .isNaN(((Double) IEEEremainderFunction.evaluate(null))
                                .doubleValue()));
            } else {
                assertEquals("IEEEremainder of (2.0,-2.0):", (double) Math.IEEEremainder(2.0,
                        -2.0), ((Double) IEEEremainderFunction.evaluate(null))
                        .doubleValue(), 0.00001);
            }
            
            IEEEremainderFunction = ff.function("IEEEremainder", literal_m2, literal_pi);
            double good3 = Math.IEEEremainder(-2.0, 3.141592653589793);
            if (Double.isNaN(good3)) {
                assertTrue("IEEEremainder of (-2.0,3.141592653589793):", Double
                        .isNaN(((Double) IEEEremainderFunction.evaluate(null))
                                .doubleValue()));
            } else {
                assertEquals("IEEEremainder of (-2.0,3.141592653589793):",
                        (double) Math.IEEEremainder(-2.0, 3.141592653589793),
                        ((Double) IEEEremainderFunction.evaluate(null)).doubleValue(),
                        0.00001);
            }
            
            IEEEremainderFunction = ff.function("IEEEremainder", literal_pi, literal_05pi);
            double good4 = Math.IEEEremainder(3.141592653589793, 1.5707963267948966);
            if (Double.isNaN(good4)) {
                assertTrue("IEEEremainder of (3.141592653589793,1.5707963267948966):",
                        Double.isNaN(((Double) IEEEremainderFunction.evaluate(null))
                                .doubleValue()));
            } else {
                assertEquals(
                        "IEEEremainder of (3.141592653589793,1.5707963267948966):",
                        (double) Math.IEEEremainder(3.141592653589793,
                                1.5707963267948966), ((Double) IEEEremainderFunction
                                .evaluate(null)).doubleValue(), 0.00001);
            }
            
            IEEEremainderFunction = ff.function("IEEEremainder", literal_05pi, literal_1);
            double good5 = Math.IEEEremainder(1.5707963267948966, 1.0);
            if (Double.isNaN(good5)) {
                assertTrue("IEEEremainder of (1.5707963267948966,1.0):", Double
                        .isNaN(((Double) IEEEremainderFunction.evaluate(null))
                                .doubleValue()));
            } else {
                assertEquals("IEEEremainder of (1.5707963267948966,1.0):",
                        (double) Math.IEEEremainder(1.5707963267948966, 1.0),
                        ((Double) IEEEremainderFunction.evaluate(null)).doubleValue(),
                        0.00001);
            }
        } catch (FactoryRegistryException e) {
            e.printStackTrace();
            fail("Unexpected exception: " + e.getMessage());
        }
    }

    public void testacos() {
        try {
            FilterFunction_acos acos = (FilterFunction_acos) ff.function("acos", 
                    org.opengis.filter.expression.Expression.NIL);
            assertEquals("Name is, ", "acos", acos.getName());
            assertEquals("Number of arguments, ", 1, acos.getArgCount());

            Function acosFunction = ff.function("acos", literal_1);
            double good0 = Math.acos(1.0);
            if (Double.isNaN(good0)) {
                assertTrue("acos of (1.0):", Double.isNaN(((Double) acosFunction
                        .evaluate(null)).doubleValue()));
            } else {
                assertEquals("acos of (1.0):", (double) Math.acos(1.0),
                        ((Double) acosFunction.evaluate(null)).doubleValue(),
                        0.00001);
            }
            
            acosFunction = ff.function("acos", literal_m1);
            double good1 = Math.acos(-1.0);
            if (Double.isNaN(good1)) {
                assertTrue("acos of (-1.0):", Double.isNaN(((Double) acosFunction
                        .evaluate(null)).doubleValue()));
            } else {
                assertEquals("acos of (-1.0):", (double) Math.acos(-1.0),
                        ((Double) acosFunction.evaluate(null)).doubleValue(),
                        0.00001);
            }
            
            acosFunction = ff.function("acos", literal_2);
            double good2 = Math.acos(2.0);
            if (Double.isNaN(good2)) {
                assertTrue("acos of (2.0):", Double.isNaN(((Double) acosFunction
                        .evaluate(null)).doubleValue()));
            } else {
                assertEquals("acos of (2.0):", (double) Math.acos(2.0),
                        ((Double) acosFunction.evaluate(null)).doubleValue(),
                        0.00001);
            }
            
            acosFunction = ff.function("acos", literal_m2);
            double good3 = Math.acos(-2.0);
            if (Double.isNaN(good3)) {
                assertTrue("acos of (-2.0):", Double.isNaN(((Double) acosFunction
                        .evaluate(null)).doubleValue()));
            } else {
                assertEquals("acos of (-2.0):", (double) Math.acos(-2.0),
                        ((Double) acosFunction.evaluate(null)).doubleValue(),
                        0.00001);
            }
            
            acosFunction = ff.function("acos", literal_pi);
            double good4 = Math.acos(Math.PI);
            if (Double.isNaN(good4)) {
                assertTrue("acos of (3.141592653589793):", Double
                        .isNaN(((Double) acosFunction.evaluate(null))
                                .doubleValue()));
            } else {
                assertEquals("acos of (3.141592653589793):", (double) Math
                        .acos(3.141592653589793), ((Double) acosFunction
                        .evaluate(null)).doubleValue(), 0.00001);
            }
            
            acosFunction = ff.function("acos", literal_05pi);
            double good5 = Math.acos(1.5707963267948966);
            if (Double.isNaN(good5)) {
                assertTrue("acos of (1.5707963267948966):", Double
                        .isNaN(((Double) acosFunction.evaluate(null))
                                .doubleValue()));
            } else {
                assertEquals("acos of (1.5707963267948966):", (double) Math
                        .acos(1.5707963267948966), ((Double) acosFunction
                        .evaluate(null)).doubleValue(), 0.00001);
            }
        } catch (FactoryRegistryException e) {
            e.printStackTrace();
            fail("Unexpected exception: " + e.getMessage());
        }
    }

    public void testasin() {
        try {
            FilterFunction_asin asin = (FilterFunction_asin) ff.function("asin", 
                    org.opengis.filter.expression.Expression.NIL);
            assertEquals("Name is, ", "asin", asin.getName());
            assertEquals("Number of arguments, ", 1, asin.getArgCount());

            Function asinFunction = ff.function("asin", literal_1);
            double good0 = Math.asin(1.0);
            if (Double.isNaN(good0)) {
                assertTrue("asin of (1.0):", Double.isNaN(((Double) asinFunction
                        .evaluate(null)).doubleValue()));
            } else {
                assertEquals("asin of (1.0):", (double) Math.asin(1.0),
                        ((Double) asinFunction.evaluate(null)).doubleValue(),
                        0.00001);
            }
            
            asinFunction = ff.function("asin", literal_m1);
            double good1 = Math.asin(-1.0);
            if (Double.isNaN(good1)) {
                assertTrue("asin of (-1.0):", Double.isNaN(((Double) asinFunction
                        .evaluate(null)).doubleValue()));
            } else {
                assertEquals("asin of (-1.0):", (double) Math.asin(-1.0),
                        ((Double) asinFunction.evaluate(null)).doubleValue(),
                        0.00001);
            }
            
            asinFunction = ff.function("asin", literal_2);
            double good2 = Math.asin(2.0);
            if (Double.isNaN(good2)) {
                assertTrue("asin of (2.0):", Double.isNaN(((Double) asinFunction
                        .evaluate(null)).doubleValue()));
            } else {
                assertEquals("asin of (2.0):", (double) Math.asin(2.0),
                        ((Double) asinFunction.evaluate(null)).doubleValue(),
                        0.00001);
            }
            
            asinFunction = ff.function("asin", literal_m2);
            double good3 = Math.asin(-2.0);
            if (Double.isNaN(good3)) {
                assertTrue("asin of (-2.0):", Double.isNaN(((Double) asinFunction
                        .evaluate(null)).doubleValue()));
            } else {
                assertEquals("asin of (-2.0):", (double) Math.asin(-2.0),
                        ((Double) asinFunction.evaluate(null)).doubleValue(),
                        0.00001);
            }
            
            asinFunction = ff.function("asin", literal_pi);
            double good4 = Math.asin(Math.PI);
            if (Double.isNaN(good4)) {
                assertTrue("asin of (3.141592653589793):", Double
                        .isNaN(((Double) asinFunction.evaluate(null))
                                .doubleValue()));
            } else {
                assertEquals("asin of (3.141592653589793):", (double) Math
                        .asin(3.141592653589793), ((Double) asinFunction
                        .evaluate(null)).doubleValue(), 0.00001);
            }
            
            asinFunction = ff.function("asin", literal_05pi);
            double good5 = Math.asin(1.5707963267948966);
            if (Double.isNaN(good5)) {
                assertTrue("asin of (1.5707963267948966):", Double
                        .isNaN(((Double) asinFunction.evaluate(null))
                                .doubleValue()));
            } else {
                assertEquals("asin of (1.5707963267948966):", (double) Math
                        .asin(1.5707963267948966), ((Double) asinFunction
                        .evaluate(null)).doubleValue(), 0.00001);
            }
        } catch (FactoryRegistryException e) {
            e.printStackTrace();
            fail("Unexpected exception: " + e.getMessage());
        }
    }

    public void testatan() {
        try {
            FilterFunction_atan atan = (FilterFunction_atan) ff.function("atan", 
                    org.opengis.filter.expression.Expression.NIL);
            assertEquals("Name is, ", "atan", atan.getName());
            assertEquals("Number of arguments, ", 1, atan.getArgCount());

            Function atanFunction = ff.function("atan", literal_1);
            double good0 = Math.atan(1.0);
            if (Double.isNaN(good0)) {
                assertTrue("atan of (1.0):", Double.isNaN(((Double) atanFunction
                        .evaluate(null)).doubleValue()));
            } else {
                assertEquals("atan of (1.0):", (double) Math.atan(1.0),
                        ((Double) atanFunction.evaluate(null)).doubleValue(),
                        0.00001);
            }
            
            atanFunction = ff.function("atan", literal_m1);
            double good1 = Math.atan(-1.0);
            if (Double.isNaN(good1)) {
                assertTrue("atan of (-1.0):", Double.isNaN(((Double) atanFunction
                        .evaluate(null)).doubleValue()));
            } else {
                assertEquals("atan of (-1.0):", (double) Math.atan(-1.0),
                        ((Double) atanFunction.evaluate(null)).doubleValue(),
                        0.00001);
            }
            
            atanFunction = ff.function("atan", literal_2);
            double good2 = Math.atan(2.0);
            if (Double.isNaN(good2)) {
                assertTrue("atan of (2.0):", Double.isNaN(((Double) atanFunction
                        .evaluate(null)).doubleValue()));
            } else {
                assertEquals("atan of (2.0):", (double) Math.atan(2.0),
                        ((Double) atanFunction.evaluate(null)).doubleValue(),
                        0.00001);
            }
            
            atanFunction = ff.function("atan", literal_m2);
            double good3 = Math.atan(-2.0);
            if (Double.isNaN(good3)) {
                assertTrue("atan of (-2.0):", Double.isNaN(((Double) atanFunction
                        .evaluate(null)).doubleValue()));
            } else {
                assertEquals("atan of (-2.0):", (double) Math.atan(-2.0),
                        ((Double) atanFunction.evaluate(null)).doubleValue(),
                        0.00001);
            }
            
            atanFunction = ff.function("atan", literal_pi);
            double good4 = Math.atan(Math.PI);
            if (Double.isNaN(good4)) {
                assertTrue("atan of (3.141592653589793):", Double
                        .isNaN(((Double) atanFunction.evaluate(null))
                                .doubleValue()));
            } else {
                assertEquals("atan of (3.141592653589793):", (double) Math
                        .atan(3.141592653589793), ((Double) atanFunction
                        .evaluate(null)).doubleValue(), 0.00001);
            }
            
            atanFunction = ff.function("atan", literal_05pi);
            double good5 = Math.atan(1.5707963267948966);
            if (Double.isNaN(good5)) {
                assertTrue("atan of (1.5707963267948966):", Double
                        .isNaN(((Double) atanFunction.evaluate(null))
                                .doubleValue()));
            } else {
                assertEquals("atan of (1.5707963267948966):", (double) Math
                        .atan(1.5707963267948966), ((Double) atanFunction
                        .evaluate(null)).doubleValue(), 0.00001);
            }
        } catch (FactoryRegistryException e) {
            e.printStackTrace();
            fail("Unexpected exception: " + e.getMessage());
        }
    }

    public void testceil() {
        try {
            FilterFunction_ceil ceil = (FilterFunction_ceil) ff.function("ceil", 
                    org.opengis.filter.expression.Expression.NIL);
            assertEquals("Name is, ", "ceil", ceil.getName());
            assertEquals("Number of arguments, ", 1, ceil.getArgCount());

            Function ceilFunction = ff.function("ceil", literal_1);
            double good0 = Math.ceil(1.0);
            if (Double.isNaN(good0)) {
                assertTrue("ceil of (1.0):", Double.isNaN(((Double) ceilFunction
                        .evaluate(null)).doubleValue()));
            } else {
                assertEquals("ceil of (1.0):", (double) Math.ceil(1.0),
                        ((Double) ceilFunction.evaluate(null)).doubleValue(),
                        0.00001);
            }
            
            ceilFunction = ff.function("ceil", literal_m1);
            double good1 = Math.ceil(-1.0);
            if (Double.isNaN(good1)) {
                assertTrue("ceil of (-1.0):", Double.isNaN(((Double) ceilFunction
                        .evaluate(null)).doubleValue()));
            } else {
                assertEquals("ceil of (-1.0):", (double) Math.ceil(-1.0),
                        ((Double) ceilFunction.evaluate(null)).doubleValue(),
                        0.00001);
            }
            
            ceilFunction = ff.function("ceil", literal_2);
            double good2 = Math.ceil(2.0);
            if (Double.isNaN(good2)) {
                assertTrue("ceil of (2.0):", Double.isNaN(((Double) ceilFunction
                        .evaluate(null)).doubleValue()));
            } else {
                assertEquals("ceil of (2.0):", (double) Math.ceil(2.0),
                        ((Double) ceilFunction.evaluate(null)).doubleValue(),
                        0.00001);
            }
            
            ceilFunction = ff.function("ceil", literal_m2);
            double good3 = Math.ceil(-2.0);
            if (Double.isNaN(good3)) {
                assertTrue("ceil of (-2.0):", Double.isNaN(((Double) ceilFunction
                        .evaluate(null)).doubleValue()));
            } else {
                assertEquals("ceil of (-2.0):", (double) Math.ceil(-2.0),
                        ((Double) ceilFunction.evaluate(null)).doubleValue(),
                        0.00001);
            }
            
            ceilFunction = ff.function("ceil", literal_pi);
            double good4 = Math.ceil(Math.PI);
            if (Double.isNaN(good4)) {
                assertTrue("ceil of (3.141592653589793):", Double
                        .isNaN(((Double) ceilFunction.evaluate(null))
                                .doubleValue()));
            } else {
                assertEquals("ceil of (3.141592653589793):", (double) Math
                        .ceil(3.141592653589793), ((Double) ceilFunction
                        .evaluate(null)).doubleValue(), 0.00001);
            }
            
            ceilFunction = ff.function("ceil", literal_05pi);
            double good5 = Math.ceil(1.5707963267948966);
            if (Double.isNaN(good5)) {
                assertTrue("ceil of (1.5707963267948966):", Double
                        .isNaN(((Double) ceilFunction.evaluate(null))
                                .doubleValue()));
            } else {
                assertEquals("ceil of (1.5707963267948966):", (double) Math
                        .ceil(1.5707963267948966), ((Double) ceilFunction
                        .evaluate(null)).doubleValue(), 0.00001);
            }
        } catch (FactoryRegistryException e) {
            e.printStackTrace();
            fail("Unexpected exception: " + e.getMessage());
        }
    }

    public void testexp() {
        try {
            FilterFunction_exp exp = (FilterFunction_exp) ff.function("exp", 
                    org.opengis.filter.expression.Expression.NIL);
            assertEquals("Name is, ", "exp", exp.getName());
            assertEquals("Number of arguments, ", 1, exp.getArgCount());

            Function expFunction = ff.function("exp", literal_1);
            double good0 = Math.exp(1.0);
            if (Double.isNaN(good0)) {
                assertTrue("exp of (1.0):", Double.isNaN(((Double) expFunction
                        .evaluate(null)).doubleValue()));
            } else {
                assertEquals("exp of (1.0):", (double) Math.exp(1.0),
                        ((Double) expFunction.evaluate(null)).doubleValue(),
                        0.00001);
            }
            
            expFunction = ff.function("exp", literal_m1);
            double good1 = Math.exp(-1.0);
            if (Double.isNaN(good1)) {
                assertTrue("exp of (-1.0):", Double.isNaN(((Double) expFunction
                        .evaluate(null)).doubleValue()));
            } else {
                assertEquals("exp of (-1.0):", (double) Math.exp(-1.0),
                        ((Double) expFunction.evaluate(null)).doubleValue(),
                        0.00001);
            }
            
            expFunction = ff.function("exp", literal_2);
            double good2 = Math.exp(2.0);
            if (Double.isNaN(good2)) {
                assertTrue("exp of (2.0):", Double.isNaN(((Double) expFunction
                        .evaluate(null)).doubleValue()));
            } else {
                assertEquals("exp of (2.0):", (double) Math.exp(2.0),
                        ((Double) expFunction.evaluate(null)).doubleValue(),
                        0.00001);
            }
            
            expFunction = ff.function("exp", literal_m2);
            double good3 = Math.exp(-2.0);
            if (Double.isNaN(good3)) {
                assertTrue("exp of (-2.0):", Double.isNaN(((Double) expFunction
                        .evaluate(null)).doubleValue()));
            } else {
                assertEquals("exp of (-2.0):", (double) Math.exp(-2.0),
                        ((Double) expFunction.evaluate(null)).doubleValue(),
                        0.00001);
            }
            
            expFunction = ff.function("exp", literal_pi);
            double good4 = Math.exp(Math.PI);
            if (Double.isNaN(good4)) {
                assertTrue("exp of (3.141592653589793):", Double
                        .isNaN(((Double) expFunction.evaluate(null))
                                .doubleValue()));
            } else {
                assertEquals("exp of (3.141592653589793):", (double) Math
                        .exp(3.141592653589793), ((Double) expFunction
                        .evaluate(null)).doubleValue(), 0.00001);
            }
            
            expFunction = ff.function("exp", literal_05pi);
            double good5 = Math.exp(1.5707963267948966);
            if (Double.isNaN(good5)) {
                assertTrue("exp of (1.5707963267948966):", Double
                        .isNaN(((Double) expFunction.evaluate(null))
                                .doubleValue()));
            } else {
                assertEquals("exp of (1.5707963267948966):", (double) Math
                        .exp(1.5707963267948966), ((Double) expFunction
                        .evaluate(null)).doubleValue(), 0.00001);
            }
        } catch (FactoryRegistryException e) {
            e.printStackTrace();
            fail("Unexpected exception: " + e.getMessage());
        }
    }

    public void testfloor() {
        try {
            FilterFunction_floor floor = (FilterFunction_floor) ff.function("floor", 
                    org.opengis.filter.expression.Expression.NIL);
            assertEquals("Name is, ", "floor", floor.getName());
            assertEquals("Number of arguments, ", 1, floor.getArgCount());

            Function floorFunction = ff.function("floor", literal_1);
            double good0 = Math.floor(1.0);
            if (Double.isNaN(good0)) {
                assertTrue("floor of (1.0):", Double.isNaN(((Double) floorFunction
                        .evaluate(null)).doubleValue()));
            } else {
                assertEquals("floor of (1.0):", (double) Math.floor(1.0),
                        ((Double) floorFunction.evaluate(null)).doubleValue(),
                        0.00001);
            }
            
            floorFunction = ff.function("floor", literal_m1);
            double good1 = Math.floor(-1.0);
            if (Double.isNaN(good1)) {
                assertTrue("floor of (-1.0):", Double.isNaN(((Double) floorFunction
                        .evaluate(null)).doubleValue()));
            } else {
                assertEquals("floor of (-1.0):", (double) Math.floor(-1.0),
                        ((Double) floorFunction.evaluate(null)).doubleValue(),
                        0.00001);
            }
            
            floorFunction = ff.function("floor", literal_2);
            double good2 = Math.floor(2.0);
            if (Double.isNaN(good2)) {
                assertTrue("floor of (2.0):", Double.isNaN(((Double) floorFunction
                        .evaluate(null)).doubleValue()));
            } else {
                assertEquals("floor of (2.0):", (double) Math.floor(2.0),
                        ((Double) floorFunction.evaluate(null)).doubleValue(),
                        0.00001);
            }
            
            floorFunction = ff.function("floor", literal_m2);
            double good3 = Math.floor(-2.0);
            if (Double.isNaN(good3)) {
                assertTrue("floor of (-2.0):", Double.isNaN(((Double) floorFunction
                        .evaluate(null)).doubleValue()));
            } else {
                assertEquals("floor of (-2.0):", (double) Math.floor(-2.0),
                        ((Double) floorFunction.evaluate(null)).doubleValue(),
                        0.00001);
            }
            
            floorFunction = ff.function("floor", literal_pi);
            double good4 = Math.floor(Math.PI);
            if (Double.isNaN(good4)) {
                assertTrue("floor of (3.141592653589793):", Double
                        .isNaN(((Double) floorFunction.evaluate(null))
                                .doubleValue()));
            } else {
                assertEquals("floor of (3.141592653589793):", (double) Math
                        .floor(3.141592653589793), ((Double) floorFunction
                        .evaluate(null)).doubleValue(), 0.00001);
            }
            
            floorFunction = ff.function("floor", literal_05pi);
            double good5 = Math.floor(1.5707963267948966);
            if (Double.isNaN(good5)) {
                assertTrue("floor of (1.5707963267948966):", Double
                        .isNaN(((Double) floorFunction.evaluate(null))
                                .doubleValue()));
            } else {
                assertEquals("floor of (1.5707963267948966):", (double) Math
                        .floor(1.5707963267948966), ((Double) floorFunction
                        .evaluate(null)).doubleValue(), 0.00001);
            }
        } catch (FactoryRegistryException e) {
            e.printStackTrace();
            fail("Unexpected exception: " + e.getMessage());
        }
    }

    public void testlog() {
        try {
            FilterFunction_log log = (FilterFunction_log) ff.function("log", 
                    org.opengis.filter.expression.Expression.NIL);
            assertEquals("Name is, ", "log", log.getName());
            assertEquals("Number of arguments, ", 1, log.getArgCount());

            Function logFunction = ff.function("log", literal_1);
            double good0 = Math.log(1.0);
            if (Double.isNaN(good0)) {
                assertTrue("log of (1.0):", Double.isNaN(((Double) logFunction
                        .evaluate(null)).doubleValue()));
            } else {
                assertEquals("log of (1.0):", (double) Math.log(1.0),
                        ((Double) logFunction.evaluate(null)).doubleValue(),
                        0.00001);
            }
            
            logFunction = ff.function("log", literal_m1);
            double good1 = Math.log(-1.0);
            if (Double.isNaN(good1)) {
                assertTrue("log of (-1.0):", Double.isNaN(((Double) logFunction
                        .evaluate(null)).doubleValue()));
            } else {
                assertEquals("log of (-1.0):", (double) Math.log(-1.0),
                        ((Double) logFunction.evaluate(null)).doubleValue(),
                        0.00001);
            }
            
            logFunction = ff.function("log", literal_2);
            double good2 = Math.log(2.0);
            if (Double.isNaN(good2)) {
                assertTrue("log of (2.0):", Double.isNaN(((Double) logFunction
                        .evaluate(null)).doubleValue()));
            } else {
                assertEquals("log of (2.0):", (double) Math.log(2.0),
                        ((Double) logFunction.evaluate(null)).doubleValue(),
                        0.00001);
            }
            
            logFunction = ff.function("log", literal_m2);
            double good3 = Math.log(-2.0);
            if (Double.isNaN(good3)) {
                assertTrue("log of (-2.0):", Double.isNaN(((Double) logFunction
                        .evaluate(null)).doubleValue()));
            } else {
                assertEquals("log of (-2.0):", (double) Math.log(-2.0),
                        ((Double) logFunction.evaluate(null)).doubleValue(),
                        0.00001);
            }
            
            logFunction = ff.function("log", literal_pi);
            double good4 = Math.log(Math.PI);
            if (Double.isNaN(good4)) {
                assertTrue("log of (3.141592653589793):", Double
                        .isNaN(((Double) logFunction.evaluate(null))
                                .doubleValue()));
            } else {
                assertEquals("log of (3.141592653589793):", (double) Math
                        .log(3.141592653589793), ((Double) logFunction
                        .evaluate(null)).doubleValue(), 0.00001);
            }
            
            logFunction = ff.function("log", literal_05pi);
            double good5 = Math.log(1.5707963267948966);
            if (Double.isNaN(good5)) {
                assertTrue("log of (1.5707963267948966):", Double
                        .isNaN(((Double) logFunction.evaluate(null))
                                .doubleValue()));
            } else {
                assertEquals("log of (1.5707963267948966):", (double) Math
                        .log(1.5707963267948966), ((Double) logFunction
                        .evaluate(null)).doubleValue(), 0.00001);
            }
        } catch (FactoryRegistryException e) {
            e.printStackTrace();
            fail("Unexpected exception: " + e.getMessage());
        }
    }

    public void testrandom() {
        try {

            FilterFunction_random randomFunction = (FilterFunction_random) ff
                    .function("random", new org.opengis.filter.expression.Expression[0]);
            assertEquals("Name is, ", "random", randomFunction.getName());
            assertEquals("Number of arguments, ", 0, randomFunction
                    .getArgCount());
        } catch (FactoryRegistryException e) {
            e.printStackTrace();
            fail("Unexpected exception: " + e.getMessage());
        }
    }

    public void testrint() {
        try {
            FilterFunction_rint rint = (FilterFunction_rint) ff.function("rint", 
                    org.opengis.filter.expression.Expression.NIL);
            assertEquals("Name is, ", "rint", rint.getName());
            assertEquals("Number of arguments, ", 1, rint.getArgCount());

            Function rintFunction = ff.function("rint", literal_1);
            double good0 = Math.rint(1.0);
            if (Double.isNaN(good0)) {
                assertTrue("rint of (1.0):", Double.isNaN(((Double) rintFunction
                        .evaluate(null)).doubleValue()));
            } else {
                assertEquals("rint of (1.0):", (double) Math.rint(1.0),
                        ((Double) rintFunction.evaluate(null)).doubleValue(),
                        0.00001);
            }
            
            rintFunction = ff.function("rint", literal_m1);
            double good1 = Math.rint(-1.0);
            if (Double.isNaN(good1)) {
                assertTrue("rint of (-1.0):", Double.isNaN(((Double) rintFunction
                        .evaluate(null)).doubleValue()));
            } else {
                assertEquals("rint of (-1.0):", (double) Math.rint(-1.0),
                        ((Double) rintFunction.evaluate(null)).doubleValue(),
                        0.00001);
            }
            
            rintFunction = ff.function("rint", literal_2);
            double good2 = Math.rint(2.0);
            if (Double.isNaN(good2)) {
                assertTrue("rint of (2.0):", Double.isNaN(((Double) rintFunction
                        .evaluate(null)).doubleValue()));
            } else {
                assertEquals("rint of (2.0):", (double) Math.rint(2.0),
                        ((Double) rintFunction.evaluate(null)).doubleValue(),
                        0.00001);
            }
            
            rintFunction = ff.function("rint", literal_m2);
            double good3 = Math.rint(-2.0);
            if (Double.isNaN(good3)) {
                assertTrue("rint of (-2.0):", Double.isNaN(((Double) rintFunction
                        .evaluate(null)).doubleValue()));
            } else {
                assertEquals("rint of (-2.0):", (double) Math.rint(-2.0),
                        ((Double) rintFunction.evaluate(null)).doubleValue(),
                        0.00001);
            }
            
            rintFunction = ff.function("rint", literal_pi);
            double good4 = Math.rint(Math.PI);
            if (Double.isNaN(good4)) {
                assertTrue("rint of (3.141592653589793):", Double
                        .isNaN(((Double) rintFunction.evaluate(null))
                                .doubleValue()));
            } else {
                assertEquals("rint of (3.141592653589793):", (double) Math
                        .rint(3.141592653589793), ((Double) rintFunction
                        .evaluate(null)).doubleValue(), 0.00001);
            }
            
            rintFunction = ff.function("rint", literal_05pi);
            double good5 = Math.rint(1.5707963267948966);
            if (Double.isNaN(good5)) {
                assertTrue("rint of (1.5707963267948966):", Double
                        .isNaN(((Double) rintFunction.evaluate(null))
                                .doubleValue()));
            } else {
                assertEquals("rint of (1.5707963267948966):", (double) Math
                        .rint(1.5707963267948966), ((Double) rintFunction
                        .evaluate(null)).doubleValue(), 0.00001);
            }
        } catch (FactoryRegistryException e) {
            e.printStackTrace();
            fail("Unexpected exception: " + e.getMessage());
        }
    }

    public void testround() {
        try {
            FilterFunction_round round = (FilterFunction_round) ff.function("round", org.opengis.filter.expression.Expression.NIL);
            assertEquals("Name is, ", "round", round.getName());
            assertEquals("Number of arguments, ", 1, round.getArgCount());

            Function roundFunction = ff.function("round", literal_1);
            assertEquals("round of (1.0):", (int) Math.round(1.0),
                    ((Integer) roundFunction.evaluate(null)).intValue(), 0.00001);
            
            roundFunction = ff.function("round", literal_m1);
            assertEquals("round of (-1.0):", (int) Math.round(-1.0),
                    ((Integer) roundFunction.evaluate(null)).intValue(), 0.00001);
            
            roundFunction = ff.function("round", literal_2);
            assertEquals("round of (2.0):", (int) Math.round(2.0),
                    ((Integer) roundFunction.evaluate(null)).intValue(), 0.00001);
            
            roundFunction = ff.function("round", literal_m2);
            assertEquals("round of (-2.0):", (int) Math.round(-2.0),
                    ((Integer) roundFunction.evaluate(null)).intValue(), 0.00001);
            
            roundFunction = ff.function("round", literal_pi);
            assertEquals("round of (3.141592653589793):", (int) Math
                    .round(3.141592653589793), ((Integer) roundFunction
                    .evaluate(null)).intValue(), 0.00001);
            
            roundFunction = ff.function("round", literal_05pi);
            assertEquals("round of (1.5707963267948966):", (int) Math
                    .round(1.5707963267948966), ((Integer) roundFunction
                    .evaluate(null)).intValue(), 0.00001);
        } catch (FactoryRegistryException e) {
            e.printStackTrace();
            fail("Unexpected exception: " + e.getMessage());
        }
    }

    public void testround_2() {
        try {
            FilterFunction_round_2 round_2 = (FilterFunction_round_2) ff.function("round_2", org.opengis.filter.expression.Expression.NIL);
            assertEquals("Name is, ", "round_2", round_2.getName());
            assertEquals("Number of arguments, ", 1, round_2.getArgCount());

            Function round_2Function = ff.function("round_2", literal_1);
            assertEquals("round_2 of (1.0):", (long) Math.round(1.0),
                    ((Long) round_2Function.evaluate(null)).longValue(), 0.00001);
            
            round_2Function = ff.function("round_2", literal_m1);
            assertEquals("round_2 of (-1.0):", (long) Math.round(-1.0),
                    ((Long) round_2Function.evaluate(null)).longValue(), 0.00001);
            
            round_2Function = ff.function("round_2", literal_2);
            assertEquals("round_2 of (2.0):", (long) Math.round(2.0),
                    ((Long) round_2Function.evaluate(null)).longValue(), 0.00001);
            
            round_2Function = ff.function("round_2", literal_m2);
            assertEquals("round_2 of (-2.0):", (long) Math.round(-2.0),
                    ((Long) round_2Function.evaluate(null)).longValue(), 0.00001);
            
            round_2Function = ff.function("round_2", literal_pi);
            assertEquals("round_2 of (3.141592653589793):", (long) Math
                    .round(3.141592653589793), ((Long) round_2Function
                    .evaluate(null)).longValue(), 0.00001);
            
            round_2Function = ff.function("round_2", literal_05pi);
            assertEquals("round_2 of (1.5707963267948966):", (long) Math
                    .round(1.5707963267948966), ((Long) round_2Function
                    .evaluate(null)).longValue(), 0.00001);
        } catch (FactoryRegistryException e) {
            e.printStackTrace();
            fail("Unexpected exception: " + e.getMessage());
        }
    }

    public void testtoDegrees() {
        try {
            FilterFunction_toDegrees toDegrees = (FilterFunction_toDegrees) ff.function("toDegrees", 
                    org.opengis.filter.expression.Expression.NIL);
            assertEquals("Name is, ", "toDegrees", toDegrees.getName());
            assertEquals("Number of arguments, ", 1, toDegrees.getArgCount());

            Function toDegreesFunction = ff.function("toDegrees", literal_1);
            double good0 = Math.toDegrees(1.0);
            if (Double.isNaN(good0)) {
                assertTrue("toDegrees of (1.0):", Double.isNaN(((Double) toDegreesFunction
                        .evaluate(null)).doubleValue()));
            } else {
                assertEquals("toDegrees of (1.0):", (double) Math.toDegrees(1.0),
                        ((Double) toDegreesFunction.evaluate(null)).doubleValue(),
                        0.00001);
            }
            
            toDegreesFunction = ff.function("toDegrees", literal_m1);
            double good1 = Math.toDegrees(-1.0);
            if (Double.isNaN(good1)) {
                assertTrue("toDegrees of (-1.0):", Double.isNaN(((Double) toDegreesFunction
                        .evaluate(null)).doubleValue()));
            } else {
                assertEquals("toDegrees of (-1.0):", (double) Math.toDegrees(-1.0),
                        ((Double) toDegreesFunction.evaluate(null)).doubleValue(),
                        0.00001);
            }
            
            toDegreesFunction = ff.function("toDegrees", literal_2);
            double good2 = Math.toDegrees(2.0);
            if (Double.isNaN(good2)) {
                assertTrue("toDegrees of (2.0):", Double.isNaN(((Double) toDegreesFunction
                        .evaluate(null)).doubleValue()));
            } else {
                assertEquals("toDegrees of (2.0):", (double) Math.toDegrees(2.0),
                        ((Double) toDegreesFunction.evaluate(null)).doubleValue(),
                        0.00001);
            }
            
            toDegreesFunction = ff.function("toDegrees", literal_m2);
            double good3 = Math.toDegrees(-2.0);
            if (Double.isNaN(good3)) {
                assertTrue("toDegrees of (-2.0):", Double.isNaN(((Double) toDegreesFunction
                        .evaluate(null)).doubleValue()));
            } else {
                assertEquals("toDegrees of (-2.0):", (double) Math.toDegrees(-2.0),
                        ((Double) toDegreesFunction.evaluate(null)).doubleValue(),
                        0.00001);
            }
            
            toDegreesFunction = ff.function("toDegrees", literal_pi);
            double good4 = Math.toDegrees(Math.PI);
            if (Double.isNaN(good4)) {
                assertTrue("toDegrees of (3.141592653589793):", Double
                        .isNaN(((Double) toDegreesFunction.evaluate(null))
                                .doubleValue()));
            } else {
                assertEquals("toDegrees of (3.141592653589793):", (double) Math
                        .toDegrees(3.141592653589793), ((Double) toDegreesFunction
                        .evaluate(null)).doubleValue(), 0.00001);
            }
            
            toDegreesFunction = ff.function("toDegrees", literal_05pi);
            double good5 = Math.toDegrees(1.5707963267948966);
            if (Double.isNaN(good5)) {
                assertTrue("toDegrees of (1.5707963267948966):", Double
                        .isNaN(((Double) toDegreesFunction.evaluate(null))
                                .doubleValue()));
            } else {
                assertEquals("toDegrees of (1.5707963267948966):", (double) Math
                        .toDegrees(1.5707963267948966), ((Double) toDegreesFunction
                        .evaluate(null)).doubleValue(), 0.00001);
            }
        } catch (FactoryRegistryException e) {
            e.printStackTrace();
            fail("Unexpected exception: " + e.getMessage());
        }
    }

    public void testtoRadians() {
        try {
            FilterFunction_toRadians toRadians = (FilterFunction_toRadians) ff.function("toRadians", 
                    org.opengis.filter.expression.Expression.NIL);
            assertEquals("Name is, ", "toRadians", toRadians.getName());
            assertEquals("Number of arguments, ", 1, toRadians.getArgCount());

            Function toRadiansFunction = ff.function("toRadians", literal_1);
            double good0 = Math.toRadians(1.0);
            if (Double.isNaN(good0)) {
                assertTrue("toRadians of (1.0):", Double.isNaN(((Double) toRadiansFunction
                        .evaluate(null)).doubleValue()));
            } else {
                assertEquals("toRadians of (1.0):", (double) Math.toRadians(1.0),
                        ((Double) toRadiansFunction.evaluate(null)).doubleValue(),
                        0.00001);
            }
            
            toRadiansFunction = ff.function("toRadians", literal_m1);
            double good1 = Math.toRadians(-1.0);
            if (Double.isNaN(good1)) {
                assertTrue("toRadians of (-1.0):", Double.isNaN(((Double) toRadiansFunction
                        .evaluate(null)).doubleValue()));
            } else {
                assertEquals("toRadians of (-1.0):", (double) Math.toRadians(-1.0),
                        ((Double) toRadiansFunction.evaluate(null)).doubleValue(),
                        0.00001);
            }
            
            toRadiansFunction = ff.function("toRadians", literal_2);
            double good2 = Math.toRadians(2.0);
            if (Double.isNaN(good2)) {
                assertTrue("toRadians of (2.0):", Double.isNaN(((Double) toRadiansFunction
                        .evaluate(null)).doubleValue()));
            } else {
                assertEquals("toRadians of (2.0):", (double) Math.toRadians(2.0),
                        ((Double) toRadiansFunction.evaluate(null)).doubleValue(),
                        0.00001);
            }
            
            toRadiansFunction = ff.function("toRadians", literal_m2);
            double good3 = Math.toRadians(-2.0);
            if (Double.isNaN(good3)) {
                assertTrue("toRadians of (-2.0):", Double.isNaN(((Double) toRadiansFunction
                        .evaluate(null)).doubleValue()));
            } else {
                assertEquals("toRadians of (-2.0):", (double) Math.toRadians(-2.0),
                        ((Double) toRadiansFunction.evaluate(null)).doubleValue(),
                        0.00001);
            }
            
            toRadiansFunction = ff.function("toRadians", literal_pi);
            double good4 = Math.toRadians(Math.PI);
            if (Double.isNaN(good4)) {
                assertTrue("toRadians of (3.141592653589793):", Double
                        .isNaN(((Double) toRadiansFunction.evaluate(null))
                                .doubleValue()));
            } else {
                assertEquals("toRadians of (3.141592653589793):", (double) Math
                        .toRadians(3.141592653589793), ((Double) toRadiansFunction
                        .evaluate(null)).doubleValue(), 0.00001);
            }
            
            toRadiansFunction = ff.function("toRadians", literal_05pi);
            double good5 = Math.toRadians(1.5707963267948966);
            if (Double.isNaN(good5)) {
                assertTrue("toRadians of (1.5707963267948966):", Double
                        .isNaN(((Double) toRadiansFunction.evaluate(null))
                                .doubleValue()));
            } else {
                assertEquals("toRadians of (1.5707963267948966):", (double) Math
                        .toRadians(1.5707963267948966), ((Double) toRadiansFunction
                        .evaluate(null)).doubleValue(), 0.00001);
            }
        } catch (FactoryRegistryException e) {
            e.printStackTrace();
            fail("Unexpected exception: " + e.getMessage());
        }
    }

    public void testToLowerCase() {
        FilterFactory ff = CommonFactoryFinder.getFilterFactory(null);
        Function f = ff.function("strToLowerCase", ff.literal("UPCASE"));
        assertEquals("upcase", f.evaluate(null));
    }
    
    public void testToUpperCase() {
        FilterFactory ff = CommonFactoryFinder.getFilterFactory(null);
        Function f = ff.function("strToUpperCase", ff.literal("lowcase"));
        assertEquals("LOWCASE", f.evaluate(null));
    }
}
>>>>>>> other<|MERGE_RESOLUTION|>--- conflicted
+++ resolved
@@ -1,4029 +1,2012 @@
-<<<<<<< local
-/*
- *    GeoTools - The Open Source Java GIS Toolkit
- *    http://geotools.org
- * 
- *    (C) 2002-2008, Open Source Geospatial Foundation (OSGeo)
- *
- *    This library is free software; you can redistribute it and/or
- *    modify it under the terms of the GNU Lesser General Public
- *    License as published by the Free Software Foundation;
- *    version 2.1 of the License.
- *
- *    This library is distributed in the hope that it will be useful,
- *    but WITHOUT ANY WARRANTY; without even the implied warranty of
- *    MERCHANTABILITY or FITNESS FOR A PARTICULAR PURPOSE.  See the GNU
- *    Lesser General Public License for more details.
- */
-package org.geotools.filter.function.math;
-
-import junit.framework.TestCase;
-
-import org.geotools.factory.CommonFactoryFinder;
-import org.geotools.factory.FactoryRegistryException;
-import org.geotools.filter.FilterFactoryImpl;
-import org.opengis.filter.FilterFactory;
-import org.opengis.filter.expression.Function;
-import org.opengis.filter.expression.Literal;
-import org.opengis.filter.FilterFactory;
-import org.opengis.filter.expression.Function;
-
-public class FilterFunction_Test extends TestCase {
-
-    private Literal literal_1 = null;
-
-    private Literal literal_m1;
-
-    private Literal literal_2;
-
-    private Literal literal_m2;
-
-    private Literal literal_pi;
-
-    private Literal literal_05pi;
-
-    private FilterFactory ff;
-
-    protected void setUp() throws Exception {
-        super.setUp();
-        ff = (FilterFactoryImpl) CommonFactoryFinder.getFilterFactory2(null);
-
-        literal_1 = ff.literal(new Double(1));
-        literal_m1 = ff.literal(new Double(-1));
-        literal_2 = ff.literal(new Double(2));
-        literal_m2 = ff.literal(new Double(-2));
-        literal_pi = ff.literal(new Double(Math.PI));
-        literal_05pi = ff.literal(new Double(0.5 * Math.PI));
-        assertEquals("Literal Expression 0.0", new Double(1.0), literal_1
-                .evaluate(null));
-        assertEquals("Literal Expression pi", new Double(Math.PI), literal_pi
-                .evaluate(null));
-        assertEquals("Literal Expression 05pi", new Double(0.5 * Math.PI),
-                literal_05pi.evaluate(null));
-
-    }
-
-    protected void tearDown() throws Exception {
-        super.tearDown();
-    }
-
-    public void testsin() {
-        try {
-            FilterFunction_sin sin = (FilterFunction_sin) ff.function("sin", org.opengis.filter.expression.Expression.NIL);
-            assertEquals("Name is, ", "sin", sin.getName());
-            assertEquals("Number of arguments, ", 1, sin.getArgCount());
-
-            Function sinFunction = ff.function("sin", literal_1);
-            double good0 = Math.sin(1.0);
-            if (Double.isNaN(good0)) {
-                assertTrue("sin of (1.0):", Double.isNaN(((Double) sinFunction
-                        .evaluate(null)).doubleValue()));
-            } else {
-                assertEquals("sin of (1.0):", (double) Math.sin(1.0),
-                        ((Double) sinFunction.evaluate(null)).doubleValue(),
-                        0.00001);
-            }
-            
-            sinFunction = ff.function("sin", literal_m1);
-            double good1 = Math.sin(-1.0);
-            if (Double.isNaN(good1)) {
-                assertTrue("sin of (-1.0):", Double.isNaN(((Double) sinFunction
-                        .evaluate(null)).doubleValue()));
-            } else {
-                assertEquals("sin of (-1.0):", (double) Math.sin(-1.0),
-                        ((Double) sinFunction.evaluate(null)).doubleValue(),
-                        0.00001);
-            }
-            sinFunction = ff.function("sin", literal_2);
-            double good2 = Math.sin(2.0);
-            if (Double.isNaN(good2)) {
-                assertTrue("sin of (2.0):", Double.isNaN(((Double) sinFunction
-                        .evaluate(null)).doubleValue()));
-            } else {
-                assertEquals("sin of (2.0):", (double) Math.sin(2.0),
-                        ((Double) sinFunction.evaluate(null)).doubleValue(),
-                        0.00001);
-            }
-            
-            sinFunction = ff.function("sin", literal_m2);
-            double good3 = Math.sin(-2.0);
-            if (Double.isNaN(good3)) {
-                assertTrue("sin of (-2.0):", Double.isNaN(((Double) sinFunction
-                        .evaluate(null)).doubleValue()));
-            } else {
-                assertEquals("sin of (-2.0):", (double) Math.sin(-2.0),
-                        ((Double) sinFunction.evaluate(null)).doubleValue(),
-                        0.00001);
-            }
-            
-            sinFunction = ff.function("sin",literal_pi);
-            double good4 = Math.sin(3.141592653589793);
-            if (Double.isNaN(good4)) {
-                assertTrue("sin of (3.141592653589793):", Double
-                        .isNaN(((Double) sinFunction.evaluate(null))
-                                .doubleValue()));
-            } else {
-                assertEquals("sin of (3.141592653589793):", (double) Math
-                        .sin(3.141592653589793), ((Double) sinFunction
-                        .evaluate(null)).doubleValue(), 0.00001);
-            }
-            
-            sinFunction = ff.function("sin", literal_05pi);
-            double good5 = Math.sin(1.5707963267948966);
-            if (Double.isNaN(good5)) {
-                assertTrue("sin of (1.5707963267948966):", Double
-                        .isNaN(((Double) sinFunction.evaluate(null))
-                                .doubleValue()));
-            } else {
-                assertEquals("sin of (1.5707963267948966):", (double) Math
-                        .sin(1.5707963267948966), ((Double) sinFunction
-                        .evaluate(null)).doubleValue(), 0.00001);
-            }
-        } catch (FactoryRegistryException e) {
-            e.printStackTrace();
-            fail("Unexpected exception: " + e.getMessage());
-        }
-    }
-
-    public void testcos() {
-        try {
-
-            FilterFunction_cos cos = (FilterFunction_cos) ff.function("cos", org.opengis.filter.expression.Expression.NIL);
-            assertEquals("Name is, ", "cos", cos.getName());
-            assertEquals("Number of arguments, ", 1, cos.getArgCount());
-
-            Function cosFunction = ff.function("cos", literal_1);
-            double good0 = Math.cos(1.0);
-            if (Double.isNaN(good0)) {
-                assertTrue("cos of (1.0):", Double.isNaN(((Double) cosFunction
-                        .evaluate(null)).doubleValue()));
-            } else {
-                assertEquals("cos of (1.0):", (double) Math.cos(1.0),
-                        ((Double) cosFunction.evaluate(null)).doubleValue(),
-                        0.00001);
-            }
-            
-            cosFunction = ff.function("cos", literal_m1);
-            double good1 = Math.cos(-1.0);
-            if (Double.isNaN(good1)) {
-                assertTrue("cos of (-1.0):", Double.isNaN(((Double) cosFunction
-                        .evaluate(null)).doubleValue()));
-            } else {
-                assertEquals("cos of (-1.0):", (double) Math.cos(-1.0),
-                        ((Double) cosFunction.evaluate(null)).doubleValue(),
-                        0.00001);
-            }
-            
-            cosFunction = ff.function("cos", literal_2);
-            double good2 = Math.cos(2.0);
-            if (Double.isNaN(good2)) {
-                assertTrue("cos of (2.0):", Double.isNaN(((Double) cosFunction
-                        .evaluate(null)).doubleValue()));
-            } else {
-                assertEquals("cos of (2.0):", (double) Math.cos(2.0),
-                        ((Double) cosFunction.evaluate(null)).doubleValue(),
-                        0.00001);
-            }
-            
-            cosFunction = ff.function("cos", literal_m2);
-            double good3 = Math.cos(-2.0);
-            if (Double.isNaN(good3)) {
-                assertTrue("cos of (-2.0):", Double.isNaN(((Double) cosFunction
-                        .evaluate(null)).doubleValue()));
-            } else {
-                assertEquals("cos of (-2.0):", (double) Math.cos(-2.0),
-                        ((Double) cosFunction.evaluate(null)).doubleValue(),
-                        0.00001);
-            }
-            
-            cosFunction = ff.function("cos", literal_pi);
-            double good4 = Math.cos(3.141592653589793);
-            if (Double.isNaN(good4)) {
-                assertTrue("cos of (3.141592653589793):", Double
-                        .isNaN(((Double) cosFunction.evaluate(null))
-                                .doubleValue()));
-            } else {
-                assertEquals("cos of (3.141592653589793):", (double) Math
-                        .cos(3.141592653589793), ((Double) cosFunction
-                        .evaluate(null)).doubleValue(), 0.00001);
-            }
-            
-            cosFunction = ff.function("cos", literal_05pi);
-            double good5 = Math.cos(1.5707963267948966);
-            if (Double.isNaN(good5)) {
-                assertTrue("cos of (1.5707963267948966):", Double
-                        .isNaN(((Double) cosFunction.evaluate(null))
-                                .doubleValue()));
-            } else {
-                assertEquals("cos of (1.5707963267948966):", (double) Math
-                        .cos(1.5707963267948966), ((Double) cosFunction
-                        .evaluate(null)).doubleValue(), 0.00001);
-            }
-        } catch (FactoryRegistryException e) {
-            e.printStackTrace();
-            fail("Unexpected exception: " + e.getMessage());
-        }
-    }
-
-    public void testtan() {
-        try {
-
-            FilterFunction_tan tan = (FilterFunction_tan) ff.function("tan", 
-                    org.opengis.filter.expression.Expression.NIL);
-            assertEquals("Name is, ", "tan", tan.getName());
-            assertEquals("Number of arguments, ", 1, tan.getArgCount());
-
-            Function tanFunction = ff.function("tan", literal_1);
-            double good0 = Math.tan(1.0);
-            if (Double.isNaN(good0)) {
-                assertTrue("tan of (1.0):", Double.isNaN(((Double) tanFunction
-                        .evaluate(null)).doubleValue()));
-            } else {
-                assertEquals("tan of (1.0):", (double) Math.tan(1.0),
-                        ((Double) tanFunction.evaluate(null)).doubleValue(),
-                        0.00001);
-            }
-            
-            tanFunction = ff.function("tan", literal_m1);
-            double good1 = Math.tan(-1.0);
-            if (Double.isNaN(good1)) {
-                assertTrue("tan of (-1.0):", Double.isNaN(((Double) tanFunction
-                        .evaluate(null)).doubleValue()));
-            } else {
-                assertEquals("tan of (-1.0):", (double) Math.tan(-1.0),
-                        ((Double) tanFunction.evaluate(null)).doubleValue(),
-                        0.00001);
-            }
-            
-            tanFunction = ff.function("tan", literal_2);
-            double good2 = Math.tan(2.0);
-            if (Double.isNaN(good2)) {
-                assertTrue("tan of (2.0):", Double.isNaN(((Double) tanFunction
-                        .evaluate(null)).doubleValue()));
-            } else {
-                assertEquals("tan of (2.0):", (double) Math.tan(2.0),
-                        ((Double) tanFunction.evaluate(null)).doubleValue(),
-                        0.00001);
-            }
-            
-            tanFunction = ff.function("tan", literal_m2);
-            double good3 = Math.tan(-2.0);
-            if (Double.isNaN(good3)) {
-                assertTrue("tan of (-2.0):", Double.isNaN(((Double) tanFunction
-                        .evaluate(null)).doubleValue()));
-            } else {
-                assertEquals("tan of (-2.0):", (double) Math.tan(-2.0),
-                        ((Double) tanFunction.evaluate(null)).doubleValue(),
-                        0.00001);
-            }
-            
-            tanFunction = ff.function("tan", literal_pi);
-            double good4 = Math.tan(Math.PI);
-            if (Double.isNaN(good4)) {
-                assertTrue("tan of (3.141592653589793):", Double
-                        .isNaN(((Double) tanFunction.evaluate(null))
-                                .doubleValue()));
-            } else {
-                assertEquals("tan of (3.141592653589793):", (double) Math
-                        .tan(3.141592653589793), ((Double) tanFunction
-                        .evaluate(null)).doubleValue(), 0.00001);
-            }
-            
-            tanFunction = ff.function("tan", literal_05pi);
-            double good5 = Math.tan(1.5707963267948966);
-            if (Double.isNaN(good5)) {
-                assertTrue("tan of (1.5707963267948966):", Double
-                        .isNaN(((Double) tanFunction.evaluate(null))
-                                .doubleValue()));
-            } else {
-                assertEquals("tan of (1.5707963267948966):", (double) Math
-                        .tan(1.5707963267948966), ((Double) tanFunction
-                        .evaluate(null)).doubleValue(), 0.00001);
-            }
-        } catch (FactoryRegistryException e) {
-            e.printStackTrace();
-            fail("Unexpected exception: " + e.getMessage());
-        }
-    }
-
-    public void testatan2() {
-        try {
-            FilterFunction_atan2 atan2 = (FilterFunction_atan2) ff.function("atan2", 
-                    org.opengis.filter.expression.Expression.NIL,
-                    org.opengis.filter.expression.Expression.NIL);
-            assertEquals("Name is, ", "atan2", atan2.getName());
-            assertEquals("Number of arguments, ", 2, atan2.getArgCount());
-
-            Function atan2Function = ff.function("atan2", literal_1, literal_m1);
-            double good0 = Math.atan2(1.0, -1.0);
-            if (Double.isNaN(good0)) {
-                assertTrue("atan2 of (1.0,-1.0):", Double
-                        .isNaN(((Double) atan2Function.evaluate(null))
-                                .doubleValue()));
-            } else {
-                assertEquals("atan2 of (1.0,-1.0):", (double) Math.atan2(1.0,
-                        -1.0), ((Double) atan2Function.evaluate(null))
-                        .doubleValue(), 0.00001);
-            }
-            
-            atan2Function = ff.function("atan2", literal_m1, literal_2);
-            double good1 = Math.atan2(-1.0, 2.0);
-            if (Double.isNaN(good1)) {
-                assertTrue("atan2 of (-1.0,2.0):", Double
-                        .isNaN(((Double) atan2Function.evaluate(null))
-                                .doubleValue()));
-            } else {
-                assertEquals("atan2 of (-1.0,2.0):", (double) Math.atan2(-1.0,
-                        2.0), ((Double) atan2Function.evaluate(null))
-                        .doubleValue(), 0.00001);
-            }
-            
-            atan2Function = ff.function("atan2", literal_2, literal_m2);
-            double good2 = Math.atan2(2.0, -2.0);
-            if (Double.isNaN(good2)) {
-                assertTrue("atan2 of (2.0,-2.0):", Double
-                        .isNaN(((Double) atan2Function.evaluate(null))
-                                .doubleValue()));
-            } else {
-                assertEquals("atan2 of (2.0,-2.0):", (double) Math.atan2(2.0,
-                        -2.0), ((Double) atan2Function.evaluate(null))
-                        .doubleValue(), 0.00001);
-            }
-            
-            atan2Function = ff.function("atan2", literal_m2, literal_pi);
-            double good3 = Math.atan2(-2.0, 3.141592653589793);
-            if (Double.isNaN(good3)) {
-                assertTrue("atan2 of (-2.0,3.141592653589793):", Double
-                        .isNaN(((Double) atan2Function.evaluate(null))
-                                .doubleValue()));
-            } else {
-                assertEquals("atan2 of (-2.0,3.141592653589793):",
-                        (double) Math.atan2(-2.0, 3.141592653589793),
-                        ((Double) atan2Function.evaluate(null)).doubleValue(),
-                        0.00001);
-            }
-            
-            atan2Function = ff.function("atan2", literal_pi, literal_05pi);
-            double good4 = Math.atan2(3.141592653589793, 1.5707963267948966);
-            if (Double.isNaN(good4)) {
-                assertTrue("atan2 of (3.141592653589793,1.5707963267948966):",
-                        Double.isNaN(((Double) atan2Function.evaluate(null))
-                                .doubleValue()));
-            } else {
-                assertEquals(
-                        "atan2 of (3.141592653589793,1.5707963267948966):",
-                        (double) Math.atan2(3.141592653589793,
-                                1.5707963267948966), ((Double) atan2Function
-                                .evaluate(null)).doubleValue(), 0.00001);
-            }
-            
-            atan2Function = ff.function("atan2", literal_05pi, literal_1);
-            double good5 = Math.atan2(1.5707963267948966, 1.0);
-            if (Double.isNaN(good5)) {
-                assertTrue("atan2 of (1.5707963267948966,1.0):", Double
-                        .isNaN(((Double) atan2Function.evaluate(null))
-                                .doubleValue()));
-            } else {
-                assertEquals("atan2 of (1.5707963267948966,1.0):",
-                        (double) Math.atan2(1.5707963267948966, 1.0),
-                        ((Double) atan2Function.evaluate(null)).doubleValue(),
-                        0.00001);
-            }
-        } catch (FactoryRegistryException e) {
-            e.printStackTrace();
-            fail("Unexpected exception: " + e.getMessage());
-        }
-    }
-
-    public void testsqrt() {
-        try {
-            FilterFunction_sqrt sqrt = (FilterFunction_sqrt) ff.function("sqrt", 
-                    org.opengis.filter.expression.Expression.NIL);
-            assertEquals("Name is, ", "sqrt", sqrt.getName());
-            assertEquals("Number of arguments, ", 1, sqrt.getArgCount());
-
-            Function sqrtFunction = ff.function("sqrt", literal_1);
-            double good0 = Math.sqrt(1.0);
-            if (Double.isNaN(good0)) {
-                assertTrue("sqrt of (1.0):", Double.isNaN(((Double) sqrtFunction
-                        .evaluate(null)).doubleValue()));
-            } else {
-                assertEquals("sqrt of (1.0):", (double) Math.sqrt(1.0),
-                        ((Double) sqrtFunction.evaluate(null)).doubleValue(),
-                        0.00001);
-            }
-            
-            sqrtFunction = ff.function("sqrt", literal_m1);
-            double good1 = Math.sqrt(-1.0);
-            if (Double.isNaN(good1)) {
-                assertTrue("sqrt of (-1.0):", Double.isNaN(((Double) sqrtFunction
-                        .evaluate(null)).doubleValue()));
-            } else {
-                assertEquals("sqrt of (-1.0):", (double) Math.sqrt(-1.0),
-                        ((Double) sqrtFunction.evaluate(null)).doubleValue(),
-                        0.00001);
-            }
-            
-            sqrtFunction = ff.function("sqrt", literal_2);
-            double good2 = Math.sqrt(2.0);
-            if (Double.isNaN(good2)) {
-                assertTrue("sqrt of (2.0):", Double.isNaN(((Double) sqrtFunction
-                        .evaluate(null)).doubleValue()));
-            } else {
-                assertEquals("sqrt of (2.0):", (double) Math.sqrt(2.0),
-                        ((Double) sqrtFunction.evaluate(null)).doubleValue(),
-                        0.00001);
-            }
-            
-            sqrtFunction = ff.function("sqrt", literal_m2);
-            double good3 = Math.sqrt(-2.0);
-            if (Double.isNaN(good3)) {
-                assertTrue("sqrt of (-2.0):", Double.isNaN(((Double) sqrtFunction
-                        .evaluate(null)).doubleValue()));
-            } else {
-                assertEquals("sqrt of (-2.0):", (double) Math.sqrt(-2.0),
-                        ((Double) sqrtFunction.evaluate(null)).doubleValue(),
-                        0.00001);
-            }
-            
-            sqrtFunction = ff.function("sqrt", literal_pi);
-            double good4 = Math.sqrt(Math.PI);
-            if (Double.isNaN(good4)) {
-                assertTrue("sqrt of (3.141592653589793):", Double
-                        .isNaN(((Double) sqrtFunction.evaluate(null))
-                                .doubleValue()));
-            } else {
-                assertEquals("sqrt of (3.141592653589793):", (double) Math
-                        .sqrt(3.141592653589793), ((Double) sqrtFunction
-                        .evaluate(null)).doubleValue(), 0.00001);
-            }
-            
-            sqrtFunction = ff.function("sqrt", literal_05pi);
-            double good5 = Math.sqrt(1.5707963267948966);
-            if (Double.isNaN(good5)) {
-                assertTrue("sqrt of (1.5707963267948966):", Double
-                        .isNaN(((Double) sqrtFunction.evaluate(null))
-                                .doubleValue()));
-            } else {
-                assertEquals("sqrt of (1.5707963267948966):", (double) Math
-                        .sqrt(1.5707963267948966), ((Double) sqrtFunction
-                        .evaluate(null)).doubleValue(), 0.00001);
-            }
-        } catch (FactoryRegistryException e) {
-            e.printStackTrace();
-            fail("Unexpected exception: " + e.getMessage());
-        }
-    }
-
-    public void testpow() {
-        try {
-            FilterFunction_pow pow = (FilterFunction_pow) ff.function("pow", 
-                    org.opengis.filter.expression.Expression.NIL,
-                    org.opengis.filter.expression.Expression.NIL);
-            assertEquals("Name is, ", "pow", pow.getName());
-            assertEquals("Number of arguments, ", 2, pow.getArgCount());
-
-            Function powFunction = ff.function("pow", literal_1, literal_m1);
-            double good0 = Math.pow(1.0, -1.0);
-            if (Double.isNaN(good0)) {
-                assertTrue("pow of (1.0,-1.0):", Double
-                        .isNaN(((Double) powFunction.evaluate(null))
-                                .doubleValue()));
-            } else {
-                assertEquals("pow of (1.0,-1.0):", (double) Math.pow(1.0,
-                        -1.0), ((Double) powFunction.evaluate(null))
-                        .doubleValue(), 0.00001);
-            }
-            
-            powFunction = ff.function("pow", literal_m1, literal_2);
-            double good1 = Math.pow(-1.0, 2.0);
-            if (Double.isNaN(good1)) {
-                assertTrue("pow of (-1.0,2.0):", Double
-                        .isNaN(((Double) powFunction.evaluate(null))
-                                .doubleValue()));
-            } else {
-                assertEquals("pow of (-1.0,2.0):", (double) Math.pow(-1.0,
-                        2.0), ((Double) powFunction.evaluate(null))
-                        .doubleValue(), 0.00001);
-            }
-            
-            powFunction = ff.function("pow", literal_2, literal_m2);
-            double good2 = Math.pow(2.0, -2.0);
-            if (Double.isNaN(good2)) {
-                assertTrue("pow of (2.0,-2.0):", Double
-                        .isNaN(((Double) powFunction.evaluate(null))
-                                .doubleValue()));
-            } else {
-                assertEquals("pow of (2.0,-2.0):", (double) Math.pow(2.0,
-                        -2.0), ((Double) powFunction.evaluate(null))
-                        .doubleValue(), 0.00001);
-            }
-            
-            powFunction = ff.function("pow", literal_m2, literal_pi);
-            double good3 = Math.pow(-2.0, 3.141592653589793);
-            if (Double.isNaN(good3)) {
-                assertTrue("pow of (-2.0,3.141592653589793):", Double
-                        .isNaN(((Double) powFunction.evaluate(null))
-                                .doubleValue()));
-            } else {
-                assertEquals("pow of (-2.0,3.141592653589793):",
-                        (double) Math.pow(-2.0, 3.141592653589793),
-                        ((Double) powFunction.evaluate(null)).doubleValue(),
-                        0.00001);
-            }
-            
-            powFunction = ff.function("pow", literal_pi, literal_05pi);
-            double good4 = Math.pow(3.141592653589793, 1.5707963267948966);
-            if (Double.isNaN(good4)) {
-                assertTrue("pow of (3.141592653589793,1.5707963267948966):",
-                        Double.isNaN(((Double) powFunction.evaluate(null))
-                                .doubleValue()));
-            } else {
-                assertEquals(
-                        "pow of (3.141592653589793,1.5707963267948966):",
-                        (double) Math.pow(3.141592653589793,
-                                1.5707963267948966), ((Double) powFunction
-                                .evaluate(null)).doubleValue(), 0.00001);
-            }
-            
-            powFunction = ff.function("pow", literal_05pi, literal_1);
-            double good5 = Math.pow(1.5707963267948966, 1.0);
-            if (Double.isNaN(good5)) {
-                assertTrue("pow of (1.5707963267948966,1.0):", Double
-                        .isNaN(((Double) powFunction.evaluate(null))
-                                .doubleValue()));
-            } else {
-                assertEquals("pow of (1.5707963267948966,1.0):",
-                        (double) Math.pow(1.5707963267948966, 1.0),
-                        ((Double) powFunction.evaluate(null)).doubleValue(),
-                        0.00001);
-            }
-        } catch (FactoryRegistryException e) {
-            e.printStackTrace();
-            fail("Unexpected exception: " + e.getMessage());
-        }
-    }
-
-    public void testmin_4() {
-        try {
-            FilterFunction_min_4 min_4 = (FilterFunction_min_4) ff.function("min_4", 
-                    new org.opengis.filter.expression.Expression[2]);
-            assertEquals("Name is, ", "min_4", min_4.getName());
-            assertEquals("Number of arguments, ", 2, min_4.getArgCount());
-
-            Function min_4Function = ff.function("min_4", literal_1, literal_m1);
-            assertEquals("min of (1.0,-1.0):", (long) Math.min(1.0, -1.0),
-                    ((Integer) min_4Function.evaluate(null)).intValue(), 0.00001);
-            
-            min_4Function = ff.function("min_4", literal_m1, literal_2);
-            assertEquals("min of (-1.0,2.0):", (long) Math.min(-1.0, 2.0),
-                    ((Integer) min_4Function.evaluate(null)).intValue(), 0.00001);
-            
-            min_4Function = ff.function("min_4", literal_2, literal_m2);
-            assertEquals("min of (2.0,-2.0):", (long) Math.min(2.0, -2.0),
-                    ((Integer) min_4Function.evaluate(null)).intValue(), 0.00001);
-            
-            min_4Function = ff.function("min_4", literal_m2, literal_pi);
-            assertEquals("min of (-2.0,3.141592653589793):", (long) Math.min(
-                    -2.0, 3.141592653589793), ((Integer) min_4Function
-                    .evaluate(null)).intValue(), 0.00001);
-            
-            min_4Function = ff.function("min_4", literal_pi, literal_05pi);
-            assertEquals("min of (3.141592653589793,1.5707963267948966):",
-                    (long) Math.min(3.141592653589793, 1.5707963267948966),
-                    ((Integer) min_4Function.evaluate(null)).intValue(), 0.00001);
-            
-            min_4Function = ff.function("min_4", literal_05pi, literal_1);
-            assertEquals("min of (1.5707963267948966,1.0):", (long) Math.min(
-                    1.5707963267948966, 1.0), ((Integer) min_4Function
-                    .evaluate(null)).intValue(), 0.00001);
-        } catch (FactoryRegistryException e) {
-            e.printStackTrace();
-            fail("Unexpected exception: " + e.getMessage());
-        }
-    }
-
-    public void testmin_2() {
-        try {
-            FilterFunction_min_2 min_2 = (FilterFunction_min_2) ff.function("min_2", 
-                    new org.opengis.filter.expression.Expression[2]);
-            assertEquals("Name is, ", "min_2", min_2.getName());
-            assertEquals("Number of arguments, ", 2, min_2.getArgCount());
-
-            Function min_2Function = ff.function("min_2", literal_1, literal_m1);
-            assertEquals("min of (1.0,-1.0):", (long) Math.min(1.0, -1.0),
-                    ((Long) min_2Function.evaluate(null)).longValue(), 0.00001);
-            
-            min_2Function = ff.function("min_2", literal_m1, literal_2);
-            assertEquals("min of (-1.0,2.0):", (long) Math.min(-1.0, 2.0),
-                    ((Long) min_2Function.evaluate(null)).longValue(), 0.00001);
-            
-            min_2Function = ff.function("min_2", literal_2, literal_m2);
-            assertEquals("min of (2.0,-2.0):", (long) Math.min(2.0, -2.0),
-                    ((Long) min_2Function.evaluate(null)).longValue(), 0.00001);
-            
-            min_2Function = ff.function("min_2", literal_m2, literal_pi);
-            assertEquals("min of (-2.0,3.141592653589793):", (long) Math.min(
-                    -2.0, 3.141592653589793), ((Long) min_2Function
-                    .evaluate(null)).longValue(), 0.00001);
-            
-            min_2Function = ff.function("min_2", literal_pi, literal_05pi);
-            assertEquals("min of (3.141592653589793,1.5707963267948966):",
-                    (long) Math.min(3.141592653589793, 1.5707963267948966),
-                    ((Long) min_2Function.evaluate(null)).longValue(), 0.00001);
-            
-            min_2Function = ff.function("min_2", literal_05pi, literal_1);
-            assertEquals("min of (1.5707963267948966,1.0):", (long) Math.min(
-                    1.5707963267948966, 1.0), ((Long) min_2Function
-                    .evaluate(null)).longValue(), 0.00001);
-        } catch (FactoryRegistryException e) {
-            e.printStackTrace();
-            fail("Unexpected exception: " + e.getMessage());
-        }
-    }
-
-    public void testmin_3() {
-        try {
-            FilterFunction_min_3 min_3 = (FilterFunction_min_3) ff.function("min_3", 
-                    new org.opengis.filter.expression.Expression[2]);
-            assertEquals("Name is, ", "min_3", min_3.getName());
-            assertEquals("Number of arguments, ", 2, min_3.getArgCount());
-
-            Function min_3Function = ff.function("min_3", literal_1, literal_m1);
-            assertEquals("min of (1.0,-1.0):", (float) Math.min(1.0, -1.0),
-                    ((Float) min_3Function.evaluate(null)).floatValue(), 0.00001);
-            
-            min_3Function = ff.function("min_3", literal_m1, literal_2);
-            assertEquals("min of (-1.0,2.0):", (float) Math.min(-1.0, 2.0),
-                    ((Float) min_3Function.evaluate(null)).floatValue(), 0.00001);
-            
-            min_3Function = ff.function("min_3", literal_2, literal_m2);
-            assertEquals("min of (2.0,-2.0):", (float) Math.min(2.0, -2.0),
-                    ((Float) min_3Function.evaluate(null)).floatValue(), 0.00001);
-            
-            min_3Function = ff.function("min_3", literal_m2, literal_pi);
-            assertEquals("min of (-2.0,3.141592653589793):", (float) Math.min(
-                    -2.0, 3.141592653589793), ((Float) min_3Function
-                    .evaluate(null)).floatValue(), 0.00001);
-            
-            min_3Function = ff.function("min_3", literal_pi, literal_05pi);
-            assertEquals("min of (3.141592653589793,1.5707963267948966):",
-                    (float) Math.min(3.141592653589793, 1.5707963267948966),
-                    ((Float) min_3Function.evaluate(null)).floatValue(), 0.00001);
-            
-            min_3Function = ff.function("min_3", literal_05pi, literal_1);
-            assertEquals("min of (1.5707963267948966,1.0):", (float) Math.min(
-                    1.5707963267948966, 1.0), ((Float) min_3Function
-                    .evaluate(null)).floatValue(), 0.00001);
-        } catch (FactoryRegistryException e) {
-            e.printStackTrace();
-            fail("Unexpected exception: " + e.getMessage());
-        }
-    }
-
-    public void testmin() {
-        try {
-            FilterFunction_min min = (FilterFunction_min) ff.function("min", 
-                    new org.opengis.filter.expression.Expression[2]);
-            assertEquals("Name is, ", "min", min.getName());
-            assertEquals("Number of arguments, ", 2, min.getArgCount());
-
-            Function minFunction = ff.function("min", literal_1, literal_m1);
-            assertEquals("min of (1.0,-1.0):", (double) Math.min(1.0, -1.0),
-                    ((Double) minFunction.evaluate(null)).doubleValue(), 0.00001);
-            
-            minFunction = ff.function("min", literal_m1, literal_2);
-            assertEquals("min of (-1.0,2.0):", (double) Math.min(-1.0, 2.0),
-                    ((Double) minFunction.evaluate(null)).doubleValue(), 0.00001);
-            
-            minFunction = ff.function("min", literal_2, literal_m2);
-            assertEquals("min of (2.0,-2.0):", (double) Math.min(2.0, -2.0),
-                    ((Double) minFunction.evaluate(null)).doubleValue(), 0.00001);
-            
-            minFunction = ff.function("min", literal_m2, literal_pi);
-            assertEquals("min of (-2.0,3.141592653589793):", (double) Math.min(
-                    -2.0, 3.141592653589793), ((Double) minFunction
-                    .evaluate(null)).doubleValue(), 0.00001);
-            
-            minFunction = ff.function("min", literal_pi, literal_05pi);
-            assertEquals("min of (3.141592653589793,1.5707963267948966):",
-                    (double) Math.min(3.141592653589793, 1.5707963267948966),
-                    ((Double) minFunction.evaluate(null)).doubleValue(), 0.00001);
-            
-            minFunction = ff.function("min", literal_05pi, literal_1);
-            assertEquals("min of (1.5707963267948966,1.0):", (double) Math.min(
-                    1.5707963267948966, 1.0), ((Double) minFunction
-                    .evaluate(null)).doubleValue(), 0.00001);
-        } catch (FactoryRegistryException e) {
-            e.printStackTrace();
-            fail("Unexpected exception: " + e.getMessage());
-        }
-    }
-
-    public void testmax_4() {
-        try {
-            FilterFunction_max_4 max_4 = (FilterFunction_max_4) ff.function("max_4", 
-                    new org.opengis.filter.expression.Expression[2]);
-            assertEquals("Name is, ", "max_4", max_4.getName());
-            assertEquals("Number of arguments, ", 2, max_4.getArgCount());
-
-            Function max_4Function = ff.function("max_4", literal_1, literal_m1);
-            assertEquals("max_4 of (1.0,-1.0):", (int) Math.max(1.0, -1.0),
-                    ((Integer) max_4Function.evaluate(null)).intValue(), 0.00001);
-            
-            max_4Function = ff.function("max_4", literal_m1, literal_2);
-            assertEquals("max_4 of (-1.0,2.0):", (int) Math.max(-1.0, 2.0),
-                    ((Integer) max_4Function.evaluate(null)).intValue(), 0.00001);
-            
-            max_4Function = ff.function("max_4", literal_2, literal_m2);
-            assertEquals("max_4 of (2.0,-2.0):", (int) Math.max(2.0, -2.0),
-                    ((Integer) max_4Function.evaluate(null)).intValue(), 0.00001);
-            
-            max_4Function = ff.function("max_4", literal_m2, literal_pi);
-            assertEquals("max_4 of (-2.0,3.141592653589793):", (int) Math.max(
-                    -2.0, 3.141592653589793), ((Integer) max_4Function
-                    .evaluate(null)).intValue(), 0.00001);
-            
-            max_4Function = ff.function("max_4", literal_pi, literal_05pi);
-            assertEquals("max_4 of (3.141592653589793,1.5707963267948966):",
-                    (int) Math.max(3.141592653589793, 1.5707963267948966),
-                    ((Integer) max_4Function.evaluate(null)).intValue(), 0.00001);
-            
-            max_4Function = ff.function("max_4", literal_05pi, literal_1);
-            assertEquals("max_4 of (1.5707963267948966,1.0):", (int) Math.max(
-                    1.5707963267948966, 1.0), ((Integer) max_4Function
-                    .evaluate(null)).intValue(), 0.00001);
-        } catch (FactoryRegistryException e) {
-            e.printStackTrace();
-            fail("Unexpected exception: " + e.getMessage());
-        }
-    }
-
-    public void testmax_2() {
-        try {
-            FilterFunction_max_2 max_2 = (FilterFunction_max_2) ff.function("max_2", 
-                    new org.opengis.filter.expression.Expression[2]);
-            assertEquals("Name is, ", "max_2", max_2.getName());
-            assertEquals("Number of arguments, ", 2, max_2.getArgCount());
-
-            Function max_2Function = ff.function("max_2", literal_1, literal_m1);
-            assertEquals("max_2 of (1.0,-1.0):", (long) Math.max(1.0, -1.0),
-                    ((Long) max_2Function.evaluate(null)).longValue(), 0.00001);
-            
-            max_2Function = ff.function("max_2", literal_m1, literal_2);
-            assertEquals("max_2 of (-1.0,2.0):", (long) Math.max(-1.0, 2.0),
-                    ((Long) max_2Function.evaluate(null)).longValue(), 0.00001);
-            
-            max_2Function = ff.function("max_2", literal_2, literal_m2);
-            assertEquals("max_2 of (2.0,-2.0):", (long) Math.max(2.0, -2.0),
-                    ((Long) max_2Function.evaluate(null)).longValue(), 0.00001);
-            
-            max_2Function = ff.function("max_2", literal_m2, literal_pi);
-            assertEquals("max_2 of (-2.0,3.141592653589793):", (long) Math.max(
-                    -2.0, 3.141592653589793), ((Long) max_2Function
-                    .evaluate(null)).longValue(), 0.00001);
-            
-            max_2Function = ff.function("max_2", literal_pi, literal_05pi);
-            assertEquals("max_2 of (3.141592653589793,1.5707963267948966):",
-                    (long) Math.max(3.141592653589793, 1.5707963267948966),
-                    ((Long) max_2Function.evaluate(null)).longValue(), 0.00001);
-            
-            max_2Function = ff.function("max_2", literal_05pi, literal_1);
-            assertEquals("max_2 of (1.5707963267948966,1.0):", (long) Math.max(
-                    1.5707963267948966, 1.0), ((Long) max_2Function
-                    .evaluate(null)).longValue(), 0.00001);
-        } catch (FactoryRegistryException e) {
-            e.printStackTrace();
-            fail("Unexpected exception: " + e.getMessage());
-        }
-    }
-
-    public void testmax_3() {
-        try {
-            FilterFunction_max_3 max_3 = (FilterFunction_max_3) ff.function("max_3", 
-                    new org.opengis.filter.expression.Expression[2]);
-            assertEquals("Name is, ", "max_3", max_3.getName());
-            assertEquals("Number of arguments, ", 2, max_3.getArgCount());
-
-            Function max_3Function = ff.function("max_3", literal_1, literal_m1);
-            assertEquals("max_3 of (1.0,-1.0):", (float) Math.max(1.0, -1.0),
-                    ((Float) max_3Function.evaluate(null)).floatValue(), 0.00001);
-            
-            max_3Function = ff.function("max_3", literal_m1, literal_2);
-            assertEquals("max_3 of (-1.0,2.0):", (float) Math.max(-1.0, 2.0),
-                    ((Float) max_3Function.evaluate(null)).floatValue(), 0.00001);
-            
-            max_3Function = ff.function("max_3", literal_2, literal_m2);
-            assertEquals("max_3 of (2.0,-2.0):", (float) Math.max(2.0, -2.0),
-                    ((Float) max_3Function.evaluate(null)).floatValue(), 0.00001);
-            
-            max_3Function = ff.function("max_3", literal_m2, literal_pi);
-            assertEquals("max_3 of (-2.0,3.141592653589793):", (float) Math.max(
-                    -2.0, 3.141592653589793), ((Float) max_3Function
-                    .evaluate(null)).floatValue(), 0.00001);
-            
-            max_3Function = ff.function("max_3", literal_pi, literal_05pi);
-            assertEquals("max_3 of (3.141592653589793,1.5707963267948966):",
-                    (float) Math.max(3.141592653589793, 1.5707963267948966),
-                    ((Float) max_3Function.evaluate(null)).floatValue(), 0.00001);
-            
-            max_3Function = ff.function("max_3", literal_05pi, literal_1);
-            assertEquals("max_3 of (1.5707963267948966,1.0):", (float) Math.max(
-                    1.5707963267948966, 1.0), ((Float) max_3Function
-                    .evaluate(null)).floatValue(), 0.00001);
-        } catch (FactoryRegistryException e) {
-            e.printStackTrace();
-            fail("Unexpected exception: " + e.getMessage());
-        }
-    }
-
-    public void testmax() {
-        try {
-            FilterFunction_max max = (FilterFunction_max) ff.function("max", 
-                    new org.opengis.filter.expression.Expression[2]);
-            assertEquals("Name is, ", "max", max.getName());
-            assertEquals("Number of arguments, ", 2, max.getArgCount());
-
-            Function maxFunction = ff.function("max", literal_1, literal_m1);
-            assertEquals("max of (1.0,-1.0):", (double) Math.max(1.0, -1.0),
-                    ((Double) maxFunction.evaluate(null)).doubleValue(), 0.00001);
-            
-            maxFunction = ff.function("max", literal_m1, literal_2);
-            assertEquals("max of (-1.0,2.0):", (double) Math.max(-1.0, 2.0),
-                    ((Double) maxFunction.evaluate(null)).doubleValue(), 0.00001);
-            
-            maxFunction = ff.function("max", literal_2, literal_m2);
-            assertEquals("max of (2.0,-2.0):", (double) Math.max(2.0, -2.0),
-                    ((Double) maxFunction.evaluate(null)).doubleValue(), 0.00001);
-            
-            maxFunction = ff.function("max", literal_m2, literal_pi);
-            assertEquals("max of (-2.0,3.141592653589793):", (double) Math.max(
-                    -2.0, 3.141592653589793), ((Double) maxFunction
-                    .evaluate(null)).doubleValue(), 0.00001);
-            
-            maxFunction = ff.function("max", literal_pi, literal_05pi);
-            assertEquals("max of (3.141592653589793,1.5707963267948966):",
-                    (double) Math.max(3.141592653589793, 1.5707963267948966),
-                    ((Double) maxFunction.evaluate(null)).doubleValue(), 0.00001);
-            
-            maxFunction = ff.function("max", literal_05pi, literal_1);
-            assertEquals("max of (1.5707963267948966,1.0):", (double) Math.max(
-                    1.5707963267948966, 1.0), ((Double) maxFunction
-                    .evaluate(null)).doubleValue(), 0.00001);
-        } catch (FactoryRegistryException e) {
-            e.printStackTrace();
-            fail("Unexpected exception: " + e.getMessage());
-        }
-    }
-
-    public void testabs() {
-        try {
-            FilterFunction_abs abs = (FilterFunction_abs) ff.function("abs", org.opengis.filter.expression.Expression.NIL);
-            assertEquals("Name is, ", "abs", abs.getName());
-            assertEquals("Number of arguments, ", 1, abs.getArgCount());
-
-            Function absFunction = ff.function("abs", literal_1);
-            assertEquals("abs of (1.0):", (int) Math.abs(1.0),
-                    ((Integer) absFunction.evaluate(null)).intValue(), 0.00001);
-            
-            absFunction = ff.function("abs", literal_m1);
-            assertEquals("abs of (-1.0):", (int) Math.abs(-1.0),
-                    ((Integer) absFunction.evaluate(null)).intValue(), 0.00001);
-            
-            absFunction = ff.function("abs", literal_2);
-            assertEquals("abs of (2.0):", (int) Math.abs(2.0),
-                    ((Integer) absFunction.evaluate(null)).intValue(), 0.00001);
-            
-            absFunction = ff.function("abs", literal_m2);
-            assertEquals("abs of (-2.0):", (int) Math.abs(-2.0),
-                    ((Integer) absFunction.evaluate(null)).intValue(), 0.00001);
-            
-            absFunction = ff.function("abs", literal_pi);
-            assertEquals("abs of (3.141592653589793):", (int) Math
-                    .abs(3.141592653589793), ((Integer) absFunction
-                    .evaluate(null)).intValue(), 0.00001);
-            
-            absFunction = ff.function("abs", literal_05pi);
-            assertEquals("abs of (1.5707963267948966):", (int) Math
-                    .abs(1.5707963267948966), ((Integer) absFunction
-                    .evaluate(null)).intValue(), 0.00001);
-        } catch (FactoryRegistryException e) {
-            e.printStackTrace();
-            fail("Unexpected exception: " + e.getMessage());
-        }
-    }
-
-    public void testabs_2() {
-        try {
-            FilterFunction_abs_4 abs_4 = (FilterFunction_abs_4) ff.function("abs_4", org.opengis.filter.expression.Expression.NIL);
-            assertEquals("Name is, ", "abs_4", abs_4.getName());
-            assertEquals("Number of arguments, ", 1, abs_4.getArgCount());
-
-            Function abs_4Function = ff.function("abs_4", literal_1);
-            assertEquals("abs_4 of (1.0):", (double) Math.abs(1.0),
-                    ((Double) abs_4Function.evaluate(null)).doubleValue(), 0.00001);
-            
-            abs_4Function = ff.function("abs_4", literal_m1);
-            assertEquals("abs_4 of (-1.0):", (double) Math.abs(-1.0),
-                    ((Double) abs_4Function.evaluate(null)).doubleValue(), 0.00001);
-            
-            abs_4Function = ff.function("abs_4", literal_2);
-            assertEquals("abs_4 of (2.0):", (double) Math.abs(2.0),
-                    ((Double) abs_4Function.evaluate(null)).doubleValue(), 0.00001);
-            
-            abs_4Function = ff.function("abs_4", literal_m2);
-            assertEquals("abs_4 of (-2.0):", (double) Math.abs(-2.0),
-                    ((Double) abs_4Function.evaluate(null)).doubleValue(), 0.00001);
-            
-            abs_4Function = ff.function("abs_4", literal_pi);
-            assertEquals("abs_4 of (3.141592653589793):", (double) Math
-                    .abs(3.141592653589793), ((Double) abs_4Function
-                    .evaluate(null)).doubleValue(), 0.00001);
-            
-            abs_4Function = ff.function("abs_4", literal_05pi);
-            assertEquals("abs_4 of (1.5707963267948966):", (double) Math
-                    .abs(1.5707963267948966), ((Double) abs_4Function
-                    .evaluate(null)).doubleValue(), 0.00001);
-        } catch (FactoryRegistryException e) {
-            e.printStackTrace();
-            fail("Unexpected exception: " + e.getMessage());
-        }
-    }
-
-    public void testabs_3() {
-        try {
-            FilterFunction_abs_3 abs_3 = (FilterFunction_abs_3) ff.function("abs_3", org.opengis.filter.expression.Expression.NIL);
-            assertEquals("Name is, ", "abs_3", abs_3.getName());
-            assertEquals("Number of arguments, ", 1, abs_3.getArgCount());
-
-            Function abs_3Function = ff.function("abs_3", literal_1);
-            assertEquals("abs_3 of (1.0):", (float) Math.abs(1.0),
-                    ((Float) abs_3Function.evaluate(null)).floatValue(), 0.00001);
-            
-            abs_3Function = ff.function("abs_3", literal_m1);
-            assertEquals("abs_3 of (-1.0):", (float) Math.abs(-1.0),
-                    ((Float) abs_3Function.evaluate(null)).floatValue(), 0.00001);
-            
-            abs_3Function = ff.function("abs_3", literal_2);
-            assertEquals("abs_3 of (2.0):", (float) Math.abs(2.0),
-                    ((Float) abs_3Function.evaluate(null)).floatValue(), 0.00001);
-            
-            abs_3Function = ff.function("abs_3", literal_m2);
-            assertEquals("abs_3 of (-2.0):", (float) Math.abs(-2.0),
-                    ((Float) abs_3Function.evaluate(null)).floatValue(), 0.00001);
-            
-            abs_3Function = ff.function("abs_3", literal_pi);
-            assertEquals("abs_3 of (3.141592653589793):", (float) Math
-                    .abs(3.141592653589793), ((Float) abs_3Function
-                    .evaluate(null)).floatValue(), 0.00001);
-            
-            abs_3Function = ff.function("abs_3", literal_05pi);
-            assertEquals("abs_3 of (1.5707963267948966):", (float) Math
-                    .abs(1.5707963267948966), ((Float) abs_3Function
-                    .evaluate(null)).floatValue(), 0.00001);
-        } catch (FactoryRegistryException e) {
-            e.printStackTrace();
-            fail("Unexpected exception: " + e.getMessage());
-        }
-    }
-
-    public void testabs_4() {
-        try {
-            FilterFunction_abs_2 abs_2 = (FilterFunction_abs_2) ff.function("abs_2", org.opengis.filter.expression.Expression.NIL);
-            assertEquals("Name is, ", "abs_2", abs_2.getName());
-            assertEquals("Number of arguments, ", 1, abs_2.getArgCount());
-
-            Function abs_2Function = ff.function("abs_2", literal_1);
-            assertEquals("abs_2 of (1.0):", (long) Math.abs(1.0),
-                    ((Long) abs_2Function.evaluate(null)).longValue(), 0.00001);
-            
-            abs_2Function = ff.function("abs_2", literal_m1);
-            assertEquals("abs_2 of (-1.0):", (long) Math.abs(-1.0),
-                    ((Long) abs_2Function.evaluate(null)).longValue(), 0.00001);
-            
-            abs_2Function = ff.function("abs_2", literal_2);
-            assertEquals("abs_2 of (2.0):", (long) Math.abs(2.0),
-                    ((Long) abs_2Function.evaluate(null)).longValue(), 0.00001);
-            
-            abs_2Function = ff.function("abs_2", literal_m2);
-            assertEquals("abs_2 of (-2.0):", (long) Math.abs(-2.0),
-                    ((Long) abs_2Function.evaluate(null)).longValue(), 0.00001);
-            
-            abs_2Function = ff.function("abs_2", literal_pi);
-            assertEquals("abs_2 of (3.141592653589793):", (long) Math
-                    .abs(3.141592653589793), ((Long) abs_2Function
-                    .evaluate(null)).longValue(), 0.00001);
-            
-            abs_2Function = ff.function("abs_2", literal_05pi);
-            assertEquals("abs_2 of (1.5707963267948966):", (long) Math
-                    .abs(1.5707963267948966), ((Long) abs_2Function
-                    .evaluate(null)).longValue(), 0.00001);
-        } catch (FactoryRegistryException e) {
-            e.printStackTrace();
-            fail("Unexpected exception: " + e.getMessage());
-        }
-    }
-
-    public void testIEEEremainder() {
-        try {
-            FilterFunction_IEEEremainder IEEEremainder = (FilterFunction_IEEEremainder) ff.function("IEEEremainder", 
-                    org.opengis.filter.expression.Expression.NIL,
-                    org.opengis.filter.expression.Expression.NIL);
-            assertEquals("Name is, ", "IEEEremainder", IEEEremainder.getName());
-            assertEquals("Number of arguments, ", 2, IEEEremainder.getArgCount());
-
-            Function IEEEremainderFunction = ff.function("IEEEremainder", literal_1, literal_m1);
-            double good0 = Math.IEEEremainder(1.0, -1.0);
-            if (Double.isNaN(good0)) {
-                assertTrue("IEEEremainder of (1.0,-1.0):", Double
-                        .isNaN(((Double) IEEEremainderFunction.evaluate(null))
-                                .doubleValue()));
-            } else {
-                assertEquals("IEEEremainder of (1.0,-1.0):", (double) Math.IEEEremainder(1.0,
-                        -1.0), ((Double) IEEEremainderFunction.evaluate(null))
-                        .doubleValue(), 0.00001);
-            }
-            
-            IEEEremainderFunction = ff.function("IEEEremainder", literal_m1, literal_2);
-            double good1 = Math.IEEEremainder(-1.0, 2.0);
-            if (Double.isNaN(good1)) {
-                assertTrue("IEEEremainder of (-1.0,2.0):", Double
-                        .isNaN(((Double) IEEEremainderFunction.evaluate(null))
-                                .doubleValue()));
-            } else {
-                assertEquals("IEEEremainder of (-1.0,2.0):", (double) Math.IEEEremainder(-1.0,
-                        2.0), ((Double) IEEEremainderFunction.evaluate(null))
-                        .doubleValue(), 0.00001);
-            }
-            
-            IEEEremainderFunction = ff.function("IEEEremainder", literal_2, literal_m2);
-            double good2 = Math.IEEEremainder(2.0, -2.0);
-            if (Double.isNaN(good2)) {
-                assertTrue("IEEEremainder of (2.0,-2.0):", Double
-                        .isNaN(((Double) IEEEremainderFunction.evaluate(null))
-                                .doubleValue()));
-            } else {
-                assertEquals("IEEEremainder of (2.0,-2.0):", (double) Math.IEEEremainder(2.0,
-                        -2.0), ((Double) IEEEremainderFunction.evaluate(null))
-                        .doubleValue(), 0.00001);
-            }
-            
-            IEEEremainderFunction = ff.function("IEEEremainder", literal_m2, literal_pi);
-            double good3 = Math.IEEEremainder(-2.0, 3.141592653589793);
-            if (Double.isNaN(good3)) {
-                assertTrue("IEEEremainder of (-2.0,3.141592653589793):", Double
-                        .isNaN(((Double) IEEEremainderFunction.evaluate(null))
-                                .doubleValue()));
-            } else {
-                assertEquals("IEEEremainder of (-2.0,3.141592653589793):",
-                        (double) Math.IEEEremainder(-2.0, 3.141592653589793),
-                        ((Double) IEEEremainderFunction.evaluate(null)).doubleValue(),
-                        0.00001);
-            }
-            
-            IEEEremainderFunction = ff.function("IEEEremainder", literal_pi, literal_05pi);
-            double good4 = Math.IEEEremainder(3.141592653589793, 1.5707963267948966);
-            if (Double.isNaN(good4)) {
-                assertTrue("IEEEremainder of (3.141592653589793,1.5707963267948966):",
-                        Double.isNaN(((Double) IEEEremainderFunction.evaluate(null))
-                                .doubleValue()));
-            } else {
-                assertEquals(
-                        "IEEEremainder of (3.141592653589793,1.5707963267948966):",
-                        (double) Math.IEEEremainder(3.141592653589793,
-                                1.5707963267948966), ((Double) IEEEremainderFunction
-                                .evaluate(null)).doubleValue(), 0.00001);
-            }
-            
-            IEEEremainderFunction = ff.function("IEEEremainder", literal_05pi, literal_1);
-            double good5 = Math.IEEEremainder(1.5707963267948966, 1.0);
-            if (Double.isNaN(good5)) {
-                assertTrue("IEEEremainder of (1.5707963267948966,1.0):", Double
-                        .isNaN(((Double) IEEEremainderFunction.evaluate(null))
-                                .doubleValue()));
-            } else {
-                assertEquals("IEEEremainder of (1.5707963267948966,1.0):",
-                        (double) Math.IEEEremainder(1.5707963267948966, 1.0),
-                        ((Double) IEEEremainderFunction.evaluate(null)).doubleValue(),
-                        0.00001);
-            }
-        } catch (FactoryRegistryException e) {
-            e.printStackTrace();
-            fail("Unexpected exception: " + e.getMessage());
-        }
-    }
-
-    public void testacos() {
-        try {
-            FilterFunction_acos acos = (FilterFunction_acos) ff.function("acos", 
-                    org.opengis.filter.expression.Expression.NIL);
-            assertEquals("Name is, ", "acos", acos.getName());
-            assertEquals("Number of arguments, ", 1, acos.getArgCount());
-
-            Function acosFunction = ff.function("acos", literal_1);
-            double good0 = Math.acos(1.0);
-            if (Double.isNaN(good0)) {
-                assertTrue("acos of (1.0):", Double.isNaN(((Double) acosFunction
-                        .evaluate(null)).doubleValue()));
-            } else {
-                assertEquals("acos of (1.0):", (double) Math.acos(1.0),
-                        ((Double) acosFunction.evaluate(null)).doubleValue(),
-                        0.00001);
-            }
-            
-            acosFunction = ff.function("acos", literal_m1);
-            double good1 = Math.acos(-1.0);
-            if (Double.isNaN(good1)) {
-                assertTrue("acos of (-1.0):", Double.isNaN(((Double) acosFunction
-                        .evaluate(null)).doubleValue()));
-            } else {
-                assertEquals("acos of (-1.0):", (double) Math.acos(-1.0),
-                        ((Double) acosFunction.evaluate(null)).doubleValue(),
-                        0.00001);
-            }
-            
-            acosFunction = ff.function("acos", literal_2);
-            double good2 = Math.acos(2.0);
-            if (Double.isNaN(good2)) {
-                assertTrue("acos of (2.0):", Double.isNaN(((Double) acosFunction
-                        .evaluate(null)).doubleValue()));
-            } else {
-                assertEquals("acos of (2.0):", (double) Math.acos(2.0),
-                        ((Double) acosFunction.evaluate(null)).doubleValue(),
-                        0.00001);
-            }
-            
-            acosFunction = ff.function("acos", literal_m2);
-            double good3 = Math.acos(-2.0);
-            if (Double.isNaN(good3)) {
-                assertTrue("acos of (-2.0):", Double.isNaN(((Double) acosFunction
-                        .evaluate(null)).doubleValue()));
-            } else {
-                assertEquals("acos of (-2.0):", (double) Math.acos(-2.0),
-                        ((Double) acosFunction.evaluate(null)).doubleValue(),
-                        0.00001);
-            }
-            
-            acosFunction = ff.function("acos", literal_pi);
-            double good4 = Math.acos(Math.PI);
-            if (Double.isNaN(good4)) {
-                assertTrue("acos of (3.141592653589793):", Double
-                        .isNaN(((Double) acosFunction.evaluate(null))
-                                .doubleValue()));
-            } else {
-                assertEquals("acos of (3.141592653589793):", (double) Math
-                        .acos(3.141592653589793), ((Double) acosFunction
-                        .evaluate(null)).doubleValue(), 0.00001);
-            }
-            
-            acosFunction = ff.function("acos", literal_05pi);
-            double good5 = Math.acos(1.5707963267948966);
-            if (Double.isNaN(good5)) {
-                assertTrue("acos of (1.5707963267948966):", Double
-                        .isNaN(((Double) acosFunction.evaluate(null))
-                                .doubleValue()));
-            } else {
-                assertEquals("acos of (1.5707963267948966):", (double) Math
-                        .acos(1.5707963267948966), ((Double) acosFunction
-                        .evaluate(null)).doubleValue(), 0.00001);
-            }
-        } catch (FactoryRegistryException e) {
-            e.printStackTrace();
-            fail("Unexpected exception: " + e.getMessage());
-        }
-    }
-
-    public void testasin() {
-        try {
-            FilterFunction_asin asin = (FilterFunction_asin) ff.function("asin", 
-                    org.opengis.filter.expression.Expression.NIL);
-            assertEquals("Name is, ", "asin", asin.getName());
-            assertEquals("Number of arguments, ", 1, asin.getArgCount());
-
-            Function asinFunction = ff.function("asin", literal_1);
-            double good0 = Math.asin(1.0);
-            if (Double.isNaN(good0)) {
-                assertTrue("asin of (1.0):", Double.isNaN(((Double) asinFunction
-                        .evaluate(null)).doubleValue()));
-            } else {
-                assertEquals("asin of (1.0):", (double) Math.asin(1.0),
-                        ((Double) asinFunction.evaluate(null)).doubleValue(),
-                        0.00001);
-            }
-            
-            asinFunction = ff.function("asin", literal_m1);
-            double good1 = Math.asin(-1.0);
-            if (Double.isNaN(good1)) {
-                assertTrue("asin of (-1.0):", Double.isNaN(((Double) asinFunction
-                        .evaluate(null)).doubleValue()));
-            } else {
-                assertEquals("asin of (-1.0):", (double) Math.asin(-1.0),
-                        ((Double) asinFunction.evaluate(null)).doubleValue(),
-                        0.00001);
-            }
-            
-            asinFunction = ff.function("asin", literal_2);
-            double good2 = Math.asin(2.0);
-            if (Double.isNaN(good2)) {
-                assertTrue("asin of (2.0):", Double.isNaN(((Double) asinFunction
-                        .evaluate(null)).doubleValue()));
-            } else {
-                assertEquals("asin of (2.0):", (double) Math.asin(2.0),
-                        ((Double) asinFunction.evaluate(null)).doubleValue(),
-                        0.00001);
-            }
-            
-            asinFunction = ff.function("asin", literal_m2);
-            double good3 = Math.asin(-2.0);
-            if (Double.isNaN(good3)) {
-                assertTrue("asin of (-2.0):", Double.isNaN(((Double) asinFunction
-                        .evaluate(null)).doubleValue()));
-            } else {
-                assertEquals("asin of (-2.0):", (double) Math.asin(-2.0),
-                        ((Double) asinFunction.evaluate(null)).doubleValue(),
-                        0.00001);
-            }
-            
-            asinFunction = ff.function("asin", literal_pi);
-            double good4 = Math.asin(Math.PI);
-            if (Double.isNaN(good4)) {
-                assertTrue("asin of (3.141592653589793):", Double
-                        .isNaN(((Double) asinFunction.evaluate(null))
-                                .doubleValue()));
-            } else {
-                assertEquals("asin of (3.141592653589793):", (double) Math
-                        .asin(3.141592653589793), ((Double) asinFunction
-                        .evaluate(null)).doubleValue(), 0.00001);
-            }
-            
-            asinFunction = ff.function("asin", literal_05pi);
-            double good5 = Math.asin(1.5707963267948966);
-            if (Double.isNaN(good5)) {
-                assertTrue("asin of (1.5707963267948966):", Double
-                        .isNaN(((Double) asinFunction.evaluate(null))
-                                .doubleValue()));
-            } else {
-                assertEquals("asin of (1.5707963267948966):", (double) Math
-                        .asin(1.5707963267948966), ((Double) asinFunction
-                        .evaluate(null)).doubleValue(), 0.00001);
-            }
-        } catch (FactoryRegistryException e) {
-            e.printStackTrace();
-            fail("Unexpected exception: " + e.getMessage());
-        }
-    }
-
-    public void testatan() {
-        try {
-            FilterFunction_atan atan = (FilterFunction_atan) ff.function("atan", 
-                    org.opengis.filter.expression.Expression.NIL);
-            assertEquals("Name is, ", "atan", atan.getName());
-            assertEquals("Number of arguments, ", 1, atan.getArgCount());
-
-            Function atanFunction = ff.function("atan", literal_1);
-            double good0 = Math.atan(1.0);
-            if (Double.isNaN(good0)) {
-                assertTrue("atan of (1.0):", Double.isNaN(((Double) atanFunction
-                        .evaluate(null)).doubleValue()));
-            } else {
-                assertEquals("atan of (1.0):", (double) Math.atan(1.0),
-                        ((Double) atanFunction.evaluate(null)).doubleValue(),
-                        0.00001);
-            }
-            
-            atanFunction = ff.function("atan", literal_m1);
-            double good1 = Math.atan(-1.0);
-            if (Double.isNaN(good1)) {
-                assertTrue("atan of (-1.0):", Double.isNaN(((Double) atanFunction
-                        .evaluate(null)).doubleValue()));
-            } else {
-                assertEquals("atan of (-1.0):", (double) Math.atan(-1.0),
-                        ((Double) atanFunction.evaluate(null)).doubleValue(),
-                        0.00001);
-            }
-            
-            atanFunction = ff.function("atan", literal_2);
-            double good2 = Math.atan(2.0);
-            if (Double.isNaN(good2)) {
-                assertTrue("atan of (2.0):", Double.isNaN(((Double) atanFunction
-                        .evaluate(null)).doubleValue()));
-            } else {
-                assertEquals("atan of (2.0):", (double) Math.atan(2.0),
-                        ((Double) atanFunction.evaluate(null)).doubleValue(),
-                        0.00001);
-            }
-            
-            atanFunction = ff.function("atan", literal_m2);
-            double good3 = Math.atan(-2.0);
-            if (Double.isNaN(good3)) {
-                assertTrue("atan of (-2.0):", Double.isNaN(((Double) atanFunction
-                        .evaluate(null)).doubleValue()));
-            } else {
-                assertEquals("atan of (-2.0):", (double) Math.atan(-2.0),
-                        ((Double) atanFunction.evaluate(null)).doubleValue(),
-                        0.00001);
-            }
-            
-            atanFunction = ff.function("atan", literal_pi);
-            double good4 = Math.atan(Math.PI);
-            if (Double.isNaN(good4)) {
-                assertTrue("atan of (3.141592653589793):", Double
-                        .isNaN(((Double) atanFunction.evaluate(null))
-                                .doubleValue()));
-            } else {
-                assertEquals("atan of (3.141592653589793):", (double) Math
-                        .atan(3.141592653589793), ((Double) atanFunction
-                        .evaluate(null)).doubleValue(), 0.00001);
-            }
-            
-            atanFunction = ff.function("atan", literal_05pi);
-            double good5 = Math.atan(1.5707963267948966);
-            if (Double.isNaN(good5)) {
-                assertTrue("atan of (1.5707963267948966):", Double
-                        .isNaN(((Double) atanFunction.evaluate(null))
-                                .doubleValue()));
-            } else {
-                assertEquals("atan of (1.5707963267948966):", (double) Math
-                        .atan(1.5707963267948966), ((Double) atanFunction
-                        .evaluate(null)).doubleValue(), 0.00001);
-            }
-        } catch (FactoryRegistryException e) {
-            e.printStackTrace();
-            fail("Unexpected exception: " + e.getMessage());
-        }
-    }
-
-    public void testceil() {
-        try {
-            FilterFunction_ceil ceil = (FilterFunction_ceil) ff.function("ceil", 
-                    org.opengis.filter.expression.Expression.NIL);
-            assertEquals("Name is, ", "ceil", ceil.getName());
-            assertEquals("Number of arguments, ", 1, ceil.getArgCount());
-
-            Function ceilFunction = ff.function("ceil", literal_1);
-            double good0 = Math.ceil(1.0);
-            if (Double.isNaN(good0)) {
-                assertTrue("ceil of (1.0):", Double.isNaN(((Double) ceilFunction
-                        .evaluate(null)).doubleValue()));
-            } else {
-                assertEquals("ceil of (1.0):", (double) Math.ceil(1.0),
-                        ((Double) ceilFunction.evaluate(null)).doubleValue(),
-                        0.00001);
-            }
-            
-            ceilFunction = ff.function("ceil", literal_m1);
-            double good1 = Math.ceil(-1.0);
-            if (Double.isNaN(good1)) {
-                assertTrue("ceil of (-1.0):", Double.isNaN(((Double) ceilFunction
-                        .evaluate(null)).doubleValue()));
-            } else {
-                assertEquals("ceil of (-1.0):", (double) Math.ceil(-1.0),
-                        ((Double) ceilFunction.evaluate(null)).doubleValue(),
-                        0.00001);
-            }
-            
-            ceilFunction = ff.function("ceil", literal_2);
-            double good2 = Math.ceil(2.0);
-            if (Double.isNaN(good2)) {
-                assertTrue("ceil of (2.0):", Double.isNaN(((Double) ceilFunction
-                        .evaluate(null)).doubleValue()));
-            } else {
-                assertEquals("ceil of (2.0):", (double) Math.ceil(2.0),
-                        ((Double) ceilFunction.evaluate(null)).doubleValue(),
-                        0.00001);
-            }
-            
-            ceilFunction = ff.function("ceil", literal_m2);
-            double good3 = Math.ceil(-2.0);
-            if (Double.isNaN(good3)) {
-                assertTrue("ceil of (-2.0):", Double.isNaN(((Double) ceilFunction
-                        .evaluate(null)).doubleValue()));
-            } else {
-                assertEquals("ceil of (-2.0):", (double) Math.ceil(-2.0),
-                        ((Double) ceilFunction.evaluate(null)).doubleValue(),
-                        0.00001);
-            }
-            
-            ceilFunction = ff.function("ceil", literal_pi);
-            double good4 = Math.ceil(Math.PI);
-            if (Double.isNaN(good4)) {
-                assertTrue("ceil of (3.141592653589793):", Double
-                        .isNaN(((Double) ceilFunction.evaluate(null))
-                                .doubleValue()));
-            } else {
-                assertEquals("ceil of (3.141592653589793):", (double) Math
-                        .ceil(3.141592653589793), ((Double) ceilFunction
-                        .evaluate(null)).doubleValue(), 0.00001);
-            }
-            
-            ceilFunction = ff.function("ceil", literal_05pi);
-            double good5 = Math.ceil(1.5707963267948966);
-            if (Double.isNaN(good5)) {
-                assertTrue("ceil of (1.5707963267948966):", Double
-                        .isNaN(((Double) ceilFunction.evaluate(null))
-                                .doubleValue()));
-            } else {
-                assertEquals("ceil of (1.5707963267948966):", (double) Math
-                        .ceil(1.5707963267948966), ((Double) ceilFunction
-                        .evaluate(null)).doubleValue(), 0.00001);
-            }
-        } catch (FactoryRegistryException e) {
-            e.printStackTrace();
-            fail("Unexpected exception: " + e.getMessage());
-        }
-    }
-
-    public void testexp() {
-        try {
-            FilterFunction_exp exp = (FilterFunction_exp) ff.function("exp", 
-                    org.opengis.filter.expression.Expression.NIL);
-            assertEquals("Name is, ", "exp", exp.getName());
-            assertEquals("Number of arguments, ", 1, exp.getArgCount());
-
-            Function expFunction = ff.function("exp", literal_1);
-            double good0 = Math.exp(1.0);
-            if (Double.isNaN(good0)) {
-                assertTrue("exp of (1.0):", Double.isNaN(((Double) expFunction
-                        .evaluate(null)).doubleValue()));
-            } else {
-                assertEquals("exp of (1.0):", (double) Math.exp(1.0),
-                        ((Double) expFunction.evaluate(null)).doubleValue(),
-                        0.00001);
-            }
-            
-            expFunction = ff.function("exp", literal_m1);
-            double good1 = Math.exp(-1.0);
-            if (Double.isNaN(good1)) {
-                assertTrue("exp of (-1.0):", Double.isNaN(((Double) expFunction
-                        .evaluate(null)).doubleValue()));
-            } else {
-                assertEquals("exp of (-1.0):", (double) Math.exp(-1.0),
-                        ((Double) expFunction.evaluate(null)).doubleValue(),
-                        0.00001);
-            }
-            
-            expFunction = ff.function("exp", literal_2);
-            double good2 = Math.exp(2.0);
-            if (Double.isNaN(good2)) {
-                assertTrue("exp of (2.0):", Double.isNaN(((Double) expFunction
-                        .evaluate(null)).doubleValue()));
-            } else {
-                assertEquals("exp of (2.0):", (double) Math.exp(2.0),
-                        ((Double) expFunction.evaluate(null)).doubleValue(),
-                        0.00001);
-            }
-            
-            expFunction = ff.function("exp", literal_m2);
-            double good3 = Math.exp(-2.0);
-            if (Double.isNaN(good3)) {
-                assertTrue("exp of (-2.0):", Double.isNaN(((Double) expFunction
-                        .evaluate(null)).doubleValue()));
-            } else {
-                assertEquals("exp of (-2.0):", (double) Math.exp(-2.0),
-                        ((Double) expFunction.evaluate(null)).doubleValue(),
-                        0.00001);
-            }
-            
-            expFunction = ff.function("exp", literal_pi);
-            double good4 = Math.exp(Math.PI);
-            if (Double.isNaN(good4)) {
-                assertTrue("exp of (3.141592653589793):", Double
-                        .isNaN(((Double) expFunction.evaluate(null))
-                                .doubleValue()));
-            } else {
-                assertEquals("exp of (3.141592653589793):", (double) Math
-                        .exp(3.141592653589793), ((Double) expFunction
-                        .evaluate(null)).doubleValue(), 0.00001);
-            }
-            
-            expFunction = ff.function("exp", literal_05pi);
-            double good5 = Math.exp(1.5707963267948966);
-            if (Double.isNaN(good5)) {
-                assertTrue("exp of (1.5707963267948966):", Double
-                        .isNaN(((Double) expFunction.evaluate(null))
-                                .doubleValue()));
-            } else {
-                assertEquals("exp of (1.5707963267948966):", (double) Math
-                        .exp(1.5707963267948966), ((Double) expFunction
-                        .evaluate(null)).doubleValue(), 0.00001);
-            }
-        } catch (FactoryRegistryException e) {
-            e.printStackTrace();
-            fail("Unexpected exception: " + e.getMessage());
-        }
-    }
-
-    public void testfloor() {
-        try {
-            FilterFunction_floor floor = (FilterFunction_floor) ff.function("floor", 
-                    org.opengis.filter.expression.Expression.NIL);
-            assertEquals("Name is, ", "floor", floor.getName());
-            assertEquals("Number of arguments, ", 1, floor.getArgCount());
-
-            Function floorFunction = ff.function("floor", literal_1);
-            double good0 = Math.floor(1.0);
-            if (Double.isNaN(good0)) {
-                assertTrue("floor of (1.0):", Double.isNaN(((Double) floorFunction
-                        .evaluate(null)).doubleValue()));
-            } else {
-                assertEquals("floor of (1.0):", (double) Math.floor(1.0),
-                        ((Double) floorFunction.evaluate(null)).doubleValue(),
-                        0.00001);
-            }
-            
-            floorFunction = ff.function("floor", literal_m1);
-            double good1 = Math.floor(-1.0);
-            if (Double.isNaN(good1)) {
-                assertTrue("floor of (-1.0):", Double.isNaN(((Double) floorFunction
-                        .evaluate(null)).doubleValue()));
-            } else {
-                assertEquals("floor of (-1.0):", (double) Math.floor(-1.0),
-                        ((Double) floorFunction.evaluate(null)).doubleValue(),
-                        0.00001);
-            }
-            
-            floorFunction = ff.function("floor", literal_2);
-            double good2 = Math.floor(2.0);
-            if (Double.isNaN(good2)) {
-                assertTrue("floor of (2.0):", Double.isNaN(((Double) floorFunction
-                        .evaluate(null)).doubleValue()));
-            } else {
-                assertEquals("floor of (2.0):", (double) Math.floor(2.0),
-                        ((Double) floorFunction.evaluate(null)).doubleValue(),
-                        0.00001);
-            }
-            
-            floorFunction = ff.function("floor", literal_m2);
-            double good3 = Math.floor(-2.0);
-            if (Double.isNaN(good3)) {
-                assertTrue("floor of (-2.0):", Double.isNaN(((Double) floorFunction
-                        .evaluate(null)).doubleValue()));
-            } else {
-                assertEquals("floor of (-2.0):", (double) Math.floor(-2.0),
-                        ((Double) floorFunction.evaluate(null)).doubleValue(),
-                        0.00001);
-            }
-            
-            floorFunction = ff.function("floor", literal_pi);
-            double good4 = Math.floor(Math.PI);
-            if (Double.isNaN(good4)) {
-                assertTrue("floor of (3.141592653589793):", Double
-                        .isNaN(((Double) floorFunction.evaluate(null))
-                                .doubleValue()));
-            } else {
-                assertEquals("floor of (3.141592653589793):", (double) Math
-                        .floor(3.141592653589793), ((Double) floorFunction
-                        .evaluate(null)).doubleValue(), 0.00001);
-            }
-            
-            floorFunction = ff.function("floor", literal_05pi);
-            double good5 = Math.floor(1.5707963267948966);
-            if (Double.isNaN(good5)) {
-                assertTrue("floor of (1.5707963267948966):", Double
-                        .isNaN(((Double) floorFunction.evaluate(null))
-                                .doubleValue()));
-            } else {
-                assertEquals("floor of (1.5707963267948966):", (double) Math
-                        .floor(1.5707963267948966), ((Double) floorFunction
-                        .evaluate(null)).doubleValue(), 0.00001);
-            }
-        } catch (FactoryRegistryException e) {
-            e.printStackTrace();
-            fail("Unexpected exception: " + e.getMessage());
-        }
-    }
-
-    public void testlog() {
-        try {
-            FilterFunction_log log = (FilterFunction_log) ff.function("log", 
-                    org.opengis.filter.expression.Expression.NIL);
-            assertEquals("Name is, ", "log", log.getName());
-            assertEquals("Number of arguments, ", 1, log.getArgCount());
-
-            Function logFunction = ff.function("log", literal_1);
-            double good0 = Math.log(1.0);
-            if (Double.isNaN(good0)) {
-                assertTrue("log of (1.0):", Double.isNaN(((Double) logFunction
-                        .evaluate(null)).doubleValue()));
-            } else {
-                assertEquals("log of (1.0):", (double) Math.log(1.0),
-                        ((Double) logFunction.evaluate(null)).doubleValue(),
-                        0.00001);
-            }
-            
-            logFunction = ff.function("log", literal_m1);
-            double good1 = Math.log(-1.0);
-            if (Double.isNaN(good1)) {
-                assertTrue("log of (-1.0):", Double.isNaN(((Double) logFunction
-                        .evaluate(null)).doubleValue()));
-            } else {
-                assertEquals("log of (-1.0):", (double) Math.log(-1.0),
-                        ((Double) logFunction.evaluate(null)).doubleValue(),
-                        0.00001);
-            }
-            
-            logFunction = ff.function("log", literal_2);
-            double good2 = Math.log(2.0);
-            if (Double.isNaN(good2)) {
-                assertTrue("log of (2.0):", Double.isNaN(((Double) logFunction
-                        .evaluate(null)).doubleValue()));
-            } else {
-                assertEquals("log of (2.0):", (double) Math.log(2.0),
-                        ((Double) logFunction.evaluate(null)).doubleValue(),
-                        0.00001);
-            }
-            
-            logFunction = ff.function("log", literal_m2);
-            double good3 = Math.log(-2.0);
-            if (Double.isNaN(good3)) {
-                assertTrue("log of (-2.0):", Double.isNaN(((Double) logFunction
-                        .evaluate(null)).doubleValue()));
-            } else {
-                assertEquals("log of (-2.0):", (double) Math.log(-2.0),
-                        ((Double) logFunction.evaluate(null)).doubleValue(),
-                        0.00001);
-            }
-            
-            logFunction = ff.function("log", literal_pi);
-            double good4 = Math.log(Math.PI);
-            if (Double.isNaN(good4)) {
-                assertTrue("log of (3.141592653589793):", Double
-                        .isNaN(((Double) logFunction.evaluate(null))
-                                .doubleValue()));
-            } else {
-                assertEquals("log of (3.141592653589793):", (double) Math
-                        .log(3.141592653589793), ((Double) logFunction
-                        .evaluate(null)).doubleValue(), 0.00001);
-            }
-            
-            logFunction = ff.function("log", literal_05pi);
-            double good5 = Math.log(1.5707963267948966);
-            if (Double.isNaN(good5)) {
-                assertTrue("log of (1.5707963267948966):", Double
-                        .isNaN(((Double) logFunction.evaluate(null))
-                                .doubleValue()));
-            } else {
-                assertEquals("log of (1.5707963267948966):", (double) Math
-                        .log(1.5707963267948966), ((Double) logFunction
-                        .evaluate(null)).doubleValue(), 0.00001);
-            }
-        } catch (FactoryRegistryException e) {
-            e.printStackTrace();
-            fail("Unexpected exception: " + e.getMessage());
-        }
-    }
-
-    public void testrandom() {
-        try {
-
-            FilterFunction_random randomFunction = (FilterFunction_random) ff
-                    .function("random", new org.opengis.filter.expression.Expression[0]);
-            assertEquals("Name is, ", "random", randomFunction.getName());
-            assertEquals("Number of arguments, ", 0, randomFunction
-                    .getArgCount());
-        } catch (FactoryRegistryException e) {
-            e.printStackTrace();
-            fail("Unexpected exception: " + e.getMessage());
-        }
-    }
-
-    public void testrint() {
-        try {
-            FilterFunction_rint rint = (FilterFunction_rint) ff.function("rint", 
-                    org.opengis.filter.expression.Expression.NIL);
-            assertEquals("Name is, ", "rint", rint.getName());
-            assertEquals("Number of arguments, ", 1, rint.getArgCount());
-
-            Function rintFunction = ff.function("rint", literal_1);
-            double good0 = Math.rint(1.0);
-            if (Double.isNaN(good0)) {
-                assertTrue("rint of (1.0):", Double.isNaN(((Double) rintFunction
-                        .evaluate(null)).doubleValue()));
-            } else {
-                assertEquals("rint of (1.0):", (double) Math.rint(1.0),
-                        ((Double) rintFunction.evaluate(null)).doubleValue(),
-                        0.00001);
-            }
-            
-            rintFunction = ff.function("rint", literal_m1);
-            double good1 = Math.rint(-1.0);
-            if (Double.isNaN(good1)) {
-                assertTrue("rint of (-1.0):", Double.isNaN(((Double) rintFunction
-                        .evaluate(null)).doubleValue()));
-            } else {
-                assertEquals("rint of (-1.0):", (double) Math.rint(-1.0),
-                        ((Double) rintFunction.evaluate(null)).doubleValue(),
-                        0.00001);
-            }
-            
-            rintFunction = ff.function("rint", literal_2);
-            double good2 = Math.rint(2.0);
-            if (Double.isNaN(good2)) {
-                assertTrue("rint of (2.0):", Double.isNaN(((Double) rintFunction
-                        .evaluate(null)).doubleValue()));
-            } else {
-                assertEquals("rint of (2.0):", (double) Math.rint(2.0),
-                        ((Double) rintFunction.evaluate(null)).doubleValue(),
-                        0.00001);
-            }
-            
-            rintFunction = ff.function("rint", literal_m2);
-            double good3 = Math.rint(-2.0);
-            if (Double.isNaN(good3)) {
-                assertTrue("rint of (-2.0):", Double.isNaN(((Double) rintFunction
-                        .evaluate(null)).doubleValue()));
-            } else {
-                assertEquals("rint of (-2.0):", (double) Math.rint(-2.0),
-                        ((Double) rintFunction.evaluate(null)).doubleValue(),
-                        0.00001);
-            }
-            
-            rintFunction = ff.function("rint", literal_pi);
-            double good4 = Math.rint(Math.PI);
-            if (Double.isNaN(good4)) {
-                assertTrue("rint of (3.141592653589793):", Double
-                        .isNaN(((Double) rintFunction.evaluate(null))
-                                .doubleValue()));
-            } else {
-                assertEquals("rint of (3.141592653589793):", (double) Math
-                        .rint(3.141592653589793), ((Double) rintFunction
-                        .evaluate(null)).doubleValue(), 0.00001);
-            }
-            
-            rintFunction = ff.function("rint", literal_05pi);
-            double good5 = Math.rint(1.5707963267948966);
-            if (Double.isNaN(good5)) {
-                assertTrue("rint of (1.5707963267948966):", Double
-                        .isNaN(((Double) rintFunction.evaluate(null))
-                                .doubleValue()));
-            } else {
-                assertEquals("rint of (1.5707963267948966):", (double) Math
-                        .rint(1.5707963267948966), ((Double) rintFunction
-                        .evaluate(null)).doubleValue(), 0.00001);
-            }
-        } catch (FactoryRegistryException e) {
-            e.printStackTrace();
-            fail("Unexpected exception: " + e.getMessage());
-        }
-    }
-
-    public void testround() {
-        try {
-            FilterFunction_round round = (FilterFunction_round) ff.function("round", org.opengis.filter.expression.Expression.NIL);
-            assertEquals("Name is, ", "round", round.getName());
-            assertEquals("Number of arguments, ", 1, round.getArgCount());
-
-            Function roundFunction = ff.function("round", literal_1);
-            assertEquals("round of (1.0):", (int) Math.round(1.0),
-                    ((Integer) roundFunction.evaluate(null)).intValue(), 0.00001);
-            
-            roundFunction = ff.function("round", literal_m1);
-            assertEquals("round of (-1.0):", (int) Math.round(-1.0),
-                    ((Integer) roundFunction.evaluate(null)).intValue(), 0.00001);
-            
-            roundFunction = ff.function("round", literal_2);
-            assertEquals("round of (2.0):", (int) Math.round(2.0),
-                    ((Integer) roundFunction.evaluate(null)).intValue(), 0.00001);
-            
-            roundFunction = ff.function("round", literal_m2);
-            assertEquals("round of (-2.0):", (int) Math.round(-2.0),
-                    ((Integer) roundFunction.evaluate(null)).intValue(), 0.00001);
-            
-            roundFunction = ff.function("round", literal_pi);
-            assertEquals("round of (3.141592653589793):", (int) Math
-                    .round(3.141592653589793), ((Integer) roundFunction
-                    .evaluate(null)).intValue(), 0.00001);
-            
-            roundFunction = ff.function("round", literal_05pi);
-            assertEquals("round of (1.5707963267948966):", (int) Math
-                    .round(1.5707963267948966), ((Integer) roundFunction
-                    .evaluate(null)).intValue(), 0.00001);
-        } catch (FactoryRegistryException e) {
-            e.printStackTrace();
-            fail("Unexpected exception: " + e.getMessage());
-        }
-    }
-
-    public void testround_2() {
-        try {
-            FilterFunction_round_2 round_2 = (FilterFunction_round_2) ff.function("round_2", org.opengis.filter.expression.Expression.NIL);
-            assertEquals("Name is, ", "round_2", round_2.getName());
-            assertEquals("Number of arguments, ", 1, round_2.getArgCount());
-
-            Function round_2Function = ff.function("round_2", literal_1);
-            assertEquals("round_2 of (1.0):", (long) Math.round(1.0),
-                    ((Long) round_2Function.evaluate(null)).longValue(), 0.00001);
-            
-            round_2Function = ff.function("round_2", literal_m1);
-            assertEquals("round_2 of (-1.0):", (long) Math.round(-1.0),
-                    ((Long) round_2Function.evaluate(null)).longValue(), 0.00001);
-            
-            round_2Function = ff.function("round_2", literal_2);
-            assertEquals("round_2 of (2.0):", (long) Math.round(2.0),
-                    ((Long) round_2Function.evaluate(null)).longValue(), 0.00001);
-            
-            round_2Function = ff.function("round_2", literal_m2);
-            assertEquals("round_2 of (-2.0):", (long) Math.round(-2.0),
-                    ((Long) round_2Function.evaluate(null)).longValue(), 0.00001);
-            
-            round_2Function = ff.function("round_2", literal_pi);
-            assertEquals("round_2 of (3.141592653589793):", (long) Math
-                    .round(3.141592653589793), ((Long) round_2Function
-                    .evaluate(null)).longValue(), 0.00001);
-            
-            round_2Function = ff.function("round_2", literal_05pi);
-            assertEquals("round_2 of (1.5707963267948966):", (long) Math
-                    .round(1.5707963267948966), ((Long) round_2Function
-                    .evaluate(null)).longValue(), 0.00001);
-        } catch (FactoryRegistryException e) {
-            e.printStackTrace();
-            fail("Unexpected exception: " + e.getMessage());
-        }
-    }
-
-    public void testtoDegrees() {
-        try {
-            FilterFunction_toDegrees toDegrees = (FilterFunction_toDegrees) ff.function("toDegrees", 
-                    org.opengis.filter.expression.Expression.NIL);
-            assertEquals("Name is, ", "toDegrees", toDegrees.getName());
-            assertEquals("Number of arguments, ", 1, toDegrees.getArgCount());
-
-            Function toDegreesFunction = ff.function("toDegrees", literal_1);
-            double good0 = Math.toDegrees(1.0);
-            if (Double.isNaN(good0)) {
-                assertTrue("toDegrees of (1.0):", Double.isNaN(((Double) toDegreesFunction
-                        .evaluate(null)).doubleValue()));
-            } else {
-                assertEquals("toDegrees of (1.0):", (double) Math.toDegrees(1.0),
-                        ((Double) toDegreesFunction.evaluate(null)).doubleValue(),
-                        0.00001);
-            }
-            
-            toDegreesFunction = ff.function("toDegrees", literal_m1);
-            double good1 = Math.toDegrees(-1.0);
-            if (Double.isNaN(good1)) {
-                assertTrue("toDegrees of (-1.0):", Double.isNaN(((Double) toDegreesFunction
-                        .evaluate(null)).doubleValue()));
-            } else {
-                assertEquals("toDegrees of (-1.0):", (double) Math.toDegrees(-1.0),
-                        ((Double) toDegreesFunction.evaluate(null)).doubleValue(),
-                        0.00001);
-            }
-            
-            toDegreesFunction = ff.function("toDegrees", literal_2);
-            double good2 = Math.toDegrees(2.0);
-            if (Double.isNaN(good2)) {
-                assertTrue("toDegrees of (2.0):", Double.isNaN(((Double) toDegreesFunction
-                        .evaluate(null)).doubleValue()));
-            } else {
-                assertEquals("toDegrees of (2.0):", (double) Math.toDegrees(2.0),
-                        ((Double) toDegreesFunction.evaluate(null)).doubleValue(),
-                        0.00001);
-            }
-            
-            toDegreesFunction = ff.function("toDegrees", literal_m2);
-            double good3 = Math.toDegrees(-2.0);
-            if (Double.isNaN(good3)) {
-                assertTrue("toDegrees of (-2.0):", Double.isNaN(((Double) toDegreesFunction
-                        .evaluate(null)).doubleValue()));
-            } else {
-                assertEquals("toDegrees of (-2.0):", (double) Math.toDegrees(-2.0),
-                        ((Double) toDegreesFunction.evaluate(null)).doubleValue(),
-                        0.00001);
-            }
-            
-            toDegreesFunction = ff.function("toDegrees", literal_pi);
-            double good4 = Math.toDegrees(Math.PI);
-            if (Double.isNaN(good4)) {
-                assertTrue("toDegrees of (3.141592653589793):", Double
-                        .isNaN(((Double) toDegreesFunction.evaluate(null))
-                                .doubleValue()));
-            } else {
-                assertEquals("toDegrees of (3.141592653589793):", (double) Math
-                        .toDegrees(3.141592653589793), ((Double) toDegreesFunction
-                        .evaluate(null)).doubleValue(), 0.00001);
-            }
-            
-            toDegreesFunction = ff.function("toDegrees", literal_05pi);
-            double good5 = Math.toDegrees(1.5707963267948966);
-            if (Double.isNaN(good5)) {
-                assertTrue("toDegrees of (1.5707963267948966):", Double
-                        .isNaN(((Double) toDegreesFunction.evaluate(null))
-                                .doubleValue()));
-            } else {
-                assertEquals("toDegrees of (1.5707963267948966):", (double) Math
-                        .toDegrees(1.5707963267948966), ((Double) toDegreesFunction
-                        .evaluate(null)).doubleValue(), 0.00001);
-            }
-        } catch (FactoryRegistryException e) {
-            e.printStackTrace();
-            fail("Unexpected exception: " + e.getMessage());
-        }
-    }
-
-    public void testtoRadians() {
-        try {
-            FilterFunction_toRadians toRadians = (FilterFunction_toRadians) ff.function("toRadians", 
-                    org.opengis.filter.expression.Expression.NIL);
-            assertEquals("Name is, ", "toRadians", toRadians.getName());
-            assertEquals("Number of arguments, ", 1, toRadians.getArgCount());
-
-            Function toRadiansFunction = ff.function("toRadians", literal_1);
-            double good0 = Math.toRadians(1.0);
-            if (Double.isNaN(good0)) {
-                assertTrue("toRadians of (1.0):", Double.isNaN(((Double) toRadiansFunction
-                        .evaluate(null)).doubleValue()));
-            } else {
-                assertEquals("toRadians of (1.0):", (double) Math.toRadians(1.0),
-                        ((Double) toRadiansFunction.evaluate(null)).doubleValue(),
-                        0.00001);
-            }
-            
-            toRadiansFunction = ff.function("toRadians", literal_m1);
-            double good1 = Math.toRadians(-1.0);
-            if (Double.isNaN(good1)) {
-                assertTrue("toRadians of (-1.0):", Double.isNaN(((Double) toRadiansFunction
-                        .evaluate(null)).doubleValue()));
-            } else {
-                assertEquals("toRadians of (-1.0):", (double) Math.toRadians(-1.0),
-                        ((Double) toRadiansFunction.evaluate(null)).doubleValue(),
-                        0.00001);
-            }
-            
-            toRadiansFunction = ff.function("toRadians", literal_2);
-            double good2 = Math.toRadians(2.0);
-            if (Double.isNaN(good2)) {
-                assertTrue("toRadians of (2.0):", Double.isNaN(((Double) toRadiansFunction
-                        .evaluate(null)).doubleValue()));
-            } else {
-                assertEquals("toRadians of (2.0):", (double) Math.toRadians(2.0),
-                        ((Double) toRadiansFunction.evaluate(null)).doubleValue(),
-                        0.00001);
-            }
-            
-            toRadiansFunction = ff.function("toRadians", literal_m2);
-            double good3 = Math.toRadians(-2.0);
-            if (Double.isNaN(good3)) {
-                assertTrue("toRadians of (-2.0):", Double.isNaN(((Double) toRadiansFunction
-                        .evaluate(null)).doubleValue()));
-            } else {
-                assertEquals("toRadians of (-2.0):", (double) Math.toRadians(-2.0),
-                        ((Double) toRadiansFunction.evaluate(null)).doubleValue(),
-                        0.00001);
-            }
-            
-            toRadiansFunction = ff.function("toRadians", literal_pi);
-            double good4 = Math.toRadians(Math.PI);
-            if (Double.isNaN(good4)) {
-                assertTrue("toRadians of (3.141592653589793):", Double
-                        .isNaN(((Double) toRadiansFunction.evaluate(null))
-                                .doubleValue()));
-            } else {
-                assertEquals("toRadians of (3.141592653589793):", (double) Math
-                        .toRadians(3.141592653589793), ((Double) toRadiansFunction
-                        .evaluate(null)).doubleValue(), 0.00001);
-            }
-            
-            toRadiansFunction = ff.function("toRadians", literal_05pi);
-            double good5 = Math.toRadians(1.5707963267948966);
-            if (Double.isNaN(good5)) {
-                assertTrue("toRadians of (1.5707963267948966):", Double
-                        .isNaN(((Double) toRadiansFunction.evaluate(null))
-                                .doubleValue()));
-            } else {
-                assertEquals("toRadians of (1.5707963267948966):", (double) Math
-                        .toRadians(1.5707963267948966), ((Double) toRadiansFunction
-                        .evaluate(null)).doubleValue(), 0.00001);
-            }
-        } catch (FactoryRegistryException e) {
-            e.printStackTrace();
-            fail("Unexpected exception: " + e.getMessage());
-        }
-    }
-
-    public void testToLowerCase() {
-        FilterFactory ff = CommonFactoryFinder.getFilterFactory(null);
-        Function f = ff.function("strToLowerCase", ff.literal("UPCASE"));
-        assertEquals("upcase", f.evaluate(null));
-    }
-    
-    public void testToUpperCase() {
-        FilterFactory ff = CommonFactoryFinder.getFilterFactory(null);
-        Function f = ff.function("strToUpperCase", ff.literal("lowcase"));
-        assertEquals("LOWCASE", f.evaluate(null));
-    }
-}
-=======
-/*
- *    GeoTools - The Open Source Java GIS Toolkit
- *    http://geotools.org
- * 
- *    (C) 2002-2008, Open Source Geospatial Foundation (OSGeo)
- *
- *    This library is free software; you can redistribute it and/or
- *    modify it under the terms of the GNU Lesser General Public
- *    License as published by the Free Software Foundation;
- *    version 2.1 of the License.
- *
- *    This library is distributed in the hope that it will be useful,
- *    but WITHOUT ANY WARRANTY; without even the implied warranty of
- *    MERCHANTABILITY or FITNESS FOR A PARTICULAR PURPOSE.  See the GNU
- *    Lesser General Public License for more details.
- */
-package org.geotools.filter.function.math;
-
-import junit.framework.TestCase;
-
-import org.geotools.factory.CommonFactoryFinder;
-import org.geotools.factory.FactoryRegistryException;
-import org.geotools.filter.FilterFactoryImpl;
-import org.opengis.filter.FilterFactory;
-import org.opengis.filter.expression.Function;
-import org.opengis.filter.expression.Literal;
-
-public class FilterFunction_Test extends TestCase {
-
-    private Literal literal_1 = null;
-
-    private Literal literal_m1;
-
-    private Literal literal_2;
-
-    private Literal literal_m2;
-
-    private Literal literal_pi;
-
-    private Literal literal_05pi;
-
-    private FilterFactory ff;
-
-    protected void setUp() throws Exception {
-        super.setUp();
-        ff = (FilterFactoryImpl) CommonFactoryFinder.getFilterFactory2(null);
-
-        literal_1 = ff.literal(new Double(1));
-        literal_m1 = ff.literal(new Double(-1));
-        literal_2 = ff.literal(new Double(2));
-        literal_m2 = ff.literal(new Double(-2));
-        literal_pi = ff.literal(new Double(Math.PI));
-        literal_05pi = ff.literal(new Double(0.5 * Math.PI));
-        assertEquals("Literal Expression 0.0", new Double(1.0), literal_1
-                .evaluate(null));
-        assertEquals("Literal Expression pi", new Double(Math.PI), literal_pi
-                .evaluate(null));
-        assertEquals("Literal Expression 05pi", new Double(0.5 * Math.PI),
-                literal_05pi.evaluate(null));
-
-    }
-
-    protected void tearDown() throws Exception {
-        super.tearDown();
-    }
-
-    public void testsin() {
-        try {
-            FilterFunction_sin sin = (FilterFunction_sin) ff.function("sin", org.opengis.filter.expression.Expression.NIL);
-            assertEquals("Name is, ", "sin", sin.getName());
-            assertEquals("Number of arguments, ", 1, sin.getArgCount());
-
-            Function sinFunction = ff.function("sin", literal_1);
-            double good0 = Math.sin(1.0);
-            if (Double.isNaN(good0)) {
-                assertTrue("sin of (1.0):", Double.isNaN(((Double) sinFunction
-                        .evaluate(null)).doubleValue()));
-            } else {
-                assertEquals("sin of (1.0):", (double) Math.sin(1.0),
-                        ((Double) sinFunction.evaluate(null)).doubleValue(),
-                        0.00001);
-            }
-            
-            sinFunction = ff.function("sin", literal_m1);
-            double good1 = Math.sin(-1.0);
-            if (Double.isNaN(good1)) {
-                assertTrue("sin of (-1.0):", Double.isNaN(((Double) sinFunction
-                        .evaluate(null)).doubleValue()));
-            } else {
-                assertEquals("sin of (-1.0):", (double) Math.sin(-1.0),
-                        ((Double) sinFunction.evaluate(null)).doubleValue(),
-                        0.00001);
-            }
-            sinFunction = ff.function("sin", literal_2);
-            double good2 = Math.sin(2.0);
-            if (Double.isNaN(good2)) {
-                assertTrue("sin of (2.0):", Double.isNaN(((Double) sinFunction
-                        .evaluate(null)).doubleValue()));
-            } else {
-                assertEquals("sin of (2.0):", (double) Math.sin(2.0),
-                        ((Double) sinFunction.evaluate(null)).doubleValue(),
-                        0.00001);
-            }
-            
-            sinFunction = ff.function("sin", literal_m2);
-            double good3 = Math.sin(-2.0);
-            if (Double.isNaN(good3)) {
-                assertTrue("sin of (-2.0):", Double.isNaN(((Double) sinFunction
-                        .evaluate(null)).doubleValue()));
-            } else {
-                assertEquals("sin of (-2.0):", (double) Math.sin(-2.0),
-                        ((Double) sinFunction.evaluate(null)).doubleValue(),
-                        0.00001);
-            }
-            
-            sinFunction = ff.function("sin",literal_pi);
-            double good4 = Math.sin(3.141592653589793);
-            if (Double.isNaN(good4)) {
-                assertTrue("sin of (3.141592653589793):", Double
-                        .isNaN(((Double) sinFunction.evaluate(null))
-                                .doubleValue()));
-            } else {
-                assertEquals("sin of (3.141592653589793):", (double) Math
-                        .sin(3.141592653589793), ((Double) sinFunction
-                        .evaluate(null)).doubleValue(), 0.00001);
-            }
-            
-            sinFunction = ff.function("sin", literal_05pi);
-            double good5 = Math.sin(1.5707963267948966);
-            if (Double.isNaN(good5)) {
-                assertTrue("sin of (1.5707963267948966):", Double
-                        .isNaN(((Double) sinFunction.evaluate(null))
-                                .doubleValue()));
-            } else {
-                assertEquals("sin of (1.5707963267948966):", (double) Math
-                        .sin(1.5707963267948966), ((Double) sinFunction
-                        .evaluate(null)).doubleValue(), 0.00001);
-            }
-        } catch (FactoryRegistryException e) {
-            e.printStackTrace();
-            fail("Unexpected exception: " + e.getMessage());
-        }
-    }
-
-    public void testcos() {
-        try {
-
-            FilterFunction_cos cos = (FilterFunction_cos) ff.function("cos", org.opengis.filter.expression.Expression.NIL);
-            assertEquals("Name is, ", "cos", cos.getName());
-            assertEquals("Number of arguments, ", 1, cos.getArgCount());
-
-            Function cosFunction = ff.function("cos", literal_1);
-            double good0 = Math.cos(1.0);
-            if (Double.isNaN(good0)) {
-                assertTrue("cos of (1.0):", Double.isNaN(((Double) cosFunction
-                        .evaluate(null)).doubleValue()));
-            } else {
-                assertEquals("cos of (1.0):", (double) Math.cos(1.0),
-                        ((Double) cosFunction.evaluate(null)).doubleValue(),
-                        0.00001);
-            }
-            
-            cosFunction = ff.function("cos", literal_m1);
-            double good1 = Math.cos(-1.0);
-            if (Double.isNaN(good1)) {
-                assertTrue("cos of (-1.0):", Double.isNaN(((Double) cosFunction
-                        .evaluate(null)).doubleValue()));
-            } else {
-                assertEquals("cos of (-1.0):", (double) Math.cos(-1.0),
-                        ((Double) cosFunction.evaluate(null)).doubleValue(),
-                        0.00001);
-            }
-            
-            cosFunction = ff.function("cos", literal_2);
-            double good2 = Math.cos(2.0);
-            if (Double.isNaN(good2)) {
-                assertTrue("cos of (2.0):", Double.isNaN(((Double) cosFunction
-                        .evaluate(null)).doubleValue()));
-            } else {
-                assertEquals("cos of (2.0):", (double) Math.cos(2.0),
-                        ((Double) cosFunction.evaluate(null)).doubleValue(),
-                        0.00001);
-            }
-            
-            cosFunction = ff.function("cos", literal_m2);
-            double good3 = Math.cos(-2.0);
-            if (Double.isNaN(good3)) {
-                assertTrue("cos of (-2.0):", Double.isNaN(((Double) cosFunction
-                        .evaluate(null)).doubleValue()));
-            } else {
-                assertEquals("cos of (-2.0):", (double) Math.cos(-2.0),
-                        ((Double) cosFunction.evaluate(null)).doubleValue(),
-                        0.00001);
-            }
-            
-            cosFunction = ff.function("cos", literal_pi);
-            double good4 = Math.cos(3.141592653589793);
-            if (Double.isNaN(good4)) {
-                assertTrue("cos of (3.141592653589793):", Double
-                        .isNaN(((Double) cosFunction.evaluate(null))
-                                .doubleValue()));
-            } else {
-                assertEquals("cos of (3.141592653589793):", (double) Math
-                        .cos(3.141592653589793), ((Double) cosFunction
-                        .evaluate(null)).doubleValue(), 0.00001);
-            }
-            
-            cosFunction = ff.function("cos", literal_05pi);
-            double good5 = Math.cos(1.5707963267948966);
-            if (Double.isNaN(good5)) {
-                assertTrue("cos of (1.5707963267948966):", Double
-                        .isNaN(((Double) cosFunction.evaluate(null))
-                                .doubleValue()));
-            } else {
-                assertEquals("cos of (1.5707963267948966):", (double) Math
-                        .cos(1.5707963267948966), ((Double) cosFunction
-                        .evaluate(null)).doubleValue(), 0.00001);
-            }
-        } catch (FactoryRegistryException e) {
-            e.printStackTrace();
-            fail("Unexpected exception: " + e.getMessage());
-        }
-    }
-
-    public void testtan() {
-        try {
-
-            FilterFunction_tan tan = (FilterFunction_tan) ff.function("tan", 
-                    org.opengis.filter.expression.Expression.NIL);
-            assertEquals("Name is, ", "tan", tan.getName());
-            assertEquals("Number of arguments, ", 1, tan.getArgCount());
-
-            Function tanFunction = ff.function("tan", literal_1);
-            double good0 = Math.tan(1.0);
-            if (Double.isNaN(good0)) {
-                assertTrue("tan of (1.0):", Double.isNaN(((Double) tanFunction
-                        .evaluate(null)).doubleValue()));
-            } else {
-                assertEquals("tan of (1.0):", (double) Math.tan(1.0),
-                        ((Double) tanFunction.evaluate(null)).doubleValue(),
-                        0.00001);
-            }
-            
-            tanFunction = ff.function("tan", literal_m1);
-            double good1 = Math.tan(-1.0);
-            if (Double.isNaN(good1)) {
-                assertTrue("tan of (-1.0):", Double.isNaN(((Double) tanFunction
-                        .evaluate(null)).doubleValue()));
-            } else {
-                assertEquals("tan of (-1.0):", (double) Math.tan(-1.0),
-                        ((Double) tanFunction.evaluate(null)).doubleValue(),
-                        0.00001);
-            }
-            
-            tanFunction = ff.function("tan", literal_2);
-            double good2 = Math.tan(2.0);
-            if (Double.isNaN(good2)) {
-                assertTrue("tan of (2.0):", Double.isNaN(((Double) tanFunction
-                        .evaluate(null)).doubleValue()));
-            } else {
-                assertEquals("tan of (2.0):", (double) Math.tan(2.0),
-                        ((Double) tanFunction.evaluate(null)).doubleValue(),
-                        0.00001);
-            }
-            
-            tanFunction = ff.function("tan", literal_m2);
-            double good3 = Math.tan(-2.0);
-            if (Double.isNaN(good3)) {
-                assertTrue("tan of (-2.0):", Double.isNaN(((Double) tanFunction
-                        .evaluate(null)).doubleValue()));
-            } else {
-                assertEquals("tan of (-2.0):", (double) Math.tan(-2.0),
-                        ((Double) tanFunction.evaluate(null)).doubleValue(),
-                        0.00001);
-            }
-            
-            tanFunction = ff.function("tan", literal_pi);
-            double good4 = Math.tan(Math.PI);
-            if (Double.isNaN(good4)) {
-                assertTrue("tan of (3.141592653589793):", Double
-                        .isNaN(((Double) tanFunction.evaluate(null))
-                                .doubleValue()));
-            } else {
-                assertEquals("tan of (3.141592653589793):", (double) Math
-                        .tan(3.141592653589793), ((Double) tanFunction
-                        .evaluate(null)).doubleValue(), 0.00001);
-            }
-            
-            tanFunction = ff.function("tan", literal_05pi);
-            double good5 = Math.tan(1.5707963267948966);
-            if (Double.isNaN(good5)) {
-                assertTrue("tan of (1.5707963267948966):", Double
-                        .isNaN(((Double) tanFunction.evaluate(null))
-                                .doubleValue()));
-            } else {
-                assertEquals("tan of (1.5707963267948966):", (double) Math
-                        .tan(1.5707963267948966), ((Double) tanFunction
-                        .evaluate(null)).doubleValue(), 0.00001);
-            }
-        } catch (FactoryRegistryException e) {
-            e.printStackTrace();
-            fail("Unexpected exception: " + e.getMessage());
-        }
-    }
-
-    public void testatan2() {
-        try {
-            FilterFunction_atan2 atan2 = (FilterFunction_atan2) ff.function("atan2", 
-                    org.opengis.filter.expression.Expression.NIL,
-                    org.opengis.filter.expression.Expression.NIL);
-            assertEquals("Name is, ", "atan2", atan2.getName());
-            assertEquals("Number of arguments, ", 2, atan2.getArgCount());
-
-            Function atan2Function = ff.function("atan2", literal_1, literal_m1);
-            double good0 = Math.atan2(1.0, -1.0);
-            if (Double.isNaN(good0)) {
-                assertTrue("atan2 of (1.0,-1.0):", Double
-                        .isNaN(((Double) atan2Function.evaluate(null))
-                                .doubleValue()));
-            } else {
-                assertEquals("atan2 of (1.0,-1.0):", (double) Math.atan2(1.0,
-                        -1.0), ((Double) atan2Function.evaluate(null))
-                        .doubleValue(), 0.00001);
-            }
-            
-            atan2Function = ff.function("atan2", literal_m1, literal_2);
-            double good1 = Math.atan2(-1.0, 2.0);
-            if (Double.isNaN(good1)) {
-                assertTrue("atan2 of (-1.0,2.0):", Double
-                        .isNaN(((Double) atan2Function.evaluate(null))
-                                .doubleValue()));
-            } else {
-                assertEquals("atan2 of (-1.0,2.0):", (double) Math.atan2(-1.0,
-                        2.0), ((Double) atan2Function.evaluate(null))
-                        .doubleValue(), 0.00001);
-            }
-            
-            atan2Function = ff.function("atan2", literal_2, literal_m2);
-            double good2 = Math.atan2(2.0, -2.0);
-            if (Double.isNaN(good2)) {
-                assertTrue("atan2 of (2.0,-2.0):", Double
-                        .isNaN(((Double) atan2Function.evaluate(null))
-                                .doubleValue()));
-            } else {
-                assertEquals("atan2 of (2.0,-2.0):", (double) Math.atan2(2.0,
-                        -2.0), ((Double) atan2Function.evaluate(null))
-                        .doubleValue(), 0.00001);
-            }
-            
-            atan2Function = ff.function("atan2", literal_m2, literal_pi);
-            double good3 = Math.atan2(-2.0, 3.141592653589793);
-            if (Double.isNaN(good3)) {
-                assertTrue("atan2 of (-2.0,3.141592653589793):", Double
-                        .isNaN(((Double) atan2Function.evaluate(null))
-                                .doubleValue()));
-            } else {
-                assertEquals("atan2 of (-2.0,3.141592653589793):",
-                        (double) Math.atan2(-2.0, 3.141592653589793),
-                        ((Double) atan2Function.evaluate(null)).doubleValue(),
-                        0.00001);
-            }
-            
-            atan2Function = ff.function("atan2", literal_pi, literal_05pi);
-            double good4 = Math.atan2(3.141592653589793, 1.5707963267948966);
-            if (Double.isNaN(good4)) {
-                assertTrue("atan2 of (3.141592653589793,1.5707963267948966):",
-                        Double.isNaN(((Double) atan2Function.evaluate(null))
-                                .doubleValue()));
-            } else {
-                assertEquals(
-                        "atan2 of (3.141592653589793,1.5707963267948966):",
-                        (double) Math.atan2(3.141592653589793,
-                                1.5707963267948966), ((Double) atan2Function
-                                .evaluate(null)).doubleValue(), 0.00001);
-            }
-            
-            atan2Function = ff.function("atan2", literal_05pi, literal_1);
-            double good5 = Math.atan2(1.5707963267948966, 1.0);
-            if (Double.isNaN(good5)) {
-                assertTrue("atan2 of (1.5707963267948966,1.0):", Double
-                        .isNaN(((Double) atan2Function.evaluate(null))
-                                .doubleValue()));
-            } else {
-                assertEquals("atan2 of (1.5707963267948966,1.0):",
-                        (double) Math.atan2(1.5707963267948966, 1.0),
-                        ((Double) atan2Function.evaluate(null)).doubleValue(),
-                        0.00001);
-            }
-        } catch (FactoryRegistryException e) {
-            e.printStackTrace();
-            fail("Unexpected exception: " + e.getMessage());
-        }
-    }
-
-    public void testsqrt() {
-        try {
-            FilterFunction_sqrt sqrt = (FilterFunction_sqrt) ff.function("sqrt", 
-                    org.opengis.filter.expression.Expression.NIL);
-            assertEquals("Name is, ", "sqrt", sqrt.getName());
-            assertEquals("Number of arguments, ", 1, sqrt.getArgCount());
-
-            Function sqrtFunction = ff.function("sqrt", literal_1);
-            double good0 = Math.sqrt(1.0);
-            if (Double.isNaN(good0)) {
-                assertTrue("sqrt of (1.0):", Double.isNaN(((Double) sqrtFunction
-                        .evaluate(null)).doubleValue()));
-            } else {
-                assertEquals("sqrt of (1.0):", (double) Math.sqrt(1.0),
-                        ((Double) sqrtFunction.evaluate(null)).doubleValue(),
-                        0.00001);
-            }
-            
-            sqrtFunction = ff.function("sqrt", literal_m1);
-            double good1 = Math.sqrt(-1.0);
-            if (Double.isNaN(good1)) {
-                assertTrue("sqrt of (-1.0):", Double.isNaN(((Double) sqrtFunction
-                        .evaluate(null)).doubleValue()));
-            } else {
-                assertEquals("sqrt of (-1.0):", (double) Math.sqrt(-1.0),
-                        ((Double) sqrtFunction.evaluate(null)).doubleValue(),
-                        0.00001);
-            }
-            
-            sqrtFunction = ff.function("sqrt", literal_2);
-            double good2 = Math.sqrt(2.0);
-            if (Double.isNaN(good2)) {
-                assertTrue("sqrt of (2.0):", Double.isNaN(((Double) sqrtFunction
-                        .evaluate(null)).doubleValue()));
-            } else {
-                assertEquals("sqrt of (2.0):", (double) Math.sqrt(2.0),
-                        ((Double) sqrtFunction.evaluate(null)).doubleValue(),
-                        0.00001);
-            }
-            
-            sqrtFunction = ff.function("sqrt", literal_m2);
-            double good3 = Math.sqrt(-2.0);
-            if (Double.isNaN(good3)) {
-                assertTrue("sqrt of (-2.0):", Double.isNaN(((Double) sqrtFunction
-                        .evaluate(null)).doubleValue()));
-            } else {
-                assertEquals("sqrt of (-2.0):", (double) Math.sqrt(-2.0),
-                        ((Double) sqrtFunction.evaluate(null)).doubleValue(),
-                        0.00001);
-            }
-            
-            sqrtFunction = ff.function("sqrt", literal_pi);
-            double good4 = Math.sqrt(Math.PI);
-            if (Double.isNaN(good4)) {
-                assertTrue("sqrt of (3.141592653589793):", Double
-                        .isNaN(((Double) sqrtFunction.evaluate(null))
-                                .doubleValue()));
-            } else {
-                assertEquals("sqrt of (3.141592653589793):", (double) Math
-                        .sqrt(3.141592653589793), ((Double) sqrtFunction
-                        .evaluate(null)).doubleValue(), 0.00001);
-            }
-            
-            sqrtFunction = ff.function("sqrt", literal_05pi);
-            double good5 = Math.sqrt(1.5707963267948966);
-            if (Double.isNaN(good5)) {
-                assertTrue("sqrt of (1.5707963267948966):", Double
-                        .isNaN(((Double) sqrtFunction.evaluate(null))
-                                .doubleValue()));
-            } else {
-                assertEquals("sqrt of (1.5707963267948966):", (double) Math
-                        .sqrt(1.5707963267948966), ((Double) sqrtFunction
-                        .evaluate(null)).doubleValue(), 0.00001);
-            }
-        } catch (FactoryRegistryException e) {
-            e.printStackTrace();
-            fail("Unexpected exception: " + e.getMessage());
-        }
-    }
-
-    public void testpow() {
-        try {
-            FilterFunction_pow pow = (FilterFunction_pow) ff.function("pow", 
-                    org.opengis.filter.expression.Expression.NIL,
-                    org.opengis.filter.expression.Expression.NIL);
-            assertEquals("Name is, ", "pow", pow.getName());
-            assertEquals("Number of arguments, ", 2, pow.getArgCount());
-
-            Function powFunction = ff.function("pow", literal_1, literal_m1);
-            double good0 = Math.pow(1.0, -1.0);
-            if (Double.isNaN(good0)) {
-                assertTrue("pow of (1.0,-1.0):", Double
-                        .isNaN(((Double) powFunction.evaluate(null))
-                                .doubleValue()));
-            } else {
-                assertEquals("pow of (1.0,-1.0):", (double) Math.pow(1.0,
-                        -1.0), ((Double) powFunction.evaluate(null))
-                        .doubleValue(), 0.00001);
-            }
-            
-            powFunction = ff.function("pow", literal_m1, literal_2);
-            double good1 = Math.pow(-1.0, 2.0);
-            if (Double.isNaN(good1)) {
-                assertTrue("pow of (-1.0,2.0):", Double
-                        .isNaN(((Double) powFunction.evaluate(null))
-                                .doubleValue()));
-            } else {
-                assertEquals("pow of (-1.0,2.0):", (double) Math.pow(-1.0,
-                        2.0), ((Double) powFunction.evaluate(null))
-                        .doubleValue(), 0.00001);
-            }
-            
-            powFunction = ff.function("pow", literal_2, literal_m2);
-            double good2 = Math.pow(2.0, -2.0);
-            if (Double.isNaN(good2)) {
-                assertTrue("pow of (2.0,-2.0):", Double
-                        .isNaN(((Double) powFunction.evaluate(null))
-                                .doubleValue()));
-            } else {
-                assertEquals("pow of (2.0,-2.0):", (double) Math.pow(2.0,
-                        -2.0), ((Double) powFunction.evaluate(null))
-                        .doubleValue(), 0.00001);
-            }
-            
-            powFunction = ff.function("pow", literal_m2, literal_pi);
-            double good3 = Math.pow(-2.0, 3.141592653589793);
-            if (Double.isNaN(good3)) {
-                assertTrue("pow of (-2.0,3.141592653589793):", Double
-                        .isNaN(((Double) powFunction.evaluate(null))
-                                .doubleValue()));
-            } else {
-                assertEquals("pow of (-2.0,3.141592653589793):",
-                        (double) Math.pow(-2.0, 3.141592653589793),
-                        ((Double) powFunction.evaluate(null)).doubleValue(),
-                        0.00001);
-            }
-            
-            powFunction = ff.function("pow", literal_pi, literal_05pi);
-            double good4 = Math.pow(3.141592653589793, 1.5707963267948966);
-            if (Double.isNaN(good4)) {
-                assertTrue("pow of (3.141592653589793,1.5707963267948966):",
-                        Double.isNaN(((Double) powFunction.evaluate(null))
-                                .doubleValue()));
-            } else {
-                assertEquals(
-                        "pow of (3.141592653589793,1.5707963267948966):",
-                        (double) Math.pow(3.141592653589793,
-                                1.5707963267948966), ((Double) powFunction
-                                .evaluate(null)).doubleValue(), 0.00001);
-            }
-            
-            powFunction = ff.function("pow", literal_05pi, literal_1);
-            double good5 = Math.pow(1.5707963267948966, 1.0);
-            if (Double.isNaN(good5)) {
-                assertTrue("pow of (1.5707963267948966,1.0):", Double
-                        .isNaN(((Double) powFunction.evaluate(null))
-                                .doubleValue()));
-            } else {
-                assertEquals("pow of (1.5707963267948966,1.0):",
-                        (double) Math.pow(1.5707963267948966, 1.0),
-                        ((Double) powFunction.evaluate(null)).doubleValue(),
-                        0.00001);
-            }
-        } catch (FactoryRegistryException e) {
-            e.printStackTrace();
-            fail("Unexpected exception: " + e.getMessage());
-        }
-    }
-
-    public void testmin_4() {
-        try {
-            FilterFunction_min_4 min_4 = (FilterFunction_min_4) ff.function("min_4", 
-                    new org.opengis.filter.expression.Expression[2]);
-            assertEquals("Name is, ", "min_4", min_4.getName());
-            assertEquals("Number of arguments, ", 2, min_4.getArgCount());
-
-            Function min_4Function = ff.function("min_4", literal_1, literal_m1);
-            assertEquals("min of (1.0,-1.0):", (long) Math.min(1.0, -1.0),
-                    ((Integer) min_4Function.evaluate(null)).intValue(), 0.00001);
-            
-            min_4Function = ff.function("min_4", literal_m1, literal_2);
-            assertEquals("min of (-1.0,2.0):", (long) Math.min(-1.0, 2.0),
-                    ((Integer) min_4Function.evaluate(null)).intValue(), 0.00001);
-            
-            min_4Function = ff.function("min_4", literal_2, literal_m2);
-            assertEquals("min of (2.0,-2.0):", (long) Math.min(2.0, -2.0),
-                    ((Integer) min_4Function.evaluate(null)).intValue(), 0.00001);
-            
-            min_4Function = ff.function("min_4", literal_m2, literal_pi);
-            assertEquals("min of (-2.0,3.141592653589793):", (long) Math.min(
-                    -2.0, 3.141592653589793), ((Integer) min_4Function
-                    .evaluate(null)).intValue(), 0.00001);
-            
-            min_4Function = ff.function("min_4", literal_pi, literal_05pi);
-            assertEquals("min of (3.141592653589793,1.5707963267948966):",
-                    (long) Math.min(3.141592653589793, 1.5707963267948966),
-                    ((Integer) min_4Function.evaluate(null)).intValue(), 0.00001);
-            
-            min_4Function = ff.function("min_4", literal_05pi, literal_1);
-            assertEquals("min of (1.5707963267948966,1.0):", (long) Math.min(
-                    1.5707963267948966, 1.0), ((Integer) min_4Function
-                    .evaluate(null)).intValue(), 0.00001);
-        } catch (FactoryRegistryException e) {
-            e.printStackTrace();
-            fail("Unexpected exception: " + e.getMessage());
-        }
-    }
-
-    public void testmin_2() {
-        try {
-            FilterFunction_min_2 min_2 = (FilterFunction_min_2) ff.function("min_2", 
-                    new org.opengis.filter.expression.Expression[2]);
-            assertEquals("Name is, ", "min_2", min_2.getName());
-            assertEquals("Number of arguments, ", 2, min_2.getArgCount());
-
-            Function min_2Function = ff.function("min_2", literal_1, literal_m1);
-            assertEquals("min of (1.0,-1.0):", (long) Math.min(1.0, -1.0),
-                    ((Long) min_2Function.evaluate(null)).longValue(), 0.00001);
-            
-            min_2Function = ff.function("min_2", literal_m1, literal_2);
-            assertEquals("min of (-1.0,2.0):", (long) Math.min(-1.0, 2.0),
-                    ((Long) min_2Function.evaluate(null)).longValue(), 0.00001);
-            
-            min_2Function = ff.function("min_2", literal_2, literal_m2);
-            assertEquals("min of (2.0,-2.0):", (long) Math.min(2.0, -2.0),
-                    ((Long) min_2Function.evaluate(null)).longValue(), 0.00001);
-            
-            min_2Function = ff.function("min_2", literal_m2, literal_pi);
-            assertEquals("min of (-2.0,3.141592653589793):", (long) Math.min(
-                    -2.0, 3.141592653589793), ((Long) min_2Function
-                    .evaluate(null)).longValue(), 0.00001);
-            
-            min_2Function = ff.function("min_2", literal_pi, literal_05pi);
-            assertEquals("min of (3.141592653589793,1.5707963267948966):",
-                    (long) Math.min(3.141592653589793, 1.5707963267948966),
-                    ((Long) min_2Function.evaluate(null)).longValue(), 0.00001);
-            
-            min_2Function = ff.function("min_2", literal_05pi, literal_1);
-            assertEquals("min of (1.5707963267948966,1.0):", (long) Math.min(
-                    1.5707963267948966, 1.0), ((Long) min_2Function
-                    .evaluate(null)).longValue(), 0.00001);
-        } catch (FactoryRegistryException e) {
-            e.printStackTrace();
-            fail("Unexpected exception: " + e.getMessage());
-        }
-    }
-
-    public void testmin_3() {
-        try {
-            FilterFunction_min_3 min_3 = (FilterFunction_min_3) ff.function("min_3", 
-                    new org.opengis.filter.expression.Expression[2]);
-            assertEquals("Name is, ", "min_3", min_3.getName());
-            assertEquals("Number of arguments, ", 2, min_3.getArgCount());
-
-            Function min_3Function = ff.function("min_3", literal_1, literal_m1);
-            assertEquals("min of (1.0,-1.0):", (float) Math.min(1.0, -1.0),
-                    ((Float) min_3Function.evaluate(null)).floatValue(), 0.00001);
-            
-            min_3Function = ff.function("min_3", literal_m1, literal_2);
-            assertEquals("min of (-1.0,2.0):", (float) Math.min(-1.0, 2.0),
-                    ((Float) min_3Function.evaluate(null)).floatValue(), 0.00001);
-            
-            min_3Function = ff.function("min_3", literal_2, literal_m2);
-            assertEquals("min of (2.0,-2.0):", (float) Math.min(2.0, -2.0),
-                    ((Float) min_3Function.evaluate(null)).floatValue(), 0.00001);
-            
-            min_3Function = ff.function("min_3", literal_m2, literal_pi);
-            assertEquals("min of (-2.0,3.141592653589793):", (float) Math.min(
-                    -2.0, 3.141592653589793), ((Float) min_3Function
-                    .evaluate(null)).floatValue(), 0.00001);
-            
-            min_3Function = ff.function("min_3", literal_pi, literal_05pi);
-            assertEquals("min of (3.141592653589793,1.5707963267948966):",
-                    (float) Math.min(3.141592653589793, 1.5707963267948966),
-                    ((Float) min_3Function.evaluate(null)).floatValue(), 0.00001);
-            
-            min_3Function = ff.function("min_3", literal_05pi, literal_1);
-            assertEquals("min of (1.5707963267948966,1.0):", (float) Math.min(
-                    1.5707963267948966, 1.0), ((Float) min_3Function
-                    .evaluate(null)).floatValue(), 0.00001);
-        } catch (FactoryRegistryException e) {
-            e.printStackTrace();
-            fail("Unexpected exception: " + e.getMessage());
-        }
-    }
-
-    public void testmin() {
-        try {
-            FilterFunction_min min = (FilterFunction_min) ff.function("min", 
-                    new org.opengis.filter.expression.Expression[2]);
-            assertEquals("Name is, ", "min", min.getName());
-            assertEquals("Number of arguments, ", 2, min.getArgCount());
-
-            Function minFunction = ff.function("min", literal_1, literal_m1);
-            assertEquals("min of (1.0,-1.0):", (double) Math.min(1.0, -1.0),
-                    ((Double) minFunction.evaluate(null)).doubleValue(), 0.00001);
-            
-            minFunction = ff.function("min", literal_m1, literal_2);
-            assertEquals("min of (-1.0,2.0):", (double) Math.min(-1.0, 2.0),
-                    ((Double) minFunction.evaluate(null)).doubleValue(), 0.00001);
-            
-            minFunction = ff.function("min", literal_2, literal_m2);
-            assertEquals("min of (2.0,-2.0):", (double) Math.min(2.0, -2.0),
-                    ((Double) minFunction.evaluate(null)).doubleValue(), 0.00001);
-            
-            minFunction = ff.function("min", literal_m2, literal_pi);
-            assertEquals("min of (-2.0,3.141592653589793):", (double) Math.min(
-                    -2.0, 3.141592653589793), ((Double) minFunction
-                    .evaluate(null)).doubleValue(), 0.00001);
-            
-            minFunction = ff.function("min", literal_pi, literal_05pi);
-            assertEquals("min of (3.141592653589793,1.5707963267948966):",
-                    (double) Math.min(3.141592653589793, 1.5707963267948966),
-                    ((Double) minFunction.evaluate(null)).doubleValue(), 0.00001);
-            
-            minFunction = ff.function("min", literal_05pi, literal_1);
-            assertEquals("min of (1.5707963267948966,1.0):", (double) Math.min(
-                    1.5707963267948966, 1.0), ((Double) minFunction
-                    .evaluate(null)).doubleValue(), 0.00001);
-        } catch (FactoryRegistryException e) {
-            e.printStackTrace();
-            fail("Unexpected exception: " + e.getMessage());
-        }
-    }
-
-    public void testmax_4() {
-        try {
-            FilterFunction_max_4 max_4 = (FilterFunction_max_4) ff.function("max_4", 
-                    new org.opengis.filter.expression.Expression[2]);
-            assertEquals("Name is, ", "max_4", max_4.getName());
-            assertEquals("Number of arguments, ", 2, max_4.getArgCount());
-
-            Function max_4Function = ff.function("max_4", literal_1, literal_m1);
-            assertEquals("max_4 of (1.0,-1.0):", (int) Math.max(1.0, -1.0),
-                    ((Integer) max_4Function.evaluate(null)).intValue(), 0.00001);
-            
-            max_4Function = ff.function("max_4", literal_m1, literal_2);
-            assertEquals("max_4 of (-1.0,2.0):", (int) Math.max(-1.0, 2.0),
-                    ((Integer) max_4Function.evaluate(null)).intValue(), 0.00001);
-            
-            max_4Function = ff.function("max_4", literal_2, literal_m2);
-            assertEquals("max_4 of (2.0,-2.0):", (int) Math.max(2.0, -2.0),
-                    ((Integer) max_4Function.evaluate(null)).intValue(), 0.00001);
-            
-            max_4Function = ff.function("max_4", literal_m2, literal_pi);
-            assertEquals("max_4 of (-2.0,3.141592653589793):", (int) Math.max(
-                    -2.0, 3.141592653589793), ((Integer) max_4Function
-                    .evaluate(null)).intValue(), 0.00001);
-            
-            max_4Function = ff.function("max_4", literal_pi, literal_05pi);
-            assertEquals("max_4 of (3.141592653589793,1.5707963267948966):",
-                    (int) Math.max(3.141592653589793, 1.5707963267948966),
-                    ((Integer) max_4Function.evaluate(null)).intValue(), 0.00001);
-            
-            max_4Function = ff.function("max_4", literal_05pi, literal_1);
-            assertEquals("max_4 of (1.5707963267948966,1.0):", (int) Math.max(
-                    1.5707963267948966, 1.0), ((Integer) max_4Function
-                    .evaluate(null)).intValue(), 0.00001);
-        } catch (FactoryRegistryException e) {
-            e.printStackTrace();
-            fail("Unexpected exception: " + e.getMessage());
-        }
-    }
-
-    public void testmax_2() {
-        try {
-            FilterFunction_max_2 max_2 = (FilterFunction_max_2) ff.function("max_2", 
-                    new org.opengis.filter.expression.Expression[2]);
-            assertEquals("Name is, ", "max_2", max_2.getName());
-            assertEquals("Number of arguments, ", 2, max_2.getArgCount());
-
-            Function max_2Function = ff.function("max_2", literal_1, literal_m1);
-            assertEquals("max_2 of (1.0,-1.0):", (long) Math.max(1.0, -1.0),
-                    ((Long) max_2Function.evaluate(null)).longValue(), 0.00001);
-            
-            max_2Function = ff.function("max_2", literal_m1, literal_2);
-            assertEquals("max_2 of (-1.0,2.0):", (long) Math.max(-1.0, 2.0),
-                    ((Long) max_2Function.evaluate(null)).longValue(), 0.00001);
-            
-            max_2Function = ff.function("max_2", literal_2, literal_m2);
-            assertEquals("max_2 of (2.0,-2.0):", (long) Math.max(2.0, -2.0),
-                    ((Long) max_2Function.evaluate(null)).longValue(), 0.00001);
-            
-            max_2Function = ff.function("max_2", literal_m2, literal_pi);
-            assertEquals("max_2 of (-2.0,3.141592653589793):", (long) Math.max(
-                    -2.0, 3.141592653589793), ((Long) max_2Function
-                    .evaluate(null)).longValue(), 0.00001);
-            
-            max_2Function = ff.function("max_2", literal_pi, literal_05pi);
-            assertEquals("max_2 of (3.141592653589793,1.5707963267948966):",
-                    (long) Math.max(3.141592653589793, 1.5707963267948966),
-                    ((Long) max_2Function.evaluate(null)).longValue(), 0.00001);
-            
-            max_2Function = ff.function("max_2", literal_05pi, literal_1);
-            assertEquals("max_2 of (1.5707963267948966,1.0):", (long) Math.max(
-                    1.5707963267948966, 1.0), ((Long) max_2Function
-                    .evaluate(null)).longValue(), 0.00001);
-        } catch (FactoryRegistryException e) {
-            e.printStackTrace();
-            fail("Unexpected exception: " + e.getMessage());
-        }
-    }
-
-    public void testmax_3() {
-        try {
-            FilterFunction_max_3 max_3 = (FilterFunction_max_3) ff.function("max_3", 
-                    new org.opengis.filter.expression.Expression[2]);
-            assertEquals("Name is, ", "max_3", max_3.getName());
-            assertEquals("Number of arguments, ", 2, max_3.getArgCount());
-
-            Function max_3Function = ff.function("max_3", literal_1, literal_m1);
-            assertEquals("max_3 of (1.0,-1.0):", (float) Math.max(1.0, -1.0),
-                    ((Float) max_3Function.evaluate(null)).floatValue(), 0.00001);
-            
-            max_3Function = ff.function("max_3", literal_m1, literal_2);
-            assertEquals("max_3 of (-1.0,2.0):", (float) Math.max(-1.0, 2.0),
-                    ((Float) max_3Function.evaluate(null)).floatValue(), 0.00001);
-            
-            max_3Function = ff.function("max_3", literal_2, literal_m2);
-            assertEquals("max_3 of (2.0,-2.0):", (float) Math.max(2.0, -2.0),
-                    ((Float) max_3Function.evaluate(null)).floatValue(), 0.00001);
-            
-            max_3Function = ff.function("max_3", literal_m2, literal_pi);
-            assertEquals("max_3 of (-2.0,3.141592653589793):", (float) Math.max(
-                    -2.0, 3.141592653589793), ((Float) max_3Function
-                    .evaluate(null)).floatValue(), 0.00001);
-            
-            max_3Function = ff.function("max_3", literal_pi, literal_05pi);
-            assertEquals("max_3 of (3.141592653589793,1.5707963267948966):",
-                    (float) Math.max(3.141592653589793, 1.5707963267948966),
-                    ((Float) max_3Function.evaluate(null)).floatValue(), 0.00001);
-            
-            max_3Function = ff.function("max_3", literal_05pi, literal_1);
-            assertEquals("max_3 of (1.5707963267948966,1.0):", (float) Math.max(
-                    1.5707963267948966, 1.0), ((Float) max_3Function
-                    .evaluate(null)).floatValue(), 0.00001);
-        } catch (FactoryRegistryException e) {
-            e.printStackTrace();
-            fail("Unexpected exception: " + e.getMessage());
-        }
-    }
-
-    public void testmax() {
-        try {
-            FilterFunction_max max = (FilterFunction_max) ff.function("max", 
-                    new org.opengis.filter.expression.Expression[2]);
-            assertEquals("Name is, ", "max", max.getName());
-            assertEquals("Number of arguments, ", 2, max.getArgCount());
-
-            Function maxFunction = ff.function("max", literal_1, literal_m1);
-            assertEquals("max of (1.0,-1.0):", (double) Math.max(1.0, -1.0),
-                    ((Double) maxFunction.evaluate(null)).doubleValue(), 0.00001);
-            
-            maxFunction = ff.function("max", literal_m1, literal_2);
-            assertEquals("max of (-1.0,2.0):", (double) Math.max(-1.0, 2.0),
-                    ((Double) maxFunction.evaluate(null)).doubleValue(), 0.00001);
-            
-            maxFunction = ff.function("max", literal_2, literal_m2);
-            assertEquals("max of (2.0,-2.0):", (double) Math.max(2.0, -2.0),
-                    ((Double) maxFunction.evaluate(null)).doubleValue(), 0.00001);
-            
-            maxFunction = ff.function("max", literal_m2, literal_pi);
-            assertEquals("max of (-2.0,3.141592653589793):", (double) Math.max(
-                    -2.0, 3.141592653589793), ((Double) maxFunction
-                    .evaluate(null)).doubleValue(), 0.00001);
-            
-            maxFunction = ff.function("max", literal_pi, literal_05pi);
-            assertEquals("max of (3.141592653589793,1.5707963267948966):",
-                    (double) Math.max(3.141592653589793, 1.5707963267948966),
-                    ((Double) maxFunction.evaluate(null)).doubleValue(), 0.00001);
-            
-            maxFunction = ff.function("max", literal_05pi, literal_1);
-            assertEquals("max of (1.5707963267948966,1.0):", (double) Math.max(
-                    1.5707963267948966, 1.0), ((Double) maxFunction
-                    .evaluate(null)).doubleValue(), 0.00001);
-        } catch (FactoryRegistryException e) {
-            e.printStackTrace();
-            fail("Unexpected exception: " + e.getMessage());
-        }
-    }
-
-    public void testabs() {
-        try {
-            FilterFunction_abs abs = (FilterFunction_abs) ff.function("abs", org.opengis.filter.expression.Expression.NIL);
-            assertEquals("Name is, ", "abs", abs.getName());
-            assertEquals("Number of arguments, ", 1, abs.getArgCount());
-
-            Function absFunction = ff.function("abs", literal_1);
-            assertEquals("abs of (1.0):", (int) Math.abs(1.0),
-                    ((Integer) absFunction.evaluate(null)).intValue(), 0.00001);
-            
-            absFunction = ff.function("abs", literal_m1);
-            assertEquals("abs of (-1.0):", (int) Math.abs(-1.0),
-                    ((Integer) absFunction.evaluate(null)).intValue(), 0.00001);
-            
-            absFunction = ff.function("abs", literal_2);
-            assertEquals("abs of (2.0):", (int) Math.abs(2.0),
-                    ((Integer) absFunction.evaluate(null)).intValue(), 0.00001);
-            
-            absFunction = ff.function("abs", literal_m2);
-            assertEquals("abs of (-2.0):", (int) Math.abs(-2.0),
-                    ((Integer) absFunction.evaluate(null)).intValue(), 0.00001);
-            
-            absFunction = ff.function("abs", literal_pi);
-            assertEquals("abs of (3.141592653589793):", (int) Math
-                    .abs(3.141592653589793), ((Integer) absFunction
-                    .evaluate(null)).intValue(), 0.00001);
-            
-            absFunction = ff.function("abs", literal_05pi);
-            assertEquals("abs of (1.5707963267948966):", (int) Math
-                    .abs(1.5707963267948966), ((Integer) absFunction
-                    .evaluate(null)).intValue(), 0.00001);
-        } catch (FactoryRegistryException e) {
-            e.printStackTrace();
-            fail("Unexpected exception: " + e.getMessage());
-        }
-    }
-
-    public void testabs_2() {
-        try {
-            FilterFunction_abs_4 abs_4 = (FilterFunction_abs_4) ff.function("abs_4", org.opengis.filter.expression.Expression.NIL);
-            assertEquals("Name is, ", "abs_4", abs_4.getName());
-            assertEquals("Number of arguments, ", 1, abs_4.getArgCount());
-
-            Function abs_4Function = ff.function("abs_4", literal_1);
-            assertEquals("abs_4 of (1.0):", (double) Math.abs(1.0),
-                    ((Double) abs_4Function.evaluate(null)).doubleValue(), 0.00001);
-            
-            abs_4Function = ff.function("abs_4", literal_m1);
-            assertEquals("abs_4 of (-1.0):", (double) Math.abs(-1.0),
-                    ((Double) abs_4Function.evaluate(null)).doubleValue(), 0.00001);
-            
-            abs_4Function = ff.function("abs_4", literal_2);
-            assertEquals("abs_4 of (2.0):", (double) Math.abs(2.0),
-                    ((Double) abs_4Function.evaluate(null)).doubleValue(), 0.00001);
-            
-            abs_4Function = ff.function("abs_4", literal_m2);
-            assertEquals("abs_4 of (-2.0):", (double) Math.abs(-2.0),
-                    ((Double) abs_4Function.evaluate(null)).doubleValue(), 0.00001);
-            
-            abs_4Function = ff.function("abs_4", literal_pi);
-            assertEquals("abs_4 of (3.141592653589793):", (double) Math
-                    .abs(3.141592653589793), ((Double) abs_4Function
-                    .evaluate(null)).doubleValue(), 0.00001);
-            
-            abs_4Function = ff.function("abs_4", literal_05pi);
-            assertEquals("abs_4 of (1.5707963267948966):", (double) Math
-                    .abs(1.5707963267948966), ((Double) abs_4Function
-                    .evaluate(null)).doubleValue(), 0.00001);
-        } catch (FactoryRegistryException e) {
-            e.printStackTrace();
-            fail("Unexpected exception: " + e.getMessage());
-        }
-    }
-
-    public void testabs_3() {
-        try {
-            FilterFunction_abs_3 abs_3 = (FilterFunction_abs_3) ff.function("abs_3", org.opengis.filter.expression.Expression.NIL);
-            assertEquals("Name is, ", "abs_3", abs_3.getName());
-            assertEquals("Number of arguments, ", 1, abs_3.getArgCount());
-
-            Function abs_3Function = ff.function("abs_3", literal_1);
-            assertEquals("abs_3 of (1.0):", (float) Math.abs(1.0),
-                    ((Float) abs_3Function.evaluate(null)).floatValue(), 0.00001);
-            
-            abs_3Function = ff.function("abs_3", literal_m1);
-            assertEquals("abs_3 of (-1.0):", (float) Math.abs(-1.0),
-                    ((Float) abs_3Function.evaluate(null)).floatValue(), 0.00001);
-            
-            abs_3Function = ff.function("abs_3", literal_2);
-            assertEquals("abs_3 of (2.0):", (float) Math.abs(2.0),
-                    ((Float) abs_3Function.evaluate(null)).floatValue(), 0.00001);
-            
-            abs_3Function = ff.function("abs_3", literal_m2);
-            assertEquals("abs_3 of (-2.0):", (float) Math.abs(-2.0),
-                    ((Float) abs_3Function.evaluate(null)).floatValue(), 0.00001);
-            
-            abs_3Function = ff.function("abs_3", literal_pi);
-            assertEquals("abs_3 of (3.141592653589793):", (float) Math
-                    .abs(3.141592653589793), ((Float) abs_3Function
-                    .evaluate(null)).floatValue(), 0.00001);
-            
-            abs_3Function = ff.function("abs_3", literal_05pi);
-            assertEquals("abs_3 of (1.5707963267948966):", (float) Math
-                    .abs(1.5707963267948966), ((Float) abs_3Function
-                    .evaluate(null)).floatValue(), 0.00001);
-        } catch (FactoryRegistryException e) {
-            e.printStackTrace();
-            fail("Unexpected exception: " + e.getMessage());
-        }
-    }
-
-    public void testabs_4() {
-        try {
-            FilterFunction_abs_2 abs_2 = (FilterFunction_abs_2) ff.function("abs_2", org.opengis.filter.expression.Expression.NIL);
-            assertEquals("Name is, ", "abs_2", abs_2.getName());
-            assertEquals("Number of arguments, ", 1, abs_2.getArgCount());
-
-            Function abs_2Function = ff.function("abs_2", literal_1);
-            assertEquals("abs_2 of (1.0):", (long) Math.abs(1.0),
-                    ((Long) abs_2Function.evaluate(null)).longValue(), 0.00001);
-            
-            abs_2Function = ff.function("abs_2", literal_m1);
-            assertEquals("abs_2 of (-1.0):", (long) Math.abs(-1.0),
-                    ((Long) abs_2Function.evaluate(null)).longValue(), 0.00001);
-            
-            abs_2Function = ff.function("abs_2", literal_2);
-            assertEquals("abs_2 of (2.0):", (long) Math.abs(2.0),
-                    ((Long) abs_2Function.evaluate(null)).longValue(), 0.00001);
-            
-            abs_2Function = ff.function("abs_2", literal_m2);
-            assertEquals("abs_2 of (-2.0):", (long) Math.abs(-2.0),
-                    ((Long) abs_2Function.evaluate(null)).longValue(), 0.00001);
-            
-            abs_2Function = ff.function("abs_2", literal_pi);
-            assertEquals("abs_2 of (3.141592653589793):", (long) Math
-                    .abs(3.141592653589793), ((Long) abs_2Function
-                    .evaluate(null)).longValue(), 0.00001);
-            
-            abs_2Function = ff.function("abs_2", literal_05pi);
-            assertEquals("abs_2 of (1.5707963267948966):", (long) Math
-                    .abs(1.5707963267948966), ((Long) abs_2Function
-                    .evaluate(null)).longValue(), 0.00001);
-        } catch (FactoryRegistryException e) {
-            e.printStackTrace();
-            fail("Unexpected exception: " + e.getMessage());
-        }
-    }
-
-    public void testIEEEremainder() {
-        try {
-            FilterFunction_IEEEremainder IEEEremainder = (FilterFunction_IEEEremainder) ff.function("IEEEremainder", 
-                    org.opengis.filter.expression.Expression.NIL,
-                    org.opengis.filter.expression.Expression.NIL);
-            assertEquals("Name is, ", "IEEEremainder", IEEEremainder.getName());
-            assertEquals("Number of arguments, ", 2, IEEEremainder.getArgCount());
-
-            Function IEEEremainderFunction = ff.function("IEEEremainder", literal_1, literal_m1);
-            double good0 = Math.IEEEremainder(1.0, -1.0);
-            if (Double.isNaN(good0)) {
-                assertTrue("IEEEremainder of (1.0,-1.0):", Double
-                        .isNaN(((Double) IEEEremainderFunction.evaluate(null))
-                                .doubleValue()));
-            } else {
-                assertEquals("IEEEremainder of (1.0,-1.0):", (double) Math.IEEEremainder(1.0,
-                        -1.0), ((Double) IEEEremainderFunction.evaluate(null))
-                        .doubleValue(), 0.00001);
-            }
-            
-            IEEEremainderFunction = ff.function("IEEEremainder", literal_m1, literal_2);
-            double good1 = Math.IEEEremainder(-1.0, 2.0);
-            if (Double.isNaN(good1)) {
-                assertTrue("IEEEremainder of (-1.0,2.0):", Double
-                        .isNaN(((Double) IEEEremainderFunction.evaluate(null))
-                                .doubleValue()));
-            } else {
-                assertEquals("IEEEremainder of (-1.0,2.0):", (double) Math.IEEEremainder(-1.0,
-                        2.0), ((Double) IEEEremainderFunction.evaluate(null))
-                        .doubleValue(), 0.00001);
-            }
-            
-            IEEEremainderFunction = ff.function("IEEEremainder", literal_2, literal_m2);
-            double good2 = Math.IEEEremainder(2.0, -2.0);
-            if (Double.isNaN(good2)) {
-                assertTrue("IEEEremainder of (2.0,-2.0):", Double
-                        .isNaN(((Double) IEEEremainderFunction.evaluate(null))
-                                .doubleValue()));
-            } else {
-                assertEquals("IEEEremainder of (2.0,-2.0):", (double) Math.IEEEremainder(2.0,
-                        -2.0), ((Double) IEEEremainderFunction.evaluate(null))
-                        .doubleValue(), 0.00001);
-            }
-            
-            IEEEremainderFunction = ff.function("IEEEremainder", literal_m2, literal_pi);
-            double good3 = Math.IEEEremainder(-2.0, 3.141592653589793);
-            if (Double.isNaN(good3)) {
-                assertTrue("IEEEremainder of (-2.0,3.141592653589793):", Double
-                        .isNaN(((Double) IEEEremainderFunction.evaluate(null))
-                                .doubleValue()));
-            } else {
-                assertEquals("IEEEremainder of (-2.0,3.141592653589793):",
-                        (double) Math.IEEEremainder(-2.0, 3.141592653589793),
-                        ((Double) IEEEremainderFunction.evaluate(null)).doubleValue(),
-                        0.00001);
-            }
-            
-            IEEEremainderFunction = ff.function("IEEEremainder", literal_pi, literal_05pi);
-            double good4 = Math.IEEEremainder(3.141592653589793, 1.5707963267948966);
-            if (Double.isNaN(good4)) {
-                assertTrue("IEEEremainder of (3.141592653589793,1.5707963267948966):",
-                        Double.isNaN(((Double) IEEEremainderFunction.evaluate(null))
-                                .doubleValue()));
-            } else {
-                assertEquals(
-                        "IEEEremainder of (3.141592653589793,1.5707963267948966):",
-                        (double) Math.IEEEremainder(3.141592653589793,
-                                1.5707963267948966), ((Double) IEEEremainderFunction
-                                .evaluate(null)).doubleValue(), 0.00001);
-            }
-            
-            IEEEremainderFunction = ff.function("IEEEremainder", literal_05pi, literal_1);
-            double good5 = Math.IEEEremainder(1.5707963267948966, 1.0);
-            if (Double.isNaN(good5)) {
-                assertTrue("IEEEremainder of (1.5707963267948966,1.0):", Double
-                        .isNaN(((Double) IEEEremainderFunction.evaluate(null))
-                                .doubleValue()));
-            } else {
-                assertEquals("IEEEremainder of (1.5707963267948966,1.0):",
-                        (double) Math.IEEEremainder(1.5707963267948966, 1.0),
-                        ((Double) IEEEremainderFunction.evaluate(null)).doubleValue(),
-                        0.00001);
-            }
-        } catch (FactoryRegistryException e) {
-            e.printStackTrace();
-            fail("Unexpected exception: " + e.getMessage());
-        }
-    }
-
-    public void testacos() {
-        try {
-            FilterFunction_acos acos = (FilterFunction_acos) ff.function("acos", 
-                    org.opengis.filter.expression.Expression.NIL);
-            assertEquals("Name is, ", "acos", acos.getName());
-            assertEquals("Number of arguments, ", 1, acos.getArgCount());
-
-            Function acosFunction = ff.function("acos", literal_1);
-            double good0 = Math.acos(1.0);
-            if (Double.isNaN(good0)) {
-                assertTrue("acos of (1.0):", Double.isNaN(((Double) acosFunction
-                        .evaluate(null)).doubleValue()));
-            } else {
-                assertEquals("acos of (1.0):", (double) Math.acos(1.0),
-                        ((Double) acosFunction.evaluate(null)).doubleValue(),
-                        0.00001);
-            }
-            
-            acosFunction = ff.function("acos", literal_m1);
-            double good1 = Math.acos(-1.0);
-            if (Double.isNaN(good1)) {
-                assertTrue("acos of (-1.0):", Double.isNaN(((Double) acosFunction
-                        .evaluate(null)).doubleValue()));
-            } else {
-                assertEquals("acos of (-1.0):", (double) Math.acos(-1.0),
-                        ((Double) acosFunction.evaluate(null)).doubleValue(),
-                        0.00001);
-            }
-            
-            acosFunction = ff.function("acos", literal_2);
-            double good2 = Math.acos(2.0);
-            if (Double.isNaN(good2)) {
-                assertTrue("acos of (2.0):", Double.isNaN(((Double) acosFunction
-                        .evaluate(null)).doubleValue()));
-            } else {
-                assertEquals("acos of (2.0):", (double) Math.acos(2.0),
-                        ((Double) acosFunction.evaluate(null)).doubleValue(),
-                        0.00001);
-            }
-            
-            acosFunction = ff.function("acos", literal_m2);
-            double good3 = Math.acos(-2.0);
-            if (Double.isNaN(good3)) {
-                assertTrue("acos of (-2.0):", Double.isNaN(((Double) acosFunction
-                        .evaluate(null)).doubleValue()));
-            } else {
-                assertEquals("acos of (-2.0):", (double) Math.acos(-2.0),
-                        ((Double) acosFunction.evaluate(null)).doubleValue(),
-                        0.00001);
-            }
-            
-            acosFunction = ff.function("acos", literal_pi);
-            double good4 = Math.acos(Math.PI);
-            if (Double.isNaN(good4)) {
-                assertTrue("acos of (3.141592653589793):", Double
-                        .isNaN(((Double) acosFunction.evaluate(null))
-                                .doubleValue()));
-            } else {
-                assertEquals("acos of (3.141592653589793):", (double) Math
-                        .acos(3.141592653589793), ((Double) acosFunction
-                        .evaluate(null)).doubleValue(), 0.00001);
-            }
-            
-            acosFunction = ff.function("acos", literal_05pi);
-            double good5 = Math.acos(1.5707963267948966);
-            if (Double.isNaN(good5)) {
-                assertTrue("acos of (1.5707963267948966):", Double
-                        .isNaN(((Double) acosFunction.evaluate(null))
-                                .doubleValue()));
-            } else {
-                assertEquals("acos of (1.5707963267948966):", (double) Math
-                        .acos(1.5707963267948966), ((Double) acosFunction
-                        .evaluate(null)).doubleValue(), 0.00001);
-            }
-        } catch (FactoryRegistryException e) {
-            e.printStackTrace();
-            fail("Unexpected exception: " + e.getMessage());
-        }
-    }
-
-    public void testasin() {
-        try {
-            FilterFunction_asin asin = (FilterFunction_asin) ff.function("asin", 
-                    org.opengis.filter.expression.Expression.NIL);
-            assertEquals("Name is, ", "asin", asin.getName());
-            assertEquals("Number of arguments, ", 1, asin.getArgCount());
-
-            Function asinFunction = ff.function("asin", literal_1);
-            double good0 = Math.asin(1.0);
-            if (Double.isNaN(good0)) {
-                assertTrue("asin of (1.0):", Double.isNaN(((Double) asinFunction
-                        .evaluate(null)).doubleValue()));
-            } else {
-                assertEquals("asin of (1.0):", (double) Math.asin(1.0),
-                        ((Double) asinFunction.evaluate(null)).doubleValue(),
-                        0.00001);
-            }
-            
-            asinFunction = ff.function("asin", literal_m1);
-            double good1 = Math.asin(-1.0);
-            if (Double.isNaN(good1)) {
-                assertTrue("asin of (-1.0):", Double.isNaN(((Double) asinFunction
-                        .evaluate(null)).doubleValue()));
-            } else {
-                assertEquals("asin of (-1.0):", (double) Math.asin(-1.0),
-                        ((Double) asinFunction.evaluate(null)).doubleValue(),
-                        0.00001);
-            }
-            
-            asinFunction = ff.function("asin", literal_2);
-            double good2 = Math.asin(2.0);
-            if (Double.isNaN(good2)) {
-                assertTrue("asin of (2.0):", Double.isNaN(((Double) asinFunction
-                        .evaluate(null)).doubleValue()));
-            } else {
-                assertEquals("asin of (2.0):", (double) Math.asin(2.0),
-                        ((Double) asinFunction.evaluate(null)).doubleValue(),
-                        0.00001);
-            }
-            
-            asinFunction = ff.function("asin", literal_m2);
-            double good3 = Math.asin(-2.0);
-            if (Double.isNaN(good3)) {
-                assertTrue("asin of (-2.0):", Double.isNaN(((Double) asinFunction
-                        .evaluate(null)).doubleValue()));
-            } else {
-                assertEquals("asin of (-2.0):", (double) Math.asin(-2.0),
-                        ((Double) asinFunction.evaluate(null)).doubleValue(),
-                        0.00001);
-            }
-            
-            asinFunction = ff.function("asin", literal_pi);
-            double good4 = Math.asin(Math.PI);
-            if (Double.isNaN(good4)) {
-                assertTrue("asin of (3.141592653589793):", Double
-                        .isNaN(((Double) asinFunction.evaluate(null))
-                                .doubleValue()));
-            } else {
-                assertEquals("asin of (3.141592653589793):", (double) Math
-                        .asin(3.141592653589793), ((Double) asinFunction
-                        .evaluate(null)).doubleValue(), 0.00001);
-            }
-            
-            asinFunction = ff.function("asin", literal_05pi);
-            double good5 = Math.asin(1.5707963267948966);
-            if (Double.isNaN(good5)) {
-                assertTrue("asin of (1.5707963267948966):", Double
-                        .isNaN(((Double) asinFunction.evaluate(null))
-                                .doubleValue()));
-            } else {
-                assertEquals("asin of (1.5707963267948966):", (double) Math
-                        .asin(1.5707963267948966), ((Double) asinFunction
-                        .evaluate(null)).doubleValue(), 0.00001);
-            }
-        } catch (FactoryRegistryException e) {
-            e.printStackTrace();
-            fail("Unexpected exception: " + e.getMessage());
-        }
-    }
-
-    public void testatan() {
-        try {
-            FilterFunction_atan atan = (FilterFunction_atan) ff.function("atan", 
-                    org.opengis.filter.expression.Expression.NIL);
-            assertEquals("Name is, ", "atan", atan.getName());
-            assertEquals("Number of arguments, ", 1, atan.getArgCount());
-
-            Function atanFunction = ff.function("atan", literal_1);
-            double good0 = Math.atan(1.0);
-            if (Double.isNaN(good0)) {
-                assertTrue("atan of (1.0):", Double.isNaN(((Double) atanFunction
-                        .evaluate(null)).doubleValue()));
-            } else {
-                assertEquals("atan of (1.0):", (double) Math.atan(1.0),
-                        ((Double) atanFunction.evaluate(null)).doubleValue(),
-                        0.00001);
-            }
-            
-            atanFunction = ff.function("atan", literal_m1);
-            double good1 = Math.atan(-1.0);
-            if (Double.isNaN(good1)) {
-                assertTrue("atan of (-1.0):", Double.isNaN(((Double) atanFunction
-                        .evaluate(null)).doubleValue()));
-            } else {
-                assertEquals("atan of (-1.0):", (double) Math.atan(-1.0),
-                        ((Double) atanFunction.evaluate(null)).doubleValue(),
-                        0.00001);
-            }
-            
-            atanFunction = ff.function("atan", literal_2);
-            double good2 = Math.atan(2.0);
-            if (Double.isNaN(good2)) {
-                assertTrue("atan of (2.0):", Double.isNaN(((Double) atanFunction
-                        .evaluate(null)).doubleValue()));
-            } else {
-                assertEquals("atan of (2.0):", (double) Math.atan(2.0),
-                        ((Double) atanFunction.evaluate(null)).doubleValue(),
-                        0.00001);
-            }
-            
-            atanFunction = ff.function("atan", literal_m2);
-            double good3 = Math.atan(-2.0);
-            if (Double.isNaN(good3)) {
-                assertTrue("atan of (-2.0):", Double.isNaN(((Double) atanFunction
-                        .evaluate(null)).doubleValue()));
-            } else {
-                assertEquals("atan of (-2.0):", (double) Math.atan(-2.0),
-                        ((Double) atanFunction.evaluate(null)).doubleValue(),
-                        0.00001);
-            }
-            
-            atanFunction = ff.function("atan", literal_pi);
-            double good4 = Math.atan(Math.PI);
-            if (Double.isNaN(good4)) {
-                assertTrue("atan of (3.141592653589793):", Double
-                        .isNaN(((Double) atanFunction.evaluate(null))
-                                .doubleValue()));
-            } else {
-                assertEquals("atan of (3.141592653589793):", (double) Math
-                        .atan(3.141592653589793), ((Double) atanFunction
-                        .evaluate(null)).doubleValue(), 0.00001);
-            }
-            
-            atanFunction = ff.function("atan", literal_05pi);
-            double good5 = Math.atan(1.5707963267948966);
-            if (Double.isNaN(good5)) {
-                assertTrue("atan of (1.5707963267948966):", Double
-                        .isNaN(((Double) atanFunction.evaluate(null))
-                                .doubleValue()));
-            } else {
-                assertEquals("atan of (1.5707963267948966):", (double) Math
-                        .atan(1.5707963267948966), ((Double) atanFunction
-                        .evaluate(null)).doubleValue(), 0.00001);
-            }
-        } catch (FactoryRegistryException e) {
-            e.printStackTrace();
-            fail("Unexpected exception: " + e.getMessage());
-        }
-    }
-
-    public void testceil() {
-        try {
-            FilterFunction_ceil ceil = (FilterFunction_ceil) ff.function("ceil", 
-                    org.opengis.filter.expression.Expression.NIL);
-            assertEquals("Name is, ", "ceil", ceil.getName());
-            assertEquals("Number of arguments, ", 1, ceil.getArgCount());
-
-            Function ceilFunction = ff.function("ceil", literal_1);
-            double good0 = Math.ceil(1.0);
-            if (Double.isNaN(good0)) {
-                assertTrue("ceil of (1.0):", Double.isNaN(((Double) ceilFunction
-                        .evaluate(null)).doubleValue()));
-            } else {
-                assertEquals("ceil of (1.0):", (double) Math.ceil(1.0),
-                        ((Double) ceilFunction.evaluate(null)).doubleValue(),
-                        0.00001);
-            }
-            
-            ceilFunction = ff.function("ceil", literal_m1);
-            double good1 = Math.ceil(-1.0);
-            if (Double.isNaN(good1)) {
-                assertTrue("ceil of (-1.0):", Double.isNaN(((Double) ceilFunction
-                        .evaluate(null)).doubleValue()));
-            } else {
-                assertEquals("ceil of (-1.0):", (double) Math.ceil(-1.0),
-                        ((Double) ceilFunction.evaluate(null)).doubleValue(),
-                        0.00001);
-            }
-            
-            ceilFunction = ff.function("ceil", literal_2);
-            double good2 = Math.ceil(2.0);
-            if (Double.isNaN(good2)) {
-                assertTrue("ceil of (2.0):", Double.isNaN(((Double) ceilFunction
-                        .evaluate(null)).doubleValue()));
-            } else {
-                assertEquals("ceil of (2.0):", (double) Math.ceil(2.0),
-                        ((Double) ceilFunction.evaluate(null)).doubleValue(),
-                        0.00001);
-            }
-            
-            ceilFunction = ff.function("ceil", literal_m2);
-            double good3 = Math.ceil(-2.0);
-            if (Double.isNaN(good3)) {
-                assertTrue("ceil of (-2.0):", Double.isNaN(((Double) ceilFunction
-                        .evaluate(null)).doubleValue()));
-            } else {
-                assertEquals("ceil of (-2.0):", (double) Math.ceil(-2.0),
-                        ((Double) ceilFunction.evaluate(null)).doubleValue(),
-                        0.00001);
-            }
-            
-            ceilFunction = ff.function("ceil", literal_pi);
-            double good4 = Math.ceil(Math.PI);
-            if (Double.isNaN(good4)) {
-                assertTrue("ceil of (3.141592653589793):", Double
-                        .isNaN(((Double) ceilFunction.evaluate(null))
-                                .doubleValue()));
-            } else {
-                assertEquals("ceil of (3.141592653589793):", (double) Math
-                        .ceil(3.141592653589793), ((Double) ceilFunction
-                        .evaluate(null)).doubleValue(), 0.00001);
-            }
-            
-            ceilFunction = ff.function("ceil", literal_05pi);
-            double good5 = Math.ceil(1.5707963267948966);
-            if (Double.isNaN(good5)) {
-                assertTrue("ceil of (1.5707963267948966):", Double
-                        .isNaN(((Double) ceilFunction.evaluate(null))
-                                .doubleValue()));
-            } else {
-                assertEquals("ceil of (1.5707963267948966):", (double) Math
-                        .ceil(1.5707963267948966), ((Double) ceilFunction
-                        .evaluate(null)).doubleValue(), 0.00001);
-            }
-        } catch (FactoryRegistryException e) {
-            e.printStackTrace();
-            fail("Unexpected exception: " + e.getMessage());
-        }
-    }
-
-    public void testexp() {
-        try {
-            FilterFunction_exp exp = (FilterFunction_exp) ff.function("exp", 
-                    org.opengis.filter.expression.Expression.NIL);
-            assertEquals("Name is, ", "exp", exp.getName());
-            assertEquals("Number of arguments, ", 1, exp.getArgCount());
-
-            Function expFunction = ff.function("exp", literal_1);
-            double good0 = Math.exp(1.0);
-            if (Double.isNaN(good0)) {
-                assertTrue("exp of (1.0):", Double.isNaN(((Double) expFunction
-                        .evaluate(null)).doubleValue()));
-            } else {
-                assertEquals("exp of (1.0):", (double) Math.exp(1.0),
-                        ((Double) expFunction.evaluate(null)).doubleValue(),
-                        0.00001);
-            }
-            
-            expFunction = ff.function("exp", literal_m1);
-            double good1 = Math.exp(-1.0);
-            if (Double.isNaN(good1)) {
-                assertTrue("exp of (-1.0):", Double.isNaN(((Double) expFunction
-                        .evaluate(null)).doubleValue()));
-            } else {
-                assertEquals("exp of (-1.0):", (double) Math.exp(-1.0),
-                        ((Double) expFunction.evaluate(null)).doubleValue(),
-                        0.00001);
-            }
-            
-            expFunction = ff.function("exp", literal_2);
-            double good2 = Math.exp(2.0);
-            if (Double.isNaN(good2)) {
-                assertTrue("exp of (2.0):", Double.isNaN(((Double) expFunction
-                        .evaluate(null)).doubleValue()));
-            } else {
-                assertEquals("exp of (2.0):", (double) Math.exp(2.0),
-                        ((Double) expFunction.evaluate(null)).doubleValue(),
-                        0.00001);
-            }
-            
-            expFunction = ff.function("exp", literal_m2);
-            double good3 = Math.exp(-2.0);
-            if (Double.isNaN(good3)) {
-                assertTrue("exp of (-2.0):", Double.isNaN(((Double) expFunction
-                        .evaluate(null)).doubleValue()));
-            } else {
-                assertEquals("exp of (-2.0):", (double) Math.exp(-2.0),
-                        ((Double) expFunction.evaluate(null)).doubleValue(),
-                        0.00001);
-            }
-            
-            expFunction = ff.function("exp", literal_pi);
-            double good4 = Math.exp(Math.PI);
-            if (Double.isNaN(good4)) {
-                assertTrue("exp of (3.141592653589793):", Double
-                        .isNaN(((Double) expFunction.evaluate(null))
-                                .doubleValue()));
-            } else {
-                assertEquals("exp of (3.141592653589793):", (double) Math
-                        .exp(3.141592653589793), ((Double) expFunction
-                        .evaluate(null)).doubleValue(), 0.00001);
-            }
-            
-            expFunction = ff.function("exp", literal_05pi);
-            double good5 = Math.exp(1.5707963267948966);
-            if (Double.isNaN(good5)) {
-                assertTrue("exp of (1.5707963267948966):", Double
-                        .isNaN(((Double) expFunction.evaluate(null))
-                                .doubleValue()));
-            } else {
-                assertEquals("exp of (1.5707963267948966):", (double) Math
-                        .exp(1.5707963267948966), ((Double) expFunction
-                        .evaluate(null)).doubleValue(), 0.00001);
-            }
-        } catch (FactoryRegistryException e) {
-            e.printStackTrace();
-            fail("Unexpected exception: " + e.getMessage());
-        }
-    }
-
-    public void testfloor() {
-        try {
-            FilterFunction_floor floor = (FilterFunction_floor) ff.function("floor", 
-                    org.opengis.filter.expression.Expression.NIL);
-            assertEquals("Name is, ", "floor", floor.getName());
-            assertEquals("Number of arguments, ", 1, floor.getArgCount());
-
-            Function floorFunction = ff.function("floor", literal_1);
-            double good0 = Math.floor(1.0);
-            if (Double.isNaN(good0)) {
-                assertTrue("floor of (1.0):", Double.isNaN(((Double) floorFunction
-                        .evaluate(null)).doubleValue()));
-            } else {
-                assertEquals("floor of (1.0):", (double) Math.floor(1.0),
-                        ((Double) floorFunction.evaluate(null)).doubleValue(),
-                        0.00001);
-            }
-            
-            floorFunction = ff.function("floor", literal_m1);
-            double good1 = Math.floor(-1.0);
-            if (Double.isNaN(good1)) {
-                assertTrue("floor of (-1.0):", Double.isNaN(((Double) floorFunction
-                        .evaluate(null)).doubleValue()));
-            } else {
-                assertEquals("floor of (-1.0):", (double) Math.floor(-1.0),
-                        ((Double) floorFunction.evaluate(null)).doubleValue(),
-                        0.00001);
-            }
-            
-            floorFunction = ff.function("floor", literal_2);
-            double good2 = Math.floor(2.0);
-            if (Double.isNaN(good2)) {
-                assertTrue("floor of (2.0):", Double.isNaN(((Double) floorFunction
-                        .evaluate(null)).doubleValue()));
-            } else {
-                assertEquals("floor of (2.0):", (double) Math.floor(2.0),
-                        ((Double) floorFunction.evaluate(null)).doubleValue(),
-                        0.00001);
-            }
-            
-            floorFunction = ff.function("floor", literal_m2);
-            double good3 = Math.floor(-2.0);
-            if (Double.isNaN(good3)) {
-                assertTrue("floor of (-2.0):", Double.isNaN(((Double) floorFunction
-                        .evaluate(null)).doubleValue()));
-            } else {
-                assertEquals("floor of (-2.0):", (double) Math.floor(-2.0),
-                        ((Double) floorFunction.evaluate(null)).doubleValue(),
-                        0.00001);
-            }
-            
-            floorFunction = ff.function("floor", literal_pi);
-            double good4 = Math.floor(Math.PI);
-            if (Double.isNaN(good4)) {
-                assertTrue("floor of (3.141592653589793):", Double
-                        .isNaN(((Double) floorFunction.evaluate(null))
-                                .doubleValue()));
-            } else {
-                assertEquals("floor of (3.141592653589793):", (double) Math
-                        .floor(3.141592653589793), ((Double) floorFunction
-                        .evaluate(null)).doubleValue(), 0.00001);
-            }
-            
-            floorFunction = ff.function("floor", literal_05pi);
-            double good5 = Math.floor(1.5707963267948966);
-            if (Double.isNaN(good5)) {
-                assertTrue("floor of (1.5707963267948966):", Double
-                        .isNaN(((Double) floorFunction.evaluate(null))
-                                .doubleValue()));
-            } else {
-                assertEquals("floor of (1.5707963267948966):", (double) Math
-                        .floor(1.5707963267948966), ((Double) floorFunction
-                        .evaluate(null)).doubleValue(), 0.00001);
-            }
-        } catch (FactoryRegistryException e) {
-            e.printStackTrace();
-            fail("Unexpected exception: " + e.getMessage());
-        }
-    }
-
-    public void testlog() {
-        try {
-            FilterFunction_log log = (FilterFunction_log) ff.function("log", 
-                    org.opengis.filter.expression.Expression.NIL);
-            assertEquals("Name is, ", "log", log.getName());
-            assertEquals("Number of arguments, ", 1, log.getArgCount());
-
-            Function logFunction = ff.function("log", literal_1);
-            double good0 = Math.log(1.0);
-            if (Double.isNaN(good0)) {
-                assertTrue("log of (1.0):", Double.isNaN(((Double) logFunction
-                        .evaluate(null)).doubleValue()));
-            } else {
-                assertEquals("log of (1.0):", (double) Math.log(1.0),
-                        ((Double) logFunction.evaluate(null)).doubleValue(),
-                        0.00001);
-            }
-            
-            logFunction = ff.function("log", literal_m1);
-            double good1 = Math.log(-1.0);
-            if (Double.isNaN(good1)) {
-                assertTrue("log of (-1.0):", Double.isNaN(((Double) logFunction
-                        .evaluate(null)).doubleValue()));
-            } else {
-                assertEquals("log of (-1.0):", (double) Math.log(-1.0),
-                        ((Double) logFunction.evaluate(null)).doubleValue(),
-                        0.00001);
-            }
-            
-            logFunction = ff.function("log", literal_2);
-            double good2 = Math.log(2.0);
-            if (Double.isNaN(good2)) {
-                assertTrue("log of (2.0):", Double.isNaN(((Double) logFunction
-                        .evaluate(null)).doubleValue()));
-            } else {
-                assertEquals("log of (2.0):", (double) Math.log(2.0),
-                        ((Double) logFunction.evaluate(null)).doubleValue(),
-                        0.00001);
-            }
-            
-            logFunction = ff.function("log", literal_m2);
-            double good3 = Math.log(-2.0);
-            if (Double.isNaN(good3)) {
-                assertTrue("log of (-2.0):", Double.isNaN(((Double) logFunction
-                        .evaluate(null)).doubleValue()));
-            } else {
-                assertEquals("log of (-2.0):", (double) Math.log(-2.0),
-                        ((Double) logFunction.evaluate(null)).doubleValue(),
-                        0.00001);
-            }
-            
-            logFunction = ff.function("log", literal_pi);
-            double good4 = Math.log(Math.PI);
-            if (Double.isNaN(good4)) {
-                assertTrue("log of (3.141592653589793):", Double
-                        .isNaN(((Double) logFunction.evaluate(null))
-                                .doubleValue()));
-            } else {
-                assertEquals("log of (3.141592653589793):", (double) Math
-                        .log(3.141592653589793), ((Double) logFunction
-                        .evaluate(null)).doubleValue(), 0.00001);
-            }
-            
-            logFunction = ff.function("log", literal_05pi);
-            double good5 = Math.log(1.5707963267948966);
-            if (Double.isNaN(good5)) {
-                assertTrue("log of (1.5707963267948966):", Double
-                        .isNaN(((Double) logFunction.evaluate(null))
-                                .doubleValue()));
-            } else {
-                assertEquals("log of (1.5707963267948966):", (double) Math
-                        .log(1.5707963267948966), ((Double) logFunction
-                        .evaluate(null)).doubleValue(), 0.00001);
-            }
-        } catch (FactoryRegistryException e) {
-            e.printStackTrace();
-            fail("Unexpected exception: " + e.getMessage());
-        }
-    }
-
-    public void testrandom() {
-        try {
-
-            FilterFunction_random randomFunction = (FilterFunction_random) ff
-                    .function("random", new org.opengis.filter.expression.Expression[0]);
-            assertEquals("Name is, ", "random", randomFunction.getName());
-            assertEquals("Number of arguments, ", 0, randomFunction
-                    .getArgCount());
-        } catch (FactoryRegistryException e) {
-            e.printStackTrace();
-            fail("Unexpected exception: " + e.getMessage());
-        }
-    }
-
-    public void testrint() {
-        try {
-            FilterFunction_rint rint = (FilterFunction_rint) ff.function("rint", 
-                    org.opengis.filter.expression.Expression.NIL);
-            assertEquals("Name is, ", "rint", rint.getName());
-            assertEquals("Number of arguments, ", 1, rint.getArgCount());
-
-            Function rintFunction = ff.function("rint", literal_1);
-            double good0 = Math.rint(1.0);
-            if (Double.isNaN(good0)) {
-                assertTrue("rint of (1.0):", Double.isNaN(((Double) rintFunction
-                        .evaluate(null)).doubleValue()));
-            } else {
-                assertEquals("rint of (1.0):", (double) Math.rint(1.0),
-                        ((Double) rintFunction.evaluate(null)).doubleValue(),
-                        0.00001);
-            }
-            
-            rintFunction = ff.function("rint", literal_m1);
-            double good1 = Math.rint(-1.0);
-            if (Double.isNaN(good1)) {
-                assertTrue("rint of (-1.0):", Double.isNaN(((Double) rintFunction
-                        .evaluate(null)).doubleValue()));
-            } else {
-                assertEquals("rint of (-1.0):", (double) Math.rint(-1.0),
-                        ((Double) rintFunction.evaluate(null)).doubleValue(),
-                        0.00001);
-            }
-            
-            rintFunction = ff.function("rint", literal_2);
-            double good2 = Math.rint(2.0);
-            if (Double.isNaN(good2)) {
-                assertTrue("rint of (2.0):", Double.isNaN(((Double) rintFunction
-                        .evaluate(null)).doubleValue()));
-            } else {
-                assertEquals("rint of (2.0):", (double) Math.rint(2.0),
-                        ((Double) rintFunction.evaluate(null)).doubleValue(),
-                        0.00001);
-            }
-            
-            rintFunction = ff.function("rint", literal_m2);
-            double good3 = Math.rint(-2.0);
-            if (Double.isNaN(good3)) {
-                assertTrue("rint of (-2.0):", Double.isNaN(((Double) rintFunction
-                        .evaluate(null)).doubleValue()));
-            } else {
-                assertEquals("rint of (-2.0):", (double) Math.rint(-2.0),
-                        ((Double) rintFunction.evaluate(null)).doubleValue(),
-                        0.00001);
-            }
-            
-            rintFunction = ff.function("rint", literal_pi);
-            double good4 = Math.rint(Math.PI);
-            if (Double.isNaN(good4)) {
-                assertTrue("rint of (3.141592653589793):", Double
-                        .isNaN(((Double) rintFunction.evaluate(null))
-                                .doubleValue()));
-            } else {
-                assertEquals("rint of (3.141592653589793):", (double) Math
-                        .rint(3.141592653589793), ((Double) rintFunction
-                        .evaluate(null)).doubleValue(), 0.00001);
-            }
-            
-            rintFunction = ff.function("rint", literal_05pi);
-            double good5 = Math.rint(1.5707963267948966);
-            if (Double.isNaN(good5)) {
-                assertTrue("rint of (1.5707963267948966):", Double
-                        .isNaN(((Double) rintFunction.evaluate(null))
-                                .doubleValue()));
-            } else {
-                assertEquals("rint of (1.5707963267948966):", (double) Math
-                        .rint(1.5707963267948966), ((Double) rintFunction
-                        .evaluate(null)).doubleValue(), 0.00001);
-            }
-        } catch (FactoryRegistryException e) {
-            e.printStackTrace();
-            fail("Unexpected exception: " + e.getMessage());
-        }
-    }
-
-    public void testround() {
-        try {
-            FilterFunction_round round = (FilterFunction_round) ff.function("round", org.opengis.filter.expression.Expression.NIL);
-            assertEquals("Name is, ", "round", round.getName());
-            assertEquals("Number of arguments, ", 1, round.getArgCount());
-
-            Function roundFunction = ff.function("round", literal_1);
-            assertEquals("round of (1.0):", (int) Math.round(1.0),
-                    ((Integer) roundFunction.evaluate(null)).intValue(), 0.00001);
-            
-            roundFunction = ff.function("round", literal_m1);
-            assertEquals("round of (-1.0):", (int) Math.round(-1.0),
-                    ((Integer) roundFunction.evaluate(null)).intValue(), 0.00001);
-            
-            roundFunction = ff.function("round", literal_2);
-            assertEquals("round of (2.0):", (int) Math.round(2.0),
-                    ((Integer) roundFunction.evaluate(null)).intValue(), 0.00001);
-            
-            roundFunction = ff.function("round", literal_m2);
-            assertEquals("round of (-2.0):", (int) Math.round(-2.0),
-                    ((Integer) roundFunction.evaluate(null)).intValue(), 0.00001);
-            
-            roundFunction = ff.function("round", literal_pi);
-            assertEquals("round of (3.141592653589793):", (int) Math
-                    .round(3.141592653589793), ((Integer) roundFunction
-                    .evaluate(null)).intValue(), 0.00001);
-            
-            roundFunction = ff.function("round", literal_05pi);
-            assertEquals("round of (1.5707963267948966):", (int) Math
-                    .round(1.5707963267948966), ((Integer) roundFunction
-                    .evaluate(null)).intValue(), 0.00001);
-        } catch (FactoryRegistryException e) {
-            e.printStackTrace();
-            fail("Unexpected exception: " + e.getMessage());
-        }
-    }
-
-    public void testround_2() {
-        try {
-            FilterFunction_round_2 round_2 = (FilterFunction_round_2) ff.function("round_2", org.opengis.filter.expression.Expression.NIL);
-            assertEquals("Name is, ", "round_2", round_2.getName());
-            assertEquals("Number of arguments, ", 1, round_2.getArgCount());
-
-            Function round_2Function = ff.function("round_2", literal_1);
-            assertEquals("round_2 of (1.0):", (long) Math.round(1.0),
-                    ((Long) round_2Function.evaluate(null)).longValue(), 0.00001);
-            
-            round_2Function = ff.function("round_2", literal_m1);
-            assertEquals("round_2 of (-1.0):", (long) Math.round(-1.0),
-                    ((Long) round_2Function.evaluate(null)).longValue(), 0.00001);
-            
-            round_2Function = ff.function("round_2", literal_2);
-            assertEquals("round_2 of (2.0):", (long) Math.round(2.0),
-                    ((Long) round_2Function.evaluate(null)).longValue(), 0.00001);
-            
-            round_2Function = ff.function("round_2", literal_m2);
-            assertEquals("round_2 of (-2.0):", (long) Math.round(-2.0),
-                    ((Long) round_2Function.evaluate(null)).longValue(), 0.00001);
-            
-            round_2Function = ff.function("round_2", literal_pi);
-            assertEquals("round_2 of (3.141592653589793):", (long) Math
-                    .round(3.141592653589793), ((Long) round_2Function
-                    .evaluate(null)).longValue(), 0.00001);
-            
-            round_2Function = ff.function("round_2", literal_05pi);
-            assertEquals("round_2 of (1.5707963267948966):", (long) Math
-                    .round(1.5707963267948966), ((Long) round_2Function
-                    .evaluate(null)).longValue(), 0.00001);
-        } catch (FactoryRegistryException e) {
-            e.printStackTrace();
-            fail("Unexpected exception: " + e.getMessage());
-        }
-    }
-
-    public void testtoDegrees() {
-        try {
-            FilterFunction_toDegrees toDegrees = (FilterFunction_toDegrees) ff.function("toDegrees", 
-                    org.opengis.filter.expression.Expression.NIL);
-            assertEquals("Name is, ", "toDegrees", toDegrees.getName());
-            assertEquals("Number of arguments, ", 1, toDegrees.getArgCount());
-
-            Function toDegreesFunction = ff.function("toDegrees", literal_1);
-            double good0 = Math.toDegrees(1.0);
-            if (Double.isNaN(good0)) {
-                assertTrue("toDegrees of (1.0):", Double.isNaN(((Double) toDegreesFunction
-                        .evaluate(null)).doubleValue()));
-            } else {
-                assertEquals("toDegrees of (1.0):", (double) Math.toDegrees(1.0),
-                        ((Double) toDegreesFunction.evaluate(null)).doubleValue(),
-                        0.00001);
-            }
-            
-            toDegreesFunction = ff.function("toDegrees", literal_m1);
-            double good1 = Math.toDegrees(-1.0);
-            if (Double.isNaN(good1)) {
-                assertTrue("toDegrees of (-1.0):", Double.isNaN(((Double) toDegreesFunction
-                        .evaluate(null)).doubleValue()));
-            } else {
-                assertEquals("toDegrees of (-1.0):", (double) Math.toDegrees(-1.0),
-                        ((Double) toDegreesFunction.evaluate(null)).doubleValue(),
-                        0.00001);
-            }
-            
-            toDegreesFunction = ff.function("toDegrees", literal_2);
-            double good2 = Math.toDegrees(2.0);
-            if (Double.isNaN(good2)) {
-                assertTrue("toDegrees of (2.0):", Double.isNaN(((Double) toDegreesFunction
-                        .evaluate(null)).doubleValue()));
-            } else {
-                assertEquals("toDegrees of (2.0):", (double) Math.toDegrees(2.0),
-                        ((Double) toDegreesFunction.evaluate(null)).doubleValue(),
-                        0.00001);
-            }
-            
-            toDegreesFunction = ff.function("toDegrees", literal_m2);
-            double good3 = Math.toDegrees(-2.0);
-            if (Double.isNaN(good3)) {
-                assertTrue("toDegrees of (-2.0):", Double.isNaN(((Double) toDegreesFunction
-                        .evaluate(null)).doubleValue()));
-            } else {
-                assertEquals("toDegrees of (-2.0):", (double) Math.toDegrees(-2.0),
-                        ((Double) toDegreesFunction.evaluate(null)).doubleValue(),
-                        0.00001);
-            }
-            
-            toDegreesFunction = ff.function("toDegrees", literal_pi);
-            double good4 = Math.toDegrees(Math.PI);
-            if (Double.isNaN(good4)) {
-                assertTrue("toDegrees of (3.141592653589793):", Double
-                        .isNaN(((Double) toDegreesFunction.evaluate(null))
-                                .doubleValue()));
-            } else {
-                assertEquals("toDegrees of (3.141592653589793):", (double) Math
-                        .toDegrees(3.141592653589793), ((Double) toDegreesFunction
-                        .evaluate(null)).doubleValue(), 0.00001);
-            }
-            
-            toDegreesFunction = ff.function("toDegrees", literal_05pi);
-            double good5 = Math.toDegrees(1.5707963267948966);
-            if (Double.isNaN(good5)) {
-                assertTrue("toDegrees of (1.5707963267948966):", Double
-                        .isNaN(((Double) toDegreesFunction.evaluate(null))
-                                .doubleValue()));
-            } else {
-                assertEquals("toDegrees of (1.5707963267948966):", (double) Math
-                        .toDegrees(1.5707963267948966), ((Double) toDegreesFunction
-                        .evaluate(null)).doubleValue(), 0.00001);
-            }
-        } catch (FactoryRegistryException e) {
-            e.printStackTrace();
-            fail("Unexpected exception: " + e.getMessage());
-        }
-    }
-
-    public void testtoRadians() {
-        try {
-            FilterFunction_toRadians toRadians = (FilterFunction_toRadians) ff.function("toRadians", 
-                    org.opengis.filter.expression.Expression.NIL);
-            assertEquals("Name is, ", "toRadians", toRadians.getName());
-            assertEquals("Number of arguments, ", 1, toRadians.getArgCount());
-
-            Function toRadiansFunction = ff.function("toRadians", literal_1);
-            double good0 = Math.toRadians(1.0);
-            if (Double.isNaN(good0)) {
-                assertTrue("toRadians of (1.0):", Double.isNaN(((Double) toRadiansFunction
-                        .evaluate(null)).doubleValue()));
-            } else {
-                assertEquals("toRadians of (1.0):", (double) Math.toRadians(1.0),
-                        ((Double) toRadiansFunction.evaluate(null)).doubleValue(),
-                        0.00001);
-            }
-            
-            toRadiansFunction = ff.function("toRadians", literal_m1);
-            double good1 = Math.toRadians(-1.0);
-            if (Double.isNaN(good1)) {
-                assertTrue("toRadians of (-1.0):", Double.isNaN(((Double) toRadiansFunction
-                        .evaluate(null)).doubleValue()));
-            } else {
-                assertEquals("toRadians of (-1.0):", (double) Math.toRadians(-1.0),
-                        ((Double) toRadiansFunction.evaluate(null)).doubleValue(),
-                        0.00001);
-            }
-            
-            toRadiansFunction = ff.function("toRadians", literal_2);
-            double good2 = Math.toRadians(2.0);
-            if (Double.isNaN(good2)) {
-                assertTrue("toRadians of (2.0):", Double.isNaN(((Double) toRadiansFunction
-                        .evaluate(null)).doubleValue()));
-            } else {
-                assertEquals("toRadians of (2.0):", (double) Math.toRadians(2.0),
-                        ((Double) toRadiansFunction.evaluate(null)).doubleValue(),
-                        0.00001);
-            }
-            
-            toRadiansFunction = ff.function("toRadians", literal_m2);
-            double good3 = Math.toRadians(-2.0);
-            if (Double.isNaN(good3)) {
-                assertTrue("toRadians of (-2.0):", Double.isNaN(((Double) toRadiansFunction
-                        .evaluate(null)).doubleValue()));
-            } else {
-                assertEquals("toRadians of (-2.0):", (double) Math.toRadians(-2.0),
-                        ((Double) toRadiansFunction.evaluate(null)).doubleValue(),
-                        0.00001);
-            }
-            
-            toRadiansFunction = ff.function("toRadians", literal_pi);
-            double good4 = Math.toRadians(Math.PI);
-            if (Double.isNaN(good4)) {
-                assertTrue("toRadians of (3.141592653589793):", Double
-                        .isNaN(((Double) toRadiansFunction.evaluate(null))
-                                .doubleValue()));
-            } else {
-                assertEquals("toRadians of (3.141592653589793):", (double) Math
-                        .toRadians(3.141592653589793), ((Double) toRadiansFunction
-                        .evaluate(null)).doubleValue(), 0.00001);
-            }
-            
-            toRadiansFunction = ff.function("toRadians", literal_05pi);
-            double good5 = Math.toRadians(1.5707963267948966);
-            if (Double.isNaN(good5)) {
-                assertTrue("toRadians of (1.5707963267948966):", Double
-                        .isNaN(((Double) toRadiansFunction.evaluate(null))
-                                .doubleValue()));
-            } else {
-                assertEquals("toRadians of (1.5707963267948966):", (double) Math
-                        .toRadians(1.5707963267948966), ((Double) toRadiansFunction
-                        .evaluate(null)).doubleValue(), 0.00001);
-            }
-        } catch (FactoryRegistryException e) {
-            e.printStackTrace();
-            fail("Unexpected exception: " + e.getMessage());
-        }
-    }
-
-    public void testToLowerCase() {
-        FilterFactory ff = CommonFactoryFinder.getFilterFactory(null);
-        Function f = ff.function("strToLowerCase", ff.literal("UPCASE"));
-        assertEquals("upcase", f.evaluate(null));
-    }
-    
-    public void testToUpperCase() {
-        FilterFactory ff = CommonFactoryFinder.getFilterFactory(null);
-        Function f = ff.function("strToUpperCase", ff.literal("lowcase"));
-        assertEquals("LOWCASE", f.evaluate(null));
-    }
-}
->>>>>>> other+/*
+ *    GeoTools - The Open Source Java GIS Toolkit
+ *    http://geotools.org
+ * 
+ *    (C) 2002-2008, Open Source Geospatial Foundation (OSGeo)
+ *
+ *    This library is free software; you can redistribute it and/or
+ *    modify it under the terms of the GNU Lesser General Public
+ *    License as published by the Free Software Foundation;
+ *    version 2.1 of the License.
+ *
+ *    This library is distributed in the hope that it will be useful,
+ *    but WITHOUT ANY WARRANTY; without even the implied warranty of
+ *    MERCHANTABILITY or FITNESS FOR A PARTICULAR PURPOSE.  See the GNU
+ *    Lesser General Public License for more details.
+ */
+package org.geotools.filter.function.math;
+
+import junit.framework.TestCase;
+
+import org.geotools.factory.CommonFactoryFinder;
+import org.geotools.factory.FactoryRegistryException;
+import org.geotools.filter.FilterFactoryImpl;
+import org.opengis.filter.FilterFactory;
+import org.opengis.filter.expression.Function;
+import org.opengis.filter.expression.Literal;
+
+public class FilterFunction_Test extends TestCase {
+
+    private Literal literal_1 = null;
+
+    private Literal literal_m1;
+
+    private Literal literal_2;
+
+    private Literal literal_m2;
+
+    private Literal literal_pi;
+
+    private Literal literal_05pi;
+
+    private FilterFactory ff;
+
+    protected void setUp() throws Exception {
+        super.setUp();
+        ff = (FilterFactoryImpl) CommonFactoryFinder.getFilterFactory2(null);
+
+        literal_1 = ff.literal(new Double(1));
+        literal_m1 = ff.literal(new Double(-1));
+        literal_2 = ff.literal(new Double(2));
+        literal_m2 = ff.literal(new Double(-2));
+        literal_pi = ff.literal(new Double(Math.PI));
+        literal_05pi = ff.literal(new Double(0.5 * Math.PI));
+        assertEquals("Literal Expression 0.0", new Double(1.0), literal_1
+                .evaluate(null));
+        assertEquals("Literal Expression pi", new Double(Math.PI), literal_pi
+                .evaluate(null));
+        assertEquals("Literal Expression 05pi", new Double(0.5 * Math.PI),
+                literal_05pi.evaluate(null));
+
+    }
+
+    protected void tearDown() throws Exception {
+        super.tearDown();
+    }
+
+    public void testsin() {
+        try {
+            FilterFunction_sin sin = (FilterFunction_sin) ff.function("sin", org.opengis.filter.expression.Expression.NIL);
+            assertEquals("Name is, ", "sin", sin.getName());
+            assertEquals("Number of arguments, ", 1, sin.getArgCount());
+
+            Function sinFunction = ff.function("sin", literal_1);
+            double good0 = Math.sin(1.0);
+            if (Double.isNaN(good0)) {
+                assertTrue("sin of (1.0):", Double.isNaN(((Double) sinFunction
+                        .evaluate(null)).doubleValue()));
+            } else {
+                assertEquals("sin of (1.0):", (double) Math.sin(1.0),
+                        ((Double) sinFunction.evaluate(null)).doubleValue(),
+                        0.00001);
+            }
+            
+            sinFunction = ff.function("sin", literal_m1);
+            double good1 = Math.sin(-1.0);
+            if (Double.isNaN(good1)) {
+                assertTrue("sin of (-1.0):", Double.isNaN(((Double) sinFunction
+                        .evaluate(null)).doubleValue()));
+            } else {
+                assertEquals("sin of (-1.0):", (double) Math.sin(-1.0),
+                        ((Double) sinFunction.evaluate(null)).doubleValue(),
+                        0.00001);
+            }
+            sinFunction = ff.function("sin", literal_2);
+            double good2 = Math.sin(2.0);
+            if (Double.isNaN(good2)) {
+                assertTrue("sin of (2.0):", Double.isNaN(((Double) sinFunction
+                        .evaluate(null)).doubleValue()));
+            } else {
+                assertEquals("sin of (2.0):", (double) Math.sin(2.0),
+                        ((Double) sinFunction.evaluate(null)).doubleValue(),
+                        0.00001);
+            }
+            
+            sinFunction = ff.function("sin", literal_m2);
+            double good3 = Math.sin(-2.0);
+            if (Double.isNaN(good3)) {
+                assertTrue("sin of (-2.0):", Double.isNaN(((Double) sinFunction
+                        .evaluate(null)).doubleValue()));
+            } else {
+                assertEquals("sin of (-2.0):", (double) Math.sin(-2.0),
+                        ((Double) sinFunction.evaluate(null)).doubleValue(),
+                        0.00001);
+            }
+            
+            sinFunction = ff.function("sin",literal_pi);
+            double good4 = Math.sin(3.141592653589793);
+            if (Double.isNaN(good4)) {
+                assertTrue("sin of (3.141592653589793):", Double
+                        .isNaN(((Double) sinFunction.evaluate(null))
+                                .doubleValue()));
+            } else {
+                assertEquals("sin of (3.141592653589793):", (double) Math
+                        .sin(3.141592653589793), ((Double) sinFunction
+                        .evaluate(null)).doubleValue(), 0.00001);
+            }
+            
+            sinFunction = ff.function("sin", literal_05pi);
+            double good5 = Math.sin(1.5707963267948966);
+            if (Double.isNaN(good5)) {
+                assertTrue("sin of (1.5707963267948966):", Double
+                        .isNaN(((Double) sinFunction.evaluate(null))
+                                .doubleValue()));
+            } else {
+                assertEquals("sin of (1.5707963267948966):", (double) Math
+                        .sin(1.5707963267948966), ((Double) sinFunction
+                        .evaluate(null)).doubleValue(), 0.00001);
+            }
+        } catch (FactoryRegistryException e) {
+            e.printStackTrace();
+            fail("Unexpected exception: " + e.getMessage());
+        }
+    }
+
+    public void testcos() {
+        try {
+
+            FilterFunction_cos cos = (FilterFunction_cos) ff.function("cos", org.opengis.filter.expression.Expression.NIL);
+            assertEquals("Name is, ", "cos", cos.getName());
+            assertEquals("Number of arguments, ", 1, cos.getArgCount());
+
+            Function cosFunction = ff.function("cos", literal_1);
+            double good0 = Math.cos(1.0);
+            if (Double.isNaN(good0)) {
+                assertTrue("cos of (1.0):", Double.isNaN(((Double) cosFunction
+                        .evaluate(null)).doubleValue()));
+            } else {
+                assertEquals("cos of (1.0):", (double) Math.cos(1.0),
+                        ((Double) cosFunction.evaluate(null)).doubleValue(),
+                        0.00001);
+            }
+            
+            cosFunction = ff.function("cos", literal_m1);
+            double good1 = Math.cos(-1.0);
+            if (Double.isNaN(good1)) {
+                assertTrue("cos of (-1.0):", Double.isNaN(((Double) cosFunction
+                        .evaluate(null)).doubleValue()));
+            } else {
+                assertEquals("cos of (-1.0):", (double) Math.cos(-1.0),
+                        ((Double) cosFunction.evaluate(null)).doubleValue(),
+                        0.00001);
+            }
+            
+            cosFunction = ff.function("cos", literal_2);
+            double good2 = Math.cos(2.0);
+            if (Double.isNaN(good2)) {
+                assertTrue("cos of (2.0):", Double.isNaN(((Double) cosFunction
+                        .evaluate(null)).doubleValue()));
+            } else {
+                assertEquals("cos of (2.0):", (double) Math.cos(2.0),
+                        ((Double) cosFunction.evaluate(null)).doubleValue(),
+                        0.00001);
+            }
+            
+            cosFunction = ff.function("cos", literal_m2);
+            double good3 = Math.cos(-2.0);
+            if (Double.isNaN(good3)) {
+                assertTrue("cos of (-2.0):", Double.isNaN(((Double) cosFunction
+                        .evaluate(null)).doubleValue()));
+            } else {
+                assertEquals("cos of (-2.0):", (double) Math.cos(-2.0),
+                        ((Double) cosFunction.evaluate(null)).doubleValue(),
+                        0.00001);
+            }
+            
+            cosFunction = ff.function("cos", literal_pi);
+            double good4 = Math.cos(3.141592653589793);
+            if (Double.isNaN(good4)) {
+                assertTrue("cos of (3.141592653589793):", Double
+                        .isNaN(((Double) cosFunction.evaluate(null))
+                                .doubleValue()));
+            } else {
+                assertEquals("cos of (3.141592653589793):", (double) Math
+                        .cos(3.141592653589793), ((Double) cosFunction
+                        .evaluate(null)).doubleValue(), 0.00001);
+            }
+            
+            cosFunction = ff.function("cos", literal_05pi);
+            double good5 = Math.cos(1.5707963267948966);
+            if (Double.isNaN(good5)) {
+                assertTrue("cos of (1.5707963267948966):", Double
+                        .isNaN(((Double) cosFunction.evaluate(null))
+                                .doubleValue()));
+            } else {
+                assertEquals("cos of (1.5707963267948966):", (double) Math
+                        .cos(1.5707963267948966), ((Double) cosFunction
+                        .evaluate(null)).doubleValue(), 0.00001);
+            }
+        } catch (FactoryRegistryException e) {
+            e.printStackTrace();
+            fail("Unexpected exception: " + e.getMessage());
+        }
+    }
+
+    public void testtan() {
+        try {
+
+            FilterFunction_tan tan = (FilterFunction_tan) ff.function("tan", 
+                    org.opengis.filter.expression.Expression.NIL);
+            assertEquals("Name is, ", "tan", tan.getName());
+            assertEquals("Number of arguments, ", 1, tan.getArgCount());
+
+            Function tanFunction = ff.function("tan", literal_1);
+            double good0 = Math.tan(1.0);
+            if (Double.isNaN(good0)) {
+                assertTrue("tan of (1.0):", Double.isNaN(((Double) tanFunction
+                        .evaluate(null)).doubleValue()));
+            } else {
+                assertEquals("tan of (1.0):", (double) Math.tan(1.0),
+                        ((Double) tanFunction.evaluate(null)).doubleValue(),
+                        0.00001);
+            }
+            
+            tanFunction = ff.function("tan", literal_m1);
+            double good1 = Math.tan(-1.0);
+            if (Double.isNaN(good1)) {
+                assertTrue("tan of (-1.0):", Double.isNaN(((Double) tanFunction
+                        .evaluate(null)).doubleValue()));
+            } else {
+                assertEquals("tan of (-1.0):", (double) Math.tan(-1.0),
+                        ((Double) tanFunction.evaluate(null)).doubleValue(),
+                        0.00001);
+            }
+            
+            tanFunction = ff.function("tan", literal_2);
+            double good2 = Math.tan(2.0);
+            if (Double.isNaN(good2)) {
+                assertTrue("tan of (2.0):", Double.isNaN(((Double) tanFunction
+                        .evaluate(null)).doubleValue()));
+            } else {
+                assertEquals("tan of (2.0):", (double) Math.tan(2.0),
+                        ((Double) tanFunction.evaluate(null)).doubleValue(),
+                        0.00001);
+            }
+            
+            tanFunction = ff.function("tan", literal_m2);
+            double good3 = Math.tan(-2.0);
+            if (Double.isNaN(good3)) {
+                assertTrue("tan of (-2.0):", Double.isNaN(((Double) tanFunction
+                        .evaluate(null)).doubleValue()));
+            } else {
+                assertEquals("tan of (-2.0):", (double) Math.tan(-2.0),
+                        ((Double) tanFunction.evaluate(null)).doubleValue(),
+                        0.00001);
+            }
+            
+            tanFunction = ff.function("tan", literal_pi);
+            double good4 = Math.tan(Math.PI);
+            if (Double.isNaN(good4)) {
+                assertTrue("tan of (3.141592653589793):", Double
+                        .isNaN(((Double) tanFunction.evaluate(null))
+                                .doubleValue()));
+            } else {
+                assertEquals("tan of (3.141592653589793):", (double) Math
+                        .tan(3.141592653589793), ((Double) tanFunction
+                        .evaluate(null)).doubleValue(), 0.00001);
+            }
+            
+            tanFunction = ff.function("tan", literal_05pi);
+            double good5 = Math.tan(1.5707963267948966);
+            if (Double.isNaN(good5)) {
+                assertTrue("tan of (1.5707963267948966):", Double
+                        .isNaN(((Double) tanFunction.evaluate(null))
+                                .doubleValue()));
+            } else {
+                assertEquals("tan of (1.5707963267948966):", (double) Math
+                        .tan(1.5707963267948966), ((Double) tanFunction
+                        .evaluate(null)).doubleValue(), 0.00001);
+            }
+        } catch (FactoryRegistryException e) {
+            e.printStackTrace();
+            fail("Unexpected exception: " + e.getMessage());
+        }
+    }
+
+    public void testatan2() {
+        try {
+            FilterFunction_atan2 atan2 = (FilterFunction_atan2) ff.function("atan2", 
+                    org.opengis.filter.expression.Expression.NIL,
+                    org.opengis.filter.expression.Expression.NIL);
+            assertEquals("Name is, ", "atan2", atan2.getName());
+            assertEquals("Number of arguments, ", 2, atan2.getArgCount());
+
+            Function atan2Function = ff.function("atan2", literal_1, literal_m1);
+            double good0 = Math.atan2(1.0, -1.0);
+            if (Double.isNaN(good0)) {
+                assertTrue("atan2 of (1.0,-1.0):", Double
+                        .isNaN(((Double) atan2Function.evaluate(null))
+                                .doubleValue()));
+            } else {
+                assertEquals("atan2 of (1.0,-1.0):", (double) Math.atan2(1.0,
+                        -1.0), ((Double) atan2Function.evaluate(null))
+                        .doubleValue(), 0.00001);
+            }
+            
+            atan2Function = ff.function("atan2", literal_m1, literal_2);
+            double good1 = Math.atan2(-1.0, 2.0);
+            if (Double.isNaN(good1)) {
+                assertTrue("atan2 of (-1.0,2.0):", Double
+                        .isNaN(((Double) atan2Function.evaluate(null))
+                                .doubleValue()));
+            } else {
+                assertEquals("atan2 of (-1.0,2.0):", (double) Math.atan2(-1.0,
+                        2.0), ((Double) atan2Function.evaluate(null))
+                        .doubleValue(), 0.00001);
+            }
+            
+            atan2Function = ff.function("atan2", literal_2, literal_m2);
+            double good2 = Math.atan2(2.0, -2.0);
+            if (Double.isNaN(good2)) {
+                assertTrue("atan2 of (2.0,-2.0):", Double
+                        .isNaN(((Double) atan2Function.evaluate(null))
+                                .doubleValue()));
+            } else {
+                assertEquals("atan2 of (2.0,-2.0):", (double) Math.atan2(2.0,
+                        -2.0), ((Double) atan2Function.evaluate(null))
+                        .doubleValue(), 0.00001);
+            }
+            
+            atan2Function = ff.function("atan2", literal_m2, literal_pi);
+            double good3 = Math.atan2(-2.0, 3.141592653589793);
+            if (Double.isNaN(good3)) {
+                assertTrue("atan2 of (-2.0,3.141592653589793):", Double
+                        .isNaN(((Double) atan2Function.evaluate(null))
+                                .doubleValue()));
+            } else {
+                assertEquals("atan2 of (-2.0,3.141592653589793):",
+                        (double) Math.atan2(-2.0, 3.141592653589793),
+                        ((Double) atan2Function.evaluate(null)).doubleValue(),
+                        0.00001);
+            }
+            
+            atan2Function = ff.function("atan2", literal_pi, literal_05pi);
+            double good4 = Math.atan2(3.141592653589793, 1.5707963267948966);
+            if (Double.isNaN(good4)) {
+                assertTrue("atan2 of (3.141592653589793,1.5707963267948966):",
+                        Double.isNaN(((Double) atan2Function.evaluate(null))
+                                .doubleValue()));
+            } else {
+                assertEquals(
+                        "atan2 of (3.141592653589793,1.5707963267948966):",
+                        (double) Math.atan2(3.141592653589793,
+                                1.5707963267948966), ((Double) atan2Function
+                                .evaluate(null)).doubleValue(), 0.00001);
+            }
+            
+            atan2Function = ff.function("atan2", literal_05pi, literal_1);
+            double good5 = Math.atan2(1.5707963267948966, 1.0);
+            if (Double.isNaN(good5)) {
+                assertTrue("atan2 of (1.5707963267948966,1.0):", Double
+                        .isNaN(((Double) atan2Function.evaluate(null))
+                                .doubleValue()));
+            } else {
+                assertEquals("atan2 of (1.5707963267948966,1.0):",
+                        (double) Math.atan2(1.5707963267948966, 1.0),
+                        ((Double) atan2Function.evaluate(null)).doubleValue(),
+                        0.00001);
+            }
+        } catch (FactoryRegistryException e) {
+            e.printStackTrace();
+            fail("Unexpected exception: " + e.getMessage());
+        }
+    }
+
+    public void testsqrt() {
+        try {
+            FilterFunction_sqrt sqrt = (FilterFunction_sqrt) ff.function("sqrt", 
+                    org.opengis.filter.expression.Expression.NIL);
+            assertEquals("Name is, ", "sqrt", sqrt.getName());
+            assertEquals("Number of arguments, ", 1, sqrt.getArgCount());
+
+            Function sqrtFunction = ff.function("sqrt", literal_1);
+            double good0 = Math.sqrt(1.0);
+            if (Double.isNaN(good0)) {
+                assertTrue("sqrt of (1.0):", Double.isNaN(((Double) sqrtFunction
+                        .evaluate(null)).doubleValue()));
+            } else {
+                assertEquals("sqrt of (1.0):", (double) Math.sqrt(1.0),
+                        ((Double) sqrtFunction.evaluate(null)).doubleValue(),
+                        0.00001);
+            }
+            
+            sqrtFunction = ff.function("sqrt", literal_m1);
+            double good1 = Math.sqrt(-1.0);
+            if (Double.isNaN(good1)) {
+                assertTrue("sqrt of (-1.0):", Double.isNaN(((Double) sqrtFunction
+                        .evaluate(null)).doubleValue()));
+            } else {
+                assertEquals("sqrt of (-1.0):", (double) Math.sqrt(-1.0),
+                        ((Double) sqrtFunction.evaluate(null)).doubleValue(),
+                        0.00001);
+            }
+            
+            sqrtFunction = ff.function("sqrt", literal_2);
+            double good2 = Math.sqrt(2.0);
+            if (Double.isNaN(good2)) {
+                assertTrue("sqrt of (2.0):", Double.isNaN(((Double) sqrtFunction
+                        .evaluate(null)).doubleValue()));
+            } else {
+                assertEquals("sqrt of (2.0):", (double) Math.sqrt(2.0),
+                        ((Double) sqrtFunction.evaluate(null)).doubleValue(),
+                        0.00001);
+            }
+            
+            sqrtFunction = ff.function("sqrt", literal_m2);
+            double good3 = Math.sqrt(-2.0);
+            if (Double.isNaN(good3)) {
+                assertTrue("sqrt of (-2.0):", Double.isNaN(((Double) sqrtFunction
+                        .evaluate(null)).doubleValue()));
+            } else {
+                assertEquals("sqrt of (-2.0):", (double) Math.sqrt(-2.0),
+                        ((Double) sqrtFunction.evaluate(null)).doubleValue(),
+                        0.00001);
+            }
+            
+            sqrtFunction = ff.function("sqrt", literal_pi);
+            double good4 = Math.sqrt(Math.PI);
+            if (Double.isNaN(good4)) {
+                assertTrue("sqrt of (3.141592653589793):", Double
+                        .isNaN(((Double) sqrtFunction.evaluate(null))
+                                .doubleValue()));
+            } else {
+                assertEquals("sqrt of (3.141592653589793):", (double) Math
+                        .sqrt(3.141592653589793), ((Double) sqrtFunction
+                        .evaluate(null)).doubleValue(), 0.00001);
+            }
+            
+            sqrtFunction = ff.function("sqrt", literal_05pi);
+            double good5 = Math.sqrt(1.5707963267948966);
+            if (Double.isNaN(good5)) {
+                assertTrue("sqrt of (1.5707963267948966):", Double
+                        .isNaN(((Double) sqrtFunction.evaluate(null))
+                                .doubleValue()));
+            } else {
+                assertEquals("sqrt of (1.5707963267948966):", (double) Math
+                        .sqrt(1.5707963267948966), ((Double) sqrtFunction
+                        .evaluate(null)).doubleValue(), 0.00001);
+            }
+        } catch (FactoryRegistryException e) {
+            e.printStackTrace();
+            fail("Unexpected exception: " + e.getMessage());
+        }
+    }
+
+    public void testpow() {
+        try {
+            FilterFunction_pow pow = (FilterFunction_pow) ff.function("pow", 
+                    org.opengis.filter.expression.Expression.NIL,
+                    org.opengis.filter.expression.Expression.NIL);
+            assertEquals("Name is, ", "pow", pow.getName());
+            assertEquals("Number of arguments, ", 2, pow.getArgCount());
+
+            Function powFunction = ff.function("pow", literal_1, literal_m1);
+            double good0 = Math.pow(1.0, -1.0);
+            if (Double.isNaN(good0)) {
+                assertTrue("pow of (1.0,-1.0):", Double
+                        .isNaN(((Double) powFunction.evaluate(null))
+                                .doubleValue()));
+            } else {
+                assertEquals("pow of (1.0,-1.0):", (double) Math.pow(1.0,
+                        -1.0), ((Double) powFunction.evaluate(null))
+                        .doubleValue(), 0.00001);
+            }
+            
+            powFunction = ff.function("pow", literal_m1, literal_2);
+            double good1 = Math.pow(-1.0, 2.0);
+            if (Double.isNaN(good1)) {
+                assertTrue("pow of (-1.0,2.0):", Double
+                        .isNaN(((Double) powFunction.evaluate(null))
+                                .doubleValue()));
+            } else {
+                assertEquals("pow of (-1.0,2.0):", (double) Math.pow(-1.0,
+                        2.0), ((Double) powFunction.evaluate(null))
+                        .doubleValue(), 0.00001);
+            }
+            
+            powFunction = ff.function("pow", literal_2, literal_m2);
+            double good2 = Math.pow(2.0, -2.0);
+            if (Double.isNaN(good2)) {
+                assertTrue("pow of (2.0,-2.0):", Double
+                        .isNaN(((Double) powFunction.evaluate(null))
+                                .doubleValue()));
+            } else {
+                assertEquals("pow of (2.0,-2.0):", (double) Math.pow(2.0,
+                        -2.0), ((Double) powFunction.evaluate(null))
+                        .doubleValue(), 0.00001);
+            }
+            
+            powFunction = ff.function("pow", literal_m2, literal_pi);
+            double good3 = Math.pow(-2.0, 3.141592653589793);
+            if (Double.isNaN(good3)) {
+                assertTrue("pow of (-2.0,3.141592653589793):", Double
+                        .isNaN(((Double) powFunction.evaluate(null))
+                                .doubleValue()));
+            } else {
+                assertEquals("pow of (-2.0,3.141592653589793):",
+                        (double) Math.pow(-2.0, 3.141592653589793),
+                        ((Double) powFunction.evaluate(null)).doubleValue(),
+                        0.00001);
+            }
+            
+            powFunction = ff.function("pow", literal_pi, literal_05pi);
+            double good4 = Math.pow(3.141592653589793, 1.5707963267948966);
+            if (Double.isNaN(good4)) {
+                assertTrue("pow of (3.141592653589793,1.5707963267948966):",
+                        Double.isNaN(((Double) powFunction.evaluate(null))
+                                .doubleValue()));
+            } else {
+                assertEquals(
+                        "pow of (3.141592653589793,1.5707963267948966):",
+                        (double) Math.pow(3.141592653589793,
+                                1.5707963267948966), ((Double) powFunction
+                                .evaluate(null)).doubleValue(), 0.00001);
+            }
+            
+            powFunction = ff.function("pow", literal_05pi, literal_1);
+            double good5 = Math.pow(1.5707963267948966, 1.0);
+            if (Double.isNaN(good5)) {
+                assertTrue("pow of (1.5707963267948966,1.0):", Double
+                        .isNaN(((Double) powFunction.evaluate(null))
+                                .doubleValue()));
+            } else {
+                assertEquals("pow of (1.5707963267948966,1.0):",
+                        (double) Math.pow(1.5707963267948966, 1.0),
+                        ((Double) powFunction.evaluate(null)).doubleValue(),
+                        0.00001);
+            }
+        } catch (FactoryRegistryException e) {
+            e.printStackTrace();
+            fail("Unexpected exception: " + e.getMessage());
+        }
+    }
+
+    public void testmin_4() {
+        try {
+            FilterFunction_min_4 min_4 = (FilterFunction_min_4) ff.function("min_4", 
+                    new org.opengis.filter.expression.Expression[2]);
+            assertEquals("Name is, ", "min_4", min_4.getName());
+            assertEquals("Number of arguments, ", 2, min_4.getArgCount());
+
+            Function min_4Function = ff.function("min_4", literal_1, literal_m1);
+            assertEquals("min of (1.0,-1.0):", (long) Math.min(1.0, -1.0),
+                    ((Integer) min_4Function.evaluate(null)).intValue(), 0.00001);
+            
+            min_4Function = ff.function("min_4", literal_m1, literal_2);
+            assertEquals("min of (-1.0,2.0):", (long) Math.min(-1.0, 2.0),
+                    ((Integer) min_4Function.evaluate(null)).intValue(), 0.00001);
+            
+            min_4Function = ff.function("min_4", literal_2, literal_m2);
+            assertEquals("min of (2.0,-2.0):", (long) Math.min(2.0, -2.0),
+                    ((Integer) min_4Function.evaluate(null)).intValue(), 0.00001);
+            
+            min_4Function = ff.function("min_4", literal_m2, literal_pi);
+            assertEquals("min of (-2.0,3.141592653589793):", (long) Math.min(
+                    -2.0, 3.141592653589793), ((Integer) min_4Function
+                    .evaluate(null)).intValue(), 0.00001);
+            
+            min_4Function = ff.function("min_4", literal_pi, literal_05pi);
+            assertEquals("min of (3.141592653589793,1.5707963267948966):",
+                    (long) Math.min(3.141592653589793, 1.5707963267948966),
+                    ((Integer) min_4Function.evaluate(null)).intValue(), 0.00001);
+            
+            min_4Function = ff.function("min_4", literal_05pi, literal_1);
+            assertEquals("min of (1.5707963267948966,1.0):", (long) Math.min(
+                    1.5707963267948966, 1.0), ((Integer) min_4Function
+                    .evaluate(null)).intValue(), 0.00001);
+        } catch (FactoryRegistryException e) {
+            e.printStackTrace();
+            fail("Unexpected exception: " + e.getMessage());
+        }
+    }
+
+    public void testmin_2() {
+        try {
+            FilterFunction_min_2 min_2 = (FilterFunction_min_2) ff.function("min_2", 
+                    new org.opengis.filter.expression.Expression[2]);
+            assertEquals("Name is, ", "min_2", min_2.getName());
+            assertEquals("Number of arguments, ", 2, min_2.getArgCount());
+
+            Function min_2Function = ff.function("min_2", literal_1, literal_m1);
+            assertEquals("min of (1.0,-1.0):", (long) Math.min(1.0, -1.0),
+                    ((Long) min_2Function.evaluate(null)).longValue(), 0.00001);
+            
+            min_2Function = ff.function("min_2", literal_m1, literal_2);
+            assertEquals("min of (-1.0,2.0):", (long) Math.min(-1.0, 2.0),
+                    ((Long) min_2Function.evaluate(null)).longValue(), 0.00001);
+            
+            min_2Function = ff.function("min_2", literal_2, literal_m2);
+            assertEquals("min of (2.0,-2.0):", (long) Math.min(2.0, -2.0),
+                    ((Long) min_2Function.evaluate(null)).longValue(), 0.00001);
+            
+            min_2Function = ff.function("min_2", literal_m2, literal_pi);
+            assertEquals("min of (-2.0,3.141592653589793):", (long) Math.min(
+                    -2.0, 3.141592653589793), ((Long) min_2Function
+                    .evaluate(null)).longValue(), 0.00001);
+            
+            min_2Function = ff.function("min_2", literal_pi, literal_05pi);
+            assertEquals("min of (3.141592653589793,1.5707963267948966):",
+                    (long) Math.min(3.141592653589793, 1.5707963267948966),
+                    ((Long) min_2Function.evaluate(null)).longValue(), 0.00001);
+            
+            min_2Function = ff.function("min_2", literal_05pi, literal_1);
+            assertEquals("min of (1.5707963267948966,1.0):", (long) Math.min(
+                    1.5707963267948966, 1.0), ((Long) min_2Function
+                    .evaluate(null)).longValue(), 0.00001);
+        } catch (FactoryRegistryException e) {
+            e.printStackTrace();
+            fail("Unexpected exception: " + e.getMessage());
+        }
+    }
+
+    public void testmin_3() {
+        try {
+            FilterFunction_min_3 min_3 = (FilterFunction_min_3) ff.function("min_3", 
+                    new org.opengis.filter.expression.Expression[2]);
+            assertEquals("Name is, ", "min_3", min_3.getName());
+            assertEquals("Number of arguments, ", 2, min_3.getArgCount());
+
+            Function min_3Function = ff.function("min_3", literal_1, literal_m1);
+            assertEquals("min of (1.0,-1.0):", (float) Math.min(1.0, -1.0),
+                    ((Float) min_3Function.evaluate(null)).floatValue(), 0.00001);
+            
+            min_3Function = ff.function("min_3", literal_m1, literal_2);
+            assertEquals("min of (-1.0,2.0):", (float) Math.min(-1.0, 2.0),
+                    ((Float) min_3Function.evaluate(null)).floatValue(), 0.00001);
+            
+            min_3Function = ff.function("min_3", literal_2, literal_m2);
+            assertEquals("min of (2.0,-2.0):", (float) Math.min(2.0, -2.0),
+                    ((Float) min_3Function.evaluate(null)).floatValue(), 0.00001);
+            
+            min_3Function = ff.function("min_3", literal_m2, literal_pi);
+            assertEquals("min of (-2.0,3.141592653589793):", (float) Math.min(
+                    -2.0, 3.141592653589793), ((Float) min_3Function
+                    .evaluate(null)).floatValue(), 0.00001);
+            
+            min_3Function = ff.function("min_3", literal_pi, literal_05pi);
+            assertEquals("min of (3.141592653589793,1.5707963267948966):",
+                    (float) Math.min(3.141592653589793, 1.5707963267948966),
+                    ((Float) min_3Function.evaluate(null)).floatValue(), 0.00001);
+            
+            min_3Function = ff.function("min_3", literal_05pi, literal_1);
+            assertEquals("min of (1.5707963267948966,1.0):", (float) Math.min(
+                    1.5707963267948966, 1.0), ((Float) min_3Function
+                    .evaluate(null)).floatValue(), 0.00001);
+        } catch (FactoryRegistryException e) {
+            e.printStackTrace();
+            fail("Unexpected exception: " + e.getMessage());
+        }
+    }
+
+    public void testmin() {
+        try {
+            FilterFunction_min min = (FilterFunction_min) ff.function("min", 
+                    new org.opengis.filter.expression.Expression[2]);
+            assertEquals("Name is, ", "min", min.getName());
+            assertEquals("Number of arguments, ", 2, min.getArgCount());
+
+            Function minFunction = ff.function("min", literal_1, literal_m1);
+            assertEquals("min of (1.0,-1.0):", (double) Math.min(1.0, -1.0),
+                    ((Double) minFunction.evaluate(null)).doubleValue(), 0.00001);
+            
+            minFunction = ff.function("min", literal_m1, literal_2);
+            assertEquals("min of (-1.0,2.0):", (double) Math.min(-1.0, 2.0),
+                    ((Double) minFunction.evaluate(null)).doubleValue(), 0.00001);
+            
+            minFunction = ff.function("min", literal_2, literal_m2);
+            assertEquals("min of (2.0,-2.0):", (double) Math.min(2.0, -2.0),
+                    ((Double) minFunction.evaluate(null)).doubleValue(), 0.00001);
+            
+            minFunction = ff.function("min", literal_m2, literal_pi);
+            assertEquals("min of (-2.0,3.141592653589793):", (double) Math.min(
+                    -2.0, 3.141592653589793), ((Double) minFunction
+                    .evaluate(null)).doubleValue(), 0.00001);
+            
+            minFunction = ff.function("min", literal_pi, literal_05pi);
+            assertEquals("min of (3.141592653589793,1.5707963267948966):",
+                    (double) Math.min(3.141592653589793, 1.5707963267948966),
+                    ((Double) minFunction.evaluate(null)).doubleValue(), 0.00001);
+            
+            minFunction = ff.function("min", literal_05pi, literal_1);
+            assertEquals("min of (1.5707963267948966,1.0):", (double) Math.min(
+                    1.5707963267948966, 1.0), ((Double) minFunction
+                    .evaluate(null)).doubleValue(), 0.00001);
+        } catch (FactoryRegistryException e) {
+            e.printStackTrace();
+            fail("Unexpected exception: " + e.getMessage());
+        }
+    }
+
+    public void testmax_4() {
+        try {
+            FilterFunction_max_4 max_4 = (FilterFunction_max_4) ff.function("max_4", 
+                    new org.opengis.filter.expression.Expression[2]);
+            assertEquals("Name is, ", "max_4", max_4.getName());
+            assertEquals("Number of arguments, ", 2, max_4.getArgCount());
+
+            Function max_4Function = ff.function("max_4", literal_1, literal_m1);
+            assertEquals("max_4 of (1.0,-1.0):", (int) Math.max(1.0, -1.0),
+                    ((Integer) max_4Function.evaluate(null)).intValue(), 0.00001);
+            
+            max_4Function = ff.function("max_4", literal_m1, literal_2);
+            assertEquals("max_4 of (-1.0,2.0):", (int) Math.max(-1.0, 2.0),
+                    ((Integer) max_4Function.evaluate(null)).intValue(), 0.00001);
+            
+            max_4Function = ff.function("max_4", literal_2, literal_m2);
+            assertEquals("max_4 of (2.0,-2.0):", (int) Math.max(2.0, -2.0),
+                    ((Integer) max_4Function.evaluate(null)).intValue(), 0.00001);
+            
+            max_4Function = ff.function("max_4", literal_m2, literal_pi);
+            assertEquals("max_4 of (-2.0,3.141592653589793):", (int) Math.max(
+                    -2.0, 3.141592653589793), ((Integer) max_4Function
+                    .evaluate(null)).intValue(), 0.00001);
+            
+            max_4Function = ff.function("max_4", literal_pi, literal_05pi);
+            assertEquals("max_4 of (3.141592653589793,1.5707963267948966):",
+                    (int) Math.max(3.141592653589793, 1.5707963267948966),
+                    ((Integer) max_4Function.evaluate(null)).intValue(), 0.00001);
+            
+            max_4Function = ff.function("max_4", literal_05pi, literal_1);
+            assertEquals("max_4 of (1.5707963267948966,1.0):", (int) Math.max(
+                    1.5707963267948966, 1.0), ((Integer) max_4Function
+                    .evaluate(null)).intValue(), 0.00001);
+        } catch (FactoryRegistryException e) {
+            e.printStackTrace();
+            fail("Unexpected exception: " + e.getMessage());
+        }
+    }
+
+    public void testmax_2() {
+        try {
+            FilterFunction_max_2 max_2 = (FilterFunction_max_2) ff.function("max_2", 
+                    new org.opengis.filter.expression.Expression[2]);
+            assertEquals("Name is, ", "max_2", max_2.getName());
+            assertEquals("Number of arguments, ", 2, max_2.getArgCount());
+
+            Function max_2Function = ff.function("max_2", literal_1, literal_m1);
+            assertEquals("max_2 of (1.0,-1.0):", (long) Math.max(1.0, -1.0),
+                    ((Long) max_2Function.evaluate(null)).longValue(), 0.00001);
+            
+            max_2Function = ff.function("max_2", literal_m1, literal_2);
+            assertEquals("max_2 of (-1.0,2.0):", (long) Math.max(-1.0, 2.0),
+                    ((Long) max_2Function.evaluate(null)).longValue(), 0.00001);
+            
+            max_2Function = ff.function("max_2", literal_2, literal_m2);
+            assertEquals("max_2 of (2.0,-2.0):", (long) Math.max(2.0, -2.0),
+                    ((Long) max_2Function.evaluate(null)).longValue(), 0.00001);
+            
+            max_2Function = ff.function("max_2", literal_m2, literal_pi);
+            assertEquals("max_2 of (-2.0,3.141592653589793):", (long) Math.max(
+                    -2.0, 3.141592653589793), ((Long) max_2Function
+                    .evaluate(null)).longValue(), 0.00001);
+            
+            max_2Function = ff.function("max_2", literal_pi, literal_05pi);
+            assertEquals("max_2 of (3.141592653589793,1.5707963267948966):",
+                    (long) Math.max(3.141592653589793, 1.5707963267948966),
+                    ((Long) max_2Function.evaluate(null)).longValue(), 0.00001);
+            
+            max_2Function = ff.function("max_2", literal_05pi, literal_1);
+            assertEquals("max_2 of (1.5707963267948966,1.0):", (long) Math.max(
+                    1.5707963267948966, 1.0), ((Long) max_2Function
+                    .evaluate(null)).longValue(), 0.00001);
+        } catch (FactoryRegistryException e) {
+            e.printStackTrace();
+            fail("Unexpected exception: " + e.getMessage());
+        }
+    }
+
+    public void testmax_3() {
+        try {
+            FilterFunction_max_3 max_3 = (FilterFunction_max_3) ff.function("max_3", 
+                    new org.opengis.filter.expression.Expression[2]);
+            assertEquals("Name is, ", "max_3", max_3.getName());
+            assertEquals("Number of arguments, ", 2, max_3.getArgCount());
+
+            Function max_3Function = ff.function("max_3", literal_1, literal_m1);
+            assertEquals("max_3 of (1.0,-1.0):", (float) Math.max(1.0, -1.0),
+                    ((Float) max_3Function.evaluate(null)).floatValue(), 0.00001);
+            
+            max_3Function = ff.function("max_3", literal_m1, literal_2);
+            assertEquals("max_3 of (-1.0,2.0):", (float) Math.max(-1.0, 2.0),
+                    ((Float) max_3Function.evaluate(null)).floatValue(), 0.00001);
+            
+            max_3Function = ff.function("max_3", literal_2, literal_m2);
+            assertEquals("max_3 of (2.0,-2.0):", (float) Math.max(2.0, -2.0),
+                    ((Float) max_3Function.evaluate(null)).floatValue(), 0.00001);
+            
+            max_3Function = ff.function("max_3", literal_m2, literal_pi);
+            assertEquals("max_3 of (-2.0,3.141592653589793):", (float) Math.max(
+                    -2.0, 3.141592653589793), ((Float) max_3Function
+                    .evaluate(null)).floatValue(), 0.00001);
+            
+            max_3Function = ff.function("max_3", literal_pi, literal_05pi);
+            assertEquals("max_3 of (3.141592653589793,1.5707963267948966):",
+                    (float) Math.max(3.141592653589793, 1.5707963267948966),
+                    ((Float) max_3Function.evaluate(null)).floatValue(), 0.00001);
+            
+            max_3Function = ff.function("max_3", literal_05pi, literal_1);
+            assertEquals("max_3 of (1.5707963267948966,1.0):", (float) Math.max(
+                    1.5707963267948966, 1.0), ((Float) max_3Function
+                    .evaluate(null)).floatValue(), 0.00001);
+        } catch (FactoryRegistryException e) {
+            e.printStackTrace();
+            fail("Unexpected exception: " + e.getMessage());
+        }
+    }
+
+    public void testmax() {
+        try {
+            FilterFunction_max max = (FilterFunction_max) ff.function("max", 
+                    new org.opengis.filter.expression.Expression[2]);
+            assertEquals("Name is, ", "max", max.getName());
+            assertEquals("Number of arguments, ", 2, max.getArgCount());
+
+            Function maxFunction = ff.function("max", literal_1, literal_m1);
+            assertEquals("max of (1.0,-1.0):", (double) Math.max(1.0, -1.0),
+                    ((Double) maxFunction.evaluate(null)).doubleValue(), 0.00001);
+            
+            maxFunction = ff.function("max", literal_m1, literal_2);
+            assertEquals("max of (-1.0,2.0):", (double) Math.max(-1.0, 2.0),
+                    ((Double) maxFunction.evaluate(null)).doubleValue(), 0.00001);
+            
+            maxFunction = ff.function("max", literal_2, literal_m2);
+            assertEquals("max of (2.0,-2.0):", (double) Math.max(2.0, -2.0),
+                    ((Double) maxFunction.evaluate(null)).doubleValue(), 0.00001);
+            
+            maxFunction = ff.function("max", literal_m2, literal_pi);
+            assertEquals("max of (-2.0,3.141592653589793):", (double) Math.max(
+                    -2.0, 3.141592653589793), ((Double) maxFunction
+                    .evaluate(null)).doubleValue(), 0.00001);
+            
+            maxFunction = ff.function("max", literal_pi, literal_05pi);
+            assertEquals("max of (3.141592653589793,1.5707963267948966):",
+                    (double) Math.max(3.141592653589793, 1.5707963267948966),
+                    ((Double) maxFunction.evaluate(null)).doubleValue(), 0.00001);
+            
+            maxFunction = ff.function("max", literal_05pi, literal_1);
+            assertEquals("max of (1.5707963267948966,1.0):", (double) Math.max(
+                    1.5707963267948966, 1.0), ((Double) maxFunction
+                    .evaluate(null)).doubleValue(), 0.00001);
+        } catch (FactoryRegistryException e) {
+            e.printStackTrace();
+            fail("Unexpected exception: " + e.getMessage());
+        }
+    }
+
+    public void testabs() {
+        try {
+            FilterFunction_abs abs = (FilterFunction_abs) ff.function("abs", org.opengis.filter.expression.Expression.NIL);
+            assertEquals("Name is, ", "abs", abs.getName());
+            assertEquals("Number of arguments, ", 1, abs.getArgCount());
+
+            Function absFunction = ff.function("abs", literal_1);
+            assertEquals("abs of (1.0):", (int) Math.abs(1.0),
+                    ((Integer) absFunction.evaluate(null)).intValue(), 0.00001);
+            
+            absFunction = ff.function("abs", literal_m1);
+            assertEquals("abs of (-1.0):", (int) Math.abs(-1.0),
+                    ((Integer) absFunction.evaluate(null)).intValue(), 0.00001);
+            
+            absFunction = ff.function("abs", literal_2);
+            assertEquals("abs of (2.0):", (int) Math.abs(2.0),
+                    ((Integer) absFunction.evaluate(null)).intValue(), 0.00001);
+            
+            absFunction = ff.function("abs", literal_m2);
+            assertEquals("abs of (-2.0):", (int) Math.abs(-2.0),
+                    ((Integer) absFunction.evaluate(null)).intValue(), 0.00001);
+            
+            absFunction = ff.function("abs", literal_pi);
+            assertEquals("abs of (3.141592653589793):", (int) Math
+                    .abs(3.141592653589793), ((Integer) absFunction
+                    .evaluate(null)).intValue(), 0.00001);
+            
+            absFunction = ff.function("abs", literal_05pi);
+            assertEquals("abs of (1.5707963267948966):", (int) Math
+                    .abs(1.5707963267948966), ((Integer) absFunction
+                    .evaluate(null)).intValue(), 0.00001);
+        } catch (FactoryRegistryException e) {
+            e.printStackTrace();
+            fail("Unexpected exception: " + e.getMessage());
+        }
+    }
+
+    public void testabs_2() {
+        try {
+            FilterFunction_abs_4 abs_4 = (FilterFunction_abs_4) ff.function("abs_4", org.opengis.filter.expression.Expression.NIL);
+            assertEquals("Name is, ", "abs_4", abs_4.getName());
+            assertEquals("Number of arguments, ", 1, abs_4.getArgCount());
+
+            Function abs_4Function = ff.function("abs_4", literal_1);
+            assertEquals("abs_4 of (1.0):", (double) Math.abs(1.0),
+                    ((Double) abs_4Function.evaluate(null)).doubleValue(), 0.00001);
+            
+            abs_4Function = ff.function("abs_4", literal_m1);
+            assertEquals("abs_4 of (-1.0):", (double) Math.abs(-1.0),
+                    ((Double) abs_4Function.evaluate(null)).doubleValue(), 0.00001);
+            
+            abs_4Function = ff.function("abs_4", literal_2);
+            assertEquals("abs_4 of (2.0):", (double) Math.abs(2.0),
+                    ((Double) abs_4Function.evaluate(null)).doubleValue(), 0.00001);
+            
+            abs_4Function = ff.function("abs_4", literal_m2);
+            assertEquals("abs_4 of (-2.0):", (double) Math.abs(-2.0),
+                    ((Double) abs_4Function.evaluate(null)).doubleValue(), 0.00001);
+            
+            abs_4Function = ff.function("abs_4", literal_pi);
+            assertEquals("abs_4 of (3.141592653589793):", (double) Math
+                    .abs(3.141592653589793), ((Double) abs_4Function
+                    .evaluate(null)).doubleValue(), 0.00001);
+            
+            abs_4Function = ff.function("abs_4", literal_05pi);
+            assertEquals("abs_4 of (1.5707963267948966):", (double) Math
+                    .abs(1.5707963267948966), ((Double) abs_4Function
+                    .evaluate(null)).doubleValue(), 0.00001);
+        } catch (FactoryRegistryException e) {
+            e.printStackTrace();
+            fail("Unexpected exception: " + e.getMessage());
+        }
+    }
+
+    public void testabs_3() {
+        try {
+            FilterFunction_abs_3 abs_3 = (FilterFunction_abs_3) ff.function("abs_3", org.opengis.filter.expression.Expression.NIL);
+            assertEquals("Name is, ", "abs_3", abs_3.getName());
+            assertEquals("Number of arguments, ", 1, abs_3.getArgCount());
+
+            Function abs_3Function = ff.function("abs_3", literal_1);
+            assertEquals("abs_3 of (1.0):", (float) Math.abs(1.0),
+                    ((Float) abs_3Function.evaluate(null)).floatValue(), 0.00001);
+            
+            abs_3Function = ff.function("abs_3", literal_m1);
+            assertEquals("abs_3 of (-1.0):", (float) Math.abs(-1.0),
+                    ((Float) abs_3Function.evaluate(null)).floatValue(), 0.00001);
+            
+            abs_3Function = ff.function("abs_3", literal_2);
+            assertEquals("abs_3 of (2.0):", (float) Math.abs(2.0),
+                    ((Float) abs_3Function.evaluate(null)).floatValue(), 0.00001);
+            
+            abs_3Function = ff.function("abs_3", literal_m2);
+            assertEquals("abs_3 of (-2.0):", (float) Math.abs(-2.0),
+                    ((Float) abs_3Function.evaluate(null)).floatValue(), 0.00001);
+            
+            abs_3Function = ff.function("abs_3", literal_pi);
+            assertEquals("abs_3 of (3.141592653589793):", (float) Math
+                    .abs(3.141592653589793), ((Float) abs_3Function
+                    .evaluate(null)).floatValue(), 0.00001);
+            
+            abs_3Function = ff.function("abs_3", literal_05pi);
+            assertEquals("abs_3 of (1.5707963267948966):", (float) Math
+                    .abs(1.5707963267948966), ((Float) abs_3Function
+                    .evaluate(null)).floatValue(), 0.00001);
+        } catch (FactoryRegistryException e) {
+            e.printStackTrace();
+            fail("Unexpected exception: " + e.getMessage());
+        }
+    }
+
+    public void testabs_4() {
+        try {
+            FilterFunction_abs_2 abs_2 = (FilterFunction_abs_2) ff.function("abs_2", org.opengis.filter.expression.Expression.NIL);
+            assertEquals("Name is, ", "abs_2", abs_2.getName());
+            assertEquals("Number of arguments, ", 1, abs_2.getArgCount());
+
+            Function abs_2Function = ff.function("abs_2", literal_1);
+            assertEquals("abs_2 of (1.0):", (long) Math.abs(1.0),
+                    ((Long) abs_2Function.evaluate(null)).longValue(), 0.00001);
+            
+            abs_2Function = ff.function("abs_2", literal_m1);
+            assertEquals("abs_2 of (-1.0):", (long) Math.abs(-1.0),
+                    ((Long) abs_2Function.evaluate(null)).longValue(), 0.00001);
+            
+            abs_2Function = ff.function("abs_2", literal_2);
+            assertEquals("abs_2 of (2.0):", (long) Math.abs(2.0),
+                    ((Long) abs_2Function.evaluate(null)).longValue(), 0.00001);
+            
+            abs_2Function = ff.function("abs_2", literal_m2);
+            assertEquals("abs_2 of (-2.0):", (long) Math.abs(-2.0),
+                    ((Long) abs_2Function.evaluate(null)).longValue(), 0.00001);
+            
+            abs_2Function = ff.function("abs_2", literal_pi);
+            assertEquals("abs_2 of (3.141592653589793):", (long) Math
+                    .abs(3.141592653589793), ((Long) abs_2Function
+                    .evaluate(null)).longValue(), 0.00001);
+            
+            abs_2Function = ff.function("abs_2", literal_05pi);
+            assertEquals("abs_2 of (1.5707963267948966):", (long) Math
+                    .abs(1.5707963267948966), ((Long) abs_2Function
+                    .evaluate(null)).longValue(), 0.00001);
+        } catch (FactoryRegistryException e) {
+            e.printStackTrace();
+            fail("Unexpected exception: " + e.getMessage());
+        }
+    }
+
+    public void testIEEEremainder() {
+        try {
+            FilterFunction_IEEEremainder IEEEremainder = (FilterFunction_IEEEremainder) ff.function("IEEEremainder", 
+                    org.opengis.filter.expression.Expression.NIL,
+                    org.opengis.filter.expression.Expression.NIL);
+            assertEquals("Name is, ", "IEEEremainder", IEEEremainder.getName());
+            assertEquals("Number of arguments, ", 2, IEEEremainder.getArgCount());
+
+            Function IEEEremainderFunction = ff.function("IEEEremainder", literal_1, literal_m1);
+            double good0 = Math.IEEEremainder(1.0, -1.0);
+            if (Double.isNaN(good0)) {
+                assertTrue("IEEEremainder of (1.0,-1.0):", Double
+                        .isNaN(((Double) IEEEremainderFunction.evaluate(null))
+                                .doubleValue()));
+            } else {
+                assertEquals("IEEEremainder of (1.0,-1.0):", (double) Math.IEEEremainder(1.0,
+                        -1.0), ((Double) IEEEremainderFunction.evaluate(null))
+                        .doubleValue(), 0.00001);
+            }
+            
+            IEEEremainderFunction = ff.function("IEEEremainder", literal_m1, literal_2);
+            double good1 = Math.IEEEremainder(-1.0, 2.0);
+            if (Double.isNaN(good1)) {
+                assertTrue("IEEEremainder of (-1.0,2.0):", Double
+                        .isNaN(((Double) IEEEremainderFunction.evaluate(null))
+                                .doubleValue()));
+            } else {
+                assertEquals("IEEEremainder of (-1.0,2.0):", (double) Math.IEEEremainder(-1.0,
+                        2.0), ((Double) IEEEremainderFunction.evaluate(null))
+                        .doubleValue(), 0.00001);
+            }
+            
+            IEEEremainderFunction = ff.function("IEEEremainder", literal_2, literal_m2);
+            double good2 = Math.IEEEremainder(2.0, -2.0);
+            if (Double.isNaN(good2)) {
+                assertTrue("IEEEremainder of (2.0,-2.0):", Double
+                        .isNaN(((Double) IEEEremainderFunction.evaluate(null))
+                                .doubleValue()));
+            } else {
+                assertEquals("IEEEremainder of (2.0,-2.0):", (double) Math.IEEEremainder(2.0,
+                        -2.0), ((Double) IEEEremainderFunction.evaluate(null))
+                        .doubleValue(), 0.00001);
+            }
+            
+            IEEEremainderFunction = ff.function("IEEEremainder", literal_m2, literal_pi);
+            double good3 = Math.IEEEremainder(-2.0, 3.141592653589793);
+            if (Double.isNaN(good3)) {
+                assertTrue("IEEEremainder of (-2.0,3.141592653589793):", Double
+                        .isNaN(((Double) IEEEremainderFunction.evaluate(null))
+                                .doubleValue()));
+            } else {
+                assertEquals("IEEEremainder of (-2.0,3.141592653589793):",
+                        (double) Math.IEEEremainder(-2.0, 3.141592653589793),
+                        ((Double) IEEEremainderFunction.evaluate(null)).doubleValue(),
+                        0.00001);
+            }
+            
+            IEEEremainderFunction = ff.function("IEEEremainder", literal_pi, literal_05pi);
+            double good4 = Math.IEEEremainder(3.141592653589793, 1.5707963267948966);
+            if (Double.isNaN(good4)) {
+                assertTrue("IEEEremainder of (3.141592653589793,1.5707963267948966):",
+                        Double.isNaN(((Double) IEEEremainderFunction.evaluate(null))
+                                .doubleValue()));
+            } else {
+                assertEquals(
+                        "IEEEremainder of (3.141592653589793,1.5707963267948966):",
+                        (double) Math.IEEEremainder(3.141592653589793,
+                                1.5707963267948966), ((Double) IEEEremainderFunction
+                                .evaluate(null)).doubleValue(), 0.00001);
+            }
+            
+            IEEEremainderFunction = ff.function("IEEEremainder", literal_05pi, literal_1);
+            double good5 = Math.IEEEremainder(1.5707963267948966, 1.0);
+            if (Double.isNaN(good5)) {
+                assertTrue("IEEEremainder of (1.5707963267948966,1.0):", Double
+                        .isNaN(((Double) IEEEremainderFunction.evaluate(null))
+                                .doubleValue()));
+            } else {
+                assertEquals("IEEEremainder of (1.5707963267948966,1.0):",
+                        (double) Math.IEEEremainder(1.5707963267948966, 1.0),
+                        ((Double) IEEEremainderFunction.evaluate(null)).doubleValue(),
+                        0.00001);
+            }
+        } catch (FactoryRegistryException e) {
+            e.printStackTrace();
+            fail("Unexpected exception: " + e.getMessage());
+        }
+    }
+
+    public void testacos() {
+        try {
+            FilterFunction_acos acos = (FilterFunction_acos) ff.function("acos", 
+                    org.opengis.filter.expression.Expression.NIL);
+            assertEquals("Name is, ", "acos", acos.getName());
+            assertEquals("Number of arguments, ", 1, acos.getArgCount());
+
+            Function acosFunction = ff.function("acos", literal_1);
+            double good0 = Math.acos(1.0);
+            if (Double.isNaN(good0)) {
+                assertTrue("acos of (1.0):", Double.isNaN(((Double) acosFunction
+                        .evaluate(null)).doubleValue()));
+            } else {
+                assertEquals("acos of (1.0):", (double) Math.acos(1.0),
+                        ((Double) acosFunction.evaluate(null)).doubleValue(),
+                        0.00001);
+            }
+            
+            acosFunction = ff.function("acos", literal_m1);
+            double good1 = Math.acos(-1.0);
+            if (Double.isNaN(good1)) {
+                assertTrue("acos of (-1.0):", Double.isNaN(((Double) acosFunction
+                        .evaluate(null)).doubleValue()));
+            } else {
+                assertEquals("acos of (-1.0):", (double) Math.acos(-1.0),
+                        ((Double) acosFunction.evaluate(null)).doubleValue(),
+                        0.00001);
+            }
+            
+            acosFunction = ff.function("acos", literal_2);
+            double good2 = Math.acos(2.0);
+            if (Double.isNaN(good2)) {
+                assertTrue("acos of (2.0):", Double.isNaN(((Double) acosFunction
+                        .evaluate(null)).doubleValue()));
+            } else {
+                assertEquals("acos of (2.0):", (double) Math.acos(2.0),
+                        ((Double) acosFunction.evaluate(null)).doubleValue(),
+                        0.00001);
+            }
+            
+            acosFunction = ff.function("acos", literal_m2);
+            double good3 = Math.acos(-2.0);
+            if (Double.isNaN(good3)) {
+                assertTrue("acos of (-2.0):", Double.isNaN(((Double) acosFunction
+                        .evaluate(null)).doubleValue()));
+            } else {
+                assertEquals("acos of (-2.0):", (double) Math.acos(-2.0),
+                        ((Double) acosFunction.evaluate(null)).doubleValue(),
+                        0.00001);
+            }
+            
+            acosFunction = ff.function("acos", literal_pi);
+            double good4 = Math.acos(Math.PI);
+            if (Double.isNaN(good4)) {
+                assertTrue("acos of (3.141592653589793):", Double
+                        .isNaN(((Double) acosFunction.evaluate(null))
+                                .doubleValue()));
+            } else {
+                assertEquals("acos of (3.141592653589793):", (double) Math
+                        .acos(3.141592653589793), ((Double) acosFunction
+                        .evaluate(null)).doubleValue(), 0.00001);
+            }
+            
+            acosFunction = ff.function("acos", literal_05pi);
+            double good5 = Math.acos(1.5707963267948966);
+            if (Double.isNaN(good5)) {
+                assertTrue("acos of (1.5707963267948966):", Double
+                        .isNaN(((Double) acosFunction.evaluate(null))
+                                .doubleValue()));
+            } else {
+                assertEquals("acos of (1.5707963267948966):", (double) Math
+                        .acos(1.5707963267948966), ((Double) acosFunction
+                        .evaluate(null)).doubleValue(), 0.00001);
+            }
+        } catch (FactoryRegistryException e) {
+            e.printStackTrace();
+            fail("Unexpected exception: " + e.getMessage());
+        }
+    }
+
+    public void testasin() {
+        try {
+            FilterFunction_asin asin = (FilterFunction_asin) ff.function("asin", 
+                    org.opengis.filter.expression.Expression.NIL);
+            assertEquals("Name is, ", "asin", asin.getName());
+            assertEquals("Number of arguments, ", 1, asin.getArgCount());
+
+            Function asinFunction = ff.function("asin", literal_1);
+            double good0 = Math.asin(1.0);
+            if (Double.isNaN(good0)) {
+                assertTrue("asin of (1.0):", Double.isNaN(((Double) asinFunction
+                        .evaluate(null)).doubleValue()));
+            } else {
+                assertEquals("asin of (1.0):", (double) Math.asin(1.0),
+                        ((Double) asinFunction.evaluate(null)).doubleValue(),
+                        0.00001);
+            }
+            
+            asinFunction = ff.function("asin", literal_m1);
+            double good1 = Math.asin(-1.0);
+            if (Double.isNaN(good1)) {
+                assertTrue("asin of (-1.0):", Double.isNaN(((Double) asinFunction
+                        .evaluate(null)).doubleValue()));
+            } else {
+                assertEquals("asin of (-1.0):", (double) Math.asin(-1.0),
+                        ((Double) asinFunction.evaluate(null)).doubleValue(),
+                        0.00001);
+            }
+            
+            asinFunction = ff.function("asin", literal_2);
+            double good2 = Math.asin(2.0);
+            if (Double.isNaN(good2)) {
+                assertTrue("asin of (2.0):", Double.isNaN(((Double) asinFunction
+                        .evaluate(null)).doubleValue()));
+            } else {
+                assertEquals("asin of (2.0):", (double) Math.asin(2.0),
+                        ((Double) asinFunction.evaluate(null)).doubleValue(),
+                        0.00001);
+            }
+            
+            asinFunction = ff.function("asin", literal_m2);
+            double good3 = Math.asin(-2.0);
+            if (Double.isNaN(good3)) {
+                assertTrue("asin of (-2.0):", Double.isNaN(((Double) asinFunction
+                        .evaluate(null)).doubleValue()));
+            } else {
+                assertEquals("asin of (-2.0):", (double) Math.asin(-2.0),
+                        ((Double) asinFunction.evaluate(null)).doubleValue(),
+                        0.00001);
+            }
+            
+            asinFunction = ff.function("asin", literal_pi);
+            double good4 = Math.asin(Math.PI);
+            if (Double.isNaN(good4)) {
+                assertTrue("asin of (3.141592653589793):", Double
+                        .isNaN(((Double) asinFunction.evaluate(null))
+                                .doubleValue()));
+            } else {
+                assertEquals("asin of (3.141592653589793):", (double) Math
+                        .asin(3.141592653589793), ((Double) asinFunction
+                        .evaluate(null)).doubleValue(), 0.00001);
+            }
+            
+            asinFunction = ff.function("asin", literal_05pi);
+            double good5 = Math.asin(1.5707963267948966);
+            if (Double.isNaN(good5)) {
+                assertTrue("asin of (1.5707963267948966):", Double
+                        .isNaN(((Double) asinFunction.evaluate(null))
+                                .doubleValue()));
+            } else {
+                assertEquals("asin of (1.5707963267948966):", (double) Math
+                        .asin(1.5707963267948966), ((Double) asinFunction
+                        .evaluate(null)).doubleValue(), 0.00001);
+            }
+        } catch (FactoryRegistryException e) {
+            e.printStackTrace();
+            fail("Unexpected exception: " + e.getMessage());
+        }
+    }
+
+    public void testatan() {
+        try {
+            FilterFunction_atan atan = (FilterFunction_atan) ff.function("atan", 
+                    org.opengis.filter.expression.Expression.NIL);
+            assertEquals("Name is, ", "atan", atan.getName());
+            assertEquals("Number of arguments, ", 1, atan.getArgCount());
+
+            Function atanFunction = ff.function("atan", literal_1);
+            double good0 = Math.atan(1.0);
+            if (Double.isNaN(good0)) {
+                assertTrue("atan of (1.0):", Double.isNaN(((Double) atanFunction
+                        .evaluate(null)).doubleValue()));
+            } else {
+                assertEquals("atan of (1.0):", (double) Math.atan(1.0),
+                        ((Double) atanFunction.evaluate(null)).doubleValue(),
+                        0.00001);
+            }
+            
+            atanFunction = ff.function("atan", literal_m1);
+            double good1 = Math.atan(-1.0);
+            if (Double.isNaN(good1)) {
+                assertTrue("atan of (-1.0):", Double.isNaN(((Double) atanFunction
+                        .evaluate(null)).doubleValue()));
+            } else {
+                assertEquals("atan of (-1.0):", (double) Math.atan(-1.0),
+                        ((Double) atanFunction.evaluate(null)).doubleValue(),
+                        0.00001);
+            }
+            
+            atanFunction = ff.function("atan", literal_2);
+            double good2 = Math.atan(2.0);
+            if (Double.isNaN(good2)) {
+                assertTrue("atan of (2.0):", Double.isNaN(((Double) atanFunction
+                        .evaluate(null)).doubleValue()));
+            } else {
+                assertEquals("atan of (2.0):", (double) Math.atan(2.0),
+                        ((Double) atanFunction.evaluate(null)).doubleValue(),
+                        0.00001);
+            }
+            
+            atanFunction = ff.function("atan", literal_m2);
+            double good3 = Math.atan(-2.0);
+            if (Double.isNaN(good3)) {
+                assertTrue("atan of (-2.0):", Double.isNaN(((Double) atanFunction
+                        .evaluate(null)).doubleValue()));
+            } else {
+                assertEquals("atan of (-2.0):", (double) Math.atan(-2.0),
+                        ((Double) atanFunction.evaluate(null)).doubleValue(),
+                        0.00001);
+            }
+            
+            atanFunction = ff.function("atan", literal_pi);
+            double good4 = Math.atan(Math.PI);
+            if (Double.isNaN(good4)) {
+                assertTrue("atan of (3.141592653589793):", Double
+                        .isNaN(((Double) atanFunction.evaluate(null))
+                                .doubleValue()));
+            } else {
+                assertEquals("atan of (3.141592653589793):", (double) Math
+                        .atan(3.141592653589793), ((Double) atanFunction
+                        .evaluate(null)).doubleValue(), 0.00001);
+            }
+            
+            atanFunction = ff.function("atan", literal_05pi);
+            double good5 = Math.atan(1.5707963267948966);
+            if (Double.isNaN(good5)) {
+                assertTrue("atan of (1.5707963267948966):", Double
+                        .isNaN(((Double) atanFunction.evaluate(null))
+                                .doubleValue()));
+            } else {
+                assertEquals("atan of (1.5707963267948966):", (double) Math
+                        .atan(1.5707963267948966), ((Double) atanFunction
+                        .evaluate(null)).doubleValue(), 0.00001);
+            }
+        } catch (FactoryRegistryException e) {
+            e.printStackTrace();
+            fail("Unexpected exception: " + e.getMessage());
+        }
+    }
+
+    public void testceil() {
+        try {
+            FilterFunction_ceil ceil = (FilterFunction_ceil) ff.function("ceil", 
+                    org.opengis.filter.expression.Expression.NIL);
+            assertEquals("Name is, ", "ceil", ceil.getName());
+            assertEquals("Number of arguments, ", 1, ceil.getArgCount());
+
+            Function ceilFunction = ff.function("ceil", literal_1);
+            double good0 = Math.ceil(1.0);
+            if (Double.isNaN(good0)) {
+                assertTrue("ceil of (1.0):", Double.isNaN(((Double) ceilFunction
+                        .evaluate(null)).doubleValue()));
+            } else {
+                assertEquals("ceil of (1.0):", (double) Math.ceil(1.0),
+                        ((Double) ceilFunction.evaluate(null)).doubleValue(),
+                        0.00001);
+            }
+            
+            ceilFunction = ff.function("ceil", literal_m1);
+            double good1 = Math.ceil(-1.0);
+            if (Double.isNaN(good1)) {
+                assertTrue("ceil of (-1.0):", Double.isNaN(((Double) ceilFunction
+                        .evaluate(null)).doubleValue()));
+            } else {
+                assertEquals("ceil of (-1.0):", (double) Math.ceil(-1.0),
+                        ((Double) ceilFunction.evaluate(null)).doubleValue(),
+                        0.00001);
+            }
+            
+            ceilFunction = ff.function("ceil", literal_2);
+            double good2 = Math.ceil(2.0);
+            if (Double.isNaN(good2)) {
+                assertTrue("ceil of (2.0):", Double.isNaN(((Double) ceilFunction
+                        .evaluate(null)).doubleValue()));
+            } else {
+                assertEquals("ceil of (2.0):", (double) Math.ceil(2.0),
+                        ((Double) ceilFunction.evaluate(null)).doubleValue(),
+                        0.00001);
+            }
+            
+            ceilFunction = ff.function("ceil", literal_m2);
+            double good3 = Math.ceil(-2.0);
+            if (Double.isNaN(good3)) {
+                assertTrue("ceil of (-2.0):", Double.isNaN(((Double) ceilFunction
+                        .evaluate(null)).doubleValue()));
+            } else {
+                assertEquals("ceil of (-2.0):", (double) Math.ceil(-2.0),
+                        ((Double) ceilFunction.evaluate(null)).doubleValue(),
+                        0.00001);
+            }
+            
+            ceilFunction = ff.function("ceil", literal_pi);
+            double good4 = Math.ceil(Math.PI);
+            if (Double.isNaN(good4)) {
+                assertTrue("ceil of (3.141592653589793):", Double
+                        .isNaN(((Double) ceilFunction.evaluate(null))
+                                .doubleValue()));
+            } else {
+                assertEquals("ceil of (3.141592653589793):", (double) Math
+                        .ceil(3.141592653589793), ((Double) ceilFunction
+                        .evaluate(null)).doubleValue(), 0.00001);
+            }
+            
+            ceilFunction = ff.function("ceil", literal_05pi);
+            double good5 = Math.ceil(1.5707963267948966);
+            if (Double.isNaN(good5)) {
+                assertTrue("ceil of (1.5707963267948966):", Double
+                        .isNaN(((Double) ceilFunction.evaluate(null))
+                                .doubleValue()));
+            } else {
+                assertEquals("ceil of (1.5707963267948966):", (double) Math
+                        .ceil(1.5707963267948966), ((Double) ceilFunction
+                        .evaluate(null)).doubleValue(), 0.00001);
+            }
+        } catch (FactoryRegistryException e) {
+            e.printStackTrace();
+            fail("Unexpected exception: " + e.getMessage());
+        }
+    }
+
+    public void testexp() {
+        try {
+            FilterFunction_exp exp = (FilterFunction_exp) ff.function("exp", 
+                    org.opengis.filter.expression.Expression.NIL);
+            assertEquals("Name is, ", "exp", exp.getName());
+            assertEquals("Number of arguments, ", 1, exp.getArgCount());
+
+            Function expFunction = ff.function("exp", literal_1);
+            double good0 = Math.exp(1.0);
+            if (Double.isNaN(good0)) {
+                assertTrue("exp of (1.0):", Double.isNaN(((Double) expFunction
+                        .evaluate(null)).doubleValue()));
+            } else {
+                assertEquals("exp of (1.0):", (double) Math.exp(1.0),
+                        ((Double) expFunction.evaluate(null)).doubleValue(),
+                        0.00001);
+            }
+            
+            expFunction = ff.function("exp", literal_m1);
+            double good1 = Math.exp(-1.0);
+            if (Double.isNaN(good1)) {
+                assertTrue("exp of (-1.0):", Double.isNaN(((Double) expFunction
+                        .evaluate(null)).doubleValue()));
+            } else {
+                assertEquals("exp of (-1.0):", (double) Math.exp(-1.0),
+                        ((Double) expFunction.evaluate(null)).doubleValue(),
+                        0.00001);
+            }
+            
+            expFunction = ff.function("exp", literal_2);
+            double good2 = Math.exp(2.0);
+            if (Double.isNaN(good2)) {
+                assertTrue("exp of (2.0):", Double.isNaN(((Double) expFunction
+                        .evaluate(null)).doubleValue()));
+            } else {
+                assertEquals("exp of (2.0):", (double) Math.exp(2.0),
+                        ((Double) expFunction.evaluate(null)).doubleValue(),
+                        0.00001);
+            }
+            
+            expFunction = ff.function("exp", literal_m2);
+            double good3 = Math.exp(-2.0);
+            if (Double.isNaN(good3)) {
+                assertTrue("exp of (-2.0):", Double.isNaN(((Double) expFunction
+                        .evaluate(null)).doubleValue()));
+            } else {
+                assertEquals("exp of (-2.0):", (double) Math.exp(-2.0),
+                        ((Double) expFunction.evaluate(null)).doubleValue(),
+                        0.00001);
+            }
+            
+            expFunction = ff.function("exp", literal_pi);
+            double good4 = Math.exp(Math.PI);
+            if (Double.isNaN(good4)) {
+                assertTrue("exp of (3.141592653589793):", Double
+                        .isNaN(((Double) expFunction.evaluate(null))
+                                .doubleValue()));
+            } else {
+                assertEquals("exp of (3.141592653589793):", (double) Math
+                        .exp(3.141592653589793), ((Double) expFunction
+                        .evaluate(null)).doubleValue(), 0.00001);
+            }
+            
+            expFunction = ff.function("exp", literal_05pi);
+            double good5 = Math.exp(1.5707963267948966);
+            if (Double.isNaN(good5)) {
+                assertTrue("exp of (1.5707963267948966):", Double
+                        .isNaN(((Double) expFunction.evaluate(null))
+                                .doubleValue()));
+            } else {
+                assertEquals("exp of (1.5707963267948966):", (double) Math
+                        .exp(1.5707963267948966), ((Double) expFunction
+                        .evaluate(null)).doubleValue(), 0.00001);
+            }
+        } catch (FactoryRegistryException e) {
+            e.printStackTrace();
+            fail("Unexpected exception: " + e.getMessage());
+        }
+    }
+
+    public void testfloor() {
+        try {
+            FilterFunction_floor floor = (FilterFunction_floor) ff.function("floor", 
+                    org.opengis.filter.expression.Expression.NIL);
+            assertEquals("Name is, ", "floor", floor.getName());
+            assertEquals("Number of arguments, ", 1, floor.getArgCount());
+
+            Function floorFunction = ff.function("floor", literal_1);
+            double good0 = Math.floor(1.0);
+            if (Double.isNaN(good0)) {
+                assertTrue("floor of (1.0):", Double.isNaN(((Double) floorFunction
+                        .evaluate(null)).doubleValue()));
+            } else {
+                assertEquals("floor of (1.0):", (double) Math.floor(1.0),
+                        ((Double) floorFunction.evaluate(null)).doubleValue(),
+                        0.00001);
+            }
+            
+            floorFunction = ff.function("floor", literal_m1);
+            double good1 = Math.floor(-1.0);
+            if (Double.isNaN(good1)) {
+                assertTrue("floor of (-1.0):", Double.isNaN(((Double) floorFunction
+                        .evaluate(null)).doubleValue()));
+            } else {
+                assertEquals("floor of (-1.0):", (double) Math.floor(-1.0),
+                        ((Double) floorFunction.evaluate(null)).doubleValue(),
+                        0.00001);
+            }
+            
+            floorFunction = ff.function("floor", literal_2);
+            double good2 = Math.floor(2.0);
+            if (Double.isNaN(good2)) {
+                assertTrue("floor of (2.0):", Double.isNaN(((Double) floorFunction
+                        .evaluate(null)).doubleValue()));
+            } else {
+                assertEquals("floor of (2.0):", (double) Math.floor(2.0),
+                        ((Double) floorFunction.evaluate(null)).doubleValue(),
+                        0.00001);
+            }
+            
+            floorFunction = ff.function("floor", literal_m2);
+            double good3 = Math.floor(-2.0);
+            if (Double.isNaN(good3)) {
+                assertTrue("floor of (-2.0):", Double.isNaN(((Double) floorFunction
+                        .evaluate(null)).doubleValue()));
+            } else {
+                assertEquals("floor of (-2.0):", (double) Math.floor(-2.0),
+                        ((Double) floorFunction.evaluate(null)).doubleValue(),
+                        0.00001);
+            }
+            
+            floorFunction = ff.function("floor", literal_pi);
+            double good4 = Math.floor(Math.PI);
+            if (Double.isNaN(good4)) {
+                assertTrue("floor of (3.141592653589793):", Double
+                        .isNaN(((Double) floorFunction.evaluate(null))
+                                .doubleValue()));
+            } else {
+                assertEquals("floor of (3.141592653589793):", (double) Math
+                        .floor(3.141592653589793), ((Double) floorFunction
+                        .evaluate(null)).doubleValue(), 0.00001);
+            }
+            
+            floorFunction = ff.function("floor", literal_05pi);
+            double good5 = Math.floor(1.5707963267948966);
+            if (Double.isNaN(good5)) {
+                assertTrue("floor of (1.5707963267948966):", Double
+                        .isNaN(((Double) floorFunction.evaluate(null))
+                                .doubleValue()));
+            } else {
+                assertEquals("floor of (1.5707963267948966):", (double) Math
+                        .floor(1.5707963267948966), ((Double) floorFunction
+                        .evaluate(null)).doubleValue(), 0.00001);
+            }
+        } catch (FactoryRegistryException e) {
+            e.printStackTrace();
+            fail("Unexpected exception: " + e.getMessage());
+        }
+    }
+
+    public void testlog() {
+        try {
+            FilterFunction_log log = (FilterFunction_log) ff.function("log", 
+                    org.opengis.filter.expression.Expression.NIL);
+            assertEquals("Name is, ", "log", log.getName());
+            assertEquals("Number of arguments, ", 1, log.getArgCount());
+
+            Function logFunction = ff.function("log", literal_1);
+            double good0 = Math.log(1.0);
+            if (Double.isNaN(good0)) {
+                assertTrue("log of (1.0):", Double.isNaN(((Double) logFunction
+                        .evaluate(null)).doubleValue()));
+            } else {
+                assertEquals("log of (1.0):", (double) Math.log(1.0),
+                        ((Double) logFunction.evaluate(null)).doubleValue(),
+                        0.00001);
+            }
+            
+            logFunction = ff.function("log", literal_m1);
+            double good1 = Math.log(-1.0);
+            if (Double.isNaN(good1)) {
+                assertTrue("log of (-1.0):", Double.isNaN(((Double) logFunction
+                        .evaluate(null)).doubleValue()));
+            } else {
+                assertEquals("log of (-1.0):", (double) Math.log(-1.0),
+                        ((Double) logFunction.evaluate(null)).doubleValue(),
+                        0.00001);
+            }
+            
+            logFunction = ff.function("log", literal_2);
+            double good2 = Math.log(2.0);
+            if (Double.isNaN(good2)) {
+                assertTrue("log of (2.0):", Double.isNaN(((Double) logFunction
+                        .evaluate(null)).doubleValue()));
+            } else {
+                assertEquals("log of (2.0):", (double) Math.log(2.0),
+                        ((Double) logFunction.evaluate(null)).doubleValue(),
+                        0.00001);
+            }
+            
+            logFunction = ff.function("log", literal_m2);
+            double good3 = Math.log(-2.0);
+            if (Double.isNaN(good3)) {
+                assertTrue("log of (-2.0):", Double.isNaN(((Double) logFunction
+                        .evaluate(null)).doubleValue()));
+            } else {
+                assertEquals("log of (-2.0):", (double) Math.log(-2.0),
+                        ((Double) logFunction.evaluate(null)).doubleValue(),
+                        0.00001);
+            }
+            
+            logFunction = ff.function("log", literal_pi);
+            double good4 = Math.log(Math.PI);
+            if (Double.isNaN(good4)) {
+                assertTrue("log of (3.141592653589793):", Double
+                        .isNaN(((Double) logFunction.evaluate(null))
+                                .doubleValue()));
+            } else {
+                assertEquals("log of (3.141592653589793):", (double) Math
+                        .log(3.141592653589793), ((Double) logFunction
+                        .evaluate(null)).doubleValue(), 0.00001);
+            }
+            
+            logFunction = ff.function("log", literal_05pi);
+            double good5 = Math.log(1.5707963267948966);
+            if (Double.isNaN(good5)) {
+                assertTrue("log of (1.5707963267948966):", Double
+                        .isNaN(((Double) logFunction.evaluate(null))
+                                .doubleValue()));
+            } else {
+                assertEquals("log of (1.5707963267948966):", (double) Math
+                        .log(1.5707963267948966), ((Double) logFunction
+                        .evaluate(null)).doubleValue(), 0.00001);
+            }
+        } catch (FactoryRegistryException e) {
+            e.printStackTrace();
+            fail("Unexpected exception: " + e.getMessage());
+        }
+    }
+
+    public void testrandom() {
+        try {
+
+            FilterFunction_random randomFunction = (FilterFunction_random) ff
+                    .function("random", new org.opengis.filter.expression.Expression[0]);
+            assertEquals("Name is, ", "random", randomFunction.getName());
+            assertEquals("Number of arguments, ", 0, randomFunction
+                    .getArgCount());
+        } catch (FactoryRegistryException e) {
+            e.printStackTrace();
+            fail("Unexpected exception: " + e.getMessage());
+        }
+    }
+
+    public void testrint() {
+        try {
+            FilterFunction_rint rint = (FilterFunction_rint) ff.function("rint", 
+                    org.opengis.filter.expression.Expression.NIL);
+            assertEquals("Name is, ", "rint", rint.getName());
+            assertEquals("Number of arguments, ", 1, rint.getArgCount());
+
+            Function rintFunction = ff.function("rint", literal_1);
+            double good0 = Math.rint(1.0);
+            if (Double.isNaN(good0)) {
+                assertTrue("rint of (1.0):", Double.isNaN(((Double) rintFunction
+                        .evaluate(null)).doubleValue()));
+            } else {
+                assertEquals("rint of (1.0):", (double) Math.rint(1.0),
+                        ((Double) rintFunction.evaluate(null)).doubleValue(),
+                        0.00001);
+            }
+            
+            rintFunction = ff.function("rint", literal_m1);
+            double good1 = Math.rint(-1.0);
+            if (Double.isNaN(good1)) {
+                assertTrue("rint of (-1.0):", Double.isNaN(((Double) rintFunction
+                        .evaluate(null)).doubleValue()));
+            } else {
+                assertEquals("rint of (-1.0):", (double) Math.rint(-1.0),
+                        ((Double) rintFunction.evaluate(null)).doubleValue(),
+                        0.00001);
+            }
+            
+            rintFunction = ff.function("rint", literal_2);
+            double good2 = Math.rint(2.0);
+            if (Double.isNaN(good2)) {
+                assertTrue("rint of (2.0):", Double.isNaN(((Double) rintFunction
+                        .evaluate(null)).doubleValue()));
+            } else {
+                assertEquals("rint of (2.0):", (double) Math.rint(2.0),
+                        ((Double) rintFunction.evaluate(null)).doubleValue(),
+                        0.00001);
+            }
+            
+            rintFunction = ff.function("rint", literal_m2);
+            double good3 = Math.rint(-2.0);
+            if (Double.isNaN(good3)) {
+                assertTrue("rint of (-2.0):", Double.isNaN(((Double) rintFunction
+                        .evaluate(null)).doubleValue()));
+            } else {
+                assertEquals("rint of (-2.0):", (double) Math.rint(-2.0),
+                        ((Double) rintFunction.evaluate(null)).doubleValue(),
+                        0.00001);
+            }
+            
+            rintFunction = ff.function("rint", literal_pi);
+            double good4 = Math.rint(Math.PI);
+            if (Double.isNaN(good4)) {
+                assertTrue("rint of (3.141592653589793):", Double
+                        .isNaN(((Double) rintFunction.evaluate(null))
+                                .doubleValue()));
+            } else {
+                assertEquals("rint of (3.141592653589793):", (double) Math
+                        .rint(3.141592653589793), ((Double) rintFunction
+                        .evaluate(null)).doubleValue(), 0.00001);
+            }
+            
+            rintFunction = ff.function("rint", literal_05pi);
+            double good5 = Math.rint(1.5707963267948966);
+            if (Double.isNaN(good5)) {
+                assertTrue("rint of (1.5707963267948966):", Double
+                        .isNaN(((Double) rintFunction.evaluate(null))
+                                .doubleValue()));
+            } else {
+                assertEquals("rint of (1.5707963267948966):", (double) Math
+                        .rint(1.5707963267948966), ((Double) rintFunction
+                        .evaluate(null)).doubleValue(), 0.00001);
+            }
+        } catch (FactoryRegistryException e) {
+            e.printStackTrace();
+            fail("Unexpected exception: " + e.getMessage());
+        }
+    }
+
+    public void testround() {
+        try {
+            FilterFunction_round round = (FilterFunction_round) ff.function("round", org.opengis.filter.expression.Expression.NIL);
+            assertEquals("Name is, ", "round", round.getName());
+            assertEquals("Number of arguments, ", 1, round.getArgCount());
+
+            Function roundFunction = ff.function("round", literal_1);
+            assertEquals("round of (1.0):", (int) Math.round(1.0),
+                    ((Integer) roundFunction.evaluate(null)).intValue(), 0.00001);
+            
+            roundFunction = ff.function("round", literal_m1);
+            assertEquals("round of (-1.0):", (int) Math.round(-1.0),
+                    ((Integer) roundFunction.evaluate(null)).intValue(), 0.00001);
+            
+            roundFunction = ff.function("round", literal_2);
+            assertEquals("round of (2.0):", (int) Math.round(2.0),
+                    ((Integer) roundFunction.evaluate(null)).intValue(), 0.00001);
+            
+            roundFunction = ff.function("round", literal_m2);
+            assertEquals("round of (-2.0):", (int) Math.round(-2.0),
+                    ((Integer) roundFunction.evaluate(null)).intValue(), 0.00001);
+            
+            roundFunction = ff.function("round", literal_pi);
+            assertEquals("round of (3.141592653589793):", (int) Math
+                    .round(3.141592653589793), ((Integer) roundFunction
+                    .evaluate(null)).intValue(), 0.00001);
+            
+            roundFunction = ff.function("round", literal_05pi);
+            assertEquals("round of (1.5707963267948966):", (int) Math
+                    .round(1.5707963267948966), ((Integer) roundFunction
+                    .evaluate(null)).intValue(), 0.00001);
+        } catch (FactoryRegistryException e) {
+            e.printStackTrace();
+            fail("Unexpected exception: " + e.getMessage());
+        }
+    }
+
+    public void testround_2() {
+        try {
+            FilterFunction_round_2 round_2 = (FilterFunction_round_2) ff.function("round_2", org.opengis.filter.expression.Expression.NIL);
+            assertEquals("Name is, ", "round_2", round_2.getName());
+            assertEquals("Number of arguments, ", 1, round_2.getArgCount());
+
+            Function round_2Function = ff.function("round_2", literal_1);
+            assertEquals("round_2 of (1.0):", (long) Math.round(1.0),
+                    ((Long) round_2Function.evaluate(null)).longValue(), 0.00001);
+            
+            round_2Function = ff.function("round_2", literal_m1);
+            assertEquals("round_2 of (-1.0):", (long) Math.round(-1.0),
+                    ((Long) round_2Function.evaluate(null)).longValue(), 0.00001);
+            
+            round_2Function = ff.function("round_2", literal_2);
+            assertEquals("round_2 of (2.0):", (long) Math.round(2.0),
+                    ((Long) round_2Function.evaluate(null)).longValue(), 0.00001);
+            
+            round_2Function = ff.function("round_2", literal_m2);
+            assertEquals("round_2 of (-2.0):", (long) Math.round(-2.0),
+                    ((Long) round_2Function.evaluate(null)).longValue(), 0.00001);
+            
+            round_2Function = ff.function("round_2", literal_pi);
+            assertEquals("round_2 of (3.141592653589793):", (long) Math
+                    .round(3.141592653589793), ((Long) round_2Function
+                    .evaluate(null)).longValue(), 0.00001);
+            
+            round_2Function = ff.function("round_2", literal_05pi);
+            assertEquals("round_2 of (1.5707963267948966):", (long) Math
+                    .round(1.5707963267948966), ((Long) round_2Function
+                    .evaluate(null)).longValue(), 0.00001);
+        } catch (FactoryRegistryException e) {
+            e.printStackTrace();
+            fail("Unexpected exception: " + e.getMessage());
+        }
+    }
+
+    public void testtoDegrees() {
+        try {
+            FilterFunction_toDegrees toDegrees = (FilterFunction_toDegrees) ff.function("toDegrees", 
+                    org.opengis.filter.expression.Expression.NIL);
+            assertEquals("Name is, ", "toDegrees", toDegrees.getName());
+            assertEquals("Number of arguments, ", 1, toDegrees.getArgCount());
+
+            Function toDegreesFunction = ff.function("toDegrees", literal_1);
+            double good0 = Math.toDegrees(1.0);
+            if (Double.isNaN(good0)) {
+                assertTrue("toDegrees of (1.0):", Double.isNaN(((Double) toDegreesFunction
+                        .evaluate(null)).doubleValue()));
+            } else {
+                assertEquals("toDegrees of (1.0):", (double) Math.toDegrees(1.0),
+                        ((Double) toDegreesFunction.evaluate(null)).doubleValue(),
+                        0.00001);
+            }
+            
+            toDegreesFunction = ff.function("toDegrees", literal_m1);
+            double good1 = Math.toDegrees(-1.0);
+            if (Double.isNaN(good1)) {
+                assertTrue("toDegrees of (-1.0):", Double.isNaN(((Double) toDegreesFunction
+                        .evaluate(null)).doubleValue()));
+            } else {
+                assertEquals("toDegrees of (-1.0):", (double) Math.toDegrees(-1.0),
+                        ((Double) toDegreesFunction.evaluate(null)).doubleValue(),
+                        0.00001);
+            }
+            
+            toDegreesFunction = ff.function("toDegrees", literal_2);
+            double good2 = Math.toDegrees(2.0);
+            if (Double.isNaN(good2)) {
+                assertTrue("toDegrees of (2.0):", Double.isNaN(((Double) toDegreesFunction
+                        .evaluate(null)).doubleValue()));
+            } else {
+                assertEquals("toDegrees of (2.0):", (double) Math.toDegrees(2.0),
+                        ((Double) toDegreesFunction.evaluate(null)).doubleValue(),
+                        0.00001);
+            }
+            
+            toDegreesFunction = ff.function("toDegrees", literal_m2);
+            double good3 = Math.toDegrees(-2.0);
+            if (Double.isNaN(good3)) {
+                assertTrue("toDegrees of (-2.0):", Double.isNaN(((Double) toDegreesFunction
+                        .evaluate(null)).doubleValue()));
+            } else {
+                assertEquals("toDegrees of (-2.0):", (double) Math.toDegrees(-2.0),
+                        ((Double) toDegreesFunction.evaluate(null)).doubleValue(),
+                        0.00001);
+            }
+            
+            toDegreesFunction = ff.function("toDegrees", literal_pi);
+            double good4 = Math.toDegrees(Math.PI);
+            if (Double.isNaN(good4)) {
+                assertTrue("toDegrees of (3.141592653589793):", Double
+                        .isNaN(((Double) toDegreesFunction.evaluate(null))
+                                .doubleValue()));
+            } else {
+                assertEquals("toDegrees of (3.141592653589793):", (double) Math
+                        .toDegrees(3.141592653589793), ((Double) toDegreesFunction
+                        .evaluate(null)).doubleValue(), 0.00001);
+            }
+            
+            toDegreesFunction = ff.function("toDegrees", literal_05pi);
+            double good5 = Math.toDegrees(1.5707963267948966);
+            if (Double.isNaN(good5)) {
+                assertTrue("toDegrees of (1.5707963267948966):", Double
+                        .isNaN(((Double) toDegreesFunction.evaluate(null))
+                                .doubleValue()));
+            } else {
+                assertEquals("toDegrees of (1.5707963267948966):", (double) Math
+                        .toDegrees(1.5707963267948966), ((Double) toDegreesFunction
+                        .evaluate(null)).doubleValue(), 0.00001);
+            }
+        } catch (FactoryRegistryException e) {
+            e.printStackTrace();
+            fail("Unexpected exception: " + e.getMessage());
+        }
+    }
+
+    public void testtoRadians() {
+        try {
+            FilterFunction_toRadians toRadians = (FilterFunction_toRadians) ff.function("toRadians", 
+                    org.opengis.filter.expression.Expression.NIL);
+            assertEquals("Name is, ", "toRadians", toRadians.getName());
+            assertEquals("Number of arguments, ", 1, toRadians.getArgCount());
+
+            Function toRadiansFunction = ff.function("toRadians", literal_1);
+            double good0 = Math.toRadians(1.0);
+            if (Double.isNaN(good0)) {
+                assertTrue("toRadians of (1.0):", Double.isNaN(((Double) toRadiansFunction
+                        .evaluate(null)).doubleValue()));
+            } else {
+                assertEquals("toRadians of (1.0):", (double) Math.toRadians(1.0),
+                        ((Double) toRadiansFunction.evaluate(null)).doubleValue(),
+                        0.00001);
+            }
+            
+            toRadiansFunction = ff.function("toRadians", literal_m1);
+            double good1 = Math.toRadians(-1.0);
+            if (Double.isNaN(good1)) {
+                assertTrue("toRadians of (-1.0):", Double.isNaN(((Double) toRadiansFunction
+                        .evaluate(null)).doubleValue()));
+            } else {
+                assertEquals("toRadians of (-1.0):", (double) Math.toRadians(-1.0),
+                        ((Double) toRadiansFunction.evaluate(null)).doubleValue(),
+                        0.00001);
+            }
+            
+            toRadiansFunction = ff.function("toRadians", literal_2);
+            double good2 = Math.toRadians(2.0);
+            if (Double.isNaN(good2)) {
+                assertTrue("toRadians of (2.0):", Double.isNaN(((Double) toRadiansFunction
+                        .evaluate(null)).doubleValue()));
+            } else {
+                assertEquals("toRadians of (2.0):", (double) Math.toRadians(2.0),
+                        ((Double) toRadiansFunction.evaluate(null)).doubleValue(),
+                        0.00001);
+            }
+            
+            toRadiansFunction = ff.function("toRadians", literal_m2);
+            double good3 = Math.toRadians(-2.0);
+            if (Double.isNaN(good3)) {
+                assertTrue("toRadians of (-2.0):", Double.isNaN(((Double) toRadiansFunction
+                        .evaluate(null)).doubleValue()));
+            } else {
+                assertEquals("toRadians of (-2.0):", (double) Math.toRadians(-2.0),
+                        ((Double) toRadiansFunction.evaluate(null)).doubleValue(),
+                        0.00001);
+            }
+            
+            toRadiansFunction = ff.function("toRadians", literal_pi);
+            double good4 = Math.toRadians(Math.PI);
+            if (Double.isNaN(good4)) {
+                assertTrue("toRadians of (3.141592653589793):", Double
+                        .isNaN(((Double) toRadiansFunction.evaluate(null))
+                                .doubleValue()));
+            } else {
+                assertEquals("toRadians of (3.141592653589793):", (double) Math
+                        .toRadians(3.141592653589793), ((Double) toRadiansFunction
+                        .evaluate(null)).doubleValue(), 0.00001);
+            }
+            
+            toRadiansFunction = ff.function("toRadians", literal_05pi);
+            double good5 = Math.toRadians(1.5707963267948966);
+            if (Double.isNaN(good5)) {
+                assertTrue("toRadians of (1.5707963267948966):", Double
+                        .isNaN(((Double) toRadiansFunction.evaluate(null))
+                                .doubleValue()));
+            } else {
+                assertEquals("toRadians of (1.5707963267948966):", (double) Math
+                        .toRadians(1.5707963267948966), ((Double) toRadiansFunction
+                        .evaluate(null)).doubleValue(), 0.00001);
+            }
+        } catch (FactoryRegistryException e) {
+            e.printStackTrace();
+            fail("Unexpected exception: " + e.getMessage());
+        }
+    }
+
+    public void testToLowerCase() {
+        FilterFactory ff = CommonFactoryFinder.getFilterFactory(null);
+        Function f = ff.function("strToLowerCase", ff.literal("UPCASE"));
+        assertEquals("upcase", f.evaluate(null));
+    }
+    
+    public void testToUpperCase() {
+        FilterFactory ff = CommonFactoryFinder.getFilterFactory(null);
+        Function f = ff.function("strToUpperCase", ff.literal("lowcase"));
+        assertEquals("LOWCASE", f.evaluate(null));
+    }
+}