<<<<<<< local
/*
 *    GeoTools - The Open Source Java GIS Toolkit
 *    http://geotools.org
 * 
 *    (C) 2002-2008, Open Source Geospatial Foundation (OSGeo)
 *
 *    This library is free software; you can redistribute it and/or
 *    modify it under the terms of the GNU Lesser General Public
 *    License as published by the Free Software Foundation;
 *    version 2.1 of the License.
 *
 *    This library is distributed in the hope that it will be useful,
 *    but WITHOUT ANY WARRANTY; without even the implied warranty of
 *    MERCHANTABILITY or FITNESS FOR A PARTICULAR PURPOSE.  See the GNU
 *    Lesser General Public License for more details.
 */
package org.geotools.filter;

import junit.framework.TestCase;

import org.geotools.factory.CommonFactoryFinder;
import org.opengis.filter.And;
import org.opengis.filter.FilterFactory2;
import org.opengis.filter.PropertyIsEqualTo;

import org.opengis.filter.Filter;
import org.opengis.filter.PropertyIsBetween;
import org.opengis.filter.spatial.Beyond;
/**
 * Unit test for FilterCapabilities.
 *
 * @author Chris Holmes, TOPP
 * @source $URL: http://svn.osgeo.org/geotools/tags/2.6.5/modules/library/main/src/test/java/org/geotools/filter/CapabilitiesTest.java $
 */
public class CapabilitiesTest extends TestCase {
    public void testCapablities(){
        Capabilities capabilities = new Capabilities();
        capabilities.addType( Beyond.class ); // add to SpatialCapabilities
        capabilities.addType( PropertyIsEqualTo.class ); // add to ScalarCapabilities
        capabilities.addName( "NullCheck" ); // will enable PropertyIsNull use
        capabilities.addName( "Mul" ); // will enable hasSimpleArithmatic
        capabilities.addName( "random" ); // a function returning a random number
        capabilities.addName( "Length", 1 ); // single argument function
        capabilities.addName( "toDegrees", "radians" ); // single argument function
        capabilities.addName( "length", "expression" );

        FilterFactory2 ff = CommonFactoryFinder.getFilterFactory2(null);
        Filter filter = ff.between( ff.literal(0), ff.property("x"), ff.literal( 2 ) );        
        assertFalse("supports", capabilities.supports( filter ) );
        
        filter = ff.equals(ff.property("x"), ff.literal( 2 ) );        
        assertTrue("supports", capabilities.supports( filter ) );
        
        assertTrue("fullySupports", capabilities.fullySupports( filter ) );

        Capabilities capabilities2 = new Capabilities();

        capabilities2.addAll( capabilities );
        capabilities2.addType( And.class );
        
        assertTrue( capabilities2.getContents().getScalarCapabilities().hasLogicalOperators() );
        assertFalse( capabilities.getContents().getScalarCapabilities().hasLogicalOperators() );
        
    }
}
=======
/*
 *    GeoTools - The Open Source Java GIS Toolkit
 *    http://geotools.org
 * 
 *    (C) 2002-2008, Open Source Geospatial Foundation (OSGeo)
 *
 *    This library is free software; you can redistribute it and/or
 *    modify it under the terms of the GNU Lesser General Public
 *    License as published by the Free Software Foundation;
 *    version 2.1 of the License.
 *
 *    This library is distributed in the hope that it will be useful,
 *    but WITHOUT ANY WARRANTY; without even the implied warranty of
 *    MERCHANTABILITY or FITNESS FOR A PARTICULAR PURPOSE.  See the GNU
 *    Lesser General Public License for more details.
 */
package org.geotools.filter;

import junit.framework.TestCase;

import org.geotools.factory.CommonFactoryFinder;
import org.opengis.filter.And;
import org.opengis.filter.Filter;
import org.opengis.filter.FilterFactory2;
import org.opengis.filter.PropertyIsEqualTo;
import org.opengis.filter.spatial.Beyond;
/**
 * Unit test for FilterCapabilities.
 *
 * @author Chris Holmes, TOPP
 *
 * @source $URL: http://svn.osgeo.org/geotools/tags/8.0-M1/modules/library/main/src/test/java/org/geotools/filter/CapabilitiesTest.java $
 */
public class CapabilitiesTest extends TestCase {
    public void testCapablities(){
        Capabilities capabilities = new Capabilities();
        capabilities.addType( Beyond.class ); // add to SpatialCapabilities
        capabilities.addType( PropertyIsEqualTo.class ); // add to ScalarCapabilities
        capabilities.addName( "NullCheck" ); // will enable PropertyIsNull use
        capabilities.addName( "Mul" ); // will enable hasSimpleArithmatic
        capabilities.addName( "random" ); // a function returning a random number
        capabilities.addName( "Length", 1 ); // single argument function
        capabilities.addName( "toDegrees", "radians" ); // single argument function
        capabilities.addName( "length", "expression" );

        FilterFactory2 ff = CommonFactoryFinder.getFilterFactory2(null);
        Filter filter = ff.between( ff.literal(0), ff.property("x"), ff.literal( 2 ) );        
        assertFalse("supports", capabilities.supports( filter ) );
        
        filter = ff.equals(ff.property("x"), ff.literal( 2 ) );        
        assertTrue("supports", capabilities.supports( filter ) );
        
        assertTrue("fullySupports", capabilities.fullySupports( filter ) );

        Capabilities capabilities2 = new Capabilities();

        capabilities2.addAll( capabilities );
        capabilities2.addType( And.class );
        
        assertTrue( capabilities2.getContents().getScalarCapabilities().hasLogicalOperators() );
        assertFalse( capabilities.getContents().getScalarCapabilities().hasLogicalOperators() );
        
    }
}
>>>>>>> other<|MERGE_RESOLUTION|>--- conflicted
+++ resolved
@@ -1,132 +1,64 @@
-<<<<<<< local
-/*
- *    GeoTools - The Open Source Java GIS Toolkit
- *    http://geotools.org
- * 
- *    (C) 2002-2008, Open Source Geospatial Foundation (OSGeo)
- *
- *    This library is free software; you can redistribute it and/or
- *    modify it under the terms of the GNU Lesser General Public
- *    License as published by the Free Software Foundation;
- *    version 2.1 of the License.
- *
- *    This library is distributed in the hope that it will be useful,
- *    but WITHOUT ANY WARRANTY; without even the implied warranty of
- *    MERCHANTABILITY or FITNESS FOR A PARTICULAR PURPOSE.  See the GNU
- *    Lesser General Public License for more details.
- */
-package org.geotools.filter;
-
-import junit.framework.TestCase;
-
-import org.geotools.factory.CommonFactoryFinder;
-import org.opengis.filter.And;
-import org.opengis.filter.FilterFactory2;
-import org.opengis.filter.PropertyIsEqualTo;
-
-import org.opengis.filter.Filter;
-import org.opengis.filter.PropertyIsBetween;
-import org.opengis.filter.spatial.Beyond;
-/**
- * Unit test for FilterCapabilities.
- *
- * @author Chris Holmes, TOPP
- * @source $URL: http://svn.osgeo.org/geotools/tags/2.6.5/modules/library/main/src/test/java/org/geotools/filter/CapabilitiesTest.java $
- */
-public class CapabilitiesTest extends TestCase {
-    public void testCapablities(){
-        Capabilities capabilities = new Capabilities();
-        capabilities.addType( Beyond.class ); // add to SpatialCapabilities
-        capabilities.addType( PropertyIsEqualTo.class ); // add to ScalarCapabilities
-        capabilities.addName( "NullCheck" ); // will enable PropertyIsNull use
-        capabilities.addName( "Mul" ); // will enable hasSimpleArithmatic
-        capabilities.addName( "random" ); // a function returning a random number
-        capabilities.addName( "Length", 1 ); // single argument function
-        capabilities.addName( "toDegrees", "radians" ); // single argument function
-        capabilities.addName( "length", "expression" );
-
-        FilterFactory2 ff = CommonFactoryFinder.getFilterFactory2(null);
-        Filter filter = ff.between( ff.literal(0), ff.property("x"), ff.literal( 2 ) );        
-        assertFalse("supports", capabilities.supports( filter ) );
-        
-        filter = ff.equals(ff.property("x"), ff.literal( 2 ) );        
-        assertTrue("supports", capabilities.supports( filter ) );
-        
-        assertTrue("fullySupports", capabilities.fullySupports( filter ) );
-
-        Capabilities capabilities2 = new Capabilities();
-
-        capabilities2.addAll( capabilities );
-        capabilities2.addType( And.class );
-        
-        assertTrue( capabilities2.getContents().getScalarCapabilities().hasLogicalOperators() );
-        assertFalse( capabilities.getContents().getScalarCapabilities().hasLogicalOperators() );
-        
-    }
-}
-=======
-/*
- *    GeoTools - The Open Source Java GIS Toolkit
- *    http://geotools.org
- * 
- *    (C) 2002-2008, Open Source Geospatial Foundation (OSGeo)
- *
- *    This library is free software; you can redistribute it and/or
- *    modify it under the terms of the GNU Lesser General Public
- *    License as published by the Free Software Foundation;
- *    version 2.1 of the License.
- *
- *    This library is distributed in the hope that it will be useful,
- *    but WITHOUT ANY WARRANTY; without even the implied warranty of
- *    MERCHANTABILITY or FITNESS FOR A PARTICULAR PURPOSE.  See the GNU
- *    Lesser General Public License for more details.
- */
-package org.geotools.filter;
-
-import junit.framework.TestCase;
-
-import org.geotools.factory.CommonFactoryFinder;
-import org.opengis.filter.And;
-import org.opengis.filter.Filter;
-import org.opengis.filter.FilterFactory2;
-import org.opengis.filter.PropertyIsEqualTo;
-import org.opengis.filter.spatial.Beyond;
-/**
- * Unit test for FilterCapabilities.
- *
- * @author Chris Holmes, TOPP
- *
- * @source $URL: http://svn.osgeo.org/geotools/tags/8.0-M1/modules/library/main/src/test/java/org/geotools/filter/CapabilitiesTest.java $
- */
-public class CapabilitiesTest extends TestCase {
-    public void testCapablities(){
-        Capabilities capabilities = new Capabilities();
-        capabilities.addType( Beyond.class ); // add to SpatialCapabilities
-        capabilities.addType( PropertyIsEqualTo.class ); // add to ScalarCapabilities
-        capabilities.addName( "NullCheck" ); // will enable PropertyIsNull use
-        capabilities.addName( "Mul" ); // will enable hasSimpleArithmatic
-        capabilities.addName( "random" ); // a function returning a random number
-        capabilities.addName( "Length", 1 ); // single argument function
-        capabilities.addName( "toDegrees", "radians" ); // single argument function
-        capabilities.addName( "length", "expression" );
-
-        FilterFactory2 ff = CommonFactoryFinder.getFilterFactory2(null);
-        Filter filter = ff.between( ff.literal(0), ff.property("x"), ff.literal( 2 ) );        
-        assertFalse("supports", capabilities.supports( filter ) );
-        
-        filter = ff.equals(ff.property("x"), ff.literal( 2 ) );        
-        assertTrue("supports", capabilities.supports( filter ) );
-        
-        assertTrue("fullySupports", capabilities.fullySupports( filter ) );
-
-        Capabilities capabilities2 = new Capabilities();
-
-        capabilities2.addAll( capabilities );
-        capabilities2.addType( And.class );
-        
-        assertTrue( capabilities2.getContents().getScalarCapabilities().hasLogicalOperators() );
-        assertFalse( capabilities.getContents().getScalarCapabilities().hasLogicalOperators() );
-        
-    }
-}
->>>>>>> other+/*
+ *    GeoTools - The Open Source Java GIS Toolkit
+ *    http://geotools.org
+ * 
+ *    (C) 2002-2008, Open Source Geospatial Foundation (OSGeo)
+ *
+ *    This library is free software; you can redistribute it and/or
+ *    modify it under the terms of the GNU Lesser General Public
+ *    License as published by the Free Software Foundation;
+ *    version 2.1 of the License.
+ *
+ *    This library is distributed in the hope that it will be useful,
+ *    but WITHOUT ANY WARRANTY; without even the implied warranty of
+ *    MERCHANTABILITY or FITNESS FOR A PARTICULAR PURPOSE.  See the GNU
+ *    Lesser General Public License for more details.
+ */
+package org.geotools.filter;
+
+import junit.framework.TestCase;
+
+import org.geotools.factory.CommonFactoryFinder;
+import org.opengis.filter.And;
+import org.opengis.filter.Filter;
+import org.opengis.filter.FilterFactory2;
+import org.opengis.filter.PropertyIsEqualTo;
+import org.opengis.filter.spatial.Beyond;
+/**
+ * Unit test for FilterCapabilities.
+ *
+ * @author Chris Holmes, TOPP
+ *
+ * @source $URL: http://svn.osgeo.org/geotools/tags/8.0-M1/modules/library/main/src/test/java/org/geotools/filter/CapabilitiesTest.java $
+ */
+public class CapabilitiesTest extends TestCase {
+    public void testCapablities(){
+        Capabilities capabilities = new Capabilities();
+        capabilities.addType( Beyond.class ); // add to SpatialCapabilities
+        capabilities.addType( PropertyIsEqualTo.class ); // add to ScalarCapabilities
+        capabilities.addName( "NullCheck" ); // will enable PropertyIsNull use
+        capabilities.addName( "Mul" ); // will enable hasSimpleArithmatic
+        capabilities.addName( "random" ); // a function returning a random number
+        capabilities.addName( "Length", 1 ); // single argument function
+        capabilities.addName( "toDegrees", "radians" ); // single argument function
+        capabilities.addName( "length", "expression" );
+
+        FilterFactory2 ff = CommonFactoryFinder.getFilterFactory2(null);
+        Filter filter = ff.between( ff.literal(0), ff.property("x"), ff.literal( 2 ) );        
+        assertFalse("supports", capabilities.supports( filter ) );
+        
+        filter = ff.equals(ff.property("x"), ff.literal( 2 ) );        
+        assertTrue("supports", capabilities.supports( filter ) );
+        
+        assertTrue("fullySupports", capabilities.fullySupports( filter ) );
+
+        Capabilities capabilities2 = new Capabilities();
+
+        capabilities2.addAll( capabilities );
+        capabilities2.addType( And.class );
+        
+        assertTrue( capabilities2.getContents().getScalarCapabilities().hasLogicalOperators() );
+        assertFalse( capabilities.getContents().getScalarCapabilities().hasLogicalOperators() );
+        
+    }
+}