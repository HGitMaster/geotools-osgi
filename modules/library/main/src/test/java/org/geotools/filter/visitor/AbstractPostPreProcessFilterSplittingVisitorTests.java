<<<<<<< local
/*
 *    GeoTools - The Open Source Java GIS Toolkit
 *    http://geotools.org
 * 
 *    (C) 2005-2008, Open Source Geospatial Foundation (OSGeo)
 *
 *    This library is free software; you can redistribute it and/or
 *    modify it under the terms of the GNU Lesser General Public
 *    License as published by the Free Software Foundation;
 *    version 2.1 of the License.
 *
 *    This library is distributed in the hope that it will be useful,
 *    but WITHOUT ANY WARRANTY; without even the implied warranty of
 *    MERCHANTABILITY or FITNESS FOR A PARTICULAR PURPOSE.  See the GNU
 *    Lesser General Public License for more details.
 */
package org.geotools.filter.visitor;

import java.util.Arrays;
import java.util.HashSet;
import java.util.Set;

import junit.framework.TestCase;

import org.geotools.data.DataUtilities;
import org.geotools.factory.CommonFactoryFinder;
import org.geotools.feature.SchemaException;
import org.opengis.filter.Filter;
import org.opengis.filter.FilterFactory;
import org.opengis.filter.Id;
import org.opengis.filter.PropertyIsEqualTo;
import org.opengis.filter.expression.Expression;
import org.opengis.filter.expression.Function;
import org.opengis.filter.spatial.Equals;
import org.opengis.referencing.crs.CoordinateReferenceSystem;
import org.opengis.referencing.operation.MathTransform;
import org.opengis.referencing.operation.TransformException;
import org.opengis.geometry.Boundary;
import org.opengis.geometry.DirectPosition;
import org.opengis.geometry.Geometry;
import org.opengis.geometry.Precision;
import org.opengis.geometry.TransfiniteSet;
import org.opengis.geometry.complex.Complex;
import org.opengis.geometry.coordinate.Position;
import org.opengis.geometry.primitive.Bearing;
import org.opengis.geometry.primitive.Point;
import org.geotools.filter.FilterCapabilities;
import org.geotools.filter.IllegalFilterException;
import org.geotools.filter.function.FilterFunction_geometryType;

import com.vividsolutions.jts.geom.Envelope;

public class AbstractPostPreProcessFilterSplittingVisitorTests extends TestCase {
	public class TestAccessor implements ClientTransactionAccessor {

		private Filter updateFilter;
		private String attribute;

		public Filter getDeleteFilter() {
			return null;
		}

		public Filter getUpdateFilter(String attributePath) {
			if( attributePath.equals(attribute) )
				return updateFilter;
			else
				return null;
		}

		public void setUpdate(String attribute, Filter updateFilter) {
			this.attribute=attribute;
			this.updateFilter=updateFilter;
		}

	}

	protected FilterFactory ff = CommonFactoryFinder.getFilterFactory(null);
	protected TestAccessor accessor;
	protected static final String typeName = "test";
	protected static final String geomAtt = "geom";
	protected static final String nameAtt = "name";
	protected static final String numAtt = "num";
    
	protected void setUp() throws Exception {
		super.setUp();
	}

	protected PostPreProcessFilterSplittingVisitor newVisitor(FilterCapabilities supportedCaps) throws SchemaException {
		return new PostPreProcessFilterSplittingVisitor(supportedCaps,
                DataUtilities.createType(typeName,geomAtt+":Point,"+nameAtt+":String," + numAtt+":int"),
                accessor);
	} 
	
	protected PropertyIsEqualTo createPropertyIsEqualToFilter(String attr, String value) throws IllegalFilterException {
		return ff.equals(ff.property(attr), ff.literal(value));
	}

    protected Envelope createTestEnvelope() {
        return new Envelope(10,20,10,20);
    }
	
	/**
	 * Runs 3 tests.  1 with out filtercapabilities containing filter type.  1 with filter caps containing filter type
	 * 1 with an edit to the attribute being queried by filter.
	 * @param filter filter to process
	 * @param filterTypeMask the constant in {@link FilterCapabilities} that is equivalent to the FilterType used in filter
	 * @param attToEdit the attribute in filter that is queried.  If null then edit test is not ran.
	 */
	protected void runTest(Filter filter, FilterCapabilities supportedCaps, String attToEdit) throws SchemaException {
		// initialize fields that might be previously modified in current test
        PostPreProcessFilterSplittingVisitor visitor=newVisitor(new FilterCapabilities()); 
		if (accessor!=null )
		accessor.setUpdate("",null);

		// Testing when FilterCapabilites indicate that filter type is not supported
		filter.accept(visitor, null);

		assertEquals(filter, visitor.getFilterPost());
		assertEquals(Filter.INCLUDE, visitor.getFilterPre());
		
		// now filter type is supported
		visitor=newVisitor(supportedCaps);
		
        filter.accept(visitor, null);
		
		assertEquals(Filter.INCLUDE, visitor.getFilterPost());
		assertEquals(filter, visitor.getFilterPre());
		
		if (attToEdit != null && accessor!=null ) {
			// Test when the an update exists that affects the attribute of a
			// feature
            HashSet idSet = new HashSet();
            idSet.add(ff.featureId("fid"));
			Id updateFilter = ff.id(idSet);

			accessor.setUpdate(attToEdit, updateFilter);

			visitor = newVisitor(supportedCaps);

            filter.accept(visitor, null);

			assertEquals(filter, visitor.getFilterPost());
			assertEquals(ff.or(filter, updateFilter), visitor.getFilterPre());
		}
	}

	protected PropertyIsEqualTo createFunctionFilter() throws Exception {
        
		FilterFunction_geometryType geomTypeExpr = new FilterFunction_geometryType();
		geomTypeExpr.setParameters(Arrays.asList(new Expression[] { ff
				.property("geom") }));
	
		PropertyIsEqualTo filter = ff.equals(geomTypeExpr, ff.literal("Polygon"));
		return filter;
	}
	
    class MockGeometryImpl implements Geometry {
        public boolean contains(DirectPosition arg0) {
            // TODO Auto-generated method stub
            return false;
        }
        public boolean contains(TransfiniteSet arg0) {
            // TODO Auto-generated method stub
            return false;
        }
        public TransfiniteSet difference(TransfiniteSet arg0) {
            // TODO Auto-generated method stub
            return null;
        }
        public boolean equals(TransfiniteSet arg0) {
            // TODO Auto-generated method stub
            return false;
        }
        public Boundary getBoundary() {
            // TODO Auto-generated method stub
            return null;
        }
        public Geometry getBuffer(double arg0) {
            // TODO Auto-generated method stub
            return null;
        }
        public DirectPosition getCentroid() {
            // TODO Auto-generated method stub
            return null;
        }
        public Complex getClosure() {
            // TODO Auto-generated method stub
            return null;
        }
        public Geometry getConvexHull() {
            // TODO Auto-generated method stub
            return null;
        }
        public int getCoordinateDimension() {
            // TODO Auto-generated method stub
            return 0;
        }
        public CoordinateReferenceSystem getCoordinateReferenceSystem() {
            // TODO Auto-generated method stub
            return null;
        }
        public int getDimension(DirectPosition arg0) {
            // TODO Auto-generated method stub
            return 0;
        }
        public double getDistance(Geometry arg0) {
            return distance(arg0);
        }
        public double distance(Geometry arg0) {
            // TODO Auto-generated method stub
            return 0;
        }
        public org.opengis.geometry.Envelope getEnvelope() {
            // TODO Auto-generated method stub
            return null;
        }
        public Set getMaximalComplex() {
            // TODO Auto-generated method stub
            return null;
        }
        public Geometry getMbRegion() {
            // TODO Auto-generated method stub
            return null;
        }
        public DirectPosition getRepresentativePoint() {
            // TODO Auto-generated method stub
            return null;
        }
        public TransfiniteSet intersection(TransfiniteSet arg0) {
            // TODO Auto-generated method stub
            return null;
        }
        public boolean intersects(TransfiniteSet arg0) {
            // TODO Auto-generated method stub
            return false;
        }
        public boolean isCycle() {
            // TODO Auto-generated method stub
            return false;
        }
        public boolean isMutable() {
            // TODO Auto-generated method stub
            return false;
        }
        public boolean isSimple() {
            // TODO Auto-generated method stub
            return false;
        }
        public TransfiniteSet symmetricDifference(TransfiniteSet arg0) {
            // TODO Auto-generated method stub
            return null;
        }
        public Geometry toImmutable() {
            // TODO Auto-generated method stub
            return null;
        }
        public Geometry transform(CoordinateReferenceSystem arg0) throws TransformException {
            // TODO Auto-generated method stub
            return null;
        }
        public Geometry transform(CoordinateReferenceSystem arg0, MathTransform arg1) throws TransformException {
            // TODO Auto-generated method stub
            return null;
        }
        public TransfiniteSet union(TransfiniteSet arg0) {
            // TODO Auto-generated method stub
            return null;
        }
        public MockGeometryImpl clone() throws CloneNotSupportedException {
            // TODO Auto-generated method stub
            return (MockGeometryImpl) super.clone();
        }
        public Precision getPrecision() {
            // TODO Auto-generated method stub
            return null;
        }
        public String toString() {
            return "MOCKGEOM";
        }
    }

}
=======
/*
 *    GeoTools - The Open Source Java GIS Toolkit
 *    http://geotools.org
 * 
 *    (C) 2005-2008, Open Source Geospatial Foundation (OSGeo)
 *
 *    This library is free software; you can redistribute it and/or
 *    modify it under the terms of the GNU Lesser General Public
 *    License as published by the Free Software Foundation;
 *    version 2.1 of the License.
 *
 *    This library is distributed in the hope that it will be useful,
 *    but WITHOUT ANY WARRANTY; without even the implied warranty of
 *    MERCHANTABILITY or FITNESS FOR A PARTICULAR PURPOSE.  See the GNU
 *    Lesser General Public License for more details.
 */
package org.geotools.filter.visitor;

import java.util.Arrays;
import java.util.HashSet;
import java.util.Set;

import junit.framework.TestCase;

import org.geotools.data.DataUtilities;
import org.geotools.factory.CommonFactoryFinder;
import org.geotools.feature.SchemaException;
import org.geotools.filter.FilterCapabilities;
import org.geotools.filter.IllegalFilterException;
import org.geotools.filter.function.FilterFunction_geometryType;
import org.opengis.filter.Filter;
import org.opengis.filter.FilterFactory;
import org.opengis.filter.Id;
import org.opengis.filter.PropertyIsEqualTo;
import org.opengis.filter.expression.Expression;
import org.opengis.geometry.Boundary;
import org.opengis.geometry.DirectPosition;
import org.opengis.geometry.Geometry;
import org.opengis.geometry.Precision;
import org.opengis.geometry.TransfiniteSet;
import org.opengis.geometry.complex.Complex;
import org.opengis.referencing.crs.CoordinateReferenceSystem;
import org.opengis.referencing.operation.MathTransform;
import org.opengis.referencing.operation.TransformException;

import com.vividsolutions.jts.geom.Envelope;

public class AbstractPostPreProcessFilterSplittingVisitorTests extends TestCase {
	public class TestAccessor implements ClientTransactionAccessor {

		private Filter updateFilter;
		private String attribute;

		public Filter getDeleteFilter() {
			return null;
		}

		public Filter getUpdateFilter(String attributePath) {
			if( attributePath.equals(attribute) )
				return updateFilter;
			else
				return null;
		}

		public void setUpdate(String attribute, Filter updateFilter) {
			this.attribute=attribute;
			this.updateFilter=updateFilter;
		}

	}

	protected FilterFactory ff = CommonFactoryFinder.getFilterFactory(null);
	protected TestAccessor accessor;
	protected static final String typeName = "test";
	protected static final String geomAtt = "geom";
	protected static final String nameAtt = "name";
	protected static final String numAtt = "num";
    
	protected void setUp() throws Exception {
		super.setUp();
	}

	protected PostPreProcessFilterSplittingVisitor newVisitor(FilterCapabilities supportedCaps) throws SchemaException {
		return new PostPreProcessFilterSplittingVisitor(supportedCaps,
                DataUtilities.createType(typeName,geomAtt+":Point,"+nameAtt+":String," + numAtt+":int"),
                accessor);
	} 
	
	protected PropertyIsEqualTo createPropertyIsEqualToFilter(String attr, String value) throws IllegalFilterException {
		return ff.equals(ff.property(attr), ff.literal(value));
	}

    protected Envelope createTestEnvelope() {
        return new Envelope(10,20,10,20);
    }
	
	/**
	 * Runs 3 tests.  1 with out filtercapabilities containing filter type.  1 with filter caps containing filter type
	 * 1 with an edit to the attribute being queried by filter.
	 * @param filter filter to process
	 * @param filterTypeMask the constant in {@link FilterCapabilities} that is equivalent to the FilterType used in filter
	 * @param attToEdit the attribute in filter that is queried.  If null then edit test is not ran.
	 */
	protected void runTest(Filter filter, FilterCapabilities supportedCaps, String attToEdit) throws SchemaException {
		// initialize fields that might be previously modified in current test
        PostPreProcessFilterSplittingVisitor visitor=newVisitor(new FilterCapabilities()); 
		if (accessor!=null )
		accessor.setUpdate("",null);

		// Testing when FilterCapabilites indicate that filter type is not supported
		filter.accept(visitor, null);

		assertEquals(filter, visitor.getFilterPost());
		assertEquals(Filter.INCLUDE, visitor.getFilterPre());
		
		// now filter type is supported
		visitor=newVisitor(supportedCaps);
		
        filter.accept(visitor, null);
		
		assertEquals(Filter.INCLUDE, visitor.getFilterPost());
		assertEquals(filter, visitor.getFilterPre());
		
		if (attToEdit != null && accessor!=null ) {
			// Test when the an update exists that affects the attribute of a
			// feature
            HashSet idSet = new HashSet();
            idSet.add(ff.featureId("fid"));
			Id updateFilter = ff.id(idSet);

			accessor.setUpdate(attToEdit, updateFilter);

			visitor = newVisitor(supportedCaps);

            filter.accept(visitor, null);

			assertEquals(filter, visitor.getFilterPost());
			assertEquals(ff.or(filter, updateFilter), visitor.getFilterPre());
		}
	}

	protected PropertyIsEqualTo createFunctionFilter() throws Exception {
        
		FilterFunction_geometryType geomTypeExpr = new FilterFunction_geometryType();
		geomTypeExpr.setParameters(Arrays.asList(new Expression[] { ff
				.property("geom") }));
	
		PropertyIsEqualTo filter = ff.equals(geomTypeExpr, ff.literal("Polygon"));
		return filter;
	}
	
    class MockGeometryImpl implements Geometry {
        public boolean contains(DirectPosition arg0) {
            // TODO Auto-generated method stub
            return false;
        }
        public boolean contains(TransfiniteSet arg0) {
            // TODO Auto-generated method stub
            return false;
        }
        public TransfiniteSet difference(TransfiniteSet arg0) {
            // TODO Auto-generated method stub
            return null;
        }
        public boolean equals(TransfiniteSet arg0) {
            // TODO Auto-generated method stub
            return false;
        }
        public Boundary getBoundary() {
            // TODO Auto-generated method stub
            return null;
        }
        public Geometry getBuffer(double arg0) {
            // TODO Auto-generated method stub
            return null;
        }
        public DirectPosition getCentroid() {
            // TODO Auto-generated method stub
            return null;
        }
        public Complex getClosure() {
            // TODO Auto-generated method stub
            return null;
        }
        public Geometry getConvexHull() {
            // TODO Auto-generated method stub
            return null;
        }
        public int getCoordinateDimension() {
            // TODO Auto-generated method stub
            return 0;
        }
        public CoordinateReferenceSystem getCoordinateReferenceSystem() {
            // TODO Auto-generated method stub
            return null;
        }
        public int getDimension(DirectPosition arg0) {
            // TODO Auto-generated method stub
            return 0;
        }
        public double getDistance(Geometry arg0) {
            return distance(arg0);
        }
        public double distance(Geometry arg0) {
            // TODO Auto-generated method stub
            return 0;
        }
        public org.opengis.geometry.Envelope getEnvelope() {
            // TODO Auto-generated method stub
            return null;
        }
        public Set getMaximalComplex() {
            // TODO Auto-generated method stub
            return null;
        }
        public Geometry getMbRegion() {
            // TODO Auto-generated method stub
            return null;
        }
        public DirectPosition getRepresentativePoint() {
            // TODO Auto-generated method stub
            return null;
        }
        public TransfiniteSet intersection(TransfiniteSet arg0) {
            // TODO Auto-generated method stub
            return null;
        }
        public boolean intersects(TransfiniteSet arg0) {
            // TODO Auto-generated method stub
            return false;
        }
        public boolean isCycle() {
            // TODO Auto-generated method stub
            return false;
        }
        public boolean isMutable() {
            // TODO Auto-generated method stub
            return false;
        }
        public boolean isSimple() {
            // TODO Auto-generated method stub
            return false;
        }
        public TransfiniteSet symmetricDifference(TransfiniteSet arg0) {
            // TODO Auto-generated method stub
            return null;
        }
        public Geometry toImmutable() {
            // TODO Auto-generated method stub
            return null;
        }
        public Geometry transform(CoordinateReferenceSystem arg0) throws TransformException {
            // TODO Auto-generated method stub
            return null;
        }
        public Geometry transform(CoordinateReferenceSystem arg0, MathTransform arg1) throws TransformException {
            // TODO Auto-generated method stub
            return null;
        }
        public TransfiniteSet union(TransfiniteSet arg0) {
            // TODO Auto-generated method stub
            return null;
        }
        public MockGeometryImpl clone() throws CloneNotSupportedException {
            // TODO Auto-generated method stub
            return (MockGeometryImpl) super.clone();
        }
        public Precision getPrecision() {
            // TODO Auto-generated method stub
            return null;
        }
        public String toString() {
            return "MOCKGEOM";
        }
    }

}
>>>>>>> other<|MERGE_RESOLUTION|>--- conflicted
+++ resolved
@@ -1,562 +1,277 @@
-<<<<<<< local
-/*
- *    GeoTools - The Open Source Java GIS Toolkit
- *    http://geotools.org
- * 
- *    (C) 2005-2008, Open Source Geospatial Foundation (OSGeo)
- *
- *    This library is free software; you can redistribute it and/or
- *    modify it under the terms of the GNU Lesser General Public
- *    License as published by the Free Software Foundation;
- *    version 2.1 of the License.
- *
- *    This library is distributed in the hope that it will be useful,
- *    but WITHOUT ANY WARRANTY; without even the implied warranty of
- *    MERCHANTABILITY or FITNESS FOR A PARTICULAR PURPOSE.  See the GNU
- *    Lesser General Public License for more details.
- */
-package org.geotools.filter.visitor;
-
-import java.util.Arrays;
-import java.util.HashSet;
-import java.util.Set;
-
-import junit.framework.TestCase;
-
-import org.geotools.data.DataUtilities;
-import org.geotools.factory.CommonFactoryFinder;
-import org.geotools.feature.SchemaException;
-import org.opengis.filter.Filter;
-import org.opengis.filter.FilterFactory;
-import org.opengis.filter.Id;
-import org.opengis.filter.PropertyIsEqualTo;
-import org.opengis.filter.expression.Expression;
-import org.opengis.filter.expression.Function;
-import org.opengis.filter.spatial.Equals;
-import org.opengis.referencing.crs.CoordinateReferenceSystem;
-import org.opengis.referencing.operation.MathTransform;
-import org.opengis.referencing.operation.TransformException;
-import org.opengis.geometry.Boundary;
-import org.opengis.geometry.DirectPosition;
-import org.opengis.geometry.Geometry;
-import org.opengis.geometry.Precision;
-import org.opengis.geometry.TransfiniteSet;
-import org.opengis.geometry.complex.Complex;
-import org.opengis.geometry.coordinate.Position;
-import org.opengis.geometry.primitive.Bearing;
-import org.opengis.geometry.primitive.Point;
-import org.geotools.filter.FilterCapabilities;
-import org.geotools.filter.IllegalFilterException;
-import org.geotools.filter.function.FilterFunction_geometryType;
-
-import com.vividsolutions.jts.geom.Envelope;
-
-public class AbstractPostPreProcessFilterSplittingVisitorTests extends TestCase {
-	public class TestAccessor implements ClientTransactionAccessor {
-
-		private Filter updateFilter;
-		private String attribute;
-
-		public Filter getDeleteFilter() {
-			return null;
-		}
-
-		public Filter getUpdateFilter(String attributePath) {
-			if( attributePath.equals(attribute) )
-				return updateFilter;
-			else
-				return null;
-		}
-
-		public void setUpdate(String attribute, Filter updateFilter) {
-			this.attribute=attribute;
-			this.updateFilter=updateFilter;
-		}
-
-	}
-
-	protected FilterFactory ff = CommonFactoryFinder.getFilterFactory(null);
-	protected TestAccessor accessor;
-	protected static final String typeName = "test";
-	protected static final String geomAtt = "geom";
-	protected static final String nameAtt = "name";
-	protected static final String numAtt = "num";
-    
-	protected void setUp() throws Exception {
-		super.setUp();
-	}
-
-	protected PostPreProcessFilterSplittingVisitor newVisitor(FilterCapabilities supportedCaps) throws SchemaException {
-		return new PostPreProcessFilterSplittingVisitor(supportedCaps,
-                DataUtilities.createType(typeName,geomAtt+":Point,"+nameAtt+":String," + numAtt+":int"),
-                accessor);
-	} 
-	
-	protected PropertyIsEqualTo createPropertyIsEqualToFilter(String attr, String value) throws IllegalFilterException {
-		return ff.equals(ff.property(attr), ff.literal(value));
-	}
-
-    protected Envelope createTestEnvelope() {
-        return new Envelope(10,20,10,20);
-    }
-	
-	/**
-	 * Runs 3 tests.  1 with out filtercapabilities containing filter type.  1 with filter caps containing filter type
-	 * 1 with an edit to the attribute being queried by filter.
-	 * @param filter filter to process
-	 * @param filterTypeMask the constant in {@link FilterCapabilities} that is equivalent to the FilterType used in filter
-	 * @param attToEdit the attribute in filter that is queried.  If null then edit test is not ran.
-	 */
-	protected void runTest(Filter filter, FilterCapabilities supportedCaps, String attToEdit) throws SchemaException {
-		// initialize fields that might be previously modified in current test
-        PostPreProcessFilterSplittingVisitor visitor=newVisitor(new FilterCapabilities()); 
-		if (accessor!=null )
-		accessor.setUpdate("",null);
-
-		// Testing when FilterCapabilites indicate that filter type is not supported
-		filter.accept(visitor, null);
-
-		assertEquals(filter, visitor.getFilterPost());
-		assertEquals(Filter.INCLUDE, visitor.getFilterPre());
-		
-		// now filter type is supported
-		visitor=newVisitor(supportedCaps);
-		
-        filter.accept(visitor, null);
-		
-		assertEquals(Filter.INCLUDE, visitor.getFilterPost());
-		assertEquals(filter, visitor.getFilterPre());
-		
-		if (attToEdit != null && accessor!=null ) {
-			// Test when the an update exists that affects the attribute of a
-			// feature
-            HashSet idSet = new HashSet();
-            idSet.add(ff.featureId("fid"));
-			Id updateFilter = ff.id(idSet);
-
-			accessor.setUpdate(attToEdit, updateFilter);
-
-			visitor = newVisitor(supportedCaps);
-
-            filter.accept(visitor, null);
-
-			assertEquals(filter, visitor.getFilterPost());
-			assertEquals(ff.or(filter, updateFilter), visitor.getFilterPre());
-		}
-	}
-
-	protected PropertyIsEqualTo createFunctionFilter() throws Exception {
-        
-		FilterFunction_geometryType geomTypeExpr = new FilterFunction_geometryType();
-		geomTypeExpr.setParameters(Arrays.asList(new Expression[] { ff
-				.property("geom") }));
-	
-		PropertyIsEqualTo filter = ff.equals(geomTypeExpr, ff.literal("Polygon"));
-		return filter;
-	}
-	
-    class MockGeometryImpl implements Geometry {
-        public boolean contains(DirectPosition arg0) {
-            // TODO Auto-generated method stub
-            return false;
-        }
-        public boolean contains(TransfiniteSet arg0) {
-            // TODO Auto-generated method stub
-            return false;
-        }
-        public TransfiniteSet difference(TransfiniteSet arg0) {
-            // TODO Auto-generated method stub
-            return null;
-        }
-        public boolean equals(TransfiniteSet arg0) {
-            // TODO Auto-generated method stub
-            return false;
-        }
-        public Boundary getBoundary() {
-            // TODO Auto-generated method stub
-            return null;
-        }
-        public Geometry getBuffer(double arg0) {
-            // TODO Auto-generated method stub
-            return null;
-        }
-        public DirectPosition getCentroid() {
-            // TODO Auto-generated method stub
-            return null;
-        }
-        public Complex getClosure() {
-            // TODO Auto-generated method stub
-            return null;
-        }
-        public Geometry getConvexHull() {
-            // TODO Auto-generated method stub
-            return null;
-        }
-        public int getCoordinateDimension() {
-            // TODO Auto-generated method stub
-            return 0;
-        }
-        public CoordinateReferenceSystem getCoordinateReferenceSystem() {
-            // TODO Auto-generated method stub
-            return null;
-        }
-        public int getDimension(DirectPosition arg0) {
-            // TODO Auto-generated method stub
-            return 0;
-        }
-        public double getDistance(Geometry arg0) {
-            return distance(arg0);
-        }
-        public double distance(Geometry arg0) {
-            // TODO Auto-generated method stub
-            return 0;
-        }
-        public org.opengis.geometry.Envelope getEnvelope() {
-            // TODO Auto-generated method stub
-            return null;
-        }
-        public Set getMaximalComplex() {
-            // TODO Auto-generated method stub
-            return null;
-        }
-        public Geometry getMbRegion() {
-            // TODO Auto-generated method stub
-            return null;
-        }
-        public DirectPosition getRepresentativePoint() {
-            // TODO Auto-generated method stub
-            return null;
-        }
-        public TransfiniteSet intersection(TransfiniteSet arg0) {
-            // TODO Auto-generated method stub
-            return null;
-        }
-        public boolean intersects(TransfiniteSet arg0) {
-            // TODO Auto-generated method stub
-            return false;
-        }
-        public boolean isCycle() {
-            // TODO Auto-generated method stub
-            return false;
-        }
-        public boolean isMutable() {
-            // TODO Auto-generated method stub
-            return false;
-        }
-        public boolean isSimple() {
-            // TODO Auto-generated method stub
-            return false;
-        }
-        public TransfiniteSet symmetricDifference(TransfiniteSet arg0) {
-            // TODO Auto-generated method stub
-            return null;
-        }
-        public Geometry toImmutable() {
-            // TODO Auto-generated method stub
-            return null;
-        }
-        public Geometry transform(CoordinateReferenceSystem arg0) throws TransformException {
-            // TODO Auto-generated method stub
-            return null;
-        }
-        public Geometry transform(CoordinateReferenceSystem arg0, MathTransform arg1) throws TransformException {
-            // TODO Auto-generated method stub
-            return null;
-        }
-        public TransfiniteSet union(TransfiniteSet arg0) {
-            // TODO Auto-generated method stub
-            return null;
-        }
-        public MockGeometryImpl clone() throws CloneNotSupportedException {
-            // TODO Auto-generated method stub
-            return (MockGeometryImpl) super.clone();
-        }
-        public Precision getPrecision() {
-            // TODO Auto-generated method stub
-            return null;
-        }
-        public String toString() {
-            return "MOCKGEOM";
-        }
-    }
-
-}
-=======
-/*
- *    GeoTools - The Open Source Java GIS Toolkit
- *    http://geotools.org
- * 
- *    (C) 2005-2008, Open Source Geospatial Foundation (OSGeo)
- *
- *    This library is free software; you can redistribute it and/or
- *    modify it under the terms of the GNU Lesser General Public
- *    License as published by the Free Software Foundation;
- *    version 2.1 of the License.
- *
- *    This library is distributed in the hope that it will be useful,
- *    but WITHOUT ANY WARRANTY; without even the implied warranty of
- *    MERCHANTABILITY or FITNESS FOR A PARTICULAR PURPOSE.  See the GNU
- *    Lesser General Public License for more details.
- */
-package org.geotools.filter.visitor;
-
-import java.util.Arrays;
-import java.util.HashSet;
-import java.util.Set;
-
-import junit.framework.TestCase;
-
-import org.geotools.data.DataUtilities;
-import org.geotools.factory.CommonFactoryFinder;
-import org.geotools.feature.SchemaException;
-import org.geotools.filter.FilterCapabilities;
-import org.geotools.filter.IllegalFilterException;
-import org.geotools.filter.function.FilterFunction_geometryType;
-import org.opengis.filter.Filter;
-import org.opengis.filter.FilterFactory;
-import org.opengis.filter.Id;
-import org.opengis.filter.PropertyIsEqualTo;
-import org.opengis.filter.expression.Expression;
-import org.opengis.geometry.Boundary;
-import org.opengis.geometry.DirectPosition;
-import org.opengis.geometry.Geometry;
-import org.opengis.geometry.Precision;
-import org.opengis.geometry.TransfiniteSet;
-import org.opengis.geometry.complex.Complex;
-import org.opengis.referencing.crs.CoordinateReferenceSystem;
-import org.opengis.referencing.operation.MathTransform;
-import org.opengis.referencing.operation.TransformException;
-
-import com.vividsolutions.jts.geom.Envelope;
-
-public class AbstractPostPreProcessFilterSplittingVisitorTests extends TestCase {
-	public class TestAccessor implements ClientTransactionAccessor {
-
-		private Filter updateFilter;
-		private String attribute;
-
-		public Filter getDeleteFilter() {
-			return null;
-		}
-
-		public Filter getUpdateFilter(String attributePath) {
-			if( attributePath.equals(attribute) )
-				return updateFilter;
-			else
-				return null;
-		}
-
-		public void setUpdate(String attribute, Filter updateFilter) {
-			this.attribute=attribute;
-			this.updateFilter=updateFilter;
-		}
-
-	}
-
-	protected FilterFactory ff = CommonFactoryFinder.getFilterFactory(null);
-	protected TestAccessor accessor;
-	protected static final String typeName = "test";
-	protected static final String geomAtt = "geom";
-	protected static final String nameAtt = "name";
-	protected static final String numAtt = "num";
-    
-	protected void setUp() throws Exception {
-		super.setUp();
-	}
-
-	protected PostPreProcessFilterSplittingVisitor newVisitor(FilterCapabilities supportedCaps) throws SchemaException {
-		return new PostPreProcessFilterSplittingVisitor(supportedCaps,
-                DataUtilities.createType(typeName,geomAtt+":Point,"+nameAtt+":String," + numAtt+":int"),
-                accessor);
-	} 
-	
-	protected PropertyIsEqualTo createPropertyIsEqualToFilter(String attr, String value) throws IllegalFilterException {
-		return ff.equals(ff.property(attr), ff.literal(value));
-	}
-
-    protected Envelope createTestEnvelope() {
-        return new Envelope(10,20,10,20);
-    }
-	
-	/**
-	 * Runs 3 tests.  1 with out filtercapabilities containing filter type.  1 with filter caps containing filter type
-	 * 1 with an edit to the attribute being queried by filter.
-	 * @param filter filter to process
-	 * @param filterTypeMask the constant in {@link FilterCapabilities} that is equivalent to the FilterType used in filter
-	 * @param attToEdit the attribute in filter that is queried.  If null then edit test is not ran.
-	 */
-	protected void runTest(Filter filter, FilterCapabilities supportedCaps, String attToEdit) throws SchemaException {
-		// initialize fields that might be previously modified in current test
-        PostPreProcessFilterSplittingVisitor visitor=newVisitor(new FilterCapabilities()); 
-		if (accessor!=null )
-		accessor.setUpdate("",null);
-
-		// Testing when FilterCapabilites indicate that filter type is not supported
-		filter.accept(visitor, null);
-
-		assertEquals(filter, visitor.getFilterPost());
-		assertEquals(Filter.INCLUDE, visitor.getFilterPre());
-		
-		// now filter type is supported
-		visitor=newVisitor(supportedCaps);
-		
-        filter.accept(visitor, null);
-		
-		assertEquals(Filter.INCLUDE, visitor.getFilterPost());
-		assertEquals(filter, visitor.getFilterPre());
-		
-		if (attToEdit != null && accessor!=null ) {
-			// Test when the an update exists that affects the attribute of a
-			// feature
-            HashSet idSet = new HashSet();
-            idSet.add(ff.featureId("fid"));
-			Id updateFilter = ff.id(idSet);
-
-			accessor.setUpdate(attToEdit, updateFilter);
-
-			visitor = newVisitor(supportedCaps);
-
-            filter.accept(visitor, null);
-
-			assertEquals(filter, visitor.getFilterPost());
-			assertEquals(ff.or(filter, updateFilter), visitor.getFilterPre());
-		}
-	}
-
-	protected PropertyIsEqualTo createFunctionFilter() throws Exception {
-        
-		FilterFunction_geometryType geomTypeExpr = new FilterFunction_geometryType();
-		geomTypeExpr.setParameters(Arrays.asList(new Expression[] { ff
-				.property("geom") }));
-	
-		PropertyIsEqualTo filter = ff.equals(geomTypeExpr, ff.literal("Polygon"));
-		return filter;
-	}
-	
-    class MockGeometryImpl implements Geometry {
-        public boolean contains(DirectPosition arg0) {
-            // TODO Auto-generated method stub
-            return false;
-        }
-        public boolean contains(TransfiniteSet arg0) {
-            // TODO Auto-generated method stub
-            return false;
-        }
-        public TransfiniteSet difference(TransfiniteSet arg0) {
-            // TODO Auto-generated method stub
-            return null;
-        }
-        public boolean equals(TransfiniteSet arg0) {
-            // TODO Auto-generated method stub
-            return false;
-        }
-        public Boundary getBoundary() {
-            // TODO Auto-generated method stub
-            return null;
-        }
-        public Geometry getBuffer(double arg0) {
-            // TODO Auto-generated method stub
-            return null;
-        }
-        public DirectPosition getCentroid() {
-            // TODO Auto-generated method stub
-            return null;
-        }
-        public Complex getClosure() {
-            // TODO Auto-generated method stub
-            return null;
-        }
-        public Geometry getConvexHull() {
-            // TODO Auto-generated method stub
-            return null;
-        }
-        public int getCoordinateDimension() {
-            // TODO Auto-generated method stub
-            return 0;
-        }
-        public CoordinateReferenceSystem getCoordinateReferenceSystem() {
-            // TODO Auto-generated method stub
-            return null;
-        }
-        public int getDimension(DirectPosition arg0) {
-            // TODO Auto-generated method stub
-            return 0;
-        }
-        public double getDistance(Geometry arg0) {
-            return distance(arg0);
-        }
-        public double distance(Geometry arg0) {
-            // TODO Auto-generated method stub
-            return 0;
-        }
-        public org.opengis.geometry.Envelope getEnvelope() {
-            // TODO Auto-generated method stub
-            return null;
-        }
-        public Set getMaximalComplex() {
-            // TODO Auto-generated method stub
-            return null;
-        }
-        public Geometry getMbRegion() {
-            // TODO Auto-generated method stub
-            return null;
-        }
-        public DirectPosition getRepresentativePoint() {
-            // TODO Auto-generated method stub
-            return null;
-        }
-        public TransfiniteSet intersection(TransfiniteSet arg0) {
-            // TODO Auto-generated method stub
-            return null;
-        }
-        public boolean intersects(TransfiniteSet arg0) {
-            // TODO Auto-generated method stub
-            return false;
-        }
-        public boolean isCycle() {
-            // TODO Auto-generated method stub
-            return false;
-        }
-        public boolean isMutable() {
-            // TODO Auto-generated method stub
-            return false;
-        }
-        public boolean isSimple() {
-            // TODO Auto-generated method stub
-            return false;
-        }
-        public TransfiniteSet symmetricDifference(TransfiniteSet arg0) {
-            // TODO Auto-generated method stub
-            return null;
-        }
-        public Geometry toImmutable() {
-            // TODO Auto-generated method stub
-            return null;
-        }
-        public Geometry transform(CoordinateReferenceSystem arg0) throws TransformException {
-            // TODO Auto-generated method stub
-            return null;
-        }
-        public Geometry transform(CoordinateReferenceSystem arg0, MathTransform arg1) throws TransformException {
-            // TODO Auto-generated method stub
-            return null;
-        }
-        public TransfiniteSet union(TransfiniteSet arg0) {
-            // TODO Auto-generated method stub
-            return null;
-        }
-        public MockGeometryImpl clone() throws CloneNotSupportedException {
-            // TODO Auto-generated method stub
-            return (MockGeometryImpl) super.clone();
-        }
-        public Precision getPrecision() {
-            // TODO Auto-generated method stub
-            return null;
-        }
-        public String toString() {
-            return "MOCKGEOM";
-        }
-    }
-
-}
->>>>>>> other+/*
+ *    GeoTools - The Open Source Java GIS Toolkit
+ *    http://geotools.org
+ * 
+ *    (C) 2005-2008, Open Source Geospatial Foundation (OSGeo)
+ *
+ *    This library is free software; you can redistribute it and/or
+ *    modify it under the terms of the GNU Lesser General Public
+ *    License as published by the Free Software Foundation;
+ *    version 2.1 of the License.
+ *
+ *    This library is distributed in the hope that it will be useful,
+ *    but WITHOUT ANY WARRANTY; without even the implied warranty of
+ *    MERCHANTABILITY or FITNESS FOR A PARTICULAR PURPOSE.  See the GNU
+ *    Lesser General Public License for more details.
+ */
+package org.geotools.filter.visitor;
+
+import java.util.Arrays;
+import java.util.HashSet;
+import java.util.Set;
+
+import junit.framework.TestCase;
+
+import org.geotools.data.DataUtilities;
+import org.geotools.factory.CommonFactoryFinder;
+import org.geotools.feature.SchemaException;
+import org.geotools.filter.FilterCapabilities;
+import org.geotools.filter.IllegalFilterException;
+import org.geotools.filter.function.FilterFunction_geometryType;
+import org.opengis.filter.Filter;
+import org.opengis.filter.FilterFactory;
+import org.opengis.filter.Id;
+import org.opengis.filter.PropertyIsEqualTo;
+import org.opengis.filter.expression.Expression;
+import org.opengis.geometry.Boundary;
+import org.opengis.geometry.DirectPosition;
+import org.opengis.geometry.Geometry;
+import org.opengis.geometry.Precision;
+import org.opengis.geometry.TransfiniteSet;
+import org.opengis.geometry.complex.Complex;
+import org.opengis.referencing.crs.CoordinateReferenceSystem;
+import org.opengis.referencing.operation.MathTransform;
+import org.opengis.referencing.operation.TransformException;
+
+import com.vividsolutions.jts.geom.Envelope;
+
+public class AbstractPostPreProcessFilterSplittingVisitorTests extends TestCase {
+	public class TestAccessor implements ClientTransactionAccessor {
+
+		private Filter updateFilter;
+		private String attribute;
+
+		public Filter getDeleteFilter() {
+			return null;
+		}
+
+		public Filter getUpdateFilter(String attributePath) {
+			if( attributePath.equals(attribute) )
+				return updateFilter;
+			else
+				return null;
+		}
+
+		public void setUpdate(String attribute, Filter updateFilter) {
+			this.attribute=attribute;
+			this.updateFilter=updateFilter;
+		}
+
+	}
+
+	protected FilterFactory ff = CommonFactoryFinder.getFilterFactory(null);
+	protected TestAccessor accessor;
+	protected static final String typeName = "test";
+	protected static final String geomAtt = "geom";
+	protected static final String nameAtt = "name";
+	protected static final String numAtt = "num";
+    
+	protected void setUp() throws Exception {
+		super.setUp();
+	}
+
+	protected PostPreProcessFilterSplittingVisitor newVisitor(FilterCapabilities supportedCaps) throws SchemaException {
+		return new PostPreProcessFilterSplittingVisitor(supportedCaps,
+                DataUtilities.createType(typeName,geomAtt+":Point,"+nameAtt+":String," + numAtt+":int"),
+                accessor);
+	} 
+	
+	protected PropertyIsEqualTo createPropertyIsEqualToFilter(String attr, String value) throws IllegalFilterException {
+		return ff.equals(ff.property(attr), ff.literal(value));
+	}
+
+    protected Envelope createTestEnvelope() {
+        return new Envelope(10,20,10,20);
+    }
+	
+	/**
+	 * Runs 3 tests.  1 with out filtercapabilities containing filter type.  1 with filter caps containing filter type
+	 * 1 with an edit to the attribute being queried by filter.
+	 * @param filter filter to process
+	 * @param filterTypeMask the constant in {@link FilterCapabilities} that is equivalent to the FilterType used in filter
+	 * @param attToEdit the attribute in filter that is queried.  If null then edit test is not ran.
+	 */
+	protected void runTest(Filter filter, FilterCapabilities supportedCaps, String attToEdit) throws SchemaException {
+		// initialize fields that might be previously modified in current test
+        PostPreProcessFilterSplittingVisitor visitor=newVisitor(new FilterCapabilities()); 
+		if (accessor!=null )
+		accessor.setUpdate("",null);
+
+		// Testing when FilterCapabilites indicate that filter type is not supported
+		filter.accept(visitor, null);
+
+		assertEquals(filter, visitor.getFilterPost());
+		assertEquals(Filter.INCLUDE, visitor.getFilterPre());
+		
+		// now filter type is supported
+		visitor=newVisitor(supportedCaps);
+		
+        filter.accept(visitor, null);
+		
+		assertEquals(Filter.INCLUDE, visitor.getFilterPost());
+		assertEquals(filter, visitor.getFilterPre());
+		
+		if (attToEdit != null && accessor!=null ) {
+			// Test when the an update exists that affects the attribute of a
+			// feature
+            HashSet idSet = new HashSet();
+            idSet.add(ff.featureId("fid"));
+			Id updateFilter = ff.id(idSet);
+
+			accessor.setUpdate(attToEdit, updateFilter);
+
+			visitor = newVisitor(supportedCaps);
+
+            filter.accept(visitor, null);
+
+			assertEquals(filter, visitor.getFilterPost());
+			assertEquals(ff.or(filter, updateFilter), visitor.getFilterPre());
+		}
+	}
+
+	protected PropertyIsEqualTo createFunctionFilter() throws Exception {
+        
+		FilterFunction_geometryType geomTypeExpr = new FilterFunction_geometryType();
+		geomTypeExpr.setParameters(Arrays.asList(new Expression[] { ff
+				.property("geom") }));
+	
+		PropertyIsEqualTo filter = ff.equals(geomTypeExpr, ff.literal("Polygon"));
+		return filter;
+	}
+	
+    class MockGeometryImpl implements Geometry {
+        public boolean contains(DirectPosition arg0) {
+            // TODO Auto-generated method stub
+            return false;
+        }
+        public boolean contains(TransfiniteSet arg0) {
+            // TODO Auto-generated method stub
+            return false;
+        }
+        public TransfiniteSet difference(TransfiniteSet arg0) {
+            // TODO Auto-generated method stub
+            return null;
+        }
+        public boolean equals(TransfiniteSet arg0) {
+            // TODO Auto-generated method stub
+            return false;
+        }
+        public Boundary getBoundary() {
+            // TODO Auto-generated method stub
+            return null;
+        }
+        public Geometry getBuffer(double arg0) {
+            // TODO Auto-generated method stub
+            return null;
+        }
+        public DirectPosition getCentroid() {
+            // TODO Auto-generated method stub
+            return null;
+        }
+        public Complex getClosure() {
+            // TODO Auto-generated method stub
+            return null;
+        }
+        public Geometry getConvexHull() {
+            // TODO Auto-generated method stub
+            return null;
+        }
+        public int getCoordinateDimension() {
+            // TODO Auto-generated method stub
+            return 0;
+        }
+        public CoordinateReferenceSystem getCoordinateReferenceSystem() {
+            // TODO Auto-generated method stub
+            return null;
+        }
+        public int getDimension(DirectPosition arg0) {
+            // TODO Auto-generated method stub
+            return 0;
+        }
+        public double getDistance(Geometry arg0) {
+            return distance(arg0);
+        }
+        public double distance(Geometry arg0) {
+            // TODO Auto-generated method stub
+            return 0;
+        }
+        public org.opengis.geometry.Envelope getEnvelope() {
+            // TODO Auto-generated method stub
+            return null;
+        }
+        public Set getMaximalComplex() {
+            // TODO Auto-generated method stub
+            return null;
+        }
+        public Geometry getMbRegion() {
+            // TODO Auto-generated method stub
+            return null;
+        }
+        public DirectPosition getRepresentativePoint() {
+            // TODO Auto-generated method stub
+            return null;
+        }
+        public TransfiniteSet intersection(TransfiniteSet arg0) {
+            // TODO Auto-generated method stub
+            return null;
+        }
+        public boolean intersects(TransfiniteSet arg0) {
+            // TODO Auto-generated method stub
+            return false;
+        }
+        public boolean isCycle() {
+            // TODO Auto-generated method stub
+            return false;
+        }
+        public boolean isMutable() {
+            // TODO Auto-generated method stub
+            return false;
+        }
+        public boolean isSimple() {
+            // TODO Auto-generated method stub
+            return false;
+        }
+        public TransfiniteSet symmetricDifference(TransfiniteSet arg0) {
+            // TODO Auto-generated method stub
+            return null;
+        }
+        public Geometry toImmutable() {
+            // TODO Auto-generated method stub
+            return null;
+        }
+        public Geometry transform(CoordinateReferenceSystem arg0) throws TransformException {
+            // TODO Auto-generated method stub
+            return null;
+        }
+        public Geometry transform(CoordinateReferenceSystem arg0, MathTransform arg1) throws TransformException {
+            // TODO Auto-generated method stub
+            return null;
+        }
+        public TransfiniteSet union(TransfiniteSet arg0) {
+            // TODO Auto-generated method stub
+            return null;
+        }
+        public MockGeometryImpl clone() throws CloneNotSupportedException {
+            // TODO Auto-generated method stub
+            return (MockGeometryImpl) super.clone();
+        }
+        public Precision getPrecision() {
+            // TODO Auto-generated method stub
+            return null;
+        }
+        public String toString() {
+            return "MOCKGEOM";
+        }
+    }
+
+}