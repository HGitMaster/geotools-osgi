<<<<<<< local
/*
 *    GeoTools - The Open Source Java GIS Toolkit
 *    http://geotools.org
 * 
 *    (C) 2002-2008, Open Source Geospatial Foundation (OSGeo)
 *
 *    This library is free software; you can redistribute it and/or
 *    modify it under the terms of the GNU Lesser General Public
 *    License as published by the Free Software Foundation;
 *    version 2.1 of the License.
 *
 *    This library is distributed in the hope that it will be useful,
 *    but WITHOUT ANY WARRANTY; without even the implied warranty of
 *    MERCHANTABILITY or FITNESS FOR A PARTICULAR PURPOSE.  See the GNU
 *    Lesser General Public License for more details.
 */
package org.geotools.feature;

import com.vividsolutions.jts.geom.Coordinate;
import com.vividsolutions.jts.geom.GeometryFactory;
import com.vividsolutions.jts.geom.LineString;
import com.vividsolutions.jts.geom.MultiLineString;
import com.vividsolutions.jts.geom.Point;
import com.vividsolutions.jts.geom.PrecisionModel;

import org.geotools.feature.simple.SimpleFeatureBuilder;
import org.geotools.feature.simple.SimpleFeatureTypeBuilder;

import org.opengis.feature.simple.SimpleFeature;
import org.opengis.feature.simple.SimpleFeatureType;
import org.opengis.feature.type.AttributeDescriptor;
import org.opengis.feature.type.GeometryDescriptor;


/**
 * This is a support class which creates test features for use in testing.
 *
 * @author jamesm
 * @source $URL: http://svn.osgeo.org/geotools/tags/2.6.5/modules/library/main/src/test/java/org/geotools/feature/SampleFeatureFixtures.java $
 */
public class SampleFeatureFixtures {
    /**
     * Feature on which to preform tests
     */

    // private Feature testFeature = null;

    /**
     * Creates a new instance of SampleFeatureFixtures
     */
    public SampleFeatureFixtures() {
    }

    public static SimpleFeature createFeature() {
        try {
            SimpleFeatureType testType = createTestType();
            Object[] attributes = createAttributes();

            return SimpleFeatureBuilder.build( testType,attributes,null);
        } catch (Exception e) {
            Error ae = new AssertionError(
                    "Sample Feature for tests has been misscoded");
            ae.initCause(e);
            throw ae;
        }
    }

    public static SimpleFeature createAddressFeature() {
        try {
            return createFeature();

            //FeatureType addressType = createAddressType();
            //Object[] attributes = createComplexAttributes();
            //return addressType.create(attributes);
        } catch (Exception e) {
            Error ae = new AssertionError(
                    "Sample Feature for tests has been misscoded");
            ae.initCause(e);
            throw ae;
        }
    }

    /**
     * creates and returns an array of sample attributes.
     *
     */
    public static Object[] createAttributes() {
        Object[] attributes = new Object[10];
        GeometryFactory gf = new GeometryFactory();
        attributes[0] = gf.createPoint(new Coordinate(1, 2));
        attributes[1] = new Boolean(true);
        attributes[2] = new Character('t');
        attributes[3] = new Byte("10");
        attributes[4] = new Short("101");
        attributes[5] = new Integer(1002);
        attributes[6] = new Long(10003);
        attributes[7] = new Float(10000.4);
        attributes[8] = new Double(100000.5);
        attributes[9] = "test string data";

        return attributes;
    }

    //If we go to factories/protected constructors this won't work, will need
    //to move to a types directory, or use the factory
    public static AttributeDescriptor getChoiceAttrType1() {
        return createChoiceAttrType("choiceTest1", createType1Choices());
    }

    public static AttributeDescriptor[] createType1Choices() {
        AttributeTypeBuilder ab = new AttributeTypeBuilder();
        AttributeDescriptor[] choices = new AttributeDescriptor[3];
        
        ab.setBinding(Byte.class);
        choices[0] = ab.buildDescriptor( "testByte" );
        
        ab.setBinding(Double.class);
        choices[1] = ab.buildDescriptor( "testDouble");
        
        ab.setBinding(String.class);
        choices[2] = ab.buildDescriptor( "testString");
        
        return choices;
    }

    public static AttributeDescriptor getChoiceAttrType2() {
        AttributeTypeBuilder ab = new AttributeTypeBuilder();
        AttributeDescriptor[] choices = new AttributeDescriptor[2];
        
        ab.setBinding(String.class);
        choices[0] = ab.buildDescriptor( "testString" );
        
        ab.setBinding(Integer.class);
        choices[1] = ab.buildDescriptor( "testInt" );
        
        return createChoiceAttrType("choiceTest2", choices);
    }

    public static AttributeDescriptor createChoiceAttrType(String name,
        AttributeDescriptor[] choices) {
        
        throw new RuntimeException("Figure out how to handle choice");
        //return new ChoiceAttributeType(name, choices);
    }

    public static AttributeDescriptor createGeomChoiceAttrType(String name,
        GeometryDescriptor[] choices) {
        throw new RuntimeException("Figure out how to handle choice");
        //return new ChoiceAttributeType.Geometric(name, choices);
    }

    public static AttributeDescriptor getChoiceGeomType() {
        throw new RuntimeException("Figure out how to handle choice");
        
//        GeometryAttributeType[] choices = new GeometryAttributeType[2];
//        choices[0] = (GeometryAttributeType) AttributeTypeFactory
//            .newAttributeType("testLine", LineString.class);
//        choices[1] = (GeometryAttributeType) AttributeTypeFactory
//            .newAttributeType("testMultiLine", MultiLineString.class);
//
//        return createGeomChoiceAttrType("choiceGeom", choices);
    }

    public static SimpleFeatureType createChoiceFeatureType() {
        throw new RuntimeException("Figure out how to handle choice");
        
//        DefaultFeatureTypeBuilder tb = new DefaultFeatureTypeBuilder();
//        tb.setName( "test" );
//        
//        tb.add(getChoiceAttrType1());
//        tb.add(getChoiceAttrType2());
//        tb.add(getChoiceGeomType());
//        tb.setDefaultGeometry(getChoiceGeomType());
//        
//        return tb.buildFeatureType();
    }

    /**
     * DOCUMENT ME!
     *
     *
     * @throws SchemaException
     */
    public static SimpleFeatureType createTestType() throws SchemaException {
        SimpleFeatureTypeBuilder tb = new SimpleFeatureTypeBuilder();
        tb.setName("test");
        
        tb.add("testGeometry", Point.class);
        tb.add("testBoolean", Boolean.class);
        tb.add("testCharacter", Character.class);
        tb.add("testByte", Byte.class);
        tb.add("testShort", Short.class);
        tb.add("testInteger", Integer.class);
        tb.add("testLong", Long.class);
        tb.add("testFloat", Float.class);
        tb.add("testDouble", Double.class);
        tb.add("testString", String.class);
        
        tb.setDefaultGeometry("testGeometry");
        return tb.buildFeatureType();
        
    }
}
=======
/*
 *    GeoTools - The Open Source Java GIS Toolkit
 *    http://geotools.org
 * 
 *    (C) 2002-2008, Open Source Geospatial Foundation (OSGeo)
 *
 *    This library is free software; you can redistribute it and/or
 *    modify it under the terms of the GNU Lesser General Public
 *    License as published by the Free Software Foundation;
 *    version 2.1 of the License.
 *
 *    This library is distributed in the hope that it will be useful,
 *    but WITHOUT ANY WARRANTY; without even the implied warranty of
 *    MERCHANTABILITY or FITNESS FOR A PARTICULAR PURPOSE.  See the GNU
 *    Lesser General Public License for more details.
 */
package org.geotools.feature;

import org.geotools.feature.simple.SimpleFeatureBuilder;
import org.geotools.feature.simple.SimpleFeatureTypeBuilder;
import org.opengis.feature.simple.SimpleFeature;
import org.opengis.feature.simple.SimpleFeatureType;
import org.opengis.feature.type.AttributeDescriptor;
import org.opengis.feature.type.GeometryDescriptor;

import com.vividsolutions.jts.geom.Coordinate;
import com.vividsolutions.jts.geom.GeometryFactory;
import com.vividsolutions.jts.geom.Point;


/**
 * This is a support class which creates test features for use in testing.
 *
 * @author jamesm
 *
 * @source $URL: http://svn.osgeo.org/geotools/tags/8.0-M1/modules/library/main/src/test/java/org/geotools/feature/SampleFeatureFixtures.java $
 */
public class SampleFeatureFixtures {
    /**
     * Feature on which to preform tests
     */

    // private Feature testFeature = null;

    /**
     * Creates a new instance of SampleFeatureFixtures
     */
    public SampleFeatureFixtures() {
    }

    public static SimpleFeature createFeature() {
        try {
            SimpleFeatureType testType = createTestType();
            Object[] attributes = createAttributes();

            return SimpleFeatureBuilder.build( testType,attributes,null);
        } catch (Exception e) {
            Error ae = new AssertionError(
                    "Sample Feature for tests has been misscoded");
            ae.initCause(e);
            throw ae;
        }
    }

    public static SimpleFeature createAddressFeature() {
        try {
            return createFeature();

            //FeatureType addressType = createAddressType();
            //Object[] attributes = createComplexAttributes();
            //return addressType.create(attributes);
        } catch (Exception e) {
            Error ae = new AssertionError(
                    "Sample Feature for tests has been misscoded");
            ae.initCause(e);
            throw ae;
        }
    }

    /**
     * creates and returns an array of sample attributes.
     *
     */
    public static Object[] createAttributes() {
        Object[] attributes = new Object[10];
        GeometryFactory gf = new GeometryFactory();
        attributes[0] = gf.createPoint(new Coordinate(1, 2));
        attributes[1] = new Boolean(true);
        attributes[2] = new Character('t');
        attributes[3] = new Byte("10");
        attributes[4] = new Short("101");
        attributes[5] = new Integer(1002);
        attributes[6] = new Long(10003);
        attributes[7] = new Float(10000.4);
        attributes[8] = new Double(100000.5);
        attributes[9] = "test string data";

        return attributes;
    }

    //If we go to factories/protected constructors this won't work, will need
    //to move to a types directory, or use the factory
    public static AttributeDescriptor getChoiceAttrType1() {
        return createChoiceAttrType("choiceTest1", createType1Choices());
    }

    public static AttributeDescriptor[] createType1Choices() {
        AttributeTypeBuilder ab = new AttributeTypeBuilder();
        AttributeDescriptor[] choices = new AttributeDescriptor[3];
        
        ab.setBinding(Byte.class);
        choices[0] = ab.buildDescriptor( "testByte" );
        
        ab.setBinding(Double.class);
        choices[1] = ab.buildDescriptor( "testDouble");
        
        ab.setBinding(String.class);
        choices[2] = ab.buildDescriptor( "testString");
        
        return choices;
    }

    public static AttributeDescriptor getChoiceAttrType2() {
        AttributeTypeBuilder ab = new AttributeTypeBuilder();
        AttributeDescriptor[] choices = new AttributeDescriptor[2];
        
        ab.setBinding(String.class);
        choices[0] = ab.buildDescriptor( "testString" );
        
        ab.setBinding(Integer.class);
        choices[1] = ab.buildDescriptor( "testInt" );
        
        return createChoiceAttrType("choiceTest2", choices);
    }

    public static AttributeDescriptor createChoiceAttrType(String name,
        AttributeDescriptor[] choices) {
        
        throw new RuntimeException("Figure out how to handle choice");
        //return new ChoiceAttributeType(name, choices);
    }

    public static AttributeDescriptor createGeomChoiceAttrType(String name,
        GeometryDescriptor[] choices) {
        throw new RuntimeException("Figure out how to handle choice");
        //return new ChoiceAttributeType.Geometric(name, choices);
    }

    public static AttributeDescriptor getChoiceGeomType() {
        throw new RuntimeException("Figure out how to handle choice");
        
//        GeometryAttributeType[] choices = new GeometryAttributeType[2];
//        choices[0] = (GeometryAttributeType) AttributeTypeFactory
//            .newAttributeType("testLine", LineString.class);
//        choices[1] = (GeometryAttributeType) AttributeTypeFactory
//            .newAttributeType("testMultiLine", MultiLineString.class);
//
//        return createGeomChoiceAttrType("choiceGeom", choices);
    }

    public static SimpleFeatureType createChoiceFeatureType() {
        throw new RuntimeException("Figure out how to handle choice");
        
//        DefaultFeatureTypeBuilder tb = new DefaultFeatureTypeBuilder();
//        tb.setName( "test" );
//        
//        tb.add(getChoiceAttrType1());
//        tb.add(getChoiceAttrType2());
//        tb.add(getChoiceGeomType());
//        tb.setDefaultGeometry(getChoiceGeomType());
//        
//        return tb.buildFeatureType();
    }

    /**
     * DOCUMENT ME!
     *
     *
     * @throws SchemaException
     */
    public static SimpleFeatureType createTestType() throws SchemaException {
        SimpleFeatureTypeBuilder tb = new SimpleFeatureTypeBuilder();
        tb.setName("test");
        tb.setCRS(null);
        tb.add("testGeometry", Point.class);
        tb.add("testBoolean", Boolean.class);
        tb.add("testCharacter", Character.class);
        tb.add("testByte", Byte.class);
        tb.add("testShort", Short.class);
        tb.add("testInteger", Integer.class);
        tb.add("testLong", Long.class);
        tb.add("testFloat", Float.class);
        tb.add("testDouble", Double.class);
        tb.add("testString", String.class);
        
        tb.setDefaultGeometry("testGeometry");
        return tb.buildFeatureType();
        
    }
}
>>>>>>> other<|MERGE_RESOLUTION|>--- conflicted
+++ resolved
@@ -1,406 +1,200 @@
-<<<<<<< local
-/*
- *    GeoTools - The Open Source Java GIS Toolkit
- *    http://geotools.org
- * 
- *    (C) 2002-2008, Open Source Geospatial Foundation (OSGeo)
- *
- *    This library is free software; you can redistribute it and/or
- *    modify it under the terms of the GNU Lesser General Public
- *    License as published by the Free Software Foundation;
- *    version 2.1 of the License.
- *
- *    This library is distributed in the hope that it will be useful,
- *    but WITHOUT ANY WARRANTY; without even the implied warranty of
- *    MERCHANTABILITY or FITNESS FOR A PARTICULAR PURPOSE.  See the GNU
- *    Lesser General Public License for more details.
- */
-package org.geotools.feature;
-
-import com.vividsolutions.jts.geom.Coordinate;
-import com.vividsolutions.jts.geom.GeometryFactory;
-import com.vividsolutions.jts.geom.LineString;
-import com.vividsolutions.jts.geom.MultiLineString;
-import com.vividsolutions.jts.geom.Point;
-import com.vividsolutions.jts.geom.PrecisionModel;
-
-import org.geotools.feature.simple.SimpleFeatureBuilder;
-import org.geotools.feature.simple.SimpleFeatureTypeBuilder;
-
-import org.opengis.feature.simple.SimpleFeature;
-import org.opengis.feature.simple.SimpleFeatureType;
-import org.opengis.feature.type.AttributeDescriptor;
-import org.opengis.feature.type.GeometryDescriptor;
-
-
-/**
- * This is a support class which creates test features for use in testing.
- *
- * @author jamesm
- * @source $URL: http://svn.osgeo.org/geotools/tags/2.6.5/modules/library/main/src/test/java/org/geotools/feature/SampleFeatureFixtures.java $
- */
-public class SampleFeatureFixtures {
-    /**
-     * Feature on which to preform tests
-     */
-
-    // private Feature testFeature = null;
-
-    /**
-     * Creates a new instance of SampleFeatureFixtures
-     */
-    public SampleFeatureFixtures() {
-    }
-
-    public static SimpleFeature createFeature() {
-        try {
-            SimpleFeatureType testType = createTestType();
-            Object[] attributes = createAttributes();
-
-            return SimpleFeatureBuilder.build( testType,attributes,null);
-        } catch (Exception e) {
-            Error ae = new AssertionError(
-                    "Sample Feature for tests has been misscoded");
-            ae.initCause(e);
-            throw ae;
-        }
-    }
-
-    public static SimpleFeature createAddressFeature() {
-        try {
-            return createFeature();
-
-            //FeatureType addressType = createAddressType();
-            //Object[] attributes = createComplexAttributes();
-            //return addressType.create(attributes);
-        } catch (Exception e) {
-            Error ae = new AssertionError(
-                    "Sample Feature for tests has been misscoded");
-            ae.initCause(e);
-            throw ae;
-        }
-    }
-
-    /**
-     * creates and returns an array of sample attributes.
-     *
-     */
-    public static Object[] createAttributes() {
-        Object[] attributes = new Object[10];
-        GeometryFactory gf = new GeometryFactory();
-        attributes[0] = gf.createPoint(new Coordinate(1, 2));
-        attributes[1] = new Boolean(true);
-        attributes[2] = new Character('t');
-        attributes[3] = new Byte("10");
-        attributes[4] = new Short("101");
-        attributes[5] = new Integer(1002);
-        attributes[6] = new Long(10003);
-        attributes[7] = new Float(10000.4);
-        attributes[8] = new Double(100000.5);
-        attributes[9] = "test string data";
-
-        return attributes;
-    }
-
-    //If we go to factories/protected constructors this won't work, will need
-    //to move to a types directory, or use the factory
-    public static AttributeDescriptor getChoiceAttrType1() {
-        return createChoiceAttrType("choiceTest1", createType1Choices());
-    }
-
-    public static AttributeDescriptor[] createType1Choices() {
-        AttributeTypeBuilder ab = new AttributeTypeBuilder();
-        AttributeDescriptor[] choices = new AttributeDescriptor[3];
-        
-        ab.setBinding(Byte.class);
-        choices[0] = ab.buildDescriptor( "testByte" );
-        
-        ab.setBinding(Double.class);
-        choices[1] = ab.buildDescriptor( "testDouble");
-        
-        ab.setBinding(String.class);
-        choices[2] = ab.buildDescriptor( "testString");
-        
-        return choices;
-    }
-
-    public static AttributeDescriptor getChoiceAttrType2() {
-        AttributeTypeBuilder ab = new AttributeTypeBuilder();
-        AttributeDescriptor[] choices = new AttributeDescriptor[2];
-        
-        ab.setBinding(String.class);
-        choices[0] = ab.buildDescriptor( "testString" );
-        
-        ab.setBinding(Integer.class);
-        choices[1] = ab.buildDescriptor( "testInt" );
-        
-        return createChoiceAttrType("choiceTest2", choices);
-    }
-
-    public static AttributeDescriptor createChoiceAttrType(String name,
-        AttributeDescriptor[] choices) {
-        
-        throw new RuntimeException("Figure out how to handle choice");
-        //return new ChoiceAttributeType(name, choices);
-    }
-
-    public static AttributeDescriptor createGeomChoiceAttrType(String name,
-        GeometryDescriptor[] choices) {
-        throw new RuntimeException("Figure out how to handle choice");
-        //return new ChoiceAttributeType.Geometric(name, choices);
-    }
-
-    public static AttributeDescriptor getChoiceGeomType() {
-        throw new RuntimeException("Figure out how to handle choice");
-        
-//        GeometryAttributeType[] choices = new GeometryAttributeType[2];
-//        choices[0] = (GeometryAttributeType) AttributeTypeFactory
-//            .newAttributeType("testLine", LineString.class);
-//        choices[1] = (GeometryAttributeType) AttributeTypeFactory
-//            .newAttributeType("testMultiLine", MultiLineString.class);
-//
-//        return createGeomChoiceAttrType("choiceGeom", choices);
-    }
-
-    public static SimpleFeatureType createChoiceFeatureType() {
-        throw new RuntimeException("Figure out how to handle choice");
-        
-//        DefaultFeatureTypeBuilder tb = new DefaultFeatureTypeBuilder();
-//        tb.setName( "test" );
-//        
-//        tb.add(getChoiceAttrType1());
-//        tb.add(getChoiceAttrType2());
-//        tb.add(getChoiceGeomType());
-//        tb.setDefaultGeometry(getChoiceGeomType());
-//        
-//        return tb.buildFeatureType();
-    }
-
-    /**
-     * DOCUMENT ME!
-     *
-     *
-     * @throws SchemaException
-     */
-    public static SimpleFeatureType createTestType() throws SchemaException {
-        SimpleFeatureTypeBuilder tb = new SimpleFeatureTypeBuilder();
-        tb.setName("test");
-        
-        tb.add("testGeometry", Point.class);
-        tb.add("testBoolean", Boolean.class);
-        tb.add("testCharacter", Character.class);
-        tb.add("testByte", Byte.class);
-        tb.add("testShort", Short.class);
-        tb.add("testInteger", Integer.class);
-        tb.add("testLong", Long.class);
-        tb.add("testFloat", Float.class);
-        tb.add("testDouble", Double.class);
-        tb.add("testString", String.class);
-        
-        tb.setDefaultGeometry("testGeometry");
-        return tb.buildFeatureType();
-        
-    }
-}
-=======
-/*
- *    GeoTools - The Open Source Java GIS Toolkit
- *    http://geotools.org
- * 
- *    (C) 2002-2008, Open Source Geospatial Foundation (OSGeo)
- *
- *    This library is free software; you can redistribute it and/or
- *    modify it under the terms of the GNU Lesser General Public
- *    License as published by the Free Software Foundation;
- *    version 2.1 of the License.
- *
- *    This library is distributed in the hope that it will be useful,
- *    but WITHOUT ANY WARRANTY; without even the implied warranty of
- *    MERCHANTABILITY or FITNESS FOR A PARTICULAR PURPOSE.  See the GNU
- *    Lesser General Public License for more details.
- */
-package org.geotools.feature;
-
-import org.geotools.feature.simple.SimpleFeatureBuilder;
-import org.geotools.feature.simple.SimpleFeatureTypeBuilder;
-import org.opengis.feature.simple.SimpleFeature;
-import org.opengis.feature.simple.SimpleFeatureType;
-import org.opengis.feature.type.AttributeDescriptor;
-import org.opengis.feature.type.GeometryDescriptor;
-
-import com.vividsolutions.jts.geom.Coordinate;
-import com.vividsolutions.jts.geom.GeometryFactory;
-import com.vividsolutions.jts.geom.Point;
-
-
-/**
- * This is a support class which creates test features for use in testing.
- *
- * @author jamesm
- *
- * @source $URL: http://svn.osgeo.org/geotools/tags/8.0-M1/modules/library/main/src/test/java/org/geotools/feature/SampleFeatureFixtures.java $
- */
-public class SampleFeatureFixtures {
-    /**
-     * Feature on which to preform tests
-     */
-
-    // private Feature testFeature = null;
-
-    /**
-     * Creates a new instance of SampleFeatureFixtures
-     */
-    public SampleFeatureFixtures() {
-    }
-
-    public static SimpleFeature createFeature() {
-        try {
-            SimpleFeatureType testType = createTestType();
-            Object[] attributes = createAttributes();
-
-            return SimpleFeatureBuilder.build( testType,attributes,null);
-        } catch (Exception e) {
-            Error ae = new AssertionError(
-                    "Sample Feature for tests has been misscoded");
-            ae.initCause(e);
-            throw ae;
-        }
-    }
-
-    public static SimpleFeature createAddressFeature() {
-        try {
-            return createFeature();
-
-            //FeatureType addressType = createAddressType();
-            //Object[] attributes = createComplexAttributes();
-            //return addressType.create(attributes);
-        } catch (Exception e) {
-            Error ae = new AssertionError(
-                    "Sample Feature for tests has been misscoded");
-            ae.initCause(e);
-            throw ae;
-        }
-    }
-
-    /**
-     * creates and returns an array of sample attributes.
-     *
-     */
-    public static Object[] createAttributes() {
-        Object[] attributes = new Object[10];
-        GeometryFactory gf = new GeometryFactory();
-        attributes[0] = gf.createPoint(new Coordinate(1, 2));
-        attributes[1] = new Boolean(true);
-        attributes[2] = new Character('t');
-        attributes[3] = new Byte("10");
-        attributes[4] = new Short("101");
-        attributes[5] = new Integer(1002);
-        attributes[6] = new Long(10003);
-        attributes[7] = new Float(10000.4);
-        attributes[8] = new Double(100000.5);
-        attributes[9] = "test string data";
-
-        return attributes;
-    }
-
-    //If we go to factories/protected constructors this won't work, will need
-    //to move to a types directory, or use the factory
-    public static AttributeDescriptor getChoiceAttrType1() {
-        return createChoiceAttrType("choiceTest1", createType1Choices());
-    }
-
-    public static AttributeDescriptor[] createType1Choices() {
-        AttributeTypeBuilder ab = new AttributeTypeBuilder();
-        AttributeDescriptor[] choices = new AttributeDescriptor[3];
-        
-        ab.setBinding(Byte.class);
-        choices[0] = ab.buildDescriptor( "testByte" );
-        
-        ab.setBinding(Double.class);
-        choices[1] = ab.buildDescriptor( "testDouble");
-        
-        ab.setBinding(String.class);
-        choices[2] = ab.buildDescriptor( "testString");
-        
-        return choices;
-    }
-
-    public static AttributeDescriptor getChoiceAttrType2() {
-        AttributeTypeBuilder ab = new AttributeTypeBuilder();
-        AttributeDescriptor[] choices = new AttributeDescriptor[2];
-        
-        ab.setBinding(String.class);
-        choices[0] = ab.buildDescriptor( "testString" );
-        
-        ab.setBinding(Integer.class);
-        choices[1] = ab.buildDescriptor( "testInt" );
-        
-        return createChoiceAttrType("choiceTest2", choices);
-    }
-
-    public static AttributeDescriptor createChoiceAttrType(String name,
-        AttributeDescriptor[] choices) {
-        
-        throw new RuntimeException("Figure out how to handle choice");
-        //return new ChoiceAttributeType(name, choices);
-    }
-
-    public static AttributeDescriptor createGeomChoiceAttrType(String name,
-        GeometryDescriptor[] choices) {
-        throw new RuntimeException("Figure out how to handle choice");
-        //return new ChoiceAttributeType.Geometric(name, choices);
-    }
-
-    public static AttributeDescriptor getChoiceGeomType() {
-        throw new RuntimeException("Figure out how to handle choice");
-        
-//        GeometryAttributeType[] choices = new GeometryAttributeType[2];
-//        choices[0] = (GeometryAttributeType) AttributeTypeFactory
-//            .newAttributeType("testLine", LineString.class);
-//        choices[1] = (GeometryAttributeType) AttributeTypeFactory
-//            .newAttributeType("testMultiLine", MultiLineString.class);
-//
-//        return createGeomChoiceAttrType("choiceGeom", choices);
-    }
-
-    public static SimpleFeatureType createChoiceFeatureType() {
-        throw new RuntimeException("Figure out how to handle choice");
-        
-//        DefaultFeatureTypeBuilder tb = new DefaultFeatureTypeBuilder();
-//        tb.setName( "test" );
-//        
-//        tb.add(getChoiceAttrType1());
-//        tb.add(getChoiceAttrType2());
-//        tb.add(getChoiceGeomType());
-//        tb.setDefaultGeometry(getChoiceGeomType());
-//        
-//        return tb.buildFeatureType();
-    }
-
-    /**
-     * DOCUMENT ME!
-     *
-     *
-     * @throws SchemaException
-     */
-    public static SimpleFeatureType createTestType() throws SchemaException {
-        SimpleFeatureTypeBuilder tb = new SimpleFeatureTypeBuilder();
-        tb.setName("test");
-        tb.setCRS(null);
-        tb.add("testGeometry", Point.class);
-        tb.add("testBoolean", Boolean.class);
-        tb.add("testCharacter", Character.class);
-        tb.add("testByte", Byte.class);
-        tb.add("testShort", Short.class);
-        tb.add("testInteger", Integer.class);
-        tb.add("testLong", Long.class);
-        tb.add("testFloat", Float.class);
-        tb.add("testDouble", Double.class);
-        tb.add("testString", String.class);
-        
-        tb.setDefaultGeometry("testGeometry");
-        return tb.buildFeatureType();
-        
-    }
-}
->>>>>>> other+/*
+ *    GeoTools - The Open Source Java GIS Toolkit
+ *    http://geotools.org
+ * 
+ *    (C) 2002-2008, Open Source Geospatial Foundation (OSGeo)
+ *
+ *    This library is free software; you can redistribute it and/or
+ *    modify it under the terms of the GNU Lesser General Public
+ *    License as published by the Free Software Foundation;
+ *    version 2.1 of the License.
+ *
+ *    This library is distributed in the hope that it will be useful,
+ *    but WITHOUT ANY WARRANTY; without even the implied warranty of
+ *    MERCHANTABILITY or FITNESS FOR A PARTICULAR PURPOSE.  See the GNU
+ *    Lesser General Public License for more details.
+ */
+package org.geotools.feature;
+
+import org.geotools.feature.simple.SimpleFeatureBuilder;
+import org.geotools.feature.simple.SimpleFeatureTypeBuilder;
+import org.opengis.feature.simple.SimpleFeature;
+import org.opengis.feature.simple.SimpleFeatureType;
+import org.opengis.feature.type.AttributeDescriptor;
+import org.opengis.feature.type.GeometryDescriptor;
+
+import com.vividsolutions.jts.geom.Coordinate;
+import com.vividsolutions.jts.geom.GeometryFactory;
+import com.vividsolutions.jts.geom.Point;
+
+
+/**
+ * This is a support class which creates test features for use in testing.
+ *
+ * @author jamesm
+ *
+ * @source $URL: http://svn.osgeo.org/geotools/tags/8.0-M1/modules/library/main/src/test/java/org/geotools/feature/SampleFeatureFixtures.java $
+ */
+public class SampleFeatureFixtures {
+    /**
+     * Feature on which to preform tests
+     */
+
+    // private Feature testFeature = null;
+
+    /**
+     * Creates a new instance of SampleFeatureFixtures
+     */
+    public SampleFeatureFixtures() {
+    }
+
+    public static SimpleFeature createFeature() {
+        try {
+            SimpleFeatureType testType = createTestType();
+            Object[] attributes = createAttributes();
+
+            return SimpleFeatureBuilder.build( testType,attributes,null);
+        } catch (Exception e) {
+            Error ae = new AssertionError(
+                    "Sample Feature for tests has been misscoded");
+            ae.initCause(e);
+            throw ae;
+        }
+    }
+
+    public static SimpleFeature createAddressFeature() {
+        try {
+            return createFeature();
+
+            //FeatureType addressType = createAddressType();
+            //Object[] attributes = createComplexAttributes();
+            //return addressType.create(attributes);
+        } catch (Exception e) {
+            Error ae = new AssertionError(
+                    "Sample Feature for tests has been misscoded");
+            ae.initCause(e);
+            throw ae;
+        }
+    }
+
+    /**
+     * creates and returns an array of sample attributes.
+     *
+     */
+    public static Object[] createAttributes() {
+        Object[] attributes = new Object[10];
+        GeometryFactory gf = new GeometryFactory();
+        attributes[0] = gf.createPoint(new Coordinate(1, 2));
+        attributes[1] = new Boolean(true);
+        attributes[2] = new Character('t');
+        attributes[3] = new Byte("10");
+        attributes[4] = new Short("101");
+        attributes[5] = new Integer(1002);
+        attributes[6] = new Long(10003);
+        attributes[7] = new Float(10000.4);
+        attributes[8] = new Double(100000.5);
+        attributes[9] = "test string data";
+
+        return attributes;
+    }
+
+    //If we go to factories/protected constructors this won't work, will need
+    //to move to a types directory, or use the factory
+    public static AttributeDescriptor getChoiceAttrType1() {
+        return createChoiceAttrType("choiceTest1", createType1Choices());
+    }
+
+    public static AttributeDescriptor[] createType1Choices() {
+        AttributeTypeBuilder ab = new AttributeTypeBuilder();
+        AttributeDescriptor[] choices = new AttributeDescriptor[3];
+        
+        ab.setBinding(Byte.class);
+        choices[0] = ab.buildDescriptor( "testByte" );
+        
+        ab.setBinding(Double.class);
+        choices[1] = ab.buildDescriptor( "testDouble");
+        
+        ab.setBinding(String.class);
+        choices[2] = ab.buildDescriptor( "testString");
+        
+        return choices;
+    }
+
+    public static AttributeDescriptor getChoiceAttrType2() {
+        AttributeTypeBuilder ab = new AttributeTypeBuilder();
+        AttributeDescriptor[] choices = new AttributeDescriptor[2];
+        
+        ab.setBinding(String.class);
+        choices[0] = ab.buildDescriptor( "testString" );
+        
+        ab.setBinding(Integer.class);
+        choices[1] = ab.buildDescriptor( "testInt" );
+        
+        return createChoiceAttrType("choiceTest2", choices);
+    }
+
+    public static AttributeDescriptor createChoiceAttrType(String name,
+        AttributeDescriptor[] choices) {
+        
+        throw new RuntimeException("Figure out how to handle choice");
+        //return new ChoiceAttributeType(name, choices);
+    }
+
+    public static AttributeDescriptor createGeomChoiceAttrType(String name,
+        GeometryDescriptor[] choices) {
+        throw new RuntimeException("Figure out how to handle choice");
+        //return new ChoiceAttributeType.Geometric(name, choices);
+    }
+
+    public static AttributeDescriptor getChoiceGeomType() {
+        throw new RuntimeException("Figure out how to handle choice");
+        
+//        GeometryAttributeType[] choices = new GeometryAttributeType[2];
+//        choices[0] = (GeometryAttributeType) AttributeTypeFactory
+//            .newAttributeType("testLine", LineString.class);
+//        choices[1] = (GeometryAttributeType) AttributeTypeFactory
+//            .newAttributeType("testMultiLine", MultiLineString.class);
+//
+//        return createGeomChoiceAttrType("choiceGeom", choices);
+    }
+
+    public static SimpleFeatureType createChoiceFeatureType() {
+        throw new RuntimeException("Figure out how to handle choice");
+        
+//        DefaultFeatureTypeBuilder tb = new DefaultFeatureTypeBuilder();
+//        tb.setName( "test" );
+//        
+//        tb.add(getChoiceAttrType1());
+//        tb.add(getChoiceAttrType2());
+//        tb.add(getChoiceGeomType());
+//        tb.setDefaultGeometry(getChoiceGeomType());
+//        
+//        return tb.buildFeatureType();
+    }
+
+    /**
+     * DOCUMENT ME!
+     *
+     *
+     * @throws SchemaException
+     */
+    public static SimpleFeatureType createTestType() throws SchemaException {
+        SimpleFeatureTypeBuilder tb = new SimpleFeatureTypeBuilder();
+        tb.setName("test");
+        tb.setCRS(null);
+        tb.add("testGeometry", Point.class);
+        tb.add("testBoolean", Boolean.class);
+        tb.add("testCharacter", Character.class);
+        tb.add("testByte", Byte.class);
+        tb.add("testShort", Short.class);
+        tb.add("testInteger", Integer.class);
+        tb.add("testLong", Long.class);
+        tb.add("testFloat", Float.class);
+        tb.add("testDouble", Double.class);
+        tb.add("testString", String.class);
+        
+        tb.setDefaultGeometry("testGeometry");
+        return tb.buildFeatureType();
+        
+    }
+}