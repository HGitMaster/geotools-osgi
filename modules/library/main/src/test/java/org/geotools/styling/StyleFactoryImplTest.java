--- conflicted
+++ resolved
@@ -1,808 +1,402 @@
-<<<<<<< local
-/*
- *    GeoTools - The Open Source Java GIS Toolkit
- *    http://geotools.org
- * 
- *    (C) 2002-2008, Open Source Geospatial Foundation (OSGeo)
- *
- *    This library is free software; you can redistribute it and/or
- *    modify it under the terms of the GNU Lesser General Public
- *    License as published by the Free Software Foundation;
- *    version 2.1 of the License.
- *
- *    This library is distributed in the hope that it will be useful,
- *    but WITHOUT ANY WARRANTY; without even the implied warranty of
- *    MERCHANTABILITY or FITNESS FOR A PARTICULAR PURPOSE.  See the GNU
- *    Lesser General Public License for more details.
- */
-package org.geotools.styling;
-
-import java.lang.reflect.InvocationTargetException;
-import java.lang.reflect.Method;
-import java.util.Random;
-import java.util.logging.Logger;
-
-import junit.framework.Test;
-import junit.framework.TestCase;
-import junit.framework.TestSuite;
-
-import org.geotools.factory.CommonFactoryFinder;
-import org.geotools.styling.visitor.DuplicatingStyleVisitor;
-import org.opengis.feature.simple.SimpleFeature;
-import org.opengis.filter.Filter;
-import org.opengis.filter.FilterFactory;
-import org.opengis.filter.FilterFactory2;
-import org.opengis.filter.expression.Expression;
-
-
-/**
- * Capture the default values produce by the style factory in order to capture
- * any regressions as we move forward to SE 1.1 interfaces.
- *
- * @author iant
- * @source $URL: http://svn.osgeo.org/geotools/tags/2.6.5/modules/library/main/src/test/java/org/geotools/styling/StyleFactoryImplTest.java $
- */
-public class StyleFactoryImplTest extends TestCase {
-    static StyleFactory styleFactory;
-    static FilterFactory filterFactory = CommonFactoryFinder.getFilterFactory(null);        
-    static SimpleFeature feature;
-    protected static final Logger LOGGER = org.geotools.util.logging.Logging.getLogger("org.geotools.styling");
-
-    public StyleFactoryImplTest(java.lang.String testName) {
-        super(testName);
-
-        feature = null;
-    }
-
-    public static void main(java.lang.String[] args) {
-        junit.textui.TestRunner.run(suite());
-    }
-
-    public static Test suite() {
-        TestSuite suite = new TestSuite(StyleFactoryImplTest.class);
-
-        return suite;
-    }
-
-    public void testCommonFactoryFinder() {
-        LOGGER.finer("testCreateStyle");
-
-        styleFactory = CommonFactoryFinder.getStyleFactory(null);
-
-        assertNotNull("Failed to build styleFactory", styleFactory);
-    }
-
-    /**
-     * Test of createPointSymbolizer method, of class
-     * org.geotools.styling.StyleFactoryImpl.
-     */
-    public void testCreatePointSymbolizer() {
-        LOGGER.finer("testCreatePointSymbolizer");
-
-        PointSymbolizer ps = styleFactory.createPointSymbolizer();
-
-        assertNotNull("Failed to create PointSymbolizer", ps);
-    }
-
-    /**
-     * Test of createPolygonSymbolizer method, of class
-     * org.geotools.styling.StyleFactoryImpl.
-     */
-    public void testCreatePolygonSymbolizer() {
-        LOGGER.finer("testCreatePolygonSymbolizer");
-
-        PolygonSymbolizer ps = styleFactory.createPolygonSymbolizer();
-
-        assertNotNull("Failed to create PolygonSymbolizer", ps);
-    }
-
-    /**
-     * Test of createLineSymbolizer method, of class
-     * org.geotools.styling.StyleFactoryImpl.
-     */
-    public void testCreateLineSymbolizer() {
-        LOGGER.finer("testCreateLineSymbolizer");
-
-        LineSymbolizer ls = styleFactory.createLineSymbolizer();
-
-        assertNotNull("Failed to create PolygonSymbolizer", ls);
-    }
-
-    /**
-     * Test of createTextSymbolizer method, of class
-     * org.geotools.styling.StyleFactoryImpl.
-     */
-    public void testCreateTextSymbolizer() {
-        LOGGER.finer("testCreateTextSymbolizer");
-
-        TextSymbolizer ts = styleFactory.createTextSymbolizer();
-
-        assertNotNull("Failed to create TextSymbolizer", ts);
-    }
-
-    /**
-     * Test of createFeatureTypeStyle method, of class
-     * org.geotools.styling.StyleFactoryImpl.
-     */
-    public void testCreateFeatureTypeStyle() {
-        LOGGER.finer("testCreateFeatureTypeStyle");
-
-        FeatureTypeStyle fts = styleFactory.createFeatureTypeStyle();
-
-        assertNotNull("failed to create featureTypeStyle", fts);
-    }
-
-    /**
-     * Test of createRule method, of class
-     * org.geotools.styling.StyleFactoryImpl.
-     */
-    public void testCreateRule() {
-        LOGGER.finer("testCreateRule");
-
-        Rule r = styleFactory.createRule();
-
-        assertNotNull("failed to create Rule", r);
-    }
-
-    /**
-     * Test of createStroke method, of class
-     * org.geotools.styling.StyleFactoryImpl.
-     */
-    public void testCreateStroke() {
-        LOGGER.finer("testCreateStroke");
-
-        Stroke s = styleFactory.createStroke(filterFactory
-                .literal("#000000"),
-                filterFactory.literal(2.0));
-
-        assertNotNull("Failed to build stroke ", s);
-
-        s = styleFactory.createStroke(filterFactory.literal(
-                    "#000000"), filterFactory.literal(2.0),
-                filterFactory.literal(0.5));
-
-        assertNotNull("Failed to build stroke ", s);
-
-        s = styleFactory.createStroke(filterFactory.literal(
-                    "#000000"), filterFactory.literal(2.0),
-                filterFactory.literal(0.5),
-                filterFactory.literal("bevel"),
-                filterFactory.literal("square"),
-                new float[] { 1.1f, 2.1f, 6f, 2.1f, 1.1f, 5f },
-                filterFactory.literal(3), null, null);
-
-        assertNotNull("Failed to build stroke ", s);
-
-        assertEquals("Wrong color ", "#000000",
-            s.getColor().evaluate(feature).toString());
-        assertEquals("Wrong width ", "2.0",
-            s.getWidth().evaluate(feature).toString());
-        assertEquals("Wrong opacity ", "0.5",
-            s.getOpacity().evaluate(feature).toString());
-        assertEquals("Wrong linejoin ", "bevel",
-            s.getLineJoin().evaluate(feature).toString());
-        assertEquals("Wrong linejoin ", "square",
-            s.getLineCap().evaluate(feature).toString());
-        assertEquals("Broken dash array", 2.1f, s.getDashArray()[1], 0.001f);
-        assertEquals("Wrong dash offset ", "3",
-            s.getDashOffset().evaluate(feature).toString());
-    }
-
-    /**
-     * Test of createFill method, of class
-     * org.geotools.styling.StyleFactoryImpl.
-     */
-    public void testCreateFill() {
-        LOGGER.finer("testCreateFill");
-
-        Fill f = styleFactory.createFill(filterFactory.literal(
-                    "#808080"));
-
-        assertNotNull("Failed to build fill", f);
-
-        f = styleFactory.createFill(filterFactory.literal(
-                    "#808080"), filterFactory.literal(1.0));
-        assertNotNull("Failed to build fill", f);
-
-        f = styleFactory.createFill(null);
-        assertEquals( f.getColor(), Fill.DEFAULT.getColor() );
-        assertSame( f.getColor(), Fill.DEFAULT.getColor() );
-        
-        assertEquals( f.getBackgroundColor(), Fill.DEFAULT.getBackgroundColor() );
-        assertSame( f.getBackgroundColor(), Fill.DEFAULT.getBackgroundColor() );        
-    }
-
-    /**
-     * Test of createMark method, of class
-     * org.geotools.styling.StyleFactoryImpl.
-     */
-    public void testCreateMark() {
-        LOGGER.finer("testCreateMark");
-
-        Mark m = styleFactory.createMark();
-
-        assertNotNull("Failed to build mark ", m);
-    }
-
-    /**
-     * Test of getSquareMark method, of class
-     * org.geotools.styling.StyleFactoryImpl.
-     */
-    public void testGetNamedMarks() {
-        LOGGER.finer("testGetNamedMarks");
-
-        Mark m;
-        String[] names = { "Square", "Circle", "Triangle", "Star", "X", "Cross" };
-
-        for (int i = 0; i < names.length; i++) {
-            try {
-                Class target = styleFactory.getClass();
-
-                //                LOGGER.finer("About to load get"+names[i]+"Mark");
-                Method method = target.getMethod("get" + names[i] + "Mark",
-                        (Class[]) null);
-
-                //                LOGGER.finer("got method back " + method.toString());
-                m = (Mark) method.invoke(styleFactory, (Object[]) null);
-                assertNotNull("Failed to get " + names[i] + " mark ", m);
-
-                Expression exp = filterFactory.literal(names[i]);
-                assertEquals("Wrong sort of mark returned ", exp,
-                    m.getWellKnownName());
-                assertEquals("Wrong size of mark returned ", "6",
-                    m.getSize().evaluate(feature).toString());
-            } catch (InvocationTargetException ite) {
-                ite.getTargetException().printStackTrace();
-                fail("InvocationTargetException " + ite.getTargetException());
-            } catch (Exception e) {
-                e.printStackTrace();
-                fail("Exception " + e.toString());
-            }
-        }
-    }
-
-    /**
-     * Test of createGraphic method, of class
-     * org.geotools.styling.StyleFactoryImpl.
-     */
-    public void testCreateGraphic() {
-        LOGGER.finer("testCreateGraphic");
-
-        ExternalGraphic[] externalGraphics = new ExternalGraphic[] {
-                styleFactory.createExternalGraphic("http://www.ccg.leeds.ac.uk/ian/geotools/icons/rail.gif",
-                    "image/gif")
-            };
-        Mark[] marks = new Mark[] { styleFactory.getCircleMark() };
-        Mark[] symbols = new Mark[0];
-        Expression opacity = filterFactory.literal(0.5);
-        Expression size = filterFactory.literal(10);
-        Expression rotation = filterFactory.literal(145.0);
-        Graphic g = styleFactory.createGraphic(externalGraphics, marks,
-                symbols, opacity, size, rotation);
-
-        assertNotNull("failed to build graphic ", g);
-    }
-
-    /**
-     * Test of createFont method, of class
-     * org.geotools.styling.StyleFactoryImpl.
-     */
-    public void testCreateFont() {
-        LOGGER.finer("testCreateFont");
-
-        Expression fontFamily = filterFactory.literal("Times");
-        Expression fontStyle = filterFactory.literal("Italic");
-        Expression fontWeight = filterFactory.literal("Bold");
-        Expression fontSize = filterFactory.literal("12");
-        Font f = styleFactory.createFont(fontFamily, fontStyle, fontWeight,
-                fontSize);
-
-        assertNotNull("Failed to build font", f);
-
-        assertEquals("Wrong font type ", "Times",
-            f.getFontFamily().evaluate(feature).toString());
-        assertEquals("Wrong font Style ", "Italic",
-            f.getFontStyle().evaluate(feature).toString());
-        assertEquals("Wrong font weight ", "Bold",
-            f.getFontWeight().evaluate(feature).toString());
-        assertEquals("Wrong font size ", "12",
-            f.getFontSize().evaluate(feature).toString());
-    }
-
-    /**
-     * Test of createLinePlacement method, of class
-     * org.geotools.styling.StyleFactoryImpl.
-     */
-    public void testCreateLinePlacement() {
-        LOGGER.finer("testCreateLinePlacement");
-
-        LinePlacement lp = styleFactory.createLinePlacement(filterFactory
-                .literal(10));
-
-        assertNotNull("failed to create LinePlacement", lp);
-    }
-
-    /**
-     * Test of createPointPlacement method, of class
-     * org.geotools.styling.StyleFactoryImpl.
-     */
-    public void testCreatePointPlacement() {
-        LOGGER.finer("testCreatePointPlacement");
-
-        AnchorPoint anchorPoint = styleFactory.createAnchorPoint(filterFactory
-                .literal(1.0),
-                filterFactory.literal(0.5));
-        Displacement displacement = styleFactory.createDisplacement(filterFactory
-                .literal(10.0),
-                filterFactory.literal(5.0));
-        Expression rotation = filterFactory.literal(90.0);
-        PointPlacement pp = styleFactory.createPointPlacement(anchorPoint,
-                displacement, rotation);
-
-        assertNotNull("failed to create PointPlacement", pp);
-
-        assertEquals("Wrong X anchorPoint ", "1.0",
-            pp.getAnchorPoint().getAnchorPointX().evaluate(feature).toString());
-        assertEquals("Wrong Y anchorPoint ", "0.5",
-            pp.getAnchorPoint().getAnchorPointY().evaluate(feature).toString());
-        assertEquals("Wrong X displacement ", "10.0",
-            pp.getDisplacement().getDisplacementX().evaluate(feature).toString());
-        assertEquals("Wrong Y displacement ", "5.0",
-            pp.getDisplacement().getDisplacementY().evaluate(feature).toString());
-        assertEquals("Wrong Rotation ", "90.0",
-            pp.getRotation().evaluate(feature).toString());
-    }
-
-    /**
-     * Test of createHalo method, of class
-     * org.geotools.styling.StyleFactoryImpl.
-     */
-    public void testCreateHalo() {
-        LOGGER.finer("testCreateHalo");
-
-        Halo h = styleFactory.createHalo(styleFactory.getDefaultFill(),
-                filterFactory.literal(4));
-
-        assertNotNull("Failed to build halo", h);
-
-        assertEquals("Wrong radius", 4,
-            ((Number) h.getRadius().evaluate(feature)).intValue());
-    }
-    
-    public void testBuggyStyleCopy() throws Exception {
-        StyleFactory sf = CommonFactoryFinder.getStyleFactory( null );
-        FilterFactory2 ff = CommonFactoryFinder.getFilterFactory2( null );
-        Random rand = new Random();
-
-        Stroke stroke = sf.createStroke( ff.literal( "#8024d0" ), ff.literal( rand.nextInt( 10 ) + 1 ) );
-        stroke.setOpacity( ff.literal( rand.nextFloat() ) );
-
-        LineSymbolizer lineSymb = sf.createLineSymbolizer( stroke, "." );
-
-        Rule rule = sf.createRule();
-        rule.symbolizers().add( lineSymb );
-        rule.setFilter( Filter.INCLUDE );
-        rule.setMaxScaleDenominator( 20000 );
-
-        FeatureTypeStyle style = sf.createFeatureTypeStyle();
-        style.addRule( rule );
-        style.setFeatureTypeName( "Feature" );
-
-        Style namedStyle = sf.createStyle();
-        namedStyle.addFeatureTypeStyle( style );
-        namedStyle.setName( "Feature" );
-
-        DuplicatingStyleVisitor duplicator = new DuplicatingStyleVisitor();
-        namedStyle.accept( duplicator );
-        Style namedStyle2 = (Style ) duplicator.getCopy();
-
-        SLDTransformer writer = new SLDTransformer();
-        String out = writer.transform( style );
-        
-        assertNotNull( out );
-    }
-}
-=======
-/*
- *    GeoTools - The Open Source Java GIS Toolkit
- *    http://geotools.org
- * 
- *    (C) 2002-2008, Open Source Geospatial Foundation (OSGeo)
- *
- *    This library is free software; you can redistribute it and/or
- *    modify it under the terms of the GNU Lesser General Public
- *    License as published by the Free Software Foundation;
- *    version 2.1 of the License.
- *
- *    This library is distributed in the hope that it will be useful,
- *    but WITHOUT ANY WARRANTY; without even the implied warranty of
- *    MERCHANTABILITY or FITNESS FOR A PARTICULAR PURPOSE.  See the GNU
- *    Lesser General Public License for more details.
- */
-package org.geotools.styling;
-
-import java.lang.reflect.InvocationTargetException;
-import java.lang.reflect.Method;
-import java.util.Random;
-import java.util.logging.Logger;
-
-import junit.framework.Test;
-import junit.framework.TestCase;
-import junit.framework.TestSuite;
-
-import org.geotools.factory.CommonFactoryFinder;
-import org.geotools.styling.visitor.DuplicatingStyleVisitor;
-import org.opengis.feature.simple.SimpleFeature;
-import org.opengis.filter.Filter;
-import org.opengis.filter.FilterFactory;
-import org.opengis.filter.FilterFactory2;
-import org.opengis.filter.expression.Expression;
-
-
-/**
- * Capture the default values produce by the style factory in order to capture
- * any regressions as we move forward to SE 1.1 interfaces.
- *
- * @author iant
- *
- * @source $URL: http://svn.osgeo.org/geotools/tags/8.0-M1/modules/library/main/src/test/java/org/geotools/styling/StyleFactoryImplTest.java $
- */
-public class StyleFactoryImplTest extends TestCase {
-    static StyleFactory styleFactory;
-    static FilterFactory filterFactory = CommonFactoryFinder.getFilterFactory(null);        
-    static SimpleFeature feature;
-    protected static final Logger LOGGER = org.geotools.util.logging.Logging.getLogger("org.geotools.styling");
-
-    public StyleFactoryImplTest(java.lang.String testName) {
-        super(testName);
-
-        feature = null;
-    }
-
-    public static void main(java.lang.String[] args) {
-        junit.textui.TestRunner.run(suite());
-    }
-
-    public static Test suite() {
-        TestSuite suite = new TestSuite(StyleFactoryImplTest.class);
-
-        return suite;
-    }
-
-    public void testCommonFactoryFinder() {
-        LOGGER.finer("testCreateStyle");
-
-        styleFactory = CommonFactoryFinder.getStyleFactory(null);
-
-        assertNotNull("Failed to build styleFactory", styleFactory);
-    }
-
-    /**
-     * Test of createPointSymbolizer method, of class
-     * org.geotools.styling.StyleFactoryImpl.
-     */
-    public void testCreatePointSymbolizer() {
-        LOGGER.finer("testCreatePointSymbolizer");
-
-        PointSymbolizer ps = styleFactory.createPointSymbolizer();
-
-        assertNotNull("Failed to create PointSymbolizer", ps);
-    }
-
-    /**
-     * Test of createPolygonSymbolizer method, of class
-     * org.geotools.styling.StyleFactoryImpl.
-     */
-    public void testCreatePolygonSymbolizer() {
-        LOGGER.finer("testCreatePolygonSymbolizer");
-
-        PolygonSymbolizer ps = styleFactory.createPolygonSymbolizer();
-
-        assertNotNull("Failed to create PolygonSymbolizer", ps);
-    }
-
-    /**
-     * Test of createLineSymbolizer method, of class
-     * org.geotools.styling.StyleFactoryImpl.
-     */
-    public void testCreateLineSymbolizer() {
-        LOGGER.finer("testCreateLineSymbolizer");
-
-        LineSymbolizer ls = styleFactory.createLineSymbolizer();
-
-        assertNotNull("Failed to create PolygonSymbolizer", ls);
-    }
-
-    /**
-     * Test of createTextSymbolizer method, of class
-     * org.geotools.styling.StyleFactoryImpl.
-     */
-    public void testCreateTextSymbolizer() {
-        LOGGER.finer("testCreateTextSymbolizer");
-
-        TextSymbolizer ts = styleFactory.createTextSymbolizer();
-
-        assertNotNull("Failed to create TextSymbolizer", ts);
-    }
-
-    /**
-     * Test of createFeatureTypeStyle method, of class
-     * org.geotools.styling.StyleFactoryImpl.
-     */
-    public void testCreateFeatureTypeStyle() {
-        LOGGER.finer("testCreateFeatureTypeStyle");
-
-        FeatureTypeStyle fts = styleFactory.createFeatureTypeStyle();
-
-        assertNotNull("failed to create featureTypeStyle", fts);
-    }
-
-    /**
-     * Test of createRule method, of class
-     * org.geotools.styling.StyleFactoryImpl.
-     */
-    public void testCreateRule() {
-        LOGGER.finer("testCreateRule");
-
-        Rule r = styleFactory.createRule();
-
-        assertNotNull("failed to create Rule", r);
-    }
-
-    /**
-     * Test of createStroke method, of class
-     * org.geotools.styling.StyleFactoryImpl.
-     */
-    public void testCreateStroke() {
-        LOGGER.finer("testCreateStroke");
-
-        Stroke s = styleFactory.createStroke(filterFactory
-                .literal("#000000"),
-                filterFactory.literal(2.0));
-
-        assertNotNull("Failed to build stroke ", s);
-
-        s = styleFactory.createStroke(filterFactory.literal(
-                    "#000000"), filterFactory.literal(2.0),
-                filterFactory.literal(0.5));
-
-        assertNotNull("Failed to build stroke ", s);
-
-        s = styleFactory.createStroke(filterFactory.literal(
-                    "#000000"), filterFactory.literal(2.0),
-                filterFactory.literal(0.5),
-                filterFactory.literal("bevel"),
-                filterFactory.literal("square"),
-                new float[] { 1.1f, 2.1f, 6f, 2.1f, 1.1f, 5f },
-                filterFactory.literal(3), null, null);
-
-        assertNotNull("Failed to build stroke ", s);
-
-        assertEquals("Wrong color ", "#000000",
-            s.getColor().evaluate(feature).toString());
-        assertEquals("Wrong width ", "2.0",
-            s.getWidth().evaluate(feature).toString());
-        assertEquals("Wrong opacity ", "0.5",
-            s.getOpacity().evaluate(feature).toString());
-        assertEquals("Wrong linejoin ", "bevel",
-            s.getLineJoin().evaluate(feature).toString());
-        assertEquals("Wrong linejoin ", "square",
-            s.getLineCap().evaluate(feature).toString());
-        assertEquals("Broken dash array", 2.1f, s.getDashArray()[1], 0.001f);
-        assertEquals("Wrong dash offset ", "3",
-            s.getDashOffset().evaluate(feature).toString());
-    }
-
-    /**
-     * Test of createFill method, of class
-     * org.geotools.styling.StyleFactoryImpl.
-     */
-    public void testCreateFill() {
-        LOGGER.finer("testCreateFill");
-
-        Fill f = styleFactory.createFill(filterFactory.literal(
-                    "#808080"));
-
-        assertNotNull("Failed to build fill", f);
-
-        f = styleFactory.createFill(filterFactory.literal(
-                    "#808080"), filterFactory.literal(1.0));
-        assertNotNull("Failed to build fill", f);
-
-        f = styleFactory.createFill(null);
-        assertEquals( f.getColor(), Fill.DEFAULT.getColor() );
-        assertSame( f.getColor(), Fill.DEFAULT.getColor() );
-        
-        assertEquals( f.getBackgroundColor(), Fill.DEFAULT.getBackgroundColor() );
-        assertSame( f.getBackgroundColor(), Fill.DEFAULT.getBackgroundColor() );        
-    }
-
-    /**
-     * Test of createMark method, of class
-     * org.geotools.styling.StyleFactoryImpl.
-     */
-    public void testCreateMark() {
-        LOGGER.finer("testCreateMark");
-
-        Mark m = styleFactory.createMark();
-
-        assertNotNull("Failed to build mark ", m);
-    }
-
-    /**
-     * Test of getSquareMark method, of class
-     * org.geotools.styling.StyleFactoryImpl.
-     */
-    public void testGetNamedMarks() {
-        LOGGER.finer("testGetNamedMarks");
-
-        Mark m;
-        String[] names = { "Square", "Circle", "Triangle", "Star", "X", "Cross" };
-
-        for (int i = 0; i < names.length; i++) {
-            try {
-                Class target = styleFactory.getClass();
-
-                //                LOGGER.finer("About to load get"+names[i]+"Mark");
-                Method method = target.getMethod("get" + names[i] + "Mark",
-                        (Class[]) null);
-
-                //                LOGGER.finer("got method back " + method.toString());
-                m = (Mark) method.invoke(styleFactory, (Object[]) null);
-                assertNotNull("Failed to get " + names[i] + " mark ", m);
-
-                Expression exp = filterFactory.literal(names[i]);
-                assertEquals("Wrong sort of mark returned ", exp,
-                    m.getWellKnownName());
-            } catch (InvocationTargetException ite) {
-                ite.getTargetException().printStackTrace();
-                fail("InvocationTargetException " + ite.getTargetException());
-            } catch (Exception e) {
-                e.printStackTrace();
-                fail("Exception " + e.toString());
-            }
-        }
-    }
-
-    /**
-     * Test of createGraphic method, of class
-     * org.geotools.styling.StyleFactoryImpl.
-     */
-    public void testCreateGraphic() {
-        LOGGER.finer("testCreateGraphic");
-
-        ExternalGraphic[] externalGraphics = new ExternalGraphic[] {
-                styleFactory.createExternalGraphic("http://www.ccg.leeds.ac.uk/ian/geotools/icons/rail.gif",
-                    "image/gif")
-            };
-        Mark[] marks = new Mark[] { styleFactory.getCircleMark() };
-        Mark[] symbols = new Mark[0];
-        Expression opacity = filterFactory.literal(0.5);
-        Expression size = filterFactory.literal(10);
-        Expression rotation = filterFactory.literal(145.0);
-        Graphic g = styleFactory.createGraphic(externalGraphics, marks,
-                symbols, opacity, size, rotation);
-
-        assertNotNull("failed to build graphic ", g);
-    }
-
-    /**
-     * Test of createFont method, of class
-     * org.geotools.styling.StyleFactoryImpl.
-     */
-    public void testCreateFont() {
-        LOGGER.finer("testCreateFont");
-
-        Expression fontFamily = filterFactory.literal("Times");
-        Expression fontStyle = filterFactory.literal("Italic");
-        Expression fontWeight = filterFactory.literal("Bold");
-        Expression fontSize = filterFactory.literal("12");
-        Font f = styleFactory.createFont(fontFamily, fontStyle, fontWeight,
-                fontSize);
-
-        assertNotNull("Failed to build font", f);
-
-        assertEquals("Wrong font type ", "Times",
-            f.getFontFamily().evaluate(feature).toString());
-        assertEquals("Wrong font Style ", "Italic",
-            f.getFontStyle().evaluate(feature).toString());
-        assertEquals("Wrong font weight ", "Bold",
-            f.getFontWeight().evaluate(feature).toString());
-        assertEquals("Wrong font size ", "12",
-            f.getFontSize().evaluate(feature).toString());
-    }
-
-    /**
-     * Test of createLinePlacement method, of class
-     * org.geotools.styling.StyleFactoryImpl.
-     */
-    public void testCreateLinePlacement() {
-        LOGGER.finer("testCreateLinePlacement");
-
-        LinePlacement lp = styleFactory.createLinePlacement(filterFactory
-                .literal(10));
-
-        assertNotNull("failed to create LinePlacement", lp);
-    }
-
-    /**
-     * Test of createPointPlacement method, of class
-     * org.geotools.styling.StyleFactoryImpl.
-     */
-    public void testCreatePointPlacement() {
-        LOGGER.finer("testCreatePointPlacement");
-
-        AnchorPoint anchorPoint = styleFactory.createAnchorPoint(filterFactory
-                .literal(1.0),
-                filterFactory.literal(0.5));
-        Displacement displacement = styleFactory.createDisplacement(filterFactory
-                .literal(10.0),
-                filterFactory.literal(5.0));
-        Expression rotation = filterFactory.literal(90.0);
-        PointPlacement pp = styleFactory.createPointPlacement(anchorPoint,
-                displacement, rotation);
-
-        assertNotNull("failed to create PointPlacement", pp);
-
-        assertEquals("Wrong X anchorPoint ", "1.0",
-            pp.getAnchorPoint().getAnchorPointX().evaluate(feature).toString());
-        assertEquals("Wrong Y anchorPoint ", "0.5",
-            pp.getAnchorPoint().getAnchorPointY().evaluate(feature).toString());
-        assertEquals("Wrong X displacement ", "10.0",
-            pp.getDisplacement().getDisplacementX().evaluate(feature).toString());
-        assertEquals("Wrong Y displacement ", "5.0",
-            pp.getDisplacement().getDisplacementY().evaluate(feature).toString());
-        assertEquals("Wrong Rotation ", "90.0",
-            pp.getRotation().evaluate(feature).toString());
-    }
-
-    /**
-     * Test of createHalo method, of class
-     * org.geotools.styling.StyleFactoryImpl.
-     */
-    public void testCreateHalo() {
-        LOGGER.finer("testCreateHalo");
-
-        Halo h = styleFactory.createHalo(styleFactory.getDefaultFill(),
-                filterFactory.literal(4));
-
-        assertNotNull("Failed to build halo", h);
-
-        assertEquals("Wrong radius", 4,
-            ((Number) h.getRadius().evaluate(feature)).intValue());
-    }
-    
-    public void testBuggyStyleCopy() throws Exception {
-        StyleFactory sf = CommonFactoryFinder.getStyleFactory( null );
-        FilterFactory2 ff = CommonFactoryFinder.getFilterFactory2( null );
-        Random rand = new Random();
-
-        Stroke stroke = sf.createStroke( ff.literal( "#8024d0" ), ff.literal( rand.nextInt( 10 ) + 1 ) );
-        stroke.setOpacity( ff.literal( rand.nextFloat() ) );
-
-        LineSymbolizer lineSymb = sf.createLineSymbolizer( stroke, "." );
-
-        Rule rule = sf.createRule();
-        rule.symbolizers().add( lineSymb );
-        rule.setFilter( Filter.INCLUDE );
-        rule.setMaxScaleDenominator( 20000 );
-
-        FeatureTypeStyle style = sf.createFeatureTypeStyle();
-        style.addRule( rule );
-        style.setFeatureTypeName( "Feature" );
-
-        Style namedStyle = sf.createStyle();
-        namedStyle.addFeatureTypeStyle( style );
-        namedStyle.setName( "Feature" );
-
-        DuplicatingStyleVisitor duplicator = new DuplicatingStyleVisitor();
-        namedStyle.accept( duplicator );
-        Style namedStyle2 = (Style ) duplicator.getCopy();
-
-        SLDTransformer writer = new SLDTransformer();
-        String out = writer.transform( style );
-        
-        assertNotNull( out );
-    }
-}
->>>>>>> other+/*
+ *    GeoTools - The Open Source Java GIS Toolkit
+ *    http://geotools.org
+ * 
+ *    (C) 2002-2008, Open Source Geospatial Foundation (OSGeo)
+ *
+ *    This library is free software; you can redistribute it and/or
+ *    modify it under the terms of the GNU Lesser General Public
+ *    License as published by the Free Software Foundation;
+ *    version 2.1 of the License.
+ *
+ *    This library is distributed in the hope that it will be useful,
+ *    but WITHOUT ANY WARRANTY; without even the implied warranty of
+ *    MERCHANTABILITY or FITNESS FOR A PARTICULAR PURPOSE.  See the GNU
+ *    Lesser General Public License for more details.
+ */
+package org.geotools.styling;
+
+import java.lang.reflect.InvocationTargetException;
+import java.lang.reflect.Method;
+import java.util.Random;
+import java.util.logging.Logger;
+
+import junit.framework.Test;
+import junit.framework.TestCase;
+import junit.framework.TestSuite;
+
+import org.geotools.factory.CommonFactoryFinder;
+import org.geotools.styling.visitor.DuplicatingStyleVisitor;
+import org.opengis.feature.simple.SimpleFeature;
+import org.opengis.filter.Filter;
+import org.opengis.filter.FilterFactory;
+import org.opengis.filter.FilterFactory2;
+import org.opengis.filter.expression.Expression;
+
+
+/**
+ * Capture the default values produce by the style factory in order to capture
+ * any regressions as we move forward to SE 1.1 interfaces.
+ *
+ * @author iant
+ *
+ * @source $URL: http://svn.osgeo.org/geotools/tags/8.0-M1/modules/library/main/src/test/java/org/geotools/styling/StyleFactoryImplTest.java $
+ */
+public class StyleFactoryImplTest extends TestCase {
+    static StyleFactory styleFactory;
+    static FilterFactory filterFactory = CommonFactoryFinder.getFilterFactory(null);        
+    static SimpleFeature feature;
+    protected static final Logger LOGGER = org.geotools.util.logging.Logging.getLogger("org.geotools.styling");
+
+    public StyleFactoryImplTest(java.lang.String testName) {
+        super(testName);
+
+        feature = null;
+    }
+
+    public static void main(java.lang.String[] args) {
+        junit.textui.TestRunner.run(suite());
+    }
+
+    public static Test suite() {
+        TestSuite suite = new TestSuite(StyleFactoryImplTest.class);
+
+        return suite;
+    }
+
+    public void testCommonFactoryFinder() {
+        LOGGER.finer("testCreateStyle");
+
+        styleFactory = CommonFactoryFinder.getStyleFactory(null);
+
+        assertNotNull("Failed to build styleFactory", styleFactory);
+    }
+
+    /**
+     * Test of createPointSymbolizer method, of class
+     * org.geotools.styling.StyleFactoryImpl.
+     */
+    public void testCreatePointSymbolizer() {
+        LOGGER.finer("testCreatePointSymbolizer");
+
+        PointSymbolizer ps = styleFactory.createPointSymbolizer();
+
+        assertNotNull("Failed to create PointSymbolizer", ps);
+    }
+
+    /**
+     * Test of createPolygonSymbolizer method, of class
+     * org.geotools.styling.StyleFactoryImpl.
+     */
+    public void testCreatePolygonSymbolizer() {
+        LOGGER.finer("testCreatePolygonSymbolizer");
+
+        PolygonSymbolizer ps = styleFactory.createPolygonSymbolizer();
+
+        assertNotNull("Failed to create PolygonSymbolizer", ps);
+    }
+
+    /**
+     * Test of createLineSymbolizer method, of class
+     * org.geotools.styling.StyleFactoryImpl.
+     */
+    public void testCreateLineSymbolizer() {
+        LOGGER.finer("testCreateLineSymbolizer");
+
+        LineSymbolizer ls = styleFactory.createLineSymbolizer();
+
+        assertNotNull("Failed to create PolygonSymbolizer", ls);
+    }
+
+    /**
+     * Test of createTextSymbolizer method, of class
+     * org.geotools.styling.StyleFactoryImpl.
+     */
+    public void testCreateTextSymbolizer() {
+        LOGGER.finer("testCreateTextSymbolizer");
+
+        TextSymbolizer ts = styleFactory.createTextSymbolizer();
+
+        assertNotNull("Failed to create TextSymbolizer", ts);
+    }
+
+    /**
+     * Test of createFeatureTypeStyle method, of class
+     * org.geotools.styling.StyleFactoryImpl.
+     */
+    public void testCreateFeatureTypeStyle() {
+        LOGGER.finer("testCreateFeatureTypeStyle");
+
+        FeatureTypeStyle fts = styleFactory.createFeatureTypeStyle();
+
+        assertNotNull("failed to create featureTypeStyle", fts);
+    }
+
+    /**
+     * Test of createRule method, of class
+     * org.geotools.styling.StyleFactoryImpl.
+     */
+    public void testCreateRule() {
+        LOGGER.finer("testCreateRule");
+
+        Rule r = styleFactory.createRule();
+
+        assertNotNull("failed to create Rule", r);
+    }
+
+    /**
+     * Test of createStroke method, of class
+     * org.geotools.styling.StyleFactoryImpl.
+     */
+    public void testCreateStroke() {
+        LOGGER.finer("testCreateStroke");
+
+        Stroke s = styleFactory.createStroke(filterFactory
+                .literal("#000000"),
+                filterFactory.literal(2.0));
+
+        assertNotNull("Failed to build stroke ", s);
+
+        s = styleFactory.createStroke(filterFactory.literal(
+                    "#000000"), filterFactory.literal(2.0),
+                filterFactory.literal(0.5));
+
+        assertNotNull("Failed to build stroke ", s);
+
+        s = styleFactory.createStroke(filterFactory.literal(
+                    "#000000"), filterFactory.literal(2.0),
+                filterFactory.literal(0.5),
+                filterFactory.literal("bevel"),
+                filterFactory.literal("square"),
+                new float[] { 1.1f, 2.1f, 6f, 2.1f, 1.1f, 5f },
+                filterFactory.literal(3), null, null);
+
+        assertNotNull("Failed to build stroke ", s);
+
+        assertEquals("Wrong color ", "#000000",
+            s.getColor().evaluate(feature).toString());
+        assertEquals("Wrong width ", "2.0",
+            s.getWidth().evaluate(feature).toString());
+        assertEquals("Wrong opacity ", "0.5",
+            s.getOpacity().evaluate(feature).toString());
+        assertEquals("Wrong linejoin ", "bevel",
+            s.getLineJoin().evaluate(feature).toString());
+        assertEquals("Wrong linejoin ", "square",
+            s.getLineCap().evaluate(feature).toString());
+        assertEquals("Broken dash array", 2.1f, s.getDashArray()[1], 0.001f);
+        assertEquals("Wrong dash offset ", "3",
+            s.getDashOffset().evaluate(feature).toString());
+    }
+
+    /**
+     * Test of createFill method, of class
+     * org.geotools.styling.StyleFactoryImpl.
+     */
+    public void testCreateFill() {
+        LOGGER.finer("testCreateFill");
+
+        Fill f = styleFactory.createFill(filterFactory.literal(
+                    "#808080"));
+
+        assertNotNull("Failed to build fill", f);
+
+        f = styleFactory.createFill(filterFactory.literal(
+                    "#808080"), filterFactory.literal(1.0));
+        assertNotNull("Failed to build fill", f);
+
+        f = styleFactory.createFill(null);
+        assertEquals( f.getColor(), Fill.DEFAULT.getColor() );
+        assertSame( f.getColor(), Fill.DEFAULT.getColor() );
+        
+        assertEquals( f.getBackgroundColor(), Fill.DEFAULT.getBackgroundColor() );
+        assertSame( f.getBackgroundColor(), Fill.DEFAULT.getBackgroundColor() );        
+    }
+
+    /**
+     * Test of createMark method, of class
+     * org.geotools.styling.StyleFactoryImpl.
+     */
+    public void testCreateMark() {
+        LOGGER.finer("testCreateMark");
+
+        Mark m = styleFactory.createMark();
+
+        assertNotNull("Failed to build mark ", m);
+    }
+
+    /**
+     * Test of getSquareMark method, of class
+     * org.geotools.styling.StyleFactoryImpl.
+     */
+    public void testGetNamedMarks() {
+        LOGGER.finer("testGetNamedMarks");
+
+        Mark m;
+        String[] names = { "Square", "Circle", "Triangle", "Star", "X", "Cross" };
+
+        for (int i = 0; i < names.length; i++) {
+            try {
+                Class target = styleFactory.getClass();
+
+                //                LOGGER.finer("About to load get"+names[i]+"Mark");
+                Method method = target.getMethod("get" + names[i] + "Mark",
+                        (Class[]) null);
+
+                //                LOGGER.finer("got method back " + method.toString());
+                m = (Mark) method.invoke(styleFactory, (Object[]) null);
+                assertNotNull("Failed to get " + names[i] + " mark ", m);
+
+                Expression exp = filterFactory.literal(names[i]);
+                assertEquals("Wrong sort of mark returned ", exp,
+                    m.getWellKnownName());
+            } catch (InvocationTargetException ite) {
+                ite.getTargetException().printStackTrace();
+                fail("InvocationTargetException " + ite.getTargetException());
+            } catch (Exception e) {
+                e.printStackTrace();
+                fail("Exception " + e.toString());
+            }
+        }
+    }
+
+    /**
+     * Test of createGraphic method, of class
+     * org.geotools.styling.StyleFactoryImpl.
+     */
+    public void testCreateGraphic() {
+        LOGGER.finer("testCreateGraphic");
+
+        ExternalGraphic[] externalGraphics = new ExternalGraphic[] {
+                styleFactory.createExternalGraphic("http://www.ccg.leeds.ac.uk/ian/geotools/icons/rail.gif",
+                    "image/gif")
+            };
+        Mark[] marks = new Mark[] { styleFactory.getCircleMark() };
+        Mark[] symbols = new Mark[0];
+        Expression opacity = filterFactory.literal(0.5);
+        Expression size = filterFactory.literal(10);
+        Expression rotation = filterFactory.literal(145.0);
+        Graphic g = styleFactory.createGraphic(externalGraphics, marks,
+                symbols, opacity, size, rotation);
+
+        assertNotNull("failed to build graphic ", g);
+    }
+
+    /**
+     * Test of createFont method, of class
+     * org.geotools.styling.StyleFactoryImpl.
+     */
+    public void testCreateFont() {
+        LOGGER.finer("testCreateFont");
+
+        Expression fontFamily = filterFactory.literal("Times");
+        Expression fontStyle = filterFactory.literal("Italic");
+        Expression fontWeight = filterFactory.literal("Bold");
+        Expression fontSize = filterFactory.literal("12");
+        Font f = styleFactory.createFont(fontFamily, fontStyle, fontWeight,
+                fontSize);
+
+        assertNotNull("Failed to build font", f);
+
+        assertEquals("Wrong font type ", "Times",
+            f.getFontFamily().evaluate(feature).toString());
+        assertEquals("Wrong font Style ", "Italic",
+            f.getFontStyle().evaluate(feature).toString());
+        assertEquals("Wrong font weight ", "Bold",
+            f.getFontWeight().evaluate(feature).toString());
+        assertEquals("Wrong font size ", "12",
+            f.getFontSize().evaluate(feature).toString());
+    }
+
+    /**
+     * Test of createLinePlacement method, of class
+     * org.geotools.styling.StyleFactoryImpl.
+     */
+    public void testCreateLinePlacement() {
+        LOGGER.finer("testCreateLinePlacement");
+
+        LinePlacement lp = styleFactory.createLinePlacement(filterFactory
+                .literal(10));
+
+        assertNotNull("failed to create LinePlacement", lp);
+    }
+
+    /**
+     * Test of createPointPlacement method, of class
+     * org.geotools.styling.StyleFactoryImpl.
+     */
+    public void testCreatePointPlacement() {
+        LOGGER.finer("testCreatePointPlacement");
+
+        AnchorPoint anchorPoint = styleFactory.createAnchorPoint(filterFactory
+                .literal(1.0),
+                filterFactory.literal(0.5));
+        Displacement displacement = styleFactory.createDisplacement(filterFactory
+                .literal(10.0),
+                filterFactory.literal(5.0));
+        Expression rotation = filterFactory.literal(90.0);
+        PointPlacement pp = styleFactory.createPointPlacement(anchorPoint,
+                displacement, rotation);
+
+        assertNotNull("failed to create PointPlacement", pp);
+
+        assertEquals("Wrong X anchorPoint ", "1.0",
+            pp.getAnchorPoint().getAnchorPointX().evaluate(feature).toString());
+        assertEquals("Wrong Y anchorPoint ", "0.5",
+            pp.getAnchorPoint().getAnchorPointY().evaluate(feature).toString());
+        assertEquals("Wrong X displacement ", "10.0",
+            pp.getDisplacement().getDisplacementX().evaluate(feature).toString());
+        assertEquals("Wrong Y displacement ", "5.0",
+            pp.getDisplacement().getDisplacementY().evaluate(feature).toString());
+        assertEquals("Wrong Rotation ", "90.0",
+            pp.getRotation().evaluate(feature).toString());
+    }
+
+    /**
+     * Test of createHalo method, of class
+     * org.geotools.styling.StyleFactoryImpl.
+     */
+    public void testCreateHalo() {
+        LOGGER.finer("testCreateHalo");
+
+        Halo h = styleFactory.createHalo(styleFactory.getDefaultFill(),
+                filterFactory.literal(4));
+
+        assertNotNull("Failed to build halo", h);
+
+        assertEquals("Wrong radius", 4,
+            ((Number) h.getRadius().evaluate(feature)).intValue());
+    }
+    
+    public void testBuggyStyleCopy() throws Exception {
+        StyleFactory sf = CommonFactoryFinder.getStyleFactory( null );
+        FilterFactory2 ff = CommonFactoryFinder.getFilterFactory2( null );
+        Random rand = new Random();
+
+        Stroke stroke = sf.createStroke( ff.literal( "#8024d0" ), ff.literal( rand.nextInt( 10 ) + 1 ) );
+        stroke.setOpacity( ff.literal( rand.nextFloat() ) );
+
+        LineSymbolizer lineSymb = sf.createLineSymbolizer( stroke, "." );
+
+        Rule rule = sf.createRule();
+        rule.symbolizers().add( lineSymb );
+        rule.setFilter( Filter.INCLUDE );
+        rule.setMaxScaleDenominator( 20000 );
+
+        FeatureTypeStyle style = sf.createFeatureTypeStyle();
+        style.addRule( rule );
+        style.setFeatureTypeName( "Feature" );
+
+        Style namedStyle = sf.createStyle();
+        namedStyle.addFeatureTypeStyle( style );
+        namedStyle.setName( "Feature" );
+
+        DuplicatingStyleVisitor duplicator = new DuplicatingStyleVisitor();
+        namedStyle.accept( duplicator );
+        Style namedStyle2 = (Style ) duplicator.getCopy();
+
+        SLDTransformer writer = new SLDTransformer();
+        String out = writer.transform( style );
+        
+        assertNotNull( out );
+    }
+}