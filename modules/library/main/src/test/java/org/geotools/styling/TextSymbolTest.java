--- conflicted
+++ resolved
@@ -1,383 +1,184 @@
-<<<<<<< local
-/*
- *    GeoTools - The Open Source Java GIS Toolkit
- *    http://geotools.org
- * 
- *    (C) 2002-2008, Open Source Geospatial Foundation (OSGeo)
- *
- *    This library is free software; you can redistribute it and/or
- *    modify it under the terms of the GNU Lesser General Public
- *    License as published by the Free Software Foundation;
- *    version 2.1 of the License.
- *
- *    This library is distributed in the hope that it will be useful,
- *    but WITHOUT ANY WARRANTY; without even the implied warranty of
- *    MERCHANTABILITY or FITNESS FOR A PARTICULAR PURPOSE.  See the GNU
- *    Lesser General Public License for more details.
- *
- *    Created on April 12, 2002, 1:18 PM
- */
-package org.geotools.styling;
-
-import junit.framework.Test;
-import junit.framework.TestCase;
-import junit.framework.TestSuite;
-
-import org.geotools.data.memory.MemoryDataStore;
-import org.geotools.factory.CommonFactoryFinder;
-import org.geotools.feature.FeatureCollection;
-import org.geotools.feature.simple.SimpleFeatureBuilder;
-import org.geotools.feature.simple.SimpleFeatureTypeBuilder;
-import org.opengis.feature.simple.SimpleFeature;
-import org.opengis.feature.simple.SimpleFeatureType;
-import org.opengis.filter.FilterFactory;
-import org.opengis.filter.expression.PropertyName;
-
-import com.vividsolutions.jts.geom.Coordinate;
-import com.vividsolutions.jts.geom.GeometryFactory;
-import com.vividsolutions.jts.geom.Point;
-
-
-/**
- * Test for text symbols.
- *
- * @author jamesm
- *
- * @task REVISIT: redo the Map stuff - I commented it out since DefaultMap is
- *       deprecated - cholmes.
- * @source $URL: http://svn.osgeo.org/geotools/tags/2.6.5/modules/library/main/src/test/java/org/geotools/styling/TextSymbolTest.java $
- */
-public class TextSymbolTest extends TestCase {
-    private static final FilterFactory filterFactory = CommonFactoryFinder.getFilterFactory(null);
-
-    String dataFolder;
-
-    public TextSymbolTest(java.lang.String testName) {
-        super(testName);
-        dataFolder = System.getProperty("dataFolder");
-
-        if (dataFolder == null) {
-            //then we are being run by maven
-            dataFolder = System.getProperty("basedir");
-            dataFolder += "/tests/unit/testData";
-        }
-    }
-
-    public static void main(java.lang.String[] args) {
-        junit.textui.TestRunner.run(suite());
-    }
-
-    public static Test suite() {
-        TestSuite suite = new TestSuite(TextSymbolTest.class);
-
-        return suite;
-    }
-
-    public void testRender() throws Exception {
-        //System.out.println("\n\nTextSymbolTest\n");
-
-        // Request extent
-        GeometryFactory geomFac = new GeometryFactory();
-        MemoryDataStore data = new MemoryDataStore();
-        SimpleFeatureTypeBuilder ftb = new SimpleFeatureTypeBuilder();
-		ftb.add("centre", com.vividsolutions.jts.geom.Point.class);
-		ftb.add("size", Double.class);
-		ftb.add("rotation", Double.class);
-		ftb.add("symbol", String.class);
-		ftb.setName("test");
-        SimpleFeatureType pointType = ftb.buildFeatureType();
-
-        //FlatFeatureFactory pointFac = feaTypeFactory.(pointType);
-        Point point;
-        SimpleFeature pointFeature;
-
-        // load font 
-        String[] symbol = {
-                "\uF04A", "\uF04B", "\uF059", "\uF05A", "\uF06B", "\uF06C",
-                "\uF06E"
-            };
-        double size = 16;
-        double rotation = 0.0;
-        int rows = 8;
-
-        for (int j = 0; j < rows; j++) {
-            for (int i = 0; i < symbol.length; i++) {
-                point = makeSamplePoint(geomFac, ((double) i * 5.0) + 5.0,
-                        5.0 + (j * 5));
-                pointFeature = SimpleFeatureBuilder.build(pointType, new Object[] {
-                            point, new Double(size), new Double(rotation),
-                            symbol[i]
-                        }, null);
-                data.addFeature(pointFeature);
-            }
-
-            size += 2;
-            rotation += 45;
-        }
-
-        String typeName = data.getTypeNames()[0];
-        FeatureCollection<SimpleFeatureType, SimpleFeature> ft = data.getFeatureSource(typeName).getFeatures();
-
-        //REVISIT: Removed since it is deprecated, not sure what this test is
-        //is doing, what should replace it.  If someone with more knowledge of
-        //this stuff could update the tests that'd be great - ch.
-        //org.geotools.map.Map map = new DefaultMap();
-        //The following is complex, and should be built from
-        //an SLD document and not by hand
-        org.geotools.styling.FontImpl font = new org.geotools.styling.FontImpl();
-
-        font.setFontFamily(filterFactory.literal(dataFolder + "geog.ttf"));
-        font.setFontSize(filterFactory.property("size"));
-
-        PropertyName symbExpr = filterFactory.property("symbol");
-        TextMark textMark = new TextMarkImpl(font, symbExpr);
-
-        org.geotools.styling.FontImpl font2 = new org.geotools.styling.FontImpl();
-        font2.setFontFamily(filterFactory.literal("MapInfo Cartographic"));
-        font2.setFontSize(filterFactory.property("size"));
-        textMark.addFont(font2);
-
-        org.geotools.styling.FontImpl font3 = new org.geotools.styling.FontImpl();
-        font3.setFontFamily(filterFactory.literal("ESRI Cartography"));
-        font3.setFontSize(filterFactory.property("size"));
-        textMark.addFont(font3);
-
-        GraphicImpl graphic = new GraphicImpl();
-        graphic.addSymbol(textMark);
-
-        PointSymbolizerImpl pointsym = new PointSymbolizerImpl();
-        pointsym.setGeometryPropertyName("centre");
-        pointsym.setGraphic(graphic);
-
-        RuleImpl rule = new RuleImpl();
-        rule.setSymbolizers(new Symbolizer[] { pointsym });
-
-        FeatureTypeStyleImpl fts = new FeatureTypeStyleImpl();
-        fts.addRule(rule);
-        fts.setFeatureTypeName("testPoint");
-
-        StyleImpl style = new StyleImpl();
-        style.addFeatureTypeStyle(fts);
-
-        //map.addFeatureTable(ft,style);
-
-        /*Java2DRenderer renderer = new org.geotools.renderer.Java2DRenderer();
-           Frame frame = new Frame("text symbol test");
-           frame.addWindowListener(new WindowAdapter() {
-               public void windowClosing(WindowEvent e) {e.getWindow().dispose(); }
-           });
-           Panel p = new Panel();
-           frame.add(p);
-           frame.setSize(300,300);
-           frame.setVisible(true);
-           renderer.setOutput(p.getGraphics(),p.getBounds());
-           map.render(renderer,ex.getBounds());//and finaly try and draw it!
-        
-           int w = 400, h =400;
-           BufferedImage image = new BufferedImage(w,h,BufferedImage.TYPE_INT_RGB);
-           Graphics g = image.getGraphics();
-           g.setColor(Color.white);
-           g.fillRect(0,0,w,h);
-           renderer.setOutput(g,new java.awt.Rectangle(0,0,w,h));
-           map.render(renderer,ex.getBounds());//and finaly try and draw it!
-           File file = new File(dataFolder, "TextSymbolTest.jpg");
-           FileOutputStream out = new FileOutputStream(file);
-           ImageIO.write(image, "JPEG", out);
-           Thread.sleep(5000);
-           frame.dispose();*/
-    }
-
-    private Point makeSamplePoint(final GeometryFactory geomFac, double x,
-        double y) {
-        Coordinate c = new Coordinate(x, y);
-        Point point = geomFac.createPoint(c);
-
-        return point;
-    }
-}
-=======
-/*
- *    GeoTools - The Open Source Java GIS Toolkit
- *    http://geotools.org
- * 
- *    (C) 2002-2008, Open Source Geospatial Foundation (OSGeo)
- *
- *    This library is free software; you can redistribute it and/or
- *    modify it under the terms of the GNU Lesser General Public
- *    License as published by the Free Software Foundation;
- *    version 2.1 of the License.
- *
- *    This library is distributed in the hope that it will be useful,
- *    but WITHOUT ANY WARRANTY; without even the implied warranty of
- *    MERCHANTABILITY or FITNESS FOR A PARTICULAR PURPOSE.  See the GNU
- *    Lesser General Public License for more details.
- *
- *    Created on April 12, 2002, 1:18 PM
- */
-package org.geotools.styling;
-
-import junit.framework.Test;
-import junit.framework.TestCase;
-import junit.framework.TestSuite;
-
-import org.geotools.data.memory.MemoryDataStore;
-import org.geotools.data.simple.SimpleFeatureCollection;
-import org.geotools.factory.CommonFactoryFinder;
-import org.geotools.feature.simple.SimpleFeatureBuilder;
-import org.geotools.feature.simple.SimpleFeatureTypeBuilder;
-import org.opengis.feature.simple.SimpleFeature;
-import org.opengis.feature.simple.SimpleFeatureType;
-import org.opengis.filter.FilterFactory;
-import org.opengis.filter.expression.PropertyName;
-
-import com.vividsolutions.jts.geom.Coordinate;
-import com.vividsolutions.jts.geom.GeometryFactory;
-import com.vividsolutions.jts.geom.Point;
-
-
-/**
- * Test for text symbols.
- *
- * @author jamesm
- *
- * @task REVISIT: redo the Map stuff - I commented it out since DefaultMap is
- *       deprecated - cholmes.
- *
- * @source $URL: http://svn.osgeo.org/geotools/tags/8.0-M1/modules/library/main/src/test/java/org/geotools/styling/TextSymbolTest.java $
- */
-public class TextSymbolTest extends TestCase {
-    private static final FilterFactory filterFactory = CommonFactoryFinder.getFilterFactory(null);
-
-    String dataFolder;
-
-    public TextSymbolTest(java.lang.String testName) {
-        super(testName);
-        dataFolder = System.getProperty("dataFolder");
-
-        if (dataFolder == null) {
-            //then we are being run by maven
-            dataFolder = System.getProperty("basedir");
-            dataFolder += "/tests/unit/testData";
-        }
-    }
-
-    public static void main(java.lang.String[] args) {
-        junit.textui.TestRunner.run(suite());
-    }
-
-    public static Test suite() {
-        TestSuite suite = new TestSuite(TextSymbolTest.class);
-
-        return suite;
-    }
-
-    public void testRender() throws Exception {
-        //System.out.println("\n\nTextSymbolTest\n");
-
-        // Request extent
-        GeometryFactory geomFac = new GeometryFactory();
-        MemoryDataStore data = new MemoryDataStore();
-        SimpleFeatureTypeBuilder ftb = new SimpleFeatureTypeBuilder();
-        ftb.setCRS(null);
-		ftb.add("centre", com.vividsolutions.jts.geom.Point.class);
-		ftb.add("size", Double.class);
-		ftb.add("rotation", Double.class);
-		ftb.add("symbol", String.class);
-		ftb.setName("test");
-        SimpleFeatureType pointType = ftb.buildFeatureType();
-
-        //FlatFeatureFactory pointFac = feaTypeFactory.(pointType);
-        Point point;
-        SimpleFeature pointFeature;
-
-        // load font 
-        String[] symbol = {
-                "\uF04A", "\uF04B", "\uF059", "\uF05A", "\uF06B", "\uF06C",
-                "\uF06E"
-            };
-        double size = 16;
-        double rotation = 0.0;
-        int rows = 8;
-
-        for (int j = 0; j < rows; j++) {
-            for (int i = 0; i < symbol.length; i++) {
-                point = makeSamplePoint(geomFac, ((double) i * 5.0) + 5.0,
-                        5.0 + (j * 5));
-                pointFeature = SimpleFeatureBuilder.build(pointType, new Object[] {
-                            point, new Double(size), new Double(rotation),
-                            symbol[i]
-                        }, null);
-                data.addFeature(pointFeature);
-            }
-
-            size += 2;
-            rotation += 45;
-        }
-
-        String typeName = data.getTypeNames()[0];
-        SimpleFeatureCollection ft = data.getFeatureSource(typeName).getFeatures();
-
-        //REVISIT: Removed since it is deprecated, not sure what this test is
-        //is doing, what should replace it.  If someone with more knowledge of
-        //this stuff could update the tests that'd be great - ch.
-        //org.geotools.map.Map map = new DefaultMap();
-        //The following is complex, and should be built from
-        //an SLD document and not by hand
-
-        PropertyName symbExpr = filterFactory.property("symbol");
-        Mark textMark = new MarkImpl("square");
-
-        GraphicImpl graphic = new GraphicImpl();
-        graphic.addSymbol(textMark);
-
-        PointSymbolizerImpl pointsym = new PointSymbolizerImpl();
-        pointsym.setGeometryPropertyName("centre");
-        pointsym.setGraphic(graphic);
-
-        RuleImpl rule = new RuleImpl();
-        rule.setSymbolizers(new Symbolizer[] { pointsym });
-
-        FeatureTypeStyleImpl fts = new FeatureTypeStyleImpl();
-        fts.addRule(rule);
-        fts.setFeatureTypeName("testPoint");
-
-        StyleImpl style = new StyleImpl();
-        style.addFeatureTypeStyle(fts);
-
-        //map.addFeatureTable(ft,style);
-
-        /*Java2DRenderer renderer = new org.geotools.renderer.Java2DRenderer();
-           Frame frame = new Frame("text symbol test");
-           frame.addWindowListener(new WindowAdapter() {
-               public void windowClosing(WindowEvent e) {e.getWindow().dispose(); }
-           });
-           Panel p = new Panel();
-           frame.add(p);
-           frame.setSize(300,300);
-           frame.setVisible(true);
-           renderer.setOutput(p.getGraphics(),p.getBounds());
-           map.render(renderer,ex.getBounds());//and finaly try and draw it!
-        
-           int w = 400, h =400;
-           BufferedImage image = new BufferedImage(w,h,BufferedImage.TYPE_INT_RGB);
-           Graphics g = image.getGraphics();
-           g.setColor(Color.white);
-           g.fillRect(0,0,w,h);
-           renderer.setOutput(g,new java.awt.Rectangle(0,0,w,h));
-           map.render(renderer,ex.getBounds());//and finaly try and draw it!
-           File file = new File(dataFolder, "TextSymbolTest.jpg");
-           FileOutputStream out = new FileOutputStream(file);
-           ImageIO.write(image, "JPEG", out);
-           Thread.sleep(5000);
-           frame.dispose();*/
-    }
-
-    private Point makeSamplePoint(final GeometryFactory geomFac, double x,
-        double y) {
-        Coordinate c = new Coordinate(x, y);
-        Point point = geomFac.createPoint(c);
-
-        return point;
-    }
-}
->>>>>>> other+/*
+ *    GeoTools - The Open Source Java GIS Toolkit
+ *    http://geotools.org
+ * 
+ *    (C) 2002-2008, Open Source Geospatial Foundation (OSGeo)
+ *
+ *    This library is free software; you can redistribute it and/or
+ *    modify it under the terms of the GNU Lesser General Public
+ *    License as published by the Free Software Foundation;
+ *    version 2.1 of the License.
+ *
+ *    This library is distributed in the hope that it will be useful,
+ *    but WITHOUT ANY WARRANTY; without even the implied warranty of
+ *    MERCHANTABILITY or FITNESS FOR A PARTICULAR PURPOSE.  See the GNU
+ *    Lesser General Public License for more details.
+ *
+ *    Created on April 12, 2002, 1:18 PM
+ */
+package org.geotools.styling;
+
+import junit.framework.Test;
+import junit.framework.TestCase;
+import junit.framework.TestSuite;
+
+import org.geotools.data.memory.MemoryDataStore;
+import org.geotools.data.simple.SimpleFeatureCollection;
+import org.geotools.factory.CommonFactoryFinder;
+import org.geotools.feature.simple.SimpleFeatureBuilder;
+import org.geotools.feature.simple.SimpleFeatureTypeBuilder;
+import org.opengis.feature.simple.SimpleFeature;
+import org.opengis.feature.simple.SimpleFeatureType;
+import org.opengis.filter.FilterFactory;
+import org.opengis.filter.expression.PropertyName;
+
+import com.vividsolutions.jts.geom.Coordinate;
+import com.vividsolutions.jts.geom.GeometryFactory;
+import com.vividsolutions.jts.geom.Point;
+
+
+/**
+ * Test for text symbols.
+ *
+ * @author jamesm
+ *
+ * @task REVISIT: redo the Map stuff - I commented it out since DefaultMap is
+ *       deprecated - cholmes.
+ *
+ * @source $URL: http://svn.osgeo.org/geotools/tags/8.0-M1/modules/library/main/src/test/java/org/geotools/styling/TextSymbolTest.java $
+ */
+public class TextSymbolTest extends TestCase {
+    private static final FilterFactory filterFactory = CommonFactoryFinder.getFilterFactory(null);
+
+    String dataFolder;
+
+    public TextSymbolTest(java.lang.String testName) {
+        super(testName);
+        dataFolder = System.getProperty("dataFolder");
+
+        if (dataFolder == null) {
+            //then we are being run by maven
+            dataFolder = System.getProperty("basedir");
+            dataFolder += "/tests/unit/testData";
+        }
+    }
+
+    public static void main(java.lang.String[] args) {
+        junit.textui.TestRunner.run(suite());
+    }
+
+    public static Test suite() {
+        TestSuite suite = new TestSuite(TextSymbolTest.class);
+
+        return suite;
+    }
+
+    public void testRender() throws Exception {
+        //System.out.println("\n\nTextSymbolTest\n");
+
+        // Request extent
+        GeometryFactory geomFac = new GeometryFactory();
+        MemoryDataStore data = new MemoryDataStore();
+        SimpleFeatureTypeBuilder ftb = new SimpleFeatureTypeBuilder();
+        ftb.setCRS(null);
+		ftb.add("centre", com.vividsolutions.jts.geom.Point.class);
+		ftb.add("size", Double.class);
+		ftb.add("rotation", Double.class);
+		ftb.add("symbol", String.class);
+		ftb.setName("test");
+        SimpleFeatureType pointType = ftb.buildFeatureType();
+
+        //FlatFeatureFactory pointFac = feaTypeFactory.(pointType);
+        Point point;
+        SimpleFeature pointFeature;
+
+        // load font 
+        String[] symbol = {
+                "\uF04A", "\uF04B", "\uF059", "\uF05A", "\uF06B", "\uF06C",
+                "\uF06E"
+            };
+        double size = 16;
+        double rotation = 0.0;
+        int rows = 8;
+
+        for (int j = 0; j < rows; j++) {
+            for (int i = 0; i < symbol.length; i++) {
+                point = makeSamplePoint(geomFac, ((double) i * 5.0) + 5.0,
+                        5.0 + (j * 5));
+                pointFeature = SimpleFeatureBuilder.build(pointType, new Object[] {
+                            point, new Double(size), new Double(rotation),
+                            symbol[i]
+                        }, null);
+                data.addFeature(pointFeature);
+            }
+
+            size += 2;
+            rotation += 45;
+        }
+
+        String typeName = data.getTypeNames()[0];
+        SimpleFeatureCollection ft = data.getFeatureSource(typeName).getFeatures();
+
+        //REVISIT: Removed since it is deprecated, not sure what this test is
+        //is doing, what should replace it.  If someone with more knowledge of
+        //this stuff could update the tests that'd be great - ch.
+        //org.geotools.map.Map map = new DefaultMap();
+        //The following is complex, and should be built from
+        //an SLD document and not by hand
+
+        PropertyName symbExpr = filterFactory.property("symbol");
+        Mark textMark = new MarkImpl("square");
+
+        GraphicImpl graphic = new GraphicImpl();
+        graphic.addSymbol(textMark);
+
+        PointSymbolizerImpl pointsym = new PointSymbolizerImpl();
+        pointsym.setGeometryPropertyName("centre");
+        pointsym.setGraphic(graphic);
+
+        RuleImpl rule = new RuleImpl();
+        rule.setSymbolizers(new Symbolizer[] { pointsym });
+
+        FeatureTypeStyleImpl fts = new FeatureTypeStyleImpl();
+        fts.addRule(rule);
+        fts.setFeatureTypeName("testPoint");
+
+        StyleImpl style = new StyleImpl();
+        style.addFeatureTypeStyle(fts);
+
+        //map.addFeatureTable(ft,style);
+
+        /*Java2DRenderer renderer = new org.geotools.renderer.Java2DRenderer();
+           Frame frame = new Frame("text symbol test");
+           frame.addWindowListener(new WindowAdapter() {
+               public void windowClosing(WindowEvent e) {e.getWindow().dispose(); }
+           });
+           Panel p = new Panel();
+           frame.add(p);
+           frame.setSize(300,300);
+           frame.setVisible(true);
+           renderer.setOutput(p.getGraphics(),p.getBounds());
+           map.render(renderer,ex.getBounds());//and finaly try and draw it!
+        
+           int w = 400, h =400;
+           BufferedImage image = new BufferedImage(w,h,BufferedImage.TYPE_INT_RGB);
+           Graphics g = image.getGraphics();
+           g.setColor(Color.white);
+           g.fillRect(0,0,w,h);
+           renderer.setOutput(g,new java.awt.Rectangle(0,0,w,h));
+           map.render(renderer,ex.getBounds());//and finaly try and draw it!
+           File file = new File(dataFolder, "TextSymbolTest.jpg");
+           FileOutputStream out = new FileOutputStream(file);
+           ImageIO.write(image, "JPEG", out);
+           Thread.sleep(5000);
+           frame.dispose();*/
+    }
+
+    private Point makeSamplePoint(final GeometryFactory geomFac, double x,
+        double y) {
+        Coordinate c = new Coordinate(x, y);
+        Point point = geomFac.createPoint(c);
+
+        return point;
+    }
+}