--- conflicted
+++ resolved
@@ -17,79 +17,41 @@
 
 package org.geotools.filter.function;
 
-<<<<<<< local
-=======
 import static org.junit.Assert.assertEquals;
 import static org.junit.Assert.assertNotNull;
 import static org.junit.Assert.assertNull;
 import static org.junit.Assert.assertTrue;
 
->>>>>>> other
 import java.io.ByteArrayOutputStream;
-<<<<<<< HEAD
-<<<<<<< local
-import java.util.LinkedHashMap;
-=======
 import java.util.ArrayList;
 import java.util.HashMap;
 import java.util.List;
->>>>>>> other
-=======
-import java.util.ArrayList;
-import java.util.HashMap;
-import java.util.List;
->>>>>>> 91f41456
 import java.util.Map;
 import java.util.concurrent.CountDownLatch;
 import java.util.concurrent.ExecutorService;
 import java.util.concurrent.Executors;
-<<<<<<< HEAD
-<<<<<<< local
-=======
 import java.util.concurrent.Future;
->>>>>>> other
-=======
-import java.util.concurrent.Future;
->>>>>>> 91f41456
 import java.util.logging.Formatter;
 import java.util.logging.Handler;
 import java.util.logging.Logger;
 import java.util.logging.SimpleFormatter;
 import java.util.logging.StreamHandler;
-<<<<<<< local
-=======
-
->>>>>>> other
+
 import org.geotools.factory.CommonFactoryFinder;
 import org.junit.After;
 import org.junit.Test;
 import org.opengis.filter.FilterFactory;
 import org.opengis.filter.expression.Expression;
-<<<<<<< local
-import static org.junit.Assert.*;
-=======
->>>>>>> other
 
 /**
  * @author Andrea Aime
  * @author Michael Bedward
  * @since 2.6
-<<<<<<< local
- * @source $URL: $
-=======
  *
  * @source $URL: http://svn.osgeo.org/geotools/trunk/modules/library/main/src/test/java/org/geotools/filter/function/EnvFunctionTest.java $
->>>>>>> other
  * @version $Id $
  */
-<<<<<<< HEAD
-<<<<<<< local
-=======
-
->>>>>>> other
-=======
-
->>>>>>> 91f41456
+
 public class EnvFunctionTest {
 
     private final ExecutorService executor = Executors.newFixedThreadPool(2);
@@ -101,16 +63,8 @@
         EnvFunction.clearLocalValues();
     }
 
-<<<<<<< HEAD
-<<<<<<< local
-=======
     public EnvFunctionTest() {}
 
->>>>>>> other
-=======
-    public EnvFunctionTest() {}
-
->>>>>>> 91f41456
     /**
      * Tests the use of two thread-local tables with same var names and different values
      */
@@ -118,39 +72,17 @@
     public void testSetLocalValues() throws Exception {
         System.out.println("   setLocalValues");
 
-<<<<<<< HEAD
-<<<<<<< local
-        final Map<String, Object> thread0Values = new LinkedHashMap<String, Object>();
-        thread0Values.put("foo", 1);
-        thread0Values.put("bar", 2);
-=======
         final String key1 = "foo";
         final String key2 = "bar";
->>>>>>> other
-
-<<<<<<< local
-        final Map<String, Object> thread1Values = new LinkedHashMap<String, Object>();
-        thread1Values.put("foo", 10);
-        thread1Values.put("bar", 20);
-=======
+
         final Map<String, Object> table0 = new HashMap<String, Object>();
         table0.put(key1, 1);
         table0.put(key2, 2);
->>>>>>> other
-
-<<<<<<< local
-        final CountDownLatch[] latch = new CountDownLatch[2];
-        latch[0] = new CountDownLatch(1);
-        latch[1] = new CountDownLatch(1);
-=======
+
         final Map<String, Object> table1 = new HashMap<String, Object>();
         table1.put(key1, 10);
         table1.put(key2, 20);
->>>>>>> other
-
-<<<<<<< local
-        Runnable r0 = new Runnable() {
-=======
+
         final List<Map<String, Object>> tables = new ArrayList<Map<String, Object>>();
         tables.add(table0);
         tables.add(table1);
@@ -164,75 +96,6 @@
                 this.threadIndex = threadIndex;
             }
 
->>>>>>> other
-            public void run() {
-<<<<<<< local
-                EnvFunction.setLocalValues(thread0Values);
-=======
-                // set the local values for this thread and then wait for
-                // the other thread to do the same before testing
-                EnvFunction.setLocalValues(tables.get(threadIndex));
-                latch.countDown();
->>>>>>> other
-                try {
-<<<<<<< local
-                    latch[0].await();
-=======
-                    latch.await();
->>>>>>> other
-                } catch (InterruptedException ex) {
-                    throw new IllegalStateException(ex);
-                }
-
-<<<<<<< local
-                for (String name : thread0Values.keySet()) {
-=======
-                Map<String, Object> table = tables.get(threadIndex);
-                for (String name : table.keySet()) {
->>>>>>> other
-                    Object result = ff.function("env", ff.literal(name)).evaluate(null);
-                    int value = ((Number) result).intValue();
-<<<<<<< local
-                    assertEquals(thread0Values.get(name), value);
-=======
-                    assertEquals(table.get(name), value);
->>>>>>> other
-                }
-            }
-<<<<<<< local
-        };
-=======
-        }
->>>>>>> other
-
-<<<<<<< local
-        Runnable r1 = new Runnable() {
-=======
-        final String key1 = "foo";
-        final String key2 = "bar";
-
-        final Map<String, Object> table0 = new HashMap<String, Object>();
-        table0.put(key1, 1);
-        table0.put(key2, 2);
-
-        final Map<String, Object> table1 = new HashMap<String, Object>();
-        table1.put(key1, 10);
-        table1.put(key2, 20);
-
-        final List<Map<String, Object>> tables = new ArrayList<Map<String, Object>>();
-        tables.add(table0);
-        tables.add(table1);
-
-        final CountDownLatch latch = new CountDownLatch(2);
-
-        class Task implements Runnable {
-            private final int threadIndex;
-
-            public Task(int threadIndex) {
-                this.threadIndex = threadIndex;
-            }
-
->>>>>>> 91f41456
             public void run() {
                 // set the local values for this thread and then wait for
                 // the other thread to do the same before testing
@@ -243,18 +106,9 @@
                 } catch (InterruptedException ex) {
                     throw new IllegalStateException(ex);
                 }
-=======
-        Future f1 = executor.submit(new Task(0));
-        Future f2 = executor.submit(new Task(1));
->>>>>>> other
-
-<<<<<<< HEAD
-<<<<<<< local
-                for (String name : thread1Values.keySet()) {
-=======
+
                 Map<String, Object> table = tables.get(threadIndex);
                 for (String name : table.keySet()) {
->>>>>>> 91f41456
                     Object result = ff.function("env", ff.literal(name)).evaluate(null);
                     int value = ((Number) result).intValue();
                     assertEquals(table.get(name), value);
@@ -262,58 +116,27 @@
             }
         }
 
-<<<<<<< HEAD
-        executor.submit(r0);
-        executor.submit(r1);
-        latch[0].countDown();
-        latch[1].countDown();
-=======
-=======
         Future f1 = executor.submit(new Task(0));
         Future f2 = executor.submit(new Task(1));
 
->>>>>>> 91f41456
         // calling get on the Futures ensures that this test method
         // completes before another starts
         f1.get();
         f2.get();
-<<<<<<< HEAD
->>>>>>> other
-=======
->>>>>>> 91f41456
     }
 
     /**
      * Tests the use of a single var name with two thread-local values
      */
     @Test
-<<<<<<< HEAD
-<<<<<<< local
-    public void testSetLocalValue() {
-=======
     public void testSetLocalValue() throws Exception {
->>>>>>> other
         System.out.println("   setLocalValue");
 
         final String varName = "foo";
-<<<<<<< local
-        final int thread0Value = 0;
-        final int thread1Value = 1;
-=======
         final int[] values = {1, 2};
->>>>>>> other
-
-<<<<<<< local
-        final CountDownLatch[] latch = new CountDownLatch[2];
-        latch[0] = new CountDownLatch(1);
-        latch[1] = new CountDownLatch(1);
-=======
+
         final CountDownLatch latch = new CountDownLatch(2);
->>>>>>> other
-
-<<<<<<< local
-        Runnable r0 = new Runnable() {
-=======
+
         class Task implements Runnable {
             private final int threadIndex;
 
@@ -321,59 +144,6 @@
                 this.threadIndex = threadIndex;
             }
 
->>>>>>> other
-            public void run() {
-<<<<<<< local
-                EnvFunction.setLocalValue(varName, thread0Value);
-=======
-                // set the local var then wait for the other thread
-                // to do the same before testing
-                EnvFunction.setLocalValue(varName, values[threadIndex]);
-                latch.countDown();
->>>>>>> other
-                try {
-<<<<<<< local
-                    latch[0].await();
-=======
-                    latch.await();
->>>>>>> other
-                } catch (InterruptedException ex) {
-                    throw new IllegalStateException(ex);
-                }
-
-                Object result = ff.function("env", ff.literal(varName)).evaluate(null);
-                int value = ((Number) result).intValue();
-<<<<<<< local
-                assertEquals(thread0Value, value);
-=======
-                assertEquals(values[threadIndex], value);
->>>>>>> other
-            }
-<<<<<<< local
-        };
-=======
-        }
->>>>>>> other
-
-<<<<<<< local
-        Runnable r1 = new Runnable() {
-=======
-    public void testSetLocalValue() throws Exception {
-        System.out.println("   setLocalValue");
-
-        final String varName = "foo";
-        final int[] values = {1, 2};
-
-        final CountDownLatch latch = new CountDownLatch(2);
-
-        class Task implements Runnable {
-            private final int threadIndex;
-
-            public Task(int threadIndex) {
-                this.threadIndex = threadIndex;
-            }
-
->>>>>>> 91f41456
             public void run() {
                 // set the local var then wait for the other thread
                 // to do the same before testing
@@ -384,84 +154,26 @@
                 } catch (InterruptedException ex) {
                     throw new IllegalStateException(ex);
                 }
-=======
-        Future f1 = executor.submit(new Task(0));
-        Future f2 = executor.submit(new Task(1));
->>>>>>> other
-
-<<<<<<< local
+
                 Object result = ff.function("env", ff.literal(varName)).evaluate(null);
                 int value = ((Number) result).intValue();
                 assertEquals(values[threadIndex], value);
             }
         }
 
-<<<<<<< HEAD
-        executor.submit(r0);
-        executor.submit(r1);
-        latch[0].countDown();
-        latch[1].countDown();
-=======
-=======
         Future f1 = executor.submit(new Task(0));
         Future f2 = executor.submit(new Task(1));
 
->>>>>>> 91f41456
         // calling get on the Futures ensures that this test method
         // completes before another starts
         f1.get();
         f2.get();
-<<<<<<< HEAD
->>>>>>> other
-=======
->>>>>>> 91f41456
     }
 
     /**
      * Tests setting global values and accessing them from different threads
      */
     @Test
-<<<<<<< HEAD
-<<<<<<< local
-    public void testSetGlobalValues() {
-=======
-    public void testSetGlobalValues() throws Exception {
->>>>>>> other
-        System.out.println("   setGlobalValues");
-
-<<<<<<< local
-        final Map<String, Object> table = new LinkedHashMap<String, Object>();
-=======
-        final Map<String, Object> table = new HashMap<String, Object>();
->>>>>>> other
-        table.put("foo", 1);
-        table.put("bar", 2);
-<<<<<<< local
-=======
-        EnvFunction.setGlobalValues(table);
->>>>>>> other
-
-<<<<<<< local
-        final CountDownLatch[] latch = new CountDownLatch[2];
-        latch[0] = new CountDownLatch(1);
-        latch[1] = new CountDownLatch(1);
-=======
-        final CountDownLatch latch = new CountDownLatch(2);
->>>>>>> other
-
-<<<<<<< local
-        class Runner implements Runnable {
-            int index;
-=======
-        class Task implements Runnable {
-            final String key;
->>>>>>> other
-
-<<<<<<< local
-            Runner(int index) {
-                this.index = index;
-=======
-=======
     public void testSetGlobalValues() throws Exception {
         System.out.println("   setGlobalValues");
 
@@ -475,41 +187,20 @@
         class Task implements Runnable {
             final String key;
 
->>>>>>> 91f41456
             Task(String key) {
                 if (!table.containsKey(key)) {
                     throw new IllegalArgumentException("Invalid arg " + key);
                 }
                 this.key = key;
-<<<<<<< HEAD
->>>>>>> other
             }
 
             public void run() {
-<<<<<<< local
-                EnvFunction.setGlobalValues(table);
-=======
-=======
-            }
-
-            public void run() {
->>>>>>> 91f41456
                 // set the global value assigned to this thread then wait for the other
                 // thread to do the same
                 EnvFunction.setGlobalValue(key, table.get(key));
                 latch.countDown();
-<<<<<<< HEAD
->>>>>>> other
-                try {
-<<<<<<< local
-                    latch[index].await();
-=======
-                    latch.await();
->>>>>>> other
-=======
                 try {
                     latch.await();
->>>>>>> 91f41456
                 } catch (InterruptedException ex) {
                     throw new IllegalStateException(ex);
                 }
@@ -522,15 +213,6 @@
             }
         }
 
-<<<<<<< HEAD
-<<<<<<< local
-        executor.submit(new Runner(0));
-        executor.submit(new Runner(1));
-        latch[0].countDown();
-        latch[1].countDown();
-=======
-=======
->>>>>>> 91f41456
         Future f1 = executor.submit(new Task("foo"));
         Future f2 = executor.submit(new Task("bar"));
 
@@ -538,75 +220,12 @@
         // completes before another starts
         f1.get();
         f2.get();
-<<<<<<< HEAD
->>>>>>> other
-=======
->>>>>>> 91f41456
     }
 
     /**
      * Tests setting a global value and accessing it from different threads
      */
     @Test
-<<<<<<< HEAD
-<<<<<<< local
-    public void testSetGlobalValue() {
-=======
-    public void testSetGlobalValue() throws Exception {
->>>>>>> other
-        System.out.println("   setGlobalValue");
-
-        final String varName = "foo";
-<<<<<<< local
-        final int varValue = 1;
-=======
-        final String varValue = "a global value";
-        EnvFunction.setGlobalValue(varName, varValue);
->>>>>>> other
-
-<<<<<<< local
-        final CountDownLatch[] latch = new CountDownLatch[2];
-        latch[0] = new CountDownLatch(1);
-        latch[1] = new CountDownLatch(1);
-
-        class Runner implements Runnable {
-            int index;
-
-            Runner(int index) {
-                this.index = index;
-            }
-=======
-        class Task implements Runnable {
->>>>>>> other
-
-            public void run() {
-<<<<<<< local
-                EnvFunction.setGlobalValue(varName, varValue);
-                try {
-                    latch[index].await();
-                } catch (InterruptedException ex) {
-                    throw new IllegalStateException(ex);
-                }
-
-=======
->>>>>>> other
-                Object result = ff.function("env", ff.literal(varName)).evaluate(null);
-<<<<<<< local
-                int value = ((Number) result).intValue();
-                assertEquals(varValue, value);
-=======
-                assertEquals(varValue, result.toString());
->>>>>>> other
-            }
-        }
-
-<<<<<<< local
-        executor.submit(new Runner(0));
-        executor.submit(new Runner(1));
-        latch[0].countDown();
-        latch[1].countDown();
-=======
-=======
     public void testSetGlobalValue() throws Exception {
         System.out.println("   setGlobalValue");
 
@@ -622,7 +241,6 @@
             }
         }
 
->>>>>>> 91f41456
         Future f1 = executor.submit(new Task());
         Future f2 = executor.submit(new Task());
 
@@ -630,10 +248,6 @@
         // completes before another starts
         f1.get();
         f2.get();
-<<<<<<< HEAD
->>>>>>> other
-=======
->>>>>>> 91f41456
     }
 
     @Test
@@ -719,7 +333,7 @@
     }
 
     /**
-     * The setFallback method should log a warning and ignore
+     * The setFallback method should log a warning and ignore 
      * the argument.
      */
     @Test
@@ -744,7 +358,4 @@
             logger.removeHandler(handler);
         }
     }
-<<<<<<< local
-}=======
-}
->>>>>>> other+}