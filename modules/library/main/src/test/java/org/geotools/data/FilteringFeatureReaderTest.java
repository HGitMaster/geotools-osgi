--- conflicted
+++ resolved
@@ -1,272 +1,135 @@
-<<<<<<< local
-/*
- *    GeoTools - The Open Source Java GIS Toolkit
- *    http://geotools.org
- * 
- *    (C) 2003-2008, Open Source Geospatial Foundation (OSGeo)
- *
- *    This library is free software; you can redistribute it and/or
- *    modify it under the terms of the GNU Lesser General Public
- *    License as published by the Free Software Foundation;
- *    version 2.1 of the License.
- *
- *    This library is distributed in the hope that it will be useful,
- *    but WITHOUT ANY WARRANTY; without even the implied warranty of
- *    MERCHANTABILITY or FITNESS FOR A PARTICULAR PURPOSE.  See the GNU
- *    Lesser General Public License for more details.
- */
-package org.geotools.data;
-
-import java.io.IOException;
-import java.util.NoSuchElementException;
-
-import org.geotools.feature.IllegalAttributeException;
-import org.opengis.feature.simple.SimpleFeature;
-import org.opengis.feature.simple.SimpleFeatureType;
-import org.opengis.filter.Filter;
-
-/**
- * Test FilteredFeatureReader for conformance.
- * 
- * @author Jody Garnett, Refractions Research
- * @source $URL: http://svn.osgeo.org/geotools/tags/2.6.5/modules/library/main/src/test/java/org/geotools/data/FilteringFeatureReaderTest.java $
- */
-public class FilteringFeatureReaderTest extends DataTestCase {
-     FeatureReader<SimpleFeatureType, SimpleFeature> roadReader;
-     FeatureReader<SimpleFeatureType, SimpleFeature> riverReader;
-    /**
-     * Constructor for FilteringFeatureReaderTest.
-     * @param arg0
-     */
-    public FilteringFeatureReaderTest(String arg0) {
-        super(arg0);
-    }
-
-    /*
-     * @see TestCase#setUp()
-     */
-    protected void setUp() throws Exception {
-        super.setUp();
-        roadReader = DataUtilities.reader( roadFeatures );
-        riverReader = DataUtilities.reader( riverFeatures );        
-    }
-
-    /*
-     * @see TestCase#tearDown()
-     */
-    protected void tearDown() throws Exception {
-        super.tearDown();
-        roadReader.close();
-        roadReader = null;
-        riverReader.close();
-        riverReader = null;
-    }
-
-    public void testFilteringFeatureReaderALL() throws IOException {
-         FeatureReader<SimpleFeatureType, SimpleFeature> reader;
-        
-        reader = new FilteringFeatureReader<SimpleFeatureType, SimpleFeature>(DataUtilities.reader( roadFeatures ), Filter.EXCLUDE );
-        try {
-            assertFalse( reader.hasNext() );
-        }
-        finally {
-            reader.close();
-        }        
-        reader = new FilteringFeatureReader<SimpleFeatureType, SimpleFeature>(DataUtilities.reader( roadFeatures ), Filter.EXCLUDE );
-        assertEquals( 0, count( reader ));
-        
-        reader = new FilteringFeatureReader<SimpleFeatureType, SimpleFeature>(DataUtilities.reader( roadFeatures ), Filter.EXCLUDE );
-        assertContents( new SimpleFeature[0], reader );                                                           
-    }
-    public void testFilteringFeatureReaderNONE() throws IOException {
-         FeatureReader<SimpleFeatureType, SimpleFeature> reader;        
-        reader = new FilteringFeatureReader<SimpleFeatureType, SimpleFeature>(DataUtilities.reader( roadFeatures ), Filter.INCLUDE );
-        try {
-            assertTrue( reader.hasNext() );
-        }
-        finally {
-            reader.close();
-        }
-        reader = DataUtilities.reader( roadFeatures );
-        assertEquals( roadFeatures.length, count( reader ));
-                
-        reader = new FilteringFeatureReader<SimpleFeatureType, SimpleFeature>(DataUtilities.reader( roadFeatures ), Filter.INCLUDE );
-        assertEquals( roadFeatures.length, count( reader ));
-        
-        reader = new FilteringFeatureReader<SimpleFeatureType, SimpleFeature>(DataUtilities.reader( roadFeatures ), Filter.INCLUDE );
-        assertContents( roadFeatures, reader );                                            
-    }
-    void assertContents( SimpleFeature expected[],  FeatureReader<SimpleFeatureType, SimpleFeature> reader ) throws IOException {
-        assertNotNull( reader );
-        assertNotNull( expected );
-        SimpleFeature feature;
-        int count = 0;
-        try {
-            for( int i=0; i<expected.length;i++){
-                assertTrue( reader.hasNext() );
-                feature = reader.next();
-                assertNotNull( feature );
-                assertEquals( expected[i], feature );
-                count++;
-            }
-            assertFalse( reader.hasNext() );
-        } catch (NoSuchElementException e) {
-            // bad dog!
-            throw new DataSourceException("hasNext() lied to me at:"+count, e );
-        } catch (IllegalAttributeException e) {
-            throw new DataSourceException("next() could not understand feature at:"+count, e );
-        }        
-        finally {
-            reader.close();
-        }                
-    }
-    public void testNext() {
-    }
-
-    public void testClose() {
-    }
-
-    public void testGetFeatureType() {
-    }
-
-    public void testHasNext() {
-    }
-
-}
-=======
-/*
- *    GeoTools - The Open Source Java GIS Toolkit
- *    http://geotools.org
- * 
- *    (C) 2003-2008, Open Source Geospatial Foundation (OSGeo)
- *
- *    This library is free software; you can redistribute it and/or
- *    modify it under the terms of the GNU Lesser General Public
- *    License as published by the Free Software Foundation;
- *    version 2.1 of the License.
- *
- *    This library is distributed in the hope that it will be useful,
- *    but WITHOUT ANY WARRANTY; without even the implied warranty of
- *    MERCHANTABILITY or FITNESS FOR A PARTICULAR PURPOSE.  See the GNU
- *    Lesser General Public License for more details.
- */
-package org.geotools.data;
-
-import java.io.IOException;
-import java.util.NoSuchElementException;
-
-import org.geotools.feature.IllegalAttributeException;
-import org.opengis.feature.simple.SimpleFeature;
-import org.opengis.feature.simple.SimpleFeatureType;
-import org.opengis.filter.Filter;
-
-/**
- * Test FilteredFeatureReader for conformance.
- * 
- * @author Jody Garnett, Refractions Research
- *
- * @source $URL: http://svn.osgeo.org/geotools/tags/8.0-M1/modules/library/main/src/test/java/org/geotools/data/FilteringFeatureReaderTest.java $
- */
-public class FilteringFeatureReaderTest extends DataTestCase {
-     FeatureReader<SimpleFeatureType, SimpleFeature> roadReader;
-     FeatureReader<SimpleFeatureType, SimpleFeature> riverReader;
-    /**
-     * Constructor for FilteringFeatureReaderTest.
-     * @param arg0
-     */
-    public FilteringFeatureReaderTest(String arg0) {
-        super(arg0);
-    }
-
-    /*
-     * @see TestCase#setUp()
-     */
-    protected void setUp() throws Exception {
-        super.setUp();
-        roadReader = DataUtilities.reader( roadFeatures );
-        riverReader = DataUtilities.reader( riverFeatures );        
-    }
-
-    /*
-     * @see TestCase#tearDown()
-     */
-    protected void tearDown() throws Exception {
-        super.tearDown();
-        roadReader.close();
-        roadReader = null;
-        riverReader.close();
-        riverReader = null;
-    }
-
-    public void testFilteringFeatureReaderALL() throws IOException {
-         FeatureReader<SimpleFeatureType, SimpleFeature> reader;
-        
-        reader = new FilteringFeatureReader<SimpleFeatureType, SimpleFeature>(DataUtilities.reader( roadFeatures ), Filter.EXCLUDE );
-        try {
-            assertFalse( reader.hasNext() );
-        }
-        finally {
-            reader.close();
-        }        
-        reader = new FilteringFeatureReader<SimpleFeatureType, SimpleFeature>(DataUtilities.reader( roadFeatures ), Filter.EXCLUDE );
-        assertEquals( 0, count( reader ));
-        
-        reader = new FilteringFeatureReader<SimpleFeatureType, SimpleFeature>(DataUtilities.reader( roadFeatures ), Filter.EXCLUDE );
-        assertContents( new SimpleFeature[0], reader );                                                           
-    }
-    public void testFilteringFeatureReaderNONE() throws IOException {
-         FeatureReader<SimpleFeatureType, SimpleFeature> reader;        
-        reader = new FilteringFeatureReader<SimpleFeatureType, SimpleFeature>(DataUtilities.reader( roadFeatures ), Filter.INCLUDE );
-        try {
-            assertTrue( reader.hasNext() );
-        }
-        finally {
-            reader.close();
-        }
-        reader = DataUtilities.reader( roadFeatures );
-        assertEquals( roadFeatures.length, count( reader ));
-                
-        reader = new FilteringFeatureReader<SimpleFeatureType, SimpleFeature>(DataUtilities.reader( roadFeatures ), Filter.INCLUDE );
-        assertEquals( roadFeatures.length, count( reader ));
-        
-        reader = new FilteringFeatureReader<SimpleFeatureType, SimpleFeature>(DataUtilities.reader( roadFeatures ), Filter.INCLUDE );
-        assertContents( roadFeatures, reader );                                            
-    }
-    void assertContents( SimpleFeature expected[],  FeatureReader<SimpleFeatureType, SimpleFeature> reader ) throws IOException {
-        assertNotNull( reader );
-        assertNotNull( expected );
-        SimpleFeature feature;
-        int count = 0;
-        try {
-            for( int i=0; i<expected.length;i++){
-                assertTrue( reader.hasNext() );
-                feature = reader.next();
-                assertNotNull( feature );
-                assertEquals( expected[i], feature );
-                count++;
-            }
-            assertFalse( reader.hasNext() );
-        } catch (NoSuchElementException e) {
-            // bad dog!
-            throw new DataSourceException("hasNext() lied to me at:"+count, e );
-        } catch (IllegalAttributeException e) {
-            throw new DataSourceException("next() could not understand feature at:"+count, e );
-        }        
-        finally {
-            reader.close();
-        }                
-    }
-    public void testNext() {
-    }
-
-    public void testClose() {
-    }
-
-    public void testGetFeatureType() {
-    }
-
-    public void testHasNext() {
-    }
-
-}
->>>>>>> other+/*
+ *    GeoTools - The Open Source Java GIS Toolkit
+ *    http://geotools.org
+ * 
+ *    (C) 2003-2008, Open Source Geospatial Foundation (OSGeo)
+ *
+ *    This library is free software; you can redistribute it and/or
+ *    modify it under the terms of the GNU Lesser General Public
+ *    License as published by the Free Software Foundation;
+ *    version 2.1 of the License.
+ *
+ *    This library is distributed in the hope that it will be useful,
+ *    but WITHOUT ANY WARRANTY; without even the implied warranty of
+ *    MERCHANTABILITY or FITNESS FOR A PARTICULAR PURPOSE.  See the GNU
+ *    Lesser General Public License for more details.
+ */
+package org.geotools.data;
+
+import java.io.IOException;
+import java.util.NoSuchElementException;
+
+import org.geotools.feature.IllegalAttributeException;
+import org.opengis.feature.simple.SimpleFeature;
+import org.opengis.feature.simple.SimpleFeatureType;
+import org.opengis.filter.Filter;
+
+/**
+ * Test FilteredFeatureReader for conformance.
+ * 
+ * @author Jody Garnett, Refractions Research
+ *
+ * @source $URL: http://svn.osgeo.org/geotools/tags/8.0-M1/modules/library/main/src/test/java/org/geotools/data/FilteringFeatureReaderTest.java $
+ */
+public class FilteringFeatureReaderTest extends DataTestCase {
+     FeatureReader<SimpleFeatureType, SimpleFeature> roadReader;
+     FeatureReader<SimpleFeatureType, SimpleFeature> riverReader;
+    /**
+     * Constructor for FilteringFeatureReaderTest.
+     * @param arg0
+     */
+    public FilteringFeatureReaderTest(String arg0) {
+        super(arg0);
+    }
+
+    /*
+     * @see TestCase#setUp()
+     */
+    protected void setUp() throws Exception {
+        super.setUp();
+        roadReader = DataUtilities.reader( roadFeatures );
+        riverReader = DataUtilities.reader( riverFeatures );        
+    }
+
+    /*
+     * @see TestCase#tearDown()
+     */
+    protected void tearDown() throws Exception {
+        super.tearDown();
+        roadReader.close();
+        roadReader = null;
+        riverReader.close();
+        riverReader = null;
+    }
+
+    public void testFilteringFeatureReaderALL() throws IOException {
+         FeatureReader<SimpleFeatureType, SimpleFeature> reader;
+        
+        reader = new FilteringFeatureReader<SimpleFeatureType, SimpleFeature>(DataUtilities.reader( roadFeatures ), Filter.EXCLUDE );
+        try {
+            assertFalse( reader.hasNext() );
+        }
+        finally {
+            reader.close();
+        }        
+        reader = new FilteringFeatureReader<SimpleFeatureType, SimpleFeature>(DataUtilities.reader( roadFeatures ), Filter.EXCLUDE );
+        assertEquals( 0, count( reader ));
+        
+        reader = new FilteringFeatureReader<SimpleFeatureType, SimpleFeature>(DataUtilities.reader( roadFeatures ), Filter.EXCLUDE );
+        assertContents( new SimpleFeature[0], reader );                                                           
+    }
+    public void testFilteringFeatureReaderNONE() throws IOException {
+         FeatureReader<SimpleFeatureType, SimpleFeature> reader;        
+        reader = new FilteringFeatureReader<SimpleFeatureType, SimpleFeature>(DataUtilities.reader( roadFeatures ), Filter.INCLUDE );
+        try {
+            assertTrue( reader.hasNext() );
+        }
+        finally {
+            reader.close();
+        }
+        reader = DataUtilities.reader( roadFeatures );
+        assertEquals( roadFeatures.length, count( reader ));
+                
+        reader = new FilteringFeatureReader<SimpleFeatureType, SimpleFeature>(DataUtilities.reader( roadFeatures ), Filter.INCLUDE );
+        assertEquals( roadFeatures.length, count( reader ));
+        
+        reader = new FilteringFeatureReader<SimpleFeatureType, SimpleFeature>(DataUtilities.reader( roadFeatures ), Filter.INCLUDE );
+        assertContents( roadFeatures, reader );                                            
+    }
+    void assertContents( SimpleFeature expected[],  FeatureReader<SimpleFeatureType, SimpleFeature> reader ) throws IOException {
+        assertNotNull( reader );
+        assertNotNull( expected );
+        SimpleFeature feature;
+        int count = 0;
+        try {
+            for( int i=0; i<expected.length;i++){
+                assertTrue( reader.hasNext() );
+                feature = reader.next();
+                assertNotNull( feature );
+                assertEquals( expected[i], feature );
+                count++;
+            }
+            assertFalse( reader.hasNext() );
+        } catch (NoSuchElementException e) {
+            // bad dog!
+            throw new DataSourceException("hasNext() lied to me at:"+count, e );
+        } catch (IllegalAttributeException e) {
+            throw new DataSourceException("next() could not understand feature at:"+count, e );
+        }        
+        finally {
+            reader.close();
+        }                
+    }
+    public void testNext() {
+    }
+
+    public void testClose() {
+    }
+
+    public void testGetFeatureType() {
+    }
+
+    public void testHasNext() {
+    }
+
+}