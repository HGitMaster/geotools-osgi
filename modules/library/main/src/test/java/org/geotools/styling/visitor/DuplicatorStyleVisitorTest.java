--- conflicted
+++ resolved
@@ -1,1517 +1,778 @@
-<<<<<<< HEAD
-<<<<<<< local
-/*
- *    GeoTools - The Open Source Java GIS Toolkit
- *    http://geotools.org
- *
- *    (C) 2005-2008, Open Source Geospatial Foundation (OSGeo)
- *
- *    This library is free software; you can redistribute it and/or
- *    modify it under the terms of the GNU Lesser General Public
- *    License as published by the Free Software Foundation;
- *    version 2.1 of the License.
- *
- *    This library is distributed in the hope that it will be useful,
- *    but WITHOUT ANY WARRANTY; without even the implied warranty of
- *    MERCHANTABILITY or FITNESS FOR A PARTICULAR PURPOSE.  See the GNU
- *    Lesser General Public License for more details.
- */
-package org.geotools.styling.visitor;
-
-import java.awt.Color;
-import java.net.URL;
-import java.util.Collections;
-
-import javax.xml.transform.TransformerException;
-
-import junit.framework.TestCase;
-
-import org.geotools.factory.CommonFactoryFinder;
-import org.geotools.filter.IllegalFilterException;
-import org.geotools.resources.Utilities;
-import org.geotools.styling.AnchorPoint;
-import org.geotools.styling.ColorMapEntry;
-import org.geotools.styling.Displacement;
-import org.geotools.styling.ExternalGraphic;
-import org.geotools.styling.FeatureTypeConstraint;
-import org.geotools.styling.FeatureTypeStyle;
-import org.geotools.styling.Fill;
-import org.geotools.styling.Font;
-import org.geotools.styling.Graphic;
-import org.geotools.styling.Halo;
-import org.geotools.styling.LabelPlacement;
-import org.geotools.styling.LinePlacement;
-import org.geotools.styling.LineSymbolizer;
-import org.geotools.styling.Mark;
-import org.geotools.styling.PointPlacement;
-import org.geotools.styling.PointSymbolizer;
-import org.geotools.styling.PolygonSymbolizer;
-import org.geotools.styling.RasterSymbolizer;
-import org.geotools.styling.Rule;
-import org.geotools.styling.SLDTransformer;
-import org.geotools.styling.Stroke;
-import org.geotools.styling.Style;
-import org.geotools.styling.StyleBuilder;
-import org.geotools.styling.StyleFactory;
-import org.geotools.styling.StyledLayerDescriptor;
-import org.geotools.styling.Symbolizer;
-import org.geotools.styling.TextSymbolizer;
-import org.geotools.styling.UomOgcMapping;
-import org.geotools.styling.UserLayer;
-import org.opengis.filter.FilterFactory2;
-import org.opengis.filter.expression.Expression;
-import org.opengis.util.Cloneable;
-
-
-/**
- * Unit test for DuplicatorStyleVisitor.
- *
- * @author Cory Horner, Refractions Research Inc.
- * @source $URL: http://svn.osgeo.org/geotools/tags/2.6.2/modules/library/main/src/test/java/org/geotools/styling/visitor/DuplicatorStyleVisitorTest.java $
- */
-public class DuplicatorStyleVisitorTest extends TestCase {
-    StyleBuilder sb;
-    StyleFactory sf;
-    FilterFactory2 ff;
-    DuplicatingStyleVisitor visitor;
-    
-    public DuplicatorStyleVisitorTest(String testName) {
-        super(testName);
-    }
-
-    protected void setUp() throws Exception {
-    	sf = CommonFactoryFinder.getStyleFactory(null);
-        ff = CommonFactoryFinder.getFilterFactory2(null);
-        sb = new StyleBuilder(sf, ff);
-        visitor = new DuplicatingStyleVisitor( sf, ff );
-    }
-
-    public void testRasterSymbolizerDuplication() {
-    	// create a default RasterSymbolizer
-    	RasterSymbolizer original = sb.createRasterSymbolizer();
-
-    	// duplicate it
-    	original.accept(visitor);
-    	RasterSymbolizer copy = (RasterSymbolizer) visitor.getCopy();
-    	
-    	// compare it
-    	assertNotNull(copy);
-    	assertEquals(original, copy);
-    }
-    
-    public void testStyleDuplication() throws IllegalFilterException {
-    	//create a style
-    	Style oldStyle = sb.createStyle("FTSName", sf.createPolygonSymbolizer());
-    	oldStyle.getFeatureTypeStyles()[0].setSemanticTypeIdentifiers(new String[] {"simple", "generic:geometry"});
-    	//duplicate it
-    	oldStyle.accept(visitor);
-    	Style newStyle = (Style) visitor.getCopy();
-    	
-    	//compare it
-    	assertNotNull(newStyle);
-    	assertEquals(2, newStyle.getFeatureTypeStyles()[0].getSemanticTypeIdentifiers().length);
-
-    	//TODO: actually compare it
-    	assertTrue(areStylesEqualByXml(oldStyle, newStyle));
-    }
-    
-    /**
-     * Produces an XML representation of a Style.
-     * @param style
-     * @return
-     * @throws TransformerException
-     */
-    private String styleToXML(final Style style) throws TransformerException
-    {
-        StyledLayerDescriptor sld = sf.createStyledLayerDescriptor();
-        UserLayer layer = sf.createUserLayer();
-        layer.setLayerFeatureConstraints(new FeatureTypeConstraint[]{null});
-        sld.addStyledLayer(layer);
-        layer.addUserStyle(style);
-
-        SLDTransformer styleTransform = new SLDTransformer();
-        String xml = styleTransform.transform(sld);
-
-        return xml;
-    }
-    
-    /**
-     * Returns whether two Styles have equal XML representations.
-     * @param s1
-     * @param s2
-     * @return
-     */
-    private boolean areStylesEqualByXml(final Style s1, final Style s2)
-    {
-        try
-        {
-            String xmlS1 = styleToXML(s1);
-            String xmlS2 = styleToXML(s2);
-            
-            return xmlS1.equals(xmlS2);
-        }
-        catch (TransformerException te)
-        {
-            te.printStackTrace();
-            return false;
-        }
-    }
-
-
-    public void testStyle() throws Exception {
-        FeatureTypeStyle fts = sf.createFeatureTypeStyle();
-        fts.setFeatureTypeName("feature-type-1");
-
-        FeatureTypeStyle fts2 = fts2();
-
-        Style style = sf.getDefaultStyle();
-        style.addFeatureTypeStyle(fts);
-        style.addFeatureTypeStyle(fts2);
-
-        style.accept( visitor );        
-        Style copy = (Style) visitor.getCopy();
-        
-        //assertClone(style, clone);
-        assertEqualsContract( style, copy );
-        
-        Style notEq = sf.getDefaultStyle();
-
-        fts2 = fts2();
-        notEq.addFeatureTypeStyle(fts2);
-        
-        assertEqualsContract(copy, notEq, style);
-    }
-
-    private FeatureTypeStyle fts2() {
-        FeatureTypeStyle fts2 = sf.createFeatureTypeStyle();
-        Rule rule = sf.createRule();
-        fts2.addRule(rule);
-        fts2.setFeatureTypeName("feature-type-2");
-
-        return fts2;
-    }
-
-    public void testFeatureTypeStyle() throws Exception {
-        FeatureTypeStyle fts = sf.createFeatureTypeStyle();
-        fts.setFeatureTypeName("feature-type");
-
-        Rule rule1;
-
-        rule1 = sf.createRule();
-        rule1.setName("rule1");
-        rule1.setFilter(ff.id(Collections.singleton(ff.featureId("FID"))));
-
-        Rule rule2 = sf.createRule();
-        rule2.setIsElseFilter(true);
-        rule2.setName("rule2");
-        fts.addRule(rule1);
-        fts.addRule(rule2);
-
-        fts.accept( visitor );
-        FeatureTypeStyle clone = (FeatureTypeStyle) visitor.getCopy();
-        //assertClone(fts, clone);
-        assertEqualsContract( fts, clone );
-        
-        rule1 = sf.createRule();
-        rule1.setName("rule1");
-        rule1.setFilter(ff.id(Collections.singleton(ff.featureId("FID"))));
-
-        FeatureTypeStyle notEq = sf.createFeatureTypeStyle();
-        notEq.setName("fts-not-equal");
-        notEq.addRule(rule1);
-        assertEqualsContract(clone, notEq, fts);
-    }
-
-    public void testRule() throws Exception {
-        Symbolizer symb1 = sf.createLineSymbolizer(sf
-                .getDefaultStroke(), "geometry");
-
-        Symbolizer symb2 = sf.createPolygonSymbolizer(sf
-                .getDefaultStroke(), sf.getDefaultFill(), "shape");
-
-        Rule rule = sf.createRule();
-        rule.setSymbolizers(new Symbolizer[] { symb1, symb2 });
-
-        rule.accept(visitor);
-        Rule clone = (Rule) visitor.getCopy();
-        assertCopy(rule, clone);
-        assertEqualsContract(rule, clone);
-        
-        symb2 = sf.createPolygonSymbolizer(sf
-                .getDefaultStroke(), sf.getDefaultFill(), "shape");
-
-        Rule notEq = sf.createRule();
-        notEq.setSymbolizers(new Symbolizer[] { symb2 });
-        assertEqualsContract(clone, notEq, rule);
-
-        symb1 = sf.createLineSymbolizer(sf.getDefaultStroke(),
-                "geometry");
-        clone.setSymbolizers(new Symbolizer[] { symb1 });
-        assertTrue(!rule.equals(clone));
-    }
-
-    public void testPointSymbolizer() throws Exception {
-        URL urlExternal = getClass().getResource("/data/sld/blob.gif");
-        ExternalGraphic extg = sb.createExternalGraphic(urlExternal, "image/svg+xml");
-        Graphic graphic = sb.createGraphic(extg, null, null);
-        PointSymbolizer pointSymb = sb.createPointSymbolizer(graphic);
-
-        pointSymb.accept(visitor);
-        PointSymbolizer clone = (PointSymbolizer) visitor.getCopy();
-
-        assertCopy(pointSymb, clone);
-        assertEqualsContract(pointSymb, clone);
-        
-        PointSymbolizer notEq = sf.getDefaultPointSymbolizer();
-        notEq.setGeometryPropertyName("something_else");
-        assertEqualsContract(clone, notEq, pointSymb);
-    }
-
-    public void testRasterSymbolizerWithUOM() throws Exception {
-        RasterSymbolizer rasterSymb = sf.createRasterSymbolizer();
-        rasterSymb.setUnitOfMeasure(UomOgcMapping.FOOT.getUnit());
-        rasterSymb.accept(visitor);
-        RasterSymbolizer clone = (RasterSymbolizer) visitor.getCopy();
-
-        assertEquals(clone.getUnitOfMeasure(), rasterSymb.getUnitOfMeasure());
-
-        RasterSymbolizer notEq = sf.createRasterSymbolizer();
-
-        assertFalse(Utilities.equals(notEq.getUnitOfMeasure(), rasterSymb.getUnitOfMeasure()));
-    }
-
-    public void testPointSymbolizerWithUOM() throws Exception {
-        PointSymbolizer pointSymb = sf.createPointSymbolizer();
-        pointSymb.setUnitOfMeasure(UomOgcMapping.FOOT.getUnit());
-        pointSymb.accept(visitor);
-        PointSymbolizer clone = (PointSymbolizer) visitor.getCopy();
-
-        assertCopy(pointSymb, clone);
-        assertEqualsContract(pointSymb, clone);
-
-        PointSymbolizer notEq = sf.getDefaultPointSymbolizer();
-        assertEqualsContract(clone, notEq, pointSymb);
-    }
-
-    public void testTextSymbolizer() {
-        TextSymbolizer textSymb = sf.createTextSymbolizer();
-        Expression offset = ff.literal(10);
-        textSymb.setLabelPlacement(sf.createLinePlacement(offset));
-
-        textSymb.accept(visitor);
-        TextSymbolizer clone = (TextSymbolizer) visitor.getCopy();
-        assertCopy(textSymb, clone);
-        assertEqualsContract(textSymb, clone);
-        
-        TextSymbolizer notEq = sf.getDefaultTextSymbolizer();
-        Expression ancX = ff.literal(10);
-        Expression ancY = ff.literal(10);
-        AnchorPoint ancPoint = sf.createAnchorPoint(ancX, ancY);
-        LabelPlacement placement = sf.createPointPlacement(ancPoint,
-                null, null);
-        notEq.setLabelPlacement(placement);
-        assertEqualsContract(clone, notEq, textSymb);
-    }
-    
-    public void testTextSymbolizerVendorParams() {
-        TextSymbolizer textSymb = sf.createTextSymbolizer();
-        textSymb.getOptions().put("autoWrap", "100");
-        
-        textSymb.accept(visitor);
-        TextSymbolizer clone = (TextSymbolizer) visitor.getCopy();
-        assertCopy(textSymb, clone);
-        assertEqualsContract(textSymb, clone);
-        
-        assertEquals(1, clone.getOptions().size());
-        assertEquals("100", clone.getOptions().get("autoWrap"));
-    }
-    
-    public void testTextSymbolizerVendorOptions() {
-        TextSymbolizer textSymb = sf.createTextSymbolizer();
-        textSymb.getOptions().put("autoWrap", "100");
-
-        textSymb.accept(visitor);
-        TextSymbolizer clone = (TextSymbolizer) visitor.getCopy();
-        assertCopy(textSymb, clone);
-        assertEqualsContract(textSymb, clone);
-    }
-
-    public void testTextSymbolizerWithUOM() {
-        TextSymbolizer textSymb = sf.createTextSymbolizer();
-        textSymb.setUnitOfMeasure(UomOgcMapping.METRE.getUnit());
-        Expression offset = ff.literal(10);
-        textSymb.setLabelPlacement(sf.createLinePlacement(offset));
-
-        textSymb.accept(visitor);
-        TextSymbolizer clone = (TextSymbolizer) visitor.getCopy();
-        assertCopy(textSymb, clone);
-        assertEqualsContract(textSymb, clone);
-
-        TextSymbolizer notEq = sf.getDefaultTextSymbolizer();
-        Expression ancX = ff.literal(10);
-        Expression ancY = ff.literal(10);
-        AnchorPoint ancPoint = sf.createAnchorPoint(ancX, ancY);
-        LabelPlacement placement = sf.createPointPlacement(ancPoint,
-                null, null);
-        notEq.setLabelPlacement(placement);
-        assertEqualsContract(clone, notEq, textSymb);
-    }
-
-    public void testFont() {
-        Font font = sf.getDefaultFont();
-        Font clone = visitor.copy(font);
-        assertCopy(font, clone);
-        assertEqualsContract(font, clone);
-
-        Font other = sf.createFont(ff.literal("other"),
-                ff.literal("normal"),
-                ff.literal("BOLD"),
-                ff.literal(12));
-
-        assertEqualsContract(clone, other, font);
-    }
-
-    public void testHalo() {
-        Halo halo = sf.createHalo(sf.getDefaultFill(),
-                ff.literal(10));
-        
-        halo.accept(visitor);
-        Halo clone = (Halo) visitor.getCopy();
-        
-        assertCopy(halo, clone);
-
-        Halo other = sf.createHalo(sf.getDefaultFill(),
-                ff.literal(12));
-        assertEqualsContract(clone, other, halo);
-    }
-
-    public void testLinePlacement() throws Exception {
-        LinePlacement linePlacement = sf.createLinePlacement(ff.literal(12));
-        
-        linePlacement.accept(visitor);
-        LinePlacement clone = (LinePlacement) visitor.getCopy();;
-        
-        assertCopy(linePlacement, clone);
-
-        LinePlacement other = sf.createLinePlacement(ff.property("NAME"));
-        assertEqualsContract(clone, other, linePlacement);
-    }
-
-    public void testAnchorPoint() {
-        AnchorPoint anchorPoint = sf.createAnchorPoint(ff.literal(1),
-                ff.literal(2));
-        anchorPoint.accept(visitor);
-        
-        AnchorPoint clone = (AnchorPoint) visitor.getCopy();
-        assertCopy(anchorPoint, clone);
-
-        AnchorPoint other = sf.createAnchorPoint(ff.literal(3), ff
-                .literal(4));
-        assertEqualsContract(clone, other, anchorPoint);
-    }
-
-    public void testDisplacement() {
-        Displacement displacement = sf.createDisplacement(ff.literal(1),
-                ff.literal(2));
-        
-        displacement.accept(visitor);
-        Displacement clone = (Displacement) visitor.getCopy();
-        assertCopy(displacement, clone);
-
-        Displacement other = sf.createDisplacement(ff.literal(3),
-                ff.literal(4));
-        assertEqualsContract(clone, other, displacement);
-    }
-
-    public void testPointPlacement() {
-        PointPlacement pointPl = sf.getDefaultPointPlacement();
-        
-        PointPlacement clone = (PointPlacement) visitor.copy( pointPl );        
-        assertCopy(pointPl, clone);
-
-        PointPlacement other = (PointPlacement) ((Cloneable) pointPl).clone();
-        other.setRotation(ff.literal(274.0));
-        assertEqualsContract(clone, other, pointPl);
-    }
-
-    public void testPolygonSymbolizer() {
-        try {
-            //visitor.setStrict(true);
-            PolygonSymbolizer polygonSymb = sf.createPolygonSymbolizer();
-            PolygonSymbolizer clone = (PolygonSymbolizer) visitor
-                    .copy(polygonSymb);
-            assertCopy(polygonSymb, clone);
-
-            PolygonSymbolizer notEq = sf.getDefaultPolygonSymbolizer();
-            notEq.setGeometryPropertyName("something_else");
-
-            assertEqualsContract(clone, notEq, polygonSymb);
-        } finally {
-            visitor.setStrict(false);
-        }
-    }
-
-    public void testPolygonSymbolizerWithUOM() {
-        try {
-            //visitor.setStrict(true);
-            PolygonSymbolizer polygonSymb = sf.createPolygonSymbolizer();
-            polygonSymb.setUnitOfMeasure(UomOgcMapping.FOOT.getUnit());
-            PolygonSymbolizer clone = (PolygonSymbolizer) visitor
-                    .copy(polygonSymb);
-            assertCopy(polygonSymb, clone);
-
-            PolygonSymbolizer notEq = sf.getDefaultPolygonSymbolizer();
-            notEq.setUnitOfMeasure(UomOgcMapping.PIXEL.getUnit());
-
-            assertEqualsContract(clone, notEq, polygonSymb);
-        } finally {
-            visitor.setStrict(false);
-        }
-    }
-
-    public void testLineSymbolizer() {
-        LineSymbolizer lineSymb = sf.createLineSymbolizer();
-        LineSymbolizer clone = (LineSymbolizer) visitor.copy( lineSymb);
-        assertCopy(lineSymb, clone);
-
-        LineSymbolizer notEq = sf.getDefaultLineSymbolizer();
-        notEq.setGeometryPropertyName("something_else");
-        assertEqualsContract(clone, notEq, lineSymb);
-    }
-
-    public void testLineSymbolizerWithUOM() {
-        LineSymbolizer lineSymb = sf.createLineSymbolizer();
-        LineSymbolizer clone = (LineSymbolizer) visitor.copy( lineSymb);
-        assertCopy(lineSymb, clone);
-
-        LineSymbolizer notEq = sf.getDefaultLineSymbolizer();
-        notEq.setUnitOfMeasure(UomOgcMapping.METRE.getUnit());
-        assertEqualsContract(clone, notEq, lineSymb);
-    }
-
-    public void testGraphic() {
-        Graphic graphic = sf.getDefaultGraphic();
-        graphic.addMark(sf.getDefaultMark());
-
-        Graphic clone = (Graphic) visitor.copy( graphic);
-        assertCopy(graphic, clone);
-        assertEqualsContract(clone, graphic);
-        assertEquals(clone.getSymbols().length, graphic.getSymbols().length);
-
-        Graphic notEq = sf.getDefaultGraphic();
-        notEq.setGeometryPropertyName("geomprop");
-        assertEqualsContract(clone, notEq, graphic);
-    }
-
-    public void testExternalGraphic() {
-        ExternalGraphic exGraphic = sf.createExternalGraphic("http://somewhere",
-                "image/png");
-        ExternalGraphic clone = visitor.copy( exGraphic);
-        assertCopy(exGraphic, clone);
-
-        ExternalGraphic notEq = sf.createExternalGraphic("http://somewhereelse",
-                "image/jpeg");
-        assertEqualsContract(clone, notEq, exGraphic);
-
-        // make sure it works for different format, same url
-        ExternalGraphic notEq2 = visitor.copy( clone);
-        notEq2.setFormat("image/jpeg");
-        assertEqualsContract(clone, notEq2, exGraphic);
-    }
-
-    public void testMark() {
-        Mark mark = sf.getCircleMark();
-        Mark clone = visitor.copy( mark);
-        assertCopy(mark, clone);
-
-        Mark notEq = sf.getStarMark();
-        assertEqualsContract(clone, notEq, mark);
-    }
-
-    public void testFill() {
-        Fill fill = sf.getDefaultFill();
-        Fill clone = visitor.copy( fill);
-        assertCopy(fill, clone);
-
-        Fill notEq = sf.createFill(ff.literal("#FF0000"));
-        assertEqualsContract(clone, notEq, fill);
-    }
-
-    public void testStroke() {
-        Stroke stroke = sf.getDefaultStroke();
-        Stroke clone = visitor.copy( stroke );
-        assertCopy(stroke, clone);
-
-        Stroke notEq = sf.createStroke(ff.literal("#FF0000"), ff
-                .literal(10));
-        assertEqualsContract(clone, notEq, stroke);
-
-        // a stroke is a complex object with lots of properties,
-        // need more extensive tests here.
-        Stroke dashArray = sf.getDefaultStroke();
-        dashArray.setDashArray(new float[] { 1.0f, 2.0f, 3.0f });
-
-        Stroke dashArray2 = (Stroke) ((Cloneable)dashArray).clone();
-        assertEqualsContract(dashArray, dashArray2);
-    }
-
-    private static void assertCopy(Object real, Object clone) {
-        assertNotNull("Real was null", real);
-        assertNotNull("Clone was null", clone);
-        assertTrue("" + real.getClass().getName() + " was not cloned",
-            real != clone);
-    }
-
-    private static void assertEqualsContract(Object controlEqual,
-        Object controlNe, Object test) {
-        assertNotNull(controlEqual);
-        assertNotNull(controlNe);
-        assertNotNull(test);
-
-        // check reflexivity
-        assertTrue("Reflexivity test failed", test.equals(test));
-
-        // check symmetric
-        assertTrue("Symmetry test failed", controlEqual.equals(test));
-        assertTrue("Symmetry test failed", test.equals(controlEqual));
-        assertTrue("Symmetry test failed", !test.equals(controlNe));
-        assertTrue("Symmetry test failed", !controlNe.equals(test));
-
-        // check transitivity
-        assertTrue("Transitivity test failed", !controlEqual.equals(controlNe));
-        assertTrue("Transitivity test failed", !test.equals(controlNe));
-        assertTrue("Transitivity test failed", !controlNe.equals(controlEqual));
-        assertTrue("Transitivity test failed", !controlNe.equals(test));
-
-        // check non-null
-        assertTrue("Non-null test failed", !test.equals(null));
-
-        // assertHashcode equality
-        int controlEqHash = controlEqual.hashCode();
-        int testHash = test.hashCode();
-        if( controlEqHash != testHash ){
-            System.out.println( "Warning  - Equal objects should return equal hashcodes");
-        }
-    }
-
-    private static void assertEqualsContract(Object controlEqual, Object test) {
-        assertNotNull(controlEqual);
-        assertNotNull(test);
-
-        // check reflexivity
-        assertTrue("Reflexivity test failed", test.equals(test));
-
-        // check symmetric
-        assertTrue("Symmetry test failed", controlEqual.equals(test));
-        assertTrue("Symmetry test failed", test.equals(controlEqual));
-
-        // check non-null
-        assertTrue("Non-null test failed", !test.equals(null));
-
-        // assertHashcode equality
-        int controlEqHash = controlEqual.hashCode();
-        int testHash = test.hashCode();
-        assertTrue("Equal objects should return equal hashcodes",controlEqHash == testHash);
-    }
-    
-    public void testColorMapEntryDuplication() throws Exception {
-
-        ColorMapEntry cme = sf.createColorMapEntry();
-        cme.setColor(sb.colorExpression(Color.YELLOW));
-        cme.setLabel("thelabel");
-        cme.setQuantity(sb.literalExpression(66.66));
-        cme.setOpacity(sb.literalExpression(0.77));
-
-        cme.accept(visitor);
-
-        ColorMapEntry cme2 = (ColorMapEntry) visitor.getCopy();
-
-        assertEquals("Colormaps LABEL must be equal after duplication ", cme.getLabel(), cme2
-                .getLabel());
-        assertEquals("Colormaps QUANTITY must be equal after duplication ", cme.getQuantity(), cme2
-                .getQuantity());
-        assertEquals("Colormaps COLOR must be equal after duplication ", cme.getColor(), cme2
-                .getColor());
-        assertEquals("Colormaps OPACITY must be equal after duplication ", cme.getOpacity(), cme2
-                .getOpacity());
-    }
-    
-}
-=======
-=======
->>>>>>> 91f41456
-/*
- *    GeoTools - The Open Source Java GIS Toolkit
- *    http://geotools.org
- *
- *    (C) 2005-2008, Open Source Geospatial Foundation (OSGeo)
- *
- *    This library is free software; you can redistribute it and/or
- *    modify it under the terms of the GNU Lesser General Public
- *    License as published by the Free Software Foundation;
- *    version 2.1 of the License.
- *
- *    This library is distributed in the hope that it will be useful,
- *    but WITHOUT ANY WARRANTY; without even the implied warranty of
- *    MERCHANTABILITY or FITNESS FOR A PARTICULAR PURPOSE.  See the GNU
- *    Lesser General Public License for more details.
- */
-package org.geotools.styling.visitor;
-
-import java.awt.Color;
-<<<<<<< HEAD
-import java.net.URL;
-import java.util.Collections;
-
-=======
-import java.awt.RenderingHints.Key;
-import java.net.URL;
-import java.util.Collection;
-import java.util.Collections;
-import java.util.List;
-import java.util.Map;
-import java.util.Set;
-
-import javax.measure.unit.Unit;
-import javax.swing.Icon;
->>>>>>> 91f41456
-import javax.xml.transform.TransformerException;
-
-import junit.framework.TestCase;
-
-import org.geotools.factory.CommonFactoryFinder;
-import org.geotools.filter.IllegalFilterException;
-<<<<<<< HEAD
-import org.geotools.styling.AnchorPoint;
-import org.geotools.styling.ColorMapEntry;
-import org.geotools.styling.ContrastEnhancement;
-import org.geotools.styling.Displacement;
-import org.geotools.styling.ExternalGraphic;
-=======
-import org.geotools.resources.Utilities;
-import org.geotools.styling.AnchorPoint;
-import org.geotools.styling.ChannelSelection;
-import org.geotools.styling.ColorMap;
-import org.geotools.styling.ColorMapEntry;
-import org.geotools.styling.ColorReplacement;
-import org.geotools.styling.ContrastEnhancement;
-import org.geotools.styling.Description;
-import org.geotools.styling.Displacement;
-import org.geotools.styling.ExtensionSymbolizer;
-import org.geotools.styling.Extent;
-import org.geotools.styling.ExternalGraphic;
-import org.geotools.styling.ExternalMark;
->>>>>>> 91f41456
-import org.geotools.styling.FeatureTypeConstraint;
-import org.geotools.styling.FeatureTypeStyle;
-import org.geotools.styling.Fill;
-import org.geotools.styling.Font;
-import org.geotools.styling.Graphic;
-import org.geotools.styling.GraphicImpl;
-<<<<<<< HEAD
-import org.geotools.styling.Halo;
-import org.geotools.styling.LabelPlacement;
-import org.geotools.styling.LinePlacement;
-import org.geotools.styling.LineSymbolizer;
-import org.geotools.styling.Mark;
-=======
-import org.geotools.styling.GraphicLegend;
-import org.geotools.styling.Halo;
-import org.geotools.styling.ImageOutline;
-import org.geotools.styling.LabelPlacement;
-import org.geotools.styling.LayerFeatureConstraints;
-import org.geotools.styling.LinePlacement;
-import org.geotools.styling.LineSymbolizer;
-import org.geotools.styling.Mark;
-import org.geotools.styling.NamedLayer;
-import org.geotools.styling.NamedStyle;
->>>>>>> 91f41456
-import org.geotools.styling.OtherTextImpl;
-import org.geotools.styling.PointPlacement;
-import org.geotools.styling.PointSymbolizer;
-import org.geotools.styling.PolygonSymbolizer;
-import org.geotools.styling.RasterSymbolizer;
-<<<<<<< HEAD
-import org.geotools.styling.Rule;
-import org.geotools.styling.SLDTransformer;
-=======
-import org.geotools.styling.RemoteOWS;
-import org.geotools.styling.Rule;
-import org.geotools.styling.SLDTransformer;
-import org.geotools.styling.ShadedRelief;
->>>>>>> 91f41456
-import org.geotools.styling.Stroke;
-import org.geotools.styling.Style;
-import org.geotools.styling.StyleBuilder;
-import org.geotools.styling.StyleFactory;
-<<<<<<< HEAD
-import org.geotools.styling.StyledLayerDescriptor;
-=======
-import org.geotools.styling.StyleFactory2;
-import org.geotools.styling.StyleFactoryImpl2;
-import org.geotools.styling.StyledLayerDescriptor;
-import org.geotools.styling.Symbol;
->>>>>>> 91f41456
-import org.geotools.styling.Symbolizer;
-import org.geotools.styling.TextSymbolizer;
-import org.geotools.styling.TextSymbolizer2;
-import org.geotools.styling.UomOgcMapping;
-import org.geotools.styling.UserLayer;
-<<<<<<< HEAD
-import org.geotools.util.Utilities;
-import org.opengis.filter.FilterFactory2;
-import org.opengis.filter.expression.Expression;
-import org.opengis.filter.expression.Function;
-import org.opengis.filter.expression.Literal;
-import org.opengis.style.ContrastMethod;
-import org.opengis.util.Cloneable;
-=======
-import org.opengis.feature.type.Name;
-import org.opengis.filter.Filter;
-import org.opengis.filter.FilterFactory2;
-import org.opengis.filter.Id;
-import org.opengis.filter.expression.Expression;
-import org.opengis.filter.expression.Function;
-import org.opengis.filter.expression.Literal;
-import org.opengis.metadata.citation.OnLineResource;
-import org.opengis.style.ContrastMethod;
-import org.opengis.style.GraphicFill;
-import org.opengis.style.GraphicStroke;
-import org.opengis.style.GraphicalSymbol;
-import org.opengis.style.OverlapBehavior;
-import org.opengis.style.SelectedChannelType;
-import org.opengis.style.SemanticType;
-import org.opengis.util.Cloneable;
-import org.opengis.util.InternationalString;
->>>>>>> 91f41456
-
-
-/**
- * Unit test for DuplicatorStyleVisitor.
- *
- * @author Cory Horner, Refractions Research Inc.
-<<<<<<< HEAD
- *
- * @source $URL: http://svn.osgeo.org/geotools/tags/8.0-M1/modules/library/main/src/test/java/org/geotools/styling/visitor/DuplicatorStyleVisitorTest.java $
-=======
- * @source $URL: http://svn.osgeo.org/geotools/tags/2.6.5/modules/library/main/src/test/java/org/geotools/styling/visitor/DuplicatorStyleVisitorTest.java $
->>>>>>> 91f41456
- */
-public class DuplicatorStyleVisitorTest extends TestCase {
-    StyleBuilder sb;
-    StyleFactory sf;
-    FilterFactory2 ff;
-    DuplicatingStyleVisitor visitor;
-    
-    public DuplicatorStyleVisitorTest(String testName) {
-        super(testName);
-    }
-
-    protected void setUp() throws Exception {
-    	sf = CommonFactoryFinder.getStyleFactory(null);
-        ff = CommonFactoryFinder.getFilterFactory2(null);
-        sb = new StyleBuilder(sf, ff);
-        visitor = new DuplicatingStyleVisitor( sf, ff );
-    }
-
-    public void testRasterSymbolizerDuplication() {
-    	// create a default RasterSymbolizer
-    	RasterSymbolizer original = sb.createRasterSymbolizer();
-
-    	// duplicate it
-    	original.accept(visitor);
-    	RasterSymbolizer copy = (RasterSymbolizer) visitor.getCopy();
-    	
-    	// compare it
-    	assertNotNull(copy);
-    	assertEquals(original, copy);
-    }
-    
-    
-    public void testStyleDuplication() throws IllegalFilterException {
-    	//create a style
-    	Style oldStyle = sb.createStyle("FTSName", sf.createPolygonSymbolizer());
-    	oldStyle.getFeatureTypeStyles()[0].setSemanticTypeIdentifiers(new String[] {"simple", "generic:geometry"});
-    	//duplicate it
-    	oldStyle.accept(visitor);
-    	Style newStyle = (Style) visitor.getCopy();
-    	
-    	//compare it
-    	assertNotNull(newStyle);
-    	assertEquals(2, newStyle.getFeatureTypeStyles()[0].getSemanticTypeIdentifiers().length);
-
-    	//TODO: actually compare it
-    	assertTrue(areStylesEqualByXml(oldStyle, newStyle));
-    }
-    
-    /**
-     * Produces an XML representation of a Style.
-     * @param style
-     * @return
-     * @throws TransformerException
-     */
-    private String styleToXML(final Style style) throws TransformerException
-    {
-        StyledLayerDescriptor sld = sf.createStyledLayerDescriptor();
-        UserLayer layer = sf.createUserLayer();
-        layer.setLayerFeatureConstraints(new FeatureTypeConstraint[]{null});
-        sld.addStyledLayer(layer);
-        layer.addUserStyle(style);
-
-        SLDTransformer styleTransform = new SLDTransformer();
-        String xml = styleTransform.transform(sld);
-
-        return xml;
-    }
-    
-    /**
-     * Returns whether two Styles have equal XML representations.
-     * @param s1
-     * @param s2
-     * @return
-     */
-    private boolean areStylesEqualByXml(final Style s1, final Style s2)
-    {
-        try
-        {
-            String xmlS1 = styleToXML(s1);
-            String xmlS2 = styleToXML(s2);
-            
-            return xmlS1.equals(xmlS2);
-        }
-        catch (TransformerException te)
-        {
-            te.printStackTrace();
-            return false;
-        }
-    }
-
-
-    public void testStyle() throws Exception {
-        FeatureTypeStyle fts = sf.createFeatureTypeStyle();
-        fts.setFeatureTypeName("feature-type-1");
-
-        FeatureTypeStyle fts2 = fts2();
-
-        Style style = sf.getDefaultStyle();
-        style.addFeatureTypeStyle(fts);
-        style.addFeatureTypeStyle(fts2);
-
-        style.accept( visitor );        
-        Style copy = (Style) visitor.getCopy();
-        
-        //assertClone(style, clone);
-        assertEqualsContract( style, copy );
-        
-        Style notEq = sf.getDefaultStyle();
-
-        fts2 = fts2();
-        notEq.addFeatureTypeStyle(fts2);
-        
-        assertEqualsContract(copy, notEq, style);
-    }
-
-    private FeatureTypeStyle fts2() {
-        FeatureTypeStyle fts2 = sf.createFeatureTypeStyle();
-        Rule rule = sf.createRule();
-        fts2.addRule(rule);
-        fts2.setFeatureTypeName("feature-type-2");
-
-        return fts2;
-    }
-
-    public void testFeatureTypeStyle() throws Exception {
-        FeatureTypeStyle fts = sf.createFeatureTypeStyle();
-        fts.setFeatureTypeName("feature-type");
-
-        Rule rule1;
-
-        rule1 = sf.createRule();
-        rule1.setName("rule1");
-        rule1.setFilter(ff.id(Collections.singleton(ff.featureId("FID"))));
-
-        Rule rule2 = sf.createRule();
-        rule2.setIsElseFilter(true);
-        rule2.setName("rule2");
-        fts.addRule(rule1);
-        fts.addRule(rule2);
-
-        fts.accept( visitor );
-        FeatureTypeStyle clone = (FeatureTypeStyle) visitor.getCopy();
-        //assertClone(fts, clone);
-        assertEqualsContract( fts, clone );
-        
-        rule1 = sf.createRule();
-        rule1.setName("rule1");
-        rule1.setFilter(ff.id(Collections.singleton(ff.featureId("FID"))));
-
-        FeatureTypeStyle notEq = sf.createFeatureTypeStyle();
-        notEq.setName("fts-not-equal");
-        notEq.addRule(rule1);
-        assertEqualsContract(clone, notEq, fts);
-    }
-
-    public void testRule() throws Exception {
-        Symbolizer symb1 = sf.createLineSymbolizer(sf
-                .getDefaultStroke(), "geometry");
-
-        Symbolizer symb2 = sf.createPolygonSymbolizer(sf
-                .getDefaultStroke(), sf.getDefaultFill(), "shape");
-
-        Rule rule = sf.createRule();
-        rule.setSymbolizers(new Symbolizer[] { symb1, symb2 });
-
-        rule.accept(visitor);
-        Rule clone = (Rule) visitor.getCopy();
-        assertCopy(rule, clone);
-        assertEqualsContract(rule, clone);
-        
-        symb2 = sf.createPolygonSymbolizer(sf
-                .getDefaultStroke(), sf.getDefaultFill(), "shape");
-
-        Rule notEq = sf.createRule();
-        notEq.setSymbolizers(new Symbolizer[] { symb2 });
-        assertEqualsContract(clone, notEq, rule);
-
-        symb1 = sf.createLineSymbolizer(sf.getDefaultStroke(),
-                "geometry");
-        clone.setSymbolizers(new Symbolizer[] { symb1 });
-        assertTrue(!rule.equals(clone));
-    }
-
-    public void testPointSymbolizer() throws Exception {
-        URL urlExternal = getClass().getResource("/data/sld/blob.gif");
-        ExternalGraphic extg = sb.createExternalGraphic(urlExternal, "image/svg+xml");
-        Graphic graphic = sb.createGraphic(extg, null, null);
-        PointSymbolizer pointSymb = sb.createPointSymbolizer(graphic);
-
-        pointSymb.accept(visitor);
-        PointSymbolizer clone = (PointSymbolizer) visitor.getCopy();
-
-        assertCopy(pointSymb, clone);
-        assertEqualsContract(pointSymb, clone);
-        
-        PointSymbolizer notEq = sf.getDefaultPointSymbolizer();
-        notEq.setGeometryPropertyName("something_else");
-        assertEqualsContract(clone, notEq, pointSymb);
-    }
-
-    public void testRasterSymbolizerWithUOM() throws Exception {
-        RasterSymbolizer rasterSymb = sf.createRasterSymbolizer();
-        rasterSymb.setUnitOfMeasure(UomOgcMapping.FOOT.getUnit());
-        rasterSymb.accept(visitor);
-        RasterSymbolizer clone = (RasterSymbolizer) visitor.getCopy();
-
-        assertEquals(clone.getUnitOfMeasure(), rasterSymb.getUnitOfMeasure());
-
-        RasterSymbolizer notEq = sf.createRasterSymbolizer();
-
-        assertFalse(Utilities.equals(notEq.getUnitOfMeasure(), rasterSymb.getUnitOfMeasure()));
-    }
-
-    public void testPointSymbolizerWithUOM() throws Exception {
-        PointSymbolizer pointSymb = sf.createPointSymbolizer();
-        pointSymb.setUnitOfMeasure(UomOgcMapping.FOOT.getUnit());
-        pointSymb.accept(visitor);
-        PointSymbolizer clone = (PointSymbolizer) visitor.getCopy();
-
-        assertCopy(pointSymb, clone);
-        assertEqualsContract(pointSymb, clone);
-
-        PointSymbolizer notEq = sf.getDefaultPointSymbolizer();
-        assertEqualsContract(clone, notEq, pointSymb);
-    }
-
-    public void testTextSymbolizer() {
-        TextSymbolizer textSymb = sf.createTextSymbolizer();
-        Expression offset = ff.literal(10);
-        textSymb.setLabelPlacement(sf.createLinePlacement(offset));
-
-        textSymb.accept(visitor);
-        TextSymbolizer clone = (TextSymbolizer) visitor.getCopy();
-        assertCopy(textSymb, clone);
-        assertEqualsContract(textSymb, clone);
-        
-        TextSymbolizer notEq = sf.getDefaultTextSymbolizer();
-        Expression ancX = ff.literal(10);
-        Expression ancY = ff.literal(10);
-        AnchorPoint ancPoint = sf.createAnchorPoint(ancX, ancY);
-        LabelPlacement placement = sf.createPointPlacement(ancPoint,
-                null, null);
-        notEq.setLabelPlacement(placement);
-        assertEqualsContract(clone, notEq, textSymb);
-    }
-    
-    public void testTextSymbolizerVendorParams() {
-        TextSymbolizer textSymb = sf.createTextSymbolizer();
-        textSymb.getOptions().put("autoWrap", "100");
-        
-        textSymb.accept(visitor);
-        TextSymbolizer clone = (TextSymbolizer) visitor.getCopy();
-        assertCopy(textSymb, clone);
-        assertEqualsContract(textSymb, clone);
-        
-        assertEquals(1, clone.getOptions().size());
-        assertEquals("100", clone.getOptions().get("autoWrap"));
-    }
-    
-    public void testTextSymbolizerVendorOptions() {
-        TextSymbolizer textSymb = sf.createTextSymbolizer();
-        textSymb.getOptions().put("autoWrap", "100");
-
-        textSymb.accept(visitor);
-        TextSymbolizer clone = (TextSymbolizer) visitor.getCopy();
-        assertCopy(textSymb, clone);
-        assertEqualsContract(textSymb, clone);
-    }
-
-    public void testTextSymbolizerWithUOM() {
-        TextSymbolizer textSymb = sf.createTextSymbolizer();
-        textSymb.setUnitOfMeasure(UomOgcMapping.METRE.getUnit());
-        Expression offset = ff.literal(10);
-        textSymb.setLabelPlacement(sf.createLinePlacement(offset));
-
-        textSymb.accept(visitor);
-        TextSymbolizer clone = (TextSymbolizer) visitor.getCopy();
-        assertCopy(textSymb, clone);
-        assertEqualsContract(textSymb, clone);
-
-        TextSymbolizer notEq = sf.getDefaultTextSymbolizer();
-        Expression ancX = ff.literal(10);
-        Expression ancY = ff.literal(10);
-        AnchorPoint ancPoint = sf.createAnchorPoint(ancX, ancY);
-        LabelPlacement placement = sf.createPointPlacement(ancPoint,
-                null, null);
-        notEq.setLabelPlacement(placement);
-        assertEqualsContract(clone, notEq, textSymb);
-    }
-
-    public void testFont() {
-        Font font = sf.getDefaultFont();
-        Font clone = visitor.copy(font);
-        assertCopy(font, clone);
-        assertEqualsContract(font, clone);
-
-        Font other = sf.createFont(ff.literal("other"),
-                ff.literal("normal"),
-                ff.literal("BOLD"),
-                ff.literal(12));
-
-        assertEqualsContract(clone, other, font);
-    }
-
-    public void testHalo() {
-        Halo halo = sf.createHalo(sf.getDefaultFill(),
-                ff.literal(10));
-        
-        halo.accept(visitor);
-        Halo clone = (Halo) visitor.getCopy();
-        
-        assertCopy(halo, clone);
-
-        Halo other = sf.createHalo(sf.getDefaultFill(),
-                ff.literal(12));
-        assertEqualsContract(clone, other, halo);
-    }
-
-    public void testLinePlacement() throws Exception {
-        LinePlacement linePlacement = sf.createLinePlacement(ff.literal(12));
-        
-        linePlacement.accept(visitor);
-        LinePlacement clone = (LinePlacement) visitor.getCopy();;
-        
-        assertCopy(linePlacement, clone);
-
-        LinePlacement other = sf.createLinePlacement(ff.property("NAME"));
-        assertEqualsContract(clone, other, linePlacement);
-    }
-
-    public void testAnchorPoint() {
-        AnchorPoint anchorPoint = sf.createAnchorPoint(ff.literal(1),
-                ff.literal(2));
-        anchorPoint.accept(visitor);
-        
-        AnchorPoint clone = (AnchorPoint) visitor.getCopy();
-        assertCopy(anchorPoint, clone);
-
-        AnchorPoint other = sf.createAnchorPoint(ff.literal(3), ff
-                .literal(4));
-        assertEqualsContract(clone, other, anchorPoint);
-    }
-
-    public void testDisplacement() {
-        Displacement displacement = sf.createDisplacement(ff.literal(1),
-                ff.literal(2));
-        
-        displacement.accept(visitor);
-        Displacement clone = (Displacement) visitor.getCopy();
-        assertCopy(displacement, clone);
-
-        Displacement other = sf.createDisplacement(ff.literal(3),
-                ff.literal(4));
-        assertEqualsContract(clone, other, displacement);
-    }
-
-    public void testPointPlacement() {
-        PointPlacement pointPl = sf.getDefaultPointPlacement();
-        
-        PointPlacement clone = (PointPlacement) visitor.copy( pointPl );        
-        assertCopy(pointPl, clone);
-
-        PointPlacement other = (PointPlacement) ((Cloneable) pointPl).clone();
-        other.setRotation(ff.literal(274.0));
-        assertEqualsContract(clone, other, pointPl);
-    }
-
-    public void testPolygonSymbolizer() {
-        try {
-            //visitor.setStrict(true);
-            PolygonSymbolizer polygonSymb = sf.createPolygonSymbolizer();
-            PolygonSymbolizer clone = (PolygonSymbolizer) visitor
-                    .copy(polygonSymb);
-            assertCopy(polygonSymb, clone);
-
-            PolygonSymbolizer notEq = sf.getDefaultPolygonSymbolizer();
-            notEq.setGeometryPropertyName("something_else");
-
-            assertEqualsContract(clone, notEq, polygonSymb);
-        } finally {
-            visitor.setStrict(false);
-        }
-    }
-
-    public void testPolygonSymbolizerWithUOM() {
-        try {
-            //visitor.setStrict(true);
-            PolygonSymbolizer polygonSymb = sf.createPolygonSymbolizer();
-            polygonSymb.setUnitOfMeasure(UomOgcMapping.FOOT.getUnit());
-            PolygonSymbolizer clone = (PolygonSymbolizer) visitor
-                    .copy(polygonSymb);
-            assertCopy(polygonSymb, clone);
-
-            PolygonSymbolizer notEq = sf.getDefaultPolygonSymbolizer();
-            notEq.setUnitOfMeasure(UomOgcMapping.PIXEL.getUnit());
-
-            assertEqualsContract(clone, notEq, polygonSymb);
-        } finally {
-            visitor.setStrict(false);
-        }
-    }
-
-    public void testLineSymbolizer() {
-        LineSymbolizer lineSymb = sf.createLineSymbolizer();
-        LineSymbolizer clone = (LineSymbolizer) visitor.copy( lineSymb);
-        assertCopy(lineSymb, clone);
-
-        LineSymbolizer notEq = sf.getDefaultLineSymbolizer();
-        notEq.setGeometryPropertyName("something_else");
-        assertEqualsContract(clone, notEq, lineSymb);
-    }
-
-    public void testLineSymbolizerWithUOM() {
-        LineSymbolizer lineSymb = sf.createLineSymbolizer();
-        LineSymbolizer clone = (LineSymbolizer) visitor.copy( lineSymb);
-        assertCopy(lineSymb, clone);
-
-        LineSymbolizer notEq = sf.getDefaultLineSymbolizer();
-        notEq.setUnitOfMeasure(UomOgcMapping.METRE.getUnit());
-        assertEqualsContract(clone, notEq, lineSymb);
-    }
-
-    public void testGraphic() {
-        Graphic graphic = sf.getDefaultGraphic();
-        graphic.addMark(sf.getDefaultMark());
-
-        Graphic clone = (Graphic) visitor.copy( graphic);
-        assertCopy(graphic, clone);
-        assertEqualsContract(clone, graphic);
-        assertEquals(clone.getSymbols().length, graphic.getSymbols().length);
-
-        Graphic notEq = sf.getDefaultGraphic();
-<<<<<<< HEAD
-=======
-        notEq.setGeometryPropertyName("geomprop");
->>>>>>> 91f41456
-        assertEqualsContract(clone, notEq, graphic);
-    }
-
-    public void testExternalGraphic() {
-        ExternalGraphic exGraphic = sf.createExternalGraphic("http://somewhere",
-                "image/png");
-        ExternalGraphic clone = visitor.copy( exGraphic);
-        assertCopy(exGraphic, clone);
-
-        ExternalGraphic notEq = sf.createExternalGraphic("http://somewhereelse",
-                "image/jpeg");
-        assertEqualsContract(clone, notEq, exGraphic);
-
-        // make sure it works for different format, same url
-        ExternalGraphic notEq2 = visitor.copy( clone);
-        notEq2.setFormat("image/jpeg");
-        assertEqualsContract(clone, notEq2, exGraphic);
-    }
-
-    public void testMark() {
-        Mark mark = sf.getCircleMark();
-        Mark clone = visitor.copy( mark);
-        assertCopy(mark, clone);
-
-        Mark notEq = sf.getStarMark();
-        assertEqualsContract(clone, notEq, mark);
-    }
-
-    public void testFill() {
-        Fill fill = sf.getDefaultFill();
-        Fill clone = visitor.copy( fill);
-        assertCopy(fill, clone);
-
-        Fill notEq = sf.createFill(ff.literal("#FF0000"));
-        assertEqualsContract(clone, notEq, fill);
-    }
-
-    public void testStroke() {
-        Stroke stroke = sf.getDefaultStroke();
-        Stroke clone = visitor.copy( stroke );
-        assertCopy(stroke, clone);
-
-        Stroke notEq = sf.createStroke(ff.literal("#FF0000"), ff
-                .literal(10));
-        assertEqualsContract(clone, notEq, stroke);
-
-        // a stroke is a complex object with lots of properties,
-        // need more extensive tests here.
-        Stroke dashArray = sf.getDefaultStroke();
-        dashArray.setDashArray(new float[] { 1.0f, 2.0f, 3.0f });
-
-        Stroke dashArray2 = (Stroke) ((Cloneable)dashArray).clone();
-        assertEqualsContract(dashArray, dashArray2);
-    }
-
-    private static void assertCopy(Object real, Object clone) {
-        assertNotNull("Real was null", real);
-        assertNotNull("Clone was null", clone);
-        assertTrue("" + real.getClass().getName() + " was not cloned",
-            real != clone);
-    }
-
-    private static void assertEqualsContract(Object controlEqual,
-        Object controlNe, Object test) {
-        assertNotNull(controlEqual);
-        assertNotNull(controlNe);
-        assertNotNull(test);
-
-        // check reflexivity
-        assertTrue("Reflexivity test failed", test.equals(test));
-
-        // check symmetric
-        assertTrue("Symmetry test failed", controlEqual.equals(test));
-        assertTrue("Symmetry test failed", test.equals(controlEqual));
-        assertTrue("Symmetry test failed", !test.equals(controlNe));
-        assertTrue("Symmetry test failed", !controlNe.equals(test));
-
-        // check transitivity
-        assertTrue("Transitivity test failed", !controlEqual.equals(controlNe));
-        assertTrue("Transitivity test failed", !test.equals(controlNe));
-        assertTrue("Transitivity test failed", !controlNe.equals(controlEqual));
-        assertTrue("Transitivity test failed", !controlNe.equals(test));
-
-        // check non-null
-        assertTrue("Non-null test failed", !test.equals(null));
-
-        // assertHashcode equality
-        int controlEqHash = controlEqual.hashCode();
-        int testHash = test.hashCode();
-        if( controlEqHash != testHash ){
-            System.out.println( "Warning  - Equal objects should return equal hashcodes");
-        }
-    }
-
-    private static void assertEqualsContract(Object controlEqual, Object test) {
-        assertNotNull(controlEqual);
-        assertNotNull(test);
-
-        // check reflexivity
-        assertTrue("Reflexivity test failed", test.equals(test));
-
-        // check symmetric
-        assertTrue("Symmetry test failed", controlEqual.equals(test));
-        assertTrue("Symmetry test failed", test.equals(controlEqual));
-
-        // check non-null
-        assertTrue("Non-null test failed", !test.equals(null));
-
-        // assertHashcode equality
-        int controlEqHash = controlEqual.hashCode();
-        int testHash = test.hashCode();
-        assertTrue("Equal objects should return equal hashcodes",controlEqHash == testHash);
-    }
-    
-<<<<<<< HEAD
-    public void testContrastEnhancementDuplication() throws Exception {
-
-        ContrastEnhancement ce = sf.createContrastEnhancement();
-        ce.setGammaValue(sb.literalExpression(0.5));
-        ce.setMethod(ContrastMethod.HISTOGRAM);
-        ce.setHistogram();
-        ce.accept(visitor);
-        ContrastEnhancement ce2 = (ContrastEnhancement) visitor.getCopy();
-
-        assertEquals("Gamma value incorrest after duplication", ((Literal)ce.getGammaValue()).getValue(), ((Literal)ce2.getGammaValue()).getValue());
-        assertEquals("ContrastMethod must be equal after duplication ", ce.getMethod(), ce2.getMethod());
-        assertEquals("Contrast Type must be equal after duplication ", ((Literal)ce.getType()).getValue(),  ((Literal)ce2.getType()).getValue());
-
-    }
-    
-    
-=======
->>>>>>> 91f41456
-    public void testColorMapEntryDuplication() throws Exception {
-
-        ColorMapEntry cme = sf.createColorMapEntry();
-        cme.setColor(sb.colorExpression(Color.YELLOW));
-        cme.setLabel("thelabel");
-        cme.setQuantity(sb.literalExpression(66.66));
-        cme.setOpacity(sb.literalExpression(0.77));
-
-        cme.accept(visitor);
-
-        ColorMapEntry cme2 = (ColorMapEntry) visitor.getCopy();
-
-        assertEquals("Colormaps LABEL must be equal after duplication ", cme.getLabel(), cme2
-                .getLabel());
-        assertEquals("Colormaps QUANTITY must be equal after duplication ", cme.getQuantity(), cme2
-                .getQuantity());
-        assertEquals("Colormaps COLOR must be equal after duplication ", cme.getColor(), cme2
-                .getColor());
-        assertEquals("Colormaps OPACITY must be equal after duplication ", cme.getOpacity(), cme2
-                .getOpacity());
-    }
-    
-
-    public void testPointSymbolizerWithGeomFunction() throws Exception {
-        URL urlExternal = getClass().getResource("/data/sld/blob.gif");
-        ExternalGraphic extg = sb.createExternalGraphic(urlExternal, "image/svg+xml");
-        Graphic graphic = sb.createGraphic(extg, null, null);
-        PointSymbolizer pointSymb = sb.createPointSymbolizer(graphic);
-        
-        // Set a function as geometry
-        Function geomFunc = ff.function("centroid", ff.property("thr_geom"));
-        pointSymb.setGeometry(geomFunc);
-
-        pointSymb.accept(visitor);
-        PointSymbolizer copy = (PointSymbolizer) visitor.getCopy();
-
-        assertEquals("Any Expression set as Geometry must be correctly replicated",geomFunc, copy.getGeometry());
-    }
-    
-    public void testRasterSymbolizerDuplicationWithGeometryFunction() {
-        // create a default RasterSymbolizer
-        RasterSymbolizer original = sb.createRasterSymbolizer();
-
-        // Set a function as geometry
-        Function geomFunc = ff.function("centroid", ff.property("thr_geom"));
-        original.setGeometry(geomFunc);
-
-        // duplicate it
-        original.accept(visitor);
-        RasterSymbolizer copy = (RasterSymbolizer) visitor.getCopy();
-
-        // compare it
-        assertEquals("Any Expression set as Geometry must be correctly replicated", geomFunc, copy
-                .getGeometry());
-    }
-
-    public void testLineSymbolizerWithGeometryFunction() {
-        LineSymbolizer lineSymb = sf.createLineSymbolizer();
-
-        // Set a function as geometry
-        Function geomFunc = ff.function("centroid", ff.property("thr_geom"));
-        lineSymb.setGeometry(geomFunc);
-
-        LineSymbolizer copy = (LineSymbolizer) visitor.copy(lineSymb);
-
-        // compare it
-        assertEquals("Any Expression set as Geometry must be correctly replicated", geomFunc, copy
-                .getGeometry());
-    }
-
-    public void testPolygonSymbolizerWithGeometryFunction() {
-        PolygonSymbolizer symb = sf.createPolygonSymbolizer();
-
-        // Set a function as geometry
-        Function geomFunc = ff.function("centroid", ff.property("thr_geom"));
-        symb.setGeometry(geomFunc);
-
-        PolygonSymbolizer copy = (PolygonSymbolizer) visitor.copy(symb);
-
-        // compare it
-        assertEquals("Any Expression set as Geometry must be correctly replicated", geomFunc, copy
-                .getGeometry());
-    }
-
-    public void testTextSymbolizerWithGeometryFunction() {
-        TextSymbolizer symb = sf.createTextSymbolizer();
-
-        // Set a function as geometry
-        Function geomFunc = ff.function("centroid", ff.property("the_geom"));
-        symb.setGeometry(geomFunc);
-
-        TextSymbolizer copy = (TextSymbolizer) visitor.copy(symb);
-
-        // compare it
-        assertEquals("Any Expression set as Geometry must be correctly replicated", geomFunc, copy
-                .getGeometry());
-    }
-<<<<<<< HEAD
-
-=======
-    
->>>>>>> 91f41456
-
-    /**
-     * Test that {@link TextSymbolizer2} is correctly duplicated. 
-     * @author Stefan Tzeggai, June 29th 2010  
-     */
-    public void testTextSymbolizer2() {
-        TextSymbolizer2 symb = (TextSymbolizer2) sf.createTextSymbolizer();
-        
-        // Create a Graphic with two recognizable values
-        GraphicImpl gr = new GraphicImpl(ff);
-        gr.setOpacity(ff.literal(0.77));
-        gr.setSize(ff.literal(77));
-        symb.setGraphic(gr);
-        Literal snippet = ff.literal("no idea what a snipet is good for");
-		symb.setSnippet(snippet);
-        Literal fD = ff.literal("some description");
-		symb.setFeatureDescription(fD);
-        OtherTextImpl otherText = new OtherTextImpl();
-        otherText.setTarget("otherTextTarget");
-        otherText.setText(ff.literal("otherTextText"));
-		symb.setOtherText(otherText);
-
-		// copy it
-        TextSymbolizer2 copy = (TextSymbolizer2) visitor.copy(symb);
-
-        // compare it
-        assertEquals("Graphic of TextSymbolizer2 has not been correctly duplicated", gr, copy
-                .getGraphic());
-        assertEquals("Graphic of TextSymbolizer2 has not been correctly duplicated", gr.getOpacity(), copy
-                .getGraphic().getOpacity());
-        assertEquals("Graphic of TextSymbolizer2 has not been correctly duplicated", gr.getSize(), copy
-                .getGraphic().getSize());        
-        assertEquals("Snippet of TextSymbolizer2 has not been correctly duplicated", snippet, copy
-                .getSnippet());
-        assertEquals("FeatureDescription of TextSymbolizer2 has not been correctly duplicated", fD, copy
-                .getFeatureDescription());
-        assertEquals("OtherText of TextSymbolizer2 has not been correctly duplicated", otherText.getTarget(), copy
-                .getOtherText().getTarget());
-        assertEquals("OtherText of TextSymbolizer2 has not been correctly duplicated", otherText.getText(), copy
-                .getOtherText().getText());        
-    }
-<<<<<<< HEAD
-}
->>>>>>> other
-=======
-
-}
->>>>>>> 91f41456
+/*
+ *    GeoTools - The Open Source Java GIS Toolkit
+ *    http://geotools.org
+ *
+ *    (C) 2005-2008, Open Source Geospatial Foundation (OSGeo)
+ *
+ *    This library is free software; you can redistribute it and/or
+ *    modify it under the terms of the GNU Lesser General Public
+ *    License as published by the Free Software Foundation;
+ *    version 2.1 of the License.
+ *
+ *    This library is distributed in the hope that it will be useful,
+ *    but WITHOUT ANY WARRANTY; without even the implied warranty of
+ *    MERCHANTABILITY or FITNESS FOR A PARTICULAR PURPOSE.  See the GNU
+ *    Lesser General Public License for more details.
+ */
+package org.geotools.styling.visitor;
+
+import java.awt.Color;
+import java.net.URL;
+import java.util.Collections;
+
+import javax.xml.transform.TransformerException;
+
+import junit.framework.TestCase;
+
+import org.geotools.factory.CommonFactoryFinder;
+import org.geotools.filter.IllegalFilterException;
+import org.geotools.styling.AnchorPoint;
+import org.geotools.styling.ColorMapEntry;
+import org.geotools.styling.ContrastEnhancement;
+import org.geotools.styling.Displacement;
+import org.geotools.styling.ExternalGraphic;
+import org.geotools.styling.FeatureTypeConstraint;
+import org.geotools.styling.FeatureTypeStyle;
+import org.geotools.styling.Fill;
+import org.geotools.styling.Font;
+import org.geotools.styling.Graphic;
+import org.geotools.styling.GraphicImpl;
+import org.geotools.styling.Halo;
+import org.geotools.styling.LabelPlacement;
+import org.geotools.styling.LinePlacement;
+import org.geotools.styling.LineSymbolizer;
+import org.geotools.styling.Mark;
+import org.geotools.styling.OtherTextImpl;
+import org.geotools.styling.PointPlacement;
+import org.geotools.styling.PointSymbolizer;
+import org.geotools.styling.PolygonSymbolizer;
+import org.geotools.styling.RasterSymbolizer;
+import org.geotools.styling.Rule;
+import org.geotools.styling.SLDTransformer;
+import org.geotools.styling.Stroke;
+import org.geotools.styling.Style;
+import org.geotools.styling.StyleBuilder;
+import org.geotools.styling.StyleFactory;
+import org.geotools.styling.StyledLayerDescriptor;
+import org.geotools.styling.Symbolizer;
+import org.geotools.styling.TextSymbolizer;
+import org.geotools.styling.TextSymbolizer2;
+import org.geotools.styling.UomOgcMapping;
+import org.geotools.styling.UserLayer;
+import org.geotools.util.Utilities;
+import org.opengis.filter.FilterFactory2;
+import org.opengis.filter.expression.Expression;
+import org.opengis.filter.expression.Function;
+import org.opengis.filter.expression.Literal;
+import org.opengis.style.ContrastMethod;
+import org.opengis.util.Cloneable;
+
+
+/**
+ * Unit test for DuplicatorStyleVisitor.
+ *
+ * @author Cory Horner, Refractions Research Inc.
+ *
+ * @source $URL: http://svn.osgeo.org/geotools/tags/8.0-M1/modules/library/main/src/test/java/org/geotools/styling/visitor/DuplicatorStyleVisitorTest.java $
+ */
+public class DuplicatorStyleVisitorTest extends TestCase {
+    StyleBuilder sb;
+    StyleFactory sf;
+    FilterFactory2 ff;
+    DuplicatingStyleVisitor visitor;
+    
+    public DuplicatorStyleVisitorTest(String testName) {
+        super(testName);
+    }
+
+    protected void setUp() throws Exception {
+    	sf = CommonFactoryFinder.getStyleFactory(null);
+        ff = CommonFactoryFinder.getFilterFactory2(null);
+        sb = new StyleBuilder(sf, ff);
+        visitor = new DuplicatingStyleVisitor( sf, ff );
+    }
+
+    public void testRasterSymbolizerDuplication() {
+    	// create a default RasterSymbolizer
+    	RasterSymbolizer original = sb.createRasterSymbolizer();
+
+    	// duplicate it
+    	original.accept(visitor);
+    	RasterSymbolizer copy = (RasterSymbolizer) visitor.getCopy();
+    	
+    	// compare it
+    	assertNotNull(copy);
+    	assertEquals(original, copy);
+    }
+    
+    
+    public void testStyleDuplication() throws IllegalFilterException {
+    	//create a style
+    	Style oldStyle = sb.createStyle("FTSName", sf.createPolygonSymbolizer());
+    	oldStyle.getFeatureTypeStyles()[0].setSemanticTypeIdentifiers(new String[] {"simple", "generic:geometry"});
+    	//duplicate it
+    	oldStyle.accept(visitor);
+    	Style newStyle = (Style) visitor.getCopy();
+    	
+    	//compare it
+    	assertNotNull(newStyle);
+    	assertEquals(2, newStyle.getFeatureTypeStyles()[0].getSemanticTypeIdentifiers().length);
+
+    	//TODO: actually compare it
+    	assertTrue(areStylesEqualByXml(oldStyle, newStyle));
+    }
+    
+    /**
+     * Produces an XML representation of a Style.
+     * @param style
+     * @return
+     * @throws TransformerException
+     */
+    private String styleToXML(final Style style) throws TransformerException
+    {
+        StyledLayerDescriptor sld = sf.createStyledLayerDescriptor();
+        UserLayer layer = sf.createUserLayer();
+        layer.setLayerFeatureConstraints(new FeatureTypeConstraint[]{null});
+        sld.addStyledLayer(layer);
+        layer.addUserStyle(style);
+
+        SLDTransformer styleTransform = new SLDTransformer();
+        String xml = styleTransform.transform(sld);
+
+        return xml;
+    }
+    
+    /**
+     * Returns whether two Styles have equal XML representations.
+     * @param s1
+     * @param s2
+     * @return
+     */
+    private boolean areStylesEqualByXml(final Style s1, final Style s2)
+    {
+        try
+        {
+            String xmlS1 = styleToXML(s1);
+            String xmlS2 = styleToXML(s2);
+            
+            return xmlS1.equals(xmlS2);
+        }
+        catch (TransformerException te)
+        {
+            te.printStackTrace();
+            return false;
+        }
+    }
+
+
+    public void testStyle() throws Exception {
+        FeatureTypeStyle fts = sf.createFeatureTypeStyle();
+        fts.setFeatureTypeName("feature-type-1");
+
+        FeatureTypeStyle fts2 = fts2();
+
+        Style style = sf.getDefaultStyle();
+        style.addFeatureTypeStyle(fts);
+        style.addFeatureTypeStyle(fts2);
+
+        style.accept( visitor );        
+        Style copy = (Style) visitor.getCopy();
+        
+        //assertClone(style, clone);
+        assertEqualsContract( style, copy );
+        
+        Style notEq = sf.getDefaultStyle();
+
+        fts2 = fts2();
+        notEq.addFeatureTypeStyle(fts2);
+        
+        assertEqualsContract(copy, notEq, style);
+    }
+
+    private FeatureTypeStyle fts2() {
+        FeatureTypeStyle fts2 = sf.createFeatureTypeStyle();
+        Rule rule = sf.createRule();
+        fts2.addRule(rule);
+        fts2.setFeatureTypeName("feature-type-2");
+
+        return fts2;
+    }
+
+    public void testFeatureTypeStyle() throws Exception {
+        FeatureTypeStyle fts = sf.createFeatureTypeStyle();
+        fts.setFeatureTypeName("feature-type");
+
+        Rule rule1;
+
+        rule1 = sf.createRule();
+        rule1.setName("rule1");
+        rule1.setFilter(ff.id(Collections.singleton(ff.featureId("FID"))));
+
+        Rule rule2 = sf.createRule();
+        rule2.setIsElseFilter(true);
+        rule2.setName("rule2");
+        fts.addRule(rule1);
+        fts.addRule(rule2);
+
+        fts.accept( visitor );
+        FeatureTypeStyle clone = (FeatureTypeStyle) visitor.getCopy();
+        //assertClone(fts, clone);
+        assertEqualsContract( fts, clone );
+        
+        rule1 = sf.createRule();
+        rule1.setName("rule1");
+        rule1.setFilter(ff.id(Collections.singleton(ff.featureId("FID"))));
+
+        FeatureTypeStyle notEq = sf.createFeatureTypeStyle();
+        notEq.setName("fts-not-equal");
+        notEq.addRule(rule1);
+        assertEqualsContract(clone, notEq, fts);
+    }
+
+    public void testRule() throws Exception {
+        Symbolizer symb1 = sf.createLineSymbolizer(sf
+                .getDefaultStroke(), "geometry");
+
+        Symbolizer symb2 = sf.createPolygonSymbolizer(sf
+                .getDefaultStroke(), sf.getDefaultFill(), "shape");
+
+        Rule rule = sf.createRule();
+        rule.setSymbolizers(new Symbolizer[] { symb1, symb2 });
+
+        rule.accept(visitor);
+        Rule clone = (Rule) visitor.getCopy();
+        assertCopy(rule, clone);
+        assertEqualsContract(rule, clone);
+        
+        symb2 = sf.createPolygonSymbolizer(sf
+                .getDefaultStroke(), sf.getDefaultFill(), "shape");
+
+        Rule notEq = sf.createRule();
+        notEq.setSymbolizers(new Symbolizer[] { symb2 });
+        assertEqualsContract(clone, notEq, rule);
+
+        symb1 = sf.createLineSymbolizer(sf.getDefaultStroke(),
+                "geometry");
+        clone.setSymbolizers(new Symbolizer[] { symb1 });
+        assertTrue(!rule.equals(clone));
+    }
+
+    public void testPointSymbolizer() throws Exception {
+        URL urlExternal = getClass().getResource("/data/sld/blob.gif");
+        ExternalGraphic extg = sb.createExternalGraphic(urlExternal, "image/svg+xml");
+        Graphic graphic = sb.createGraphic(extg, null, null);
+        PointSymbolizer pointSymb = sb.createPointSymbolizer(graphic);
+
+        pointSymb.accept(visitor);
+        PointSymbolizer clone = (PointSymbolizer) visitor.getCopy();
+
+        assertCopy(pointSymb, clone);
+        assertEqualsContract(pointSymb, clone);
+        
+        PointSymbolizer notEq = sf.getDefaultPointSymbolizer();
+        notEq.setGeometryPropertyName("something_else");
+        assertEqualsContract(clone, notEq, pointSymb);
+    }
+
+    public void testRasterSymbolizerWithUOM() throws Exception {
+        RasterSymbolizer rasterSymb = sf.createRasterSymbolizer();
+        rasterSymb.setUnitOfMeasure(UomOgcMapping.FOOT.getUnit());
+        rasterSymb.accept(visitor);
+        RasterSymbolizer clone = (RasterSymbolizer) visitor.getCopy();
+
+        assertEquals(clone.getUnitOfMeasure(), rasterSymb.getUnitOfMeasure());
+
+        RasterSymbolizer notEq = sf.createRasterSymbolizer();
+
+        assertFalse(Utilities.equals(notEq.getUnitOfMeasure(), rasterSymb.getUnitOfMeasure()));
+    }
+
+    public void testPointSymbolizerWithUOM() throws Exception {
+        PointSymbolizer pointSymb = sf.createPointSymbolizer();
+        pointSymb.setUnitOfMeasure(UomOgcMapping.FOOT.getUnit());
+        pointSymb.accept(visitor);
+        PointSymbolizer clone = (PointSymbolizer) visitor.getCopy();
+
+        assertCopy(pointSymb, clone);
+        assertEqualsContract(pointSymb, clone);
+
+        PointSymbolizer notEq = sf.getDefaultPointSymbolizer();
+        assertEqualsContract(clone, notEq, pointSymb);
+    }
+
+    public void testTextSymbolizer() {
+        TextSymbolizer textSymb = sf.createTextSymbolizer();
+        Expression offset = ff.literal(10);
+        textSymb.setLabelPlacement(sf.createLinePlacement(offset));
+
+        textSymb.accept(visitor);
+        TextSymbolizer clone = (TextSymbolizer) visitor.getCopy();
+        assertCopy(textSymb, clone);
+        assertEqualsContract(textSymb, clone);
+        
+        TextSymbolizer notEq = sf.getDefaultTextSymbolizer();
+        Expression ancX = ff.literal(10);
+        Expression ancY = ff.literal(10);
+        AnchorPoint ancPoint = sf.createAnchorPoint(ancX, ancY);
+        LabelPlacement placement = sf.createPointPlacement(ancPoint,
+                null, null);
+        notEq.setLabelPlacement(placement);
+        assertEqualsContract(clone, notEq, textSymb);
+    }
+    
+    public void testTextSymbolizerVendorParams() {
+        TextSymbolizer textSymb = sf.createTextSymbolizer();
+        textSymb.getOptions().put("autoWrap", "100");
+        
+        textSymb.accept(visitor);
+        TextSymbolizer clone = (TextSymbolizer) visitor.getCopy();
+        assertCopy(textSymb, clone);
+        assertEqualsContract(textSymb, clone);
+        
+        assertEquals(1, clone.getOptions().size());
+        assertEquals("100", clone.getOptions().get("autoWrap"));
+    }
+    
+    public void testTextSymbolizerVendorOptions() {
+        TextSymbolizer textSymb = sf.createTextSymbolizer();
+        textSymb.getOptions().put("autoWrap", "100");
+
+        textSymb.accept(visitor);
+        TextSymbolizer clone = (TextSymbolizer) visitor.getCopy();
+        assertCopy(textSymb, clone);
+        assertEqualsContract(textSymb, clone);
+    }
+
+    public void testTextSymbolizerWithUOM() {
+        TextSymbolizer textSymb = sf.createTextSymbolizer();
+        textSymb.setUnitOfMeasure(UomOgcMapping.METRE.getUnit());
+        Expression offset = ff.literal(10);
+        textSymb.setLabelPlacement(sf.createLinePlacement(offset));
+
+        textSymb.accept(visitor);
+        TextSymbolizer clone = (TextSymbolizer) visitor.getCopy();
+        assertCopy(textSymb, clone);
+        assertEqualsContract(textSymb, clone);
+
+        TextSymbolizer notEq = sf.getDefaultTextSymbolizer();
+        Expression ancX = ff.literal(10);
+        Expression ancY = ff.literal(10);
+        AnchorPoint ancPoint = sf.createAnchorPoint(ancX, ancY);
+        LabelPlacement placement = sf.createPointPlacement(ancPoint,
+                null, null);
+        notEq.setLabelPlacement(placement);
+        assertEqualsContract(clone, notEq, textSymb);
+    }
+
+    public void testFont() {
+        Font font = sf.getDefaultFont();
+        Font clone = visitor.copy(font);
+        assertCopy(font, clone);
+        assertEqualsContract(font, clone);
+
+        Font other = sf.createFont(ff.literal("other"),
+                ff.literal("normal"),
+                ff.literal("BOLD"),
+                ff.literal(12));
+
+        assertEqualsContract(clone, other, font);
+    }
+
+    public void testHalo() {
+        Halo halo = sf.createHalo(sf.getDefaultFill(),
+                ff.literal(10));
+        
+        halo.accept(visitor);
+        Halo clone = (Halo) visitor.getCopy();
+        
+        assertCopy(halo, clone);
+
+        Halo other = sf.createHalo(sf.getDefaultFill(),
+                ff.literal(12));
+        assertEqualsContract(clone, other, halo);
+    }
+
+    public void testLinePlacement() throws Exception {
+        LinePlacement linePlacement = sf.createLinePlacement(ff.literal(12));
+        
+        linePlacement.accept(visitor);
+        LinePlacement clone = (LinePlacement) visitor.getCopy();;
+        
+        assertCopy(linePlacement, clone);
+
+        LinePlacement other = sf.createLinePlacement(ff.property("NAME"));
+        assertEqualsContract(clone, other, linePlacement);
+    }
+
+    public void testAnchorPoint() {
+        AnchorPoint anchorPoint = sf.createAnchorPoint(ff.literal(1),
+                ff.literal(2));
+        anchorPoint.accept(visitor);
+        
+        AnchorPoint clone = (AnchorPoint) visitor.getCopy();
+        assertCopy(anchorPoint, clone);
+
+        AnchorPoint other = sf.createAnchorPoint(ff.literal(3), ff
+                .literal(4));
+        assertEqualsContract(clone, other, anchorPoint);
+    }
+
+    public void testDisplacement() {
+        Displacement displacement = sf.createDisplacement(ff.literal(1),
+                ff.literal(2));
+        
+        displacement.accept(visitor);
+        Displacement clone = (Displacement) visitor.getCopy();
+        assertCopy(displacement, clone);
+
+        Displacement other = sf.createDisplacement(ff.literal(3),
+                ff.literal(4));
+        assertEqualsContract(clone, other, displacement);
+    }
+
+    public void testPointPlacement() {
+        PointPlacement pointPl = sf.getDefaultPointPlacement();
+        
+        PointPlacement clone = (PointPlacement) visitor.copy( pointPl );        
+        assertCopy(pointPl, clone);
+
+        PointPlacement other = (PointPlacement) ((Cloneable) pointPl).clone();
+        other.setRotation(ff.literal(274.0));
+        assertEqualsContract(clone, other, pointPl);
+    }
+
+    public void testPolygonSymbolizer() {
+        try {
+            //visitor.setStrict(true);
+            PolygonSymbolizer polygonSymb = sf.createPolygonSymbolizer();
+            PolygonSymbolizer clone = (PolygonSymbolizer) visitor
+                    .copy(polygonSymb);
+            assertCopy(polygonSymb, clone);
+
+            PolygonSymbolizer notEq = sf.getDefaultPolygonSymbolizer();
+            notEq.setGeometryPropertyName("something_else");
+
+            assertEqualsContract(clone, notEq, polygonSymb);
+        } finally {
+            visitor.setStrict(false);
+        }
+    }
+
+    public void testPolygonSymbolizerWithUOM() {
+        try {
+            //visitor.setStrict(true);
+            PolygonSymbolizer polygonSymb = sf.createPolygonSymbolizer();
+            polygonSymb.setUnitOfMeasure(UomOgcMapping.FOOT.getUnit());
+            PolygonSymbolizer clone = (PolygonSymbolizer) visitor
+                    .copy(polygonSymb);
+            assertCopy(polygonSymb, clone);
+
+            PolygonSymbolizer notEq = sf.getDefaultPolygonSymbolizer();
+            notEq.setUnitOfMeasure(UomOgcMapping.PIXEL.getUnit());
+
+            assertEqualsContract(clone, notEq, polygonSymb);
+        } finally {
+            visitor.setStrict(false);
+        }
+    }
+
+    public void testLineSymbolizer() {
+        LineSymbolizer lineSymb = sf.createLineSymbolizer();
+        LineSymbolizer clone = (LineSymbolizer) visitor.copy( lineSymb);
+        assertCopy(lineSymb, clone);
+
+        LineSymbolizer notEq = sf.getDefaultLineSymbolizer();
+        notEq.setGeometryPropertyName("something_else");
+        assertEqualsContract(clone, notEq, lineSymb);
+    }
+
+    public void testLineSymbolizerWithUOM() {
+        LineSymbolizer lineSymb = sf.createLineSymbolizer();
+        LineSymbolizer clone = (LineSymbolizer) visitor.copy( lineSymb);
+        assertCopy(lineSymb, clone);
+
+        LineSymbolizer notEq = sf.getDefaultLineSymbolizer();
+        notEq.setUnitOfMeasure(UomOgcMapping.METRE.getUnit());
+        assertEqualsContract(clone, notEq, lineSymb);
+    }
+
+    public void testGraphic() {
+        Graphic graphic = sf.getDefaultGraphic();
+        graphic.addMark(sf.getDefaultMark());
+
+        Graphic clone = (Graphic) visitor.copy( graphic);
+        assertCopy(graphic, clone);
+        assertEqualsContract(clone, graphic);
+        assertEquals(clone.getSymbols().length, graphic.getSymbols().length);
+
+        Graphic notEq = sf.getDefaultGraphic();
+        assertEqualsContract(clone, notEq, graphic);
+    }
+
+    public void testExternalGraphic() {
+        ExternalGraphic exGraphic = sf.createExternalGraphic("http://somewhere",
+                "image/png");
+        ExternalGraphic clone = visitor.copy( exGraphic);
+        assertCopy(exGraphic, clone);
+
+        ExternalGraphic notEq = sf.createExternalGraphic("http://somewhereelse",
+                "image/jpeg");
+        assertEqualsContract(clone, notEq, exGraphic);
+
+        // make sure it works for different format, same url
+        ExternalGraphic notEq2 = visitor.copy( clone);
+        notEq2.setFormat("image/jpeg");
+        assertEqualsContract(clone, notEq2, exGraphic);
+    }
+
+    public void testMark() {
+        Mark mark = sf.getCircleMark();
+        Mark clone = visitor.copy( mark);
+        assertCopy(mark, clone);
+
+        Mark notEq = sf.getStarMark();
+        assertEqualsContract(clone, notEq, mark);
+    }
+
+    public void testFill() {
+        Fill fill = sf.getDefaultFill();
+        Fill clone = visitor.copy( fill);
+        assertCopy(fill, clone);
+
+        Fill notEq = sf.createFill(ff.literal("#FF0000"));
+        assertEqualsContract(clone, notEq, fill);
+    }
+
+    public void testStroke() {
+        Stroke stroke = sf.getDefaultStroke();
+        Stroke clone = visitor.copy( stroke );
+        assertCopy(stroke, clone);
+
+        Stroke notEq = sf.createStroke(ff.literal("#FF0000"), ff
+                .literal(10));
+        assertEqualsContract(clone, notEq, stroke);
+
+        // a stroke is a complex object with lots of properties,
+        // need more extensive tests here.
+        Stroke dashArray = sf.getDefaultStroke();
+        dashArray.setDashArray(new float[] { 1.0f, 2.0f, 3.0f });
+
+        Stroke dashArray2 = (Stroke) ((Cloneable)dashArray).clone();
+        assertEqualsContract(dashArray, dashArray2);
+    }
+
+    private static void assertCopy(Object real, Object clone) {
+        assertNotNull("Real was null", real);
+        assertNotNull("Clone was null", clone);
+        assertTrue("" + real.getClass().getName() + " was not cloned",
+            real != clone);
+    }
+
+    private static void assertEqualsContract(Object controlEqual,
+        Object controlNe, Object test) {
+        assertNotNull(controlEqual);
+        assertNotNull(controlNe);
+        assertNotNull(test);
+
+        // check reflexivity
+        assertTrue("Reflexivity test failed", test.equals(test));
+
+        // check symmetric
+        assertTrue("Symmetry test failed", controlEqual.equals(test));
+        assertTrue("Symmetry test failed", test.equals(controlEqual));
+        assertTrue("Symmetry test failed", !test.equals(controlNe));
+        assertTrue("Symmetry test failed", !controlNe.equals(test));
+
+        // check transitivity
+        assertTrue("Transitivity test failed", !controlEqual.equals(controlNe));
+        assertTrue("Transitivity test failed", !test.equals(controlNe));
+        assertTrue("Transitivity test failed", !controlNe.equals(controlEqual));
+        assertTrue("Transitivity test failed", !controlNe.equals(test));
+
+        // check non-null
+        assertTrue("Non-null test failed", !test.equals(null));
+
+        // assertHashcode equality
+        int controlEqHash = controlEqual.hashCode();
+        int testHash = test.hashCode();
+        if( controlEqHash != testHash ){
+            System.out.println( "Warning  - Equal objects should return equal hashcodes");
+        }
+    }
+
+    private static void assertEqualsContract(Object controlEqual, Object test) {
+        assertNotNull(controlEqual);
+        assertNotNull(test);
+
+        // check reflexivity
+        assertTrue("Reflexivity test failed", test.equals(test));
+
+        // check symmetric
+        assertTrue("Symmetry test failed", controlEqual.equals(test));
+        assertTrue("Symmetry test failed", test.equals(controlEqual));
+
+        // check non-null
+        assertTrue("Non-null test failed", !test.equals(null));
+
+        // assertHashcode equality
+        int controlEqHash = controlEqual.hashCode();
+        int testHash = test.hashCode();
+        assertTrue("Equal objects should return equal hashcodes",controlEqHash == testHash);
+    }
+    
+    public void testContrastEnhancementDuplication() throws Exception {
+
+        ContrastEnhancement ce = sf.createContrastEnhancement();
+        ce.setGammaValue(sb.literalExpression(0.5));
+        ce.setMethod(ContrastMethod.HISTOGRAM);
+        ce.setHistogram();
+        ce.accept(visitor);
+        ContrastEnhancement ce2 = (ContrastEnhancement) visitor.getCopy();
+
+        assertEquals("Gamma value incorrest after duplication", ((Literal)ce.getGammaValue()).getValue(), ((Literal)ce2.getGammaValue()).getValue());
+        assertEquals("ContrastMethod must be equal after duplication ", ce.getMethod(), ce2.getMethod());
+        assertEquals("Contrast Type must be equal after duplication ", ((Literal)ce.getType()).getValue(),  ((Literal)ce2.getType()).getValue());
+
+    }
+    
+    
+    public void testColorMapEntryDuplication() throws Exception {
+
+        ColorMapEntry cme = sf.createColorMapEntry();
+        cme.setColor(sb.colorExpression(Color.YELLOW));
+        cme.setLabel("thelabel");
+        cme.setQuantity(sb.literalExpression(66.66));
+        cme.setOpacity(sb.literalExpression(0.77));
+
+        cme.accept(visitor);
+
+        ColorMapEntry cme2 = (ColorMapEntry) visitor.getCopy();
+
+        assertEquals("Colormaps LABEL must be equal after duplication ", cme.getLabel(), cme2
+                .getLabel());
+        assertEquals("Colormaps QUANTITY must be equal after duplication ", cme.getQuantity(), cme2
+                .getQuantity());
+        assertEquals("Colormaps COLOR must be equal after duplication ", cme.getColor(), cme2
+                .getColor());
+        assertEquals("Colormaps OPACITY must be equal after duplication ", cme.getOpacity(), cme2
+                .getOpacity());
+    }
+    
+
+    public void testPointSymbolizerWithGeomFunction() throws Exception {
+        URL urlExternal = getClass().getResource("/data/sld/blob.gif");
+        ExternalGraphic extg = sb.createExternalGraphic(urlExternal, "image/svg+xml");
+        Graphic graphic = sb.createGraphic(extg, null, null);
+        PointSymbolizer pointSymb = sb.createPointSymbolizer(graphic);
+        
+        // Set a function as geometry
+        Function geomFunc = ff.function("centroid", ff.property("thr_geom"));
+        pointSymb.setGeometry(geomFunc);
+
+        pointSymb.accept(visitor);
+        PointSymbolizer copy = (PointSymbolizer) visitor.getCopy();
+
+        assertEquals("Any Expression set as Geometry must be correctly replicated",geomFunc, copy.getGeometry());
+    }
+    
+    public void testRasterSymbolizerDuplicationWithGeometryFunction() {
+        // create a default RasterSymbolizer
+        RasterSymbolizer original = sb.createRasterSymbolizer();
+
+        // Set a function as geometry
+        Function geomFunc = ff.function("centroid", ff.property("thr_geom"));
+        original.setGeometry(geomFunc);
+
+        // duplicate it
+        original.accept(visitor);
+        RasterSymbolizer copy = (RasterSymbolizer) visitor.getCopy();
+
+        // compare it
+        assertEquals("Any Expression set as Geometry must be correctly replicated", geomFunc, copy
+                .getGeometry());
+    }
+
+    public void testLineSymbolizerWithGeometryFunction() {
+        LineSymbolizer lineSymb = sf.createLineSymbolizer();
+
+        // Set a function as geometry
+        Function geomFunc = ff.function("centroid", ff.property("thr_geom"));
+        lineSymb.setGeometry(geomFunc);
+
+        LineSymbolizer copy = (LineSymbolizer) visitor.copy(lineSymb);
+
+        // compare it
+        assertEquals("Any Expression set as Geometry must be correctly replicated", geomFunc, copy
+                .getGeometry());
+    }
+
+    public void testPolygonSymbolizerWithGeometryFunction() {
+        PolygonSymbolizer symb = sf.createPolygonSymbolizer();
+
+        // Set a function as geometry
+        Function geomFunc = ff.function("centroid", ff.property("thr_geom"));
+        symb.setGeometry(geomFunc);
+
+        PolygonSymbolizer copy = (PolygonSymbolizer) visitor.copy(symb);
+
+        // compare it
+        assertEquals("Any Expression set as Geometry must be correctly replicated", geomFunc, copy
+                .getGeometry());
+    }
+
+    public void testTextSymbolizerWithGeometryFunction() {
+        TextSymbolizer symb = sf.createTextSymbolizer();
+
+        // Set a function as geometry
+        Function geomFunc = ff.function("centroid", ff.property("the_geom"));
+        symb.setGeometry(geomFunc);
+
+        TextSymbolizer copy = (TextSymbolizer) visitor.copy(symb);
+
+        // compare it
+        assertEquals("Any Expression set as Geometry must be correctly replicated", geomFunc, copy
+                .getGeometry());
+    }
+
+
+    /**
+     * Test that {@link TextSymbolizer2} is correctly duplicated. 
+     * @author Stefan Tzeggai, June 29th 2010  
+     */
+    public void testTextSymbolizer2() {
+        TextSymbolizer2 symb = (TextSymbolizer2) sf.createTextSymbolizer();
+        
+        // Create a Graphic with two recognizable values
+        GraphicImpl gr = new GraphicImpl(ff);
+        gr.setOpacity(ff.literal(0.77));
+        gr.setSize(ff.literal(77));
+        symb.setGraphic(gr);
+        Literal snippet = ff.literal("no idea what a snipet is good for");
+		symb.setSnippet(snippet);
+        Literal fD = ff.literal("some description");
+		symb.setFeatureDescription(fD);
+        OtherTextImpl otherText = new OtherTextImpl();
+        otherText.setTarget("otherTextTarget");
+        otherText.setText(ff.literal("otherTextText"));
+		symb.setOtherText(otherText);
+
+		// copy it
+        TextSymbolizer2 copy = (TextSymbolizer2) visitor.copy(symb);
+
+        // compare it
+        assertEquals("Graphic of TextSymbolizer2 has not been correctly duplicated", gr, copy
+                .getGraphic());
+        assertEquals("Graphic of TextSymbolizer2 has not been correctly duplicated", gr.getOpacity(), copy
+                .getGraphic().getOpacity());
+        assertEquals("Graphic of TextSymbolizer2 has not been correctly duplicated", gr.getSize(), copy
+                .getGraphic().getSize());        
+        assertEquals("Snippet of TextSymbolizer2 has not been correctly duplicated", snippet, copy
+                .getSnippet());
+        assertEquals("FeatureDescription of TextSymbolizer2 has not been correctly duplicated", fD, copy
+                .getFeatureDescription());
+        assertEquals("OtherText of TextSymbolizer2 has not been correctly duplicated", otherText.getTarget(), copy
+                .getOtherText().getTarget());
+        assertEquals("OtherText of TextSymbolizer2 has not been correctly duplicated", otherText.getText(), copy
+                .getOtherText().getText());        
+    }
+}