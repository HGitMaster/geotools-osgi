<<<<<<< local
/*
 *    GeoTools - The Open Source Java GIS Toolkit
 *    http://geotools.org
 * 
 *    (C) 2005-2008, Open Source Geospatial Foundation (OSGeo)
 *
 *    This library is free software; you can redistribute it and/or
 *    modify it under the terms of the GNU Lesser General Public
 *    License as published by the Free Software Foundation;
 *    version 2.1 of the License.
 *
 *    This library is distributed in the hope that it will be useful,
 *    but WITHOUT ANY WARRANTY; without even the implied warranty of
 *    MERCHANTABILITY or FITNESS FOR A PARTICULAR PURPOSE.  See the GNU
 *    Lesser General Public License for more details.
 */
package org.geotools.filter.visitor;

import java.util.Arrays;

import org.opengis.filter.Filter;
import org.opengis.filter.PropertyIsEqualTo;
import org.opengis.filter.expression.Expression;
import org.geotools.filter.FilterCapabilities;
import org.geotools.filter.function.FilterFunction_geometryType;
import org.geotools.filter.function.math.FilterFunction_abs;

/**
 * Test case where only specific functions are supported.
 * 
 * @author Jesse
 *
 *
 * @source $URL: http://svn.osgeo.org/geotools/tags/2.6.5/modules/library/main/src/test/java/org/geotools/filter/visitor/PostPreProcessFilterSplitterVisitorFunctionTest.java $
 */
public class PostPreProcessFilterSplitterVisitorFunctionTest extends AbstractPostPreProcessFilterSplittingVisitorTests {
    
    PostPreProcessFilterSplittingVisitor visitor;

	public void testSupportAll() throws Exception {
        
		PropertyIsEqualTo filter1 = createFunctionFilter();
		FilterFunction_abs filterFunction_abs = new FilterFunction_abs();
		filterFunction_abs.setParameters(Arrays.asList(new Expression[]{ff.property("name")}));
        PropertyIsEqualTo filter2 = ff.equals(ff.property("name"), filterFunction_abs);
		
		Filter filter=ff.and(filter1,filter2);

        visitor = newVisitor(new FilterCapabilities());
        filter.accept(visitor, null);
		
		assertEquals(Filter.INCLUDE, visitor.getFilterPre());
		assertEquals(filter, visitor.getFilterPost());
        
        FilterCapabilities filterCapabilitiesMask = new FilterCapabilities();

		filterCapabilitiesMask.addType(FilterFunction_geometryType.class);
		filterCapabilitiesMask.addType(FilterFunction_abs.class);
		filterCapabilitiesMask.addAll(FilterCapabilities.SIMPLE_COMPARISONS_OPENGIS);
        filterCapabilitiesMask.addAll(FilterCapabilities.LOGICAL_OPENGIS);
		visitor=newVisitor(filterCapabilitiesMask);

        filter.accept(visitor, null);
		
		assertEquals(Filter.INCLUDE, visitor.getFilterPost());
		assertEquals(filter, visitor.getFilterPre());
	}

	public void testSupportOnlySome() throws Exception {

        PropertyIsEqualTo filter1 = createFunctionFilter();
        FilterFunction_abs filterFunction_abs = new FilterFunction_abs();
        filterFunction_abs.setParameters(Arrays.asList(new Expression[]{ff.property("name")}));
        PropertyIsEqualTo filter2 = ff.equals(ff.property("name"), filterFunction_abs);
        
        Filter filter=ff.and(filter1,filter2);

        FilterCapabilities filterCapabilitiesMask = new FilterCapabilities();
		filterCapabilitiesMask.addType(FilterFunction_geometryType.class);
		filterCapabilitiesMask.addAll(FilterCapabilities.SIMPLE_COMPARISONS_OPENGIS);
        filterCapabilitiesMask.addAll(FilterCapabilities.LOGICAL_OPENGIS);
		visitor=newVisitor(filterCapabilitiesMask);

        filter.accept(visitor, null);
		
		assertEquals(filter1, visitor.getFilterPre());
		assertEquals(filter2, visitor.getFilterPost());
		
	}
}
=======
/*
 *    GeoTools - The Open Source Java GIS Toolkit
 *    http://geotools.org
 * 
 *    (C) 2005-2008, Open Source Geospatial Foundation (OSGeo)
 *
 *    This library is free software; you can redistribute it and/or
 *    modify it under the terms of the GNU Lesser General Public
 *    License as published by the Free Software Foundation;
 *    version 2.1 of the License.
 *
 *    This library is distributed in the hope that it will be useful,
 *    but WITHOUT ANY WARRANTY; without even the implied warranty of
 *    MERCHANTABILITY or FITNESS FOR A PARTICULAR PURPOSE.  See the GNU
 *    Lesser General Public License for more details.
 */
package org.geotools.filter.visitor;

import java.util.Arrays;

import org.geotools.filter.FilterCapabilities;
import org.geotools.filter.function.FilterFunction_geometryType;
import org.geotools.filter.function.math.FilterFunction_abs;
import org.opengis.filter.Filter;
import org.opengis.filter.PropertyIsEqualTo;
import org.opengis.filter.expression.Expression;

/**
 * Test case where only specific functions are supported.
 * 
 * @author Jesse
 *
 *
 *
 * @source $URL: http://svn.osgeo.org/geotools/tags/8.0-M1/modules/library/main/src/test/java/org/geotools/filter/visitor/PostPreProcessFilterSplitterVisitorFunctionTest.java $
 */
public class PostPreProcessFilterSplitterVisitorFunctionTest extends AbstractPostPreProcessFilterSplittingVisitorTests {
    
    PostPreProcessFilterSplittingVisitor visitor;

	public void testSupportAll() throws Exception {
        
		PropertyIsEqualTo filter1 = createFunctionFilter();
		FilterFunction_abs filterFunction_abs = new FilterFunction_abs();
		filterFunction_abs.setParameters(Arrays.asList(new Expression[]{ff.property("name")}));
        PropertyIsEqualTo filter2 = ff.equals(ff.property("name"), filterFunction_abs);
		
		Filter filter=ff.and(filter1,filter2);

        visitor = newVisitor(new FilterCapabilities());
        filter.accept(visitor, null);
		
		assertEquals(Filter.INCLUDE, visitor.getFilterPre());
		assertEquals(filter, visitor.getFilterPost());
        
        FilterCapabilities filterCapabilitiesMask = new FilterCapabilities();

		filterCapabilitiesMask.addType(FilterFunction_geometryType.class);
		filterCapabilitiesMask.addType(FilterFunction_abs.class);
		filterCapabilitiesMask.addAll(FilterCapabilities.SIMPLE_COMPARISONS_OPENGIS);
        filterCapabilitiesMask.addAll(FilterCapabilities.LOGICAL_OPENGIS);
		visitor=newVisitor(filterCapabilitiesMask);

        filter.accept(visitor, null);
		
		assertEquals(Filter.INCLUDE, visitor.getFilterPost());
		assertEquals(filter, visitor.getFilterPre());
	}

	public void testSupportOnlySome() throws Exception {

        PropertyIsEqualTo filter1 = createFunctionFilter();
        FilterFunction_abs filterFunction_abs = new FilterFunction_abs();
        filterFunction_abs.setParameters(Arrays.asList(new Expression[]{ff.property("name")}));
        PropertyIsEqualTo filter2 = ff.equals(ff.property("name"), filterFunction_abs);
        
        Filter filter=ff.and(filter1,filter2);

        FilterCapabilities filterCapabilitiesMask = new FilterCapabilities();
		filterCapabilitiesMask.addType(FilterFunction_geometryType.class);
		filterCapabilitiesMask.addAll(FilterCapabilities.SIMPLE_COMPARISONS_OPENGIS);
        filterCapabilitiesMask.addAll(FilterCapabilities.LOGICAL_OPENGIS);
		visitor=newVisitor(filterCapabilitiesMask);

        filter.accept(visitor, null);
		
		assertEquals(filter1, visitor.getFilterPre());
		assertEquals(filter2, visitor.getFilterPost());
		
	}
}
>>>>>>> other<|MERGE_RESOLUTION|>--- conflicted
+++ resolved
@@ -1,184 +1,91 @@
-<<<<<<< local
-/*
- *    GeoTools - The Open Source Java GIS Toolkit
- *    http://geotools.org
- * 
- *    (C) 2005-2008, Open Source Geospatial Foundation (OSGeo)
- *
- *    This library is free software; you can redistribute it and/or
- *    modify it under the terms of the GNU Lesser General Public
- *    License as published by the Free Software Foundation;
- *    version 2.1 of the License.
- *
- *    This library is distributed in the hope that it will be useful,
- *    but WITHOUT ANY WARRANTY; without even the implied warranty of
- *    MERCHANTABILITY or FITNESS FOR A PARTICULAR PURPOSE.  See the GNU
- *    Lesser General Public License for more details.
- */
-package org.geotools.filter.visitor;
-
-import java.util.Arrays;
-
-import org.opengis.filter.Filter;
-import org.opengis.filter.PropertyIsEqualTo;
-import org.opengis.filter.expression.Expression;
-import org.geotools.filter.FilterCapabilities;
-import org.geotools.filter.function.FilterFunction_geometryType;
-import org.geotools.filter.function.math.FilterFunction_abs;
-
-/**
- * Test case where only specific functions are supported.
- * 
- * @author Jesse
- *
- *
- * @source $URL: http://svn.osgeo.org/geotools/tags/2.6.5/modules/library/main/src/test/java/org/geotools/filter/visitor/PostPreProcessFilterSplitterVisitorFunctionTest.java $
- */
-public class PostPreProcessFilterSplitterVisitorFunctionTest extends AbstractPostPreProcessFilterSplittingVisitorTests {
-    
-    PostPreProcessFilterSplittingVisitor visitor;
-
-	public void testSupportAll() throws Exception {
-        
-		PropertyIsEqualTo filter1 = createFunctionFilter();
-		FilterFunction_abs filterFunction_abs = new FilterFunction_abs();
-		filterFunction_abs.setParameters(Arrays.asList(new Expression[]{ff.property("name")}));
-        PropertyIsEqualTo filter2 = ff.equals(ff.property("name"), filterFunction_abs);
-		
-		Filter filter=ff.and(filter1,filter2);
-
-        visitor = newVisitor(new FilterCapabilities());
-        filter.accept(visitor, null);
-		
-		assertEquals(Filter.INCLUDE, visitor.getFilterPre());
-		assertEquals(filter, visitor.getFilterPost());
-        
-        FilterCapabilities filterCapabilitiesMask = new FilterCapabilities();
-
-		filterCapabilitiesMask.addType(FilterFunction_geometryType.class);
-		filterCapabilitiesMask.addType(FilterFunction_abs.class);
-		filterCapabilitiesMask.addAll(FilterCapabilities.SIMPLE_COMPARISONS_OPENGIS);
-        filterCapabilitiesMask.addAll(FilterCapabilities.LOGICAL_OPENGIS);
-		visitor=newVisitor(filterCapabilitiesMask);
-
-        filter.accept(visitor, null);
-		
-		assertEquals(Filter.INCLUDE, visitor.getFilterPost());
-		assertEquals(filter, visitor.getFilterPre());
-	}
-
-	public void testSupportOnlySome() throws Exception {
-
-        PropertyIsEqualTo filter1 = createFunctionFilter();
-        FilterFunction_abs filterFunction_abs = new FilterFunction_abs();
-        filterFunction_abs.setParameters(Arrays.asList(new Expression[]{ff.property("name")}));
-        PropertyIsEqualTo filter2 = ff.equals(ff.property("name"), filterFunction_abs);
-        
-        Filter filter=ff.and(filter1,filter2);
-
-        FilterCapabilities filterCapabilitiesMask = new FilterCapabilities();
-		filterCapabilitiesMask.addType(FilterFunction_geometryType.class);
-		filterCapabilitiesMask.addAll(FilterCapabilities.SIMPLE_COMPARISONS_OPENGIS);
-        filterCapabilitiesMask.addAll(FilterCapabilities.LOGICAL_OPENGIS);
-		visitor=newVisitor(filterCapabilitiesMask);
-
-        filter.accept(visitor, null);
-		
-		assertEquals(filter1, visitor.getFilterPre());
-		assertEquals(filter2, visitor.getFilterPost());
-		
-	}
-}
-=======
-/*
- *    GeoTools - The Open Source Java GIS Toolkit
- *    http://geotools.org
- * 
- *    (C) 2005-2008, Open Source Geospatial Foundation (OSGeo)
- *
- *    This library is free software; you can redistribute it and/or
- *    modify it under the terms of the GNU Lesser General Public
- *    License as published by the Free Software Foundation;
- *    version 2.1 of the License.
- *
- *    This library is distributed in the hope that it will be useful,
- *    but WITHOUT ANY WARRANTY; without even the implied warranty of
- *    MERCHANTABILITY or FITNESS FOR A PARTICULAR PURPOSE.  See the GNU
- *    Lesser General Public License for more details.
- */
-package org.geotools.filter.visitor;
-
-import java.util.Arrays;
-
-import org.geotools.filter.FilterCapabilities;
-import org.geotools.filter.function.FilterFunction_geometryType;
-import org.geotools.filter.function.math.FilterFunction_abs;
-import org.opengis.filter.Filter;
-import org.opengis.filter.PropertyIsEqualTo;
-import org.opengis.filter.expression.Expression;
-
-/**
- * Test case where only specific functions are supported.
- * 
- * @author Jesse
- *
- *
- *
- * @source $URL: http://svn.osgeo.org/geotools/tags/8.0-M1/modules/library/main/src/test/java/org/geotools/filter/visitor/PostPreProcessFilterSplitterVisitorFunctionTest.java $
- */
-public class PostPreProcessFilterSplitterVisitorFunctionTest extends AbstractPostPreProcessFilterSplittingVisitorTests {
-    
-    PostPreProcessFilterSplittingVisitor visitor;
-
-	public void testSupportAll() throws Exception {
-        
-		PropertyIsEqualTo filter1 = createFunctionFilter();
-		FilterFunction_abs filterFunction_abs = new FilterFunction_abs();
-		filterFunction_abs.setParameters(Arrays.asList(new Expression[]{ff.property("name")}));
-        PropertyIsEqualTo filter2 = ff.equals(ff.property("name"), filterFunction_abs);
-		
-		Filter filter=ff.and(filter1,filter2);
-
-        visitor = newVisitor(new FilterCapabilities());
-        filter.accept(visitor, null);
-		
-		assertEquals(Filter.INCLUDE, visitor.getFilterPre());
-		assertEquals(filter, visitor.getFilterPost());
-        
-        FilterCapabilities filterCapabilitiesMask = new FilterCapabilities();
-
-		filterCapabilitiesMask.addType(FilterFunction_geometryType.class);
-		filterCapabilitiesMask.addType(FilterFunction_abs.class);
-		filterCapabilitiesMask.addAll(FilterCapabilities.SIMPLE_COMPARISONS_OPENGIS);
-        filterCapabilitiesMask.addAll(FilterCapabilities.LOGICAL_OPENGIS);
-		visitor=newVisitor(filterCapabilitiesMask);
-
-        filter.accept(visitor, null);
-		
-		assertEquals(Filter.INCLUDE, visitor.getFilterPost());
-		assertEquals(filter, visitor.getFilterPre());
-	}
-
-	public void testSupportOnlySome() throws Exception {
-
-        PropertyIsEqualTo filter1 = createFunctionFilter();
-        FilterFunction_abs filterFunction_abs = new FilterFunction_abs();
-        filterFunction_abs.setParameters(Arrays.asList(new Expression[]{ff.property("name")}));
-        PropertyIsEqualTo filter2 = ff.equals(ff.property("name"), filterFunction_abs);
-        
-        Filter filter=ff.and(filter1,filter2);
-
-        FilterCapabilities filterCapabilitiesMask = new FilterCapabilities();
-		filterCapabilitiesMask.addType(FilterFunction_geometryType.class);
-		filterCapabilitiesMask.addAll(FilterCapabilities.SIMPLE_COMPARISONS_OPENGIS);
-        filterCapabilitiesMask.addAll(FilterCapabilities.LOGICAL_OPENGIS);
-		visitor=newVisitor(filterCapabilitiesMask);
-
-        filter.accept(visitor, null);
-		
-		assertEquals(filter1, visitor.getFilterPre());
-		assertEquals(filter2, visitor.getFilterPost());
-		
-	}
-}
->>>>>>> other+/*
+ *    GeoTools - The Open Source Java GIS Toolkit
+ *    http://geotools.org
+ * 
+ *    (C) 2005-2008, Open Source Geospatial Foundation (OSGeo)
+ *
+ *    This library is free software; you can redistribute it and/or
+ *    modify it under the terms of the GNU Lesser General Public
+ *    License as published by the Free Software Foundation;
+ *    version 2.1 of the License.
+ *
+ *    This library is distributed in the hope that it will be useful,
+ *    but WITHOUT ANY WARRANTY; without even the implied warranty of
+ *    MERCHANTABILITY or FITNESS FOR A PARTICULAR PURPOSE.  See the GNU
+ *    Lesser General Public License for more details.
+ */
+package org.geotools.filter.visitor;
+
+import java.util.Arrays;
+
+import org.geotools.filter.FilterCapabilities;
+import org.geotools.filter.function.FilterFunction_geometryType;
+import org.geotools.filter.function.math.FilterFunction_abs;
+import org.opengis.filter.Filter;
+import org.opengis.filter.PropertyIsEqualTo;
+import org.opengis.filter.expression.Expression;
+
+/**
+ * Test case where only specific functions are supported.
+ * 
+ * @author Jesse
+ *
+ *
+ *
+ * @source $URL: http://svn.osgeo.org/geotools/tags/8.0-M1/modules/library/main/src/test/java/org/geotools/filter/visitor/PostPreProcessFilterSplitterVisitorFunctionTest.java $
+ */
+public class PostPreProcessFilterSplitterVisitorFunctionTest extends AbstractPostPreProcessFilterSplittingVisitorTests {
+    
+    PostPreProcessFilterSplittingVisitor visitor;
+
+	public void testSupportAll() throws Exception {
+        
+		PropertyIsEqualTo filter1 = createFunctionFilter();
+		FilterFunction_abs filterFunction_abs = new FilterFunction_abs();
+		filterFunction_abs.setParameters(Arrays.asList(new Expression[]{ff.property("name")}));
+        PropertyIsEqualTo filter2 = ff.equals(ff.property("name"), filterFunction_abs);
+		
+		Filter filter=ff.and(filter1,filter2);
+
+        visitor = newVisitor(new FilterCapabilities());
+        filter.accept(visitor, null);
+		
+		assertEquals(Filter.INCLUDE, visitor.getFilterPre());
+		assertEquals(filter, visitor.getFilterPost());
+        
+        FilterCapabilities filterCapabilitiesMask = new FilterCapabilities();
+
+		filterCapabilitiesMask.addType(FilterFunction_geometryType.class);
+		filterCapabilitiesMask.addType(FilterFunction_abs.class);
+		filterCapabilitiesMask.addAll(FilterCapabilities.SIMPLE_COMPARISONS_OPENGIS);
+        filterCapabilitiesMask.addAll(FilterCapabilities.LOGICAL_OPENGIS);
+		visitor=newVisitor(filterCapabilitiesMask);
+
+        filter.accept(visitor, null);
+		
+		assertEquals(Filter.INCLUDE, visitor.getFilterPost());
+		assertEquals(filter, visitor.getFilterPre());
+	}
+
+	public void testSupportOnlySome() throws Exception {
+
+        PropertyIsEqualTo filter1 = createFunctionFilter();
+        FilterFunction_abs filterFunction_abs = new FilterFunction_abs();
+        filterFunction_abs.setParameters(Arrays.asList(new Expression[]{ff.property("name")}));
+        PropertyIsEqualTo filter2 = ff.equals(ff.property("name"), filterFunction_abs);
+        
+        Filter filter=ff.and(filter1,filter2);
+
+        FilterCapabilities filterCapabilitiesMask = new FilterCapabilities();
+		filterCapabilitiesMask.addType(FilterFunction_geometryType.class);
+		filterCapabilitiesMask.addAll(FilterCapabilities.SIMPLE_COMPARISONS_OPENGIS);
+        filterCapabilitiesMask.addAll(FilterCapabilities.LOGICAL_OPENGIS);
+		visitor=newVisitor(filterCapabilitiesMask);
+
+        filter.accept(visitor, null);
+		
+		assertEquals(filter1, visitor.getFilterPre());
+		assertEquals(filter2, visitor.getFilterPost());
+		
+	}
+}