--- conflicted
+++ resolved
@@ -1,194 +1,106 @@
-<<<<<<< local
-/*
- *    GeoTools - The Open Source Java GIS Toolkit
- *    http://geotools.org
- * 
- *    (C) 2004-2008, Open Source Geospatial Foundation (OSGeo)
- *
- *    This library is free software; you can redistribute it and/or
- *    modify it under the terms of the GNU Lesser General Public
- *    License as published by the Free Software Foundation;
- *    version 2.1 of the License.
- *
- *    This library is distributed in the hope that it will be useful,
- *    but WITHOUT ANY WARRANTY; without even the implied warranty of
- *    MERCHANTABILITY or FITNESS FOR A PARTICULAR PURPOSE.  See the GNU
- *    Lesser General Public License for more details.
- *
- *    Created on May 11, 2005, 9:02 PM
- */
-package org.geotools.filter.function;
-
-import org.geotools.data.DataUtilities;
-import org.geotools.data.memory.MemoryDataStore;
-import org.geotools.factory.CommonFactoryFinder;
-import org.geotools.factory.GeoTools;
-import junit.framework.TestCase;
-import org.geotools.feature.FeatureCollection;
-import org.geotools.feature.simple.SimpleFeatureBuilder;
-import org.geotools.filter.FilterFactory;
-import org.geotools.filter.FilterFactoryFinder;
-import org.opengis.feature.simple.SimpleFeature;
-import org.opengis.feature.simple.SimpleFeatureType;
-import org.opengis.filter.FilterFactory2;
-
-import com.vividsolutions.jts.geom.Coordinate;
-import com.vividsolutions.jts.geom.GeometryFactory;
-
-/**
- *
- * @author James
- * @source $URL: http://svn.osgeo.org/geotools/tags/2.6.5/modules/library/main/src/test/java/org/geotools/filter/function/FunctionTestSupport.java $
- */
-public class FunctionTestSupport extends TestCase {
-    
-    protected FeatureCollection<SimpleFeatureType, SimpleFeature> featureCollection;
-    protected FilterFactory2 ff = CommonFactoryFinder.getFilterFactory2(GeoTools.getDefaultHints());
-    protected SimpleFeatureType dataType;
-    protected SimpleFeature[] testFeatures;
-    
-    /** Creates a new instance of FunctionTestSupport */
-    public FunctionTestSupport(String testName) {
-        super(testName);
-    }
-    
-    
-    protected void setUp() throws java.lang.Exception {
-        dataType = DataUtilities.createType("classification.test1",
-                "id:0,foo:int,bar:double,geom:Point,group:String");
-        
-        int iVal[] = new int[]{4,90,20,43,29,61,8,12};
-        double dVal[] = new double[]{2.5,80.433,24.5,9.75,18,53,43.2,16};
-        
-        testFeatures = new SimpleFeature[iVal.length];
-        GeometryFactory fac=new GeometryFactory();
-        
-        for(int i=0; i< iVal.length; i++){
-            testFeatures[i] = SimpleFeatureBuilder.build(dataType, new Object[] {
-                        new Integer(i+1),
-                        new Integer(iVal[i]),
-                        new Double(dVal[i]),
-                        fac.createPoint(new Coordinate( iVal[i], iVal[i])),
-                        "Group"+(i%4)
-            },"classification.t"+(i+1));
-        }
-        
-        MemoryDataStore store = new MemoryDataStore();
-        store.createSchema(dataType);
-        store.addFeatures(testFeatures);
-        
-        featureCollection = store.getFeatureSource("test1").getFeatures();
-    }
-    
-    public void testEmpty() {
-        //to make tests pass
-    }
-}
-=======
-/*
- *    GeoTools - The Open Source Java GIS Toolkit
- *    http://geotools.org
- * 
- *    (C) 2004-2008, Open Source Geospatial Foundation (OSGeo)
- *
- *    This library is free software; you can redistribute it and/or
- *    modify it under the terms of the GNU Lesser General Public
- *    License as published by the Free Software Foundation;
- *    version 2.1 of the License.
- *
- *    This library is distributed in the hope that it will be useful,
- *    but WITHOUT ANY WARRANTY; without even the implied warranty of
- *    MERCHANTABILITY or FITNESS FOR A PARTICULAR PURPOSE.  See the GNU
- *    Lesser General Public License for more details.
- *
- *    Created on May 11, 2005, 9:02 PM
- */
-package org.geotools.filter.function;
-
-import junit.framework.TestCase;
-
-import org.geotools.data.DataUtilities;
-import org.geotools.data.memory.MemoryDataStore;
-import org.geotools.data.simple.SimpleFeatureCollection;
-import org.geotools.factory.CommonFactoryFinder;
-import org.geotools.factory.GeoTools;
-import org.geotools.feature.simple.SimpleFeatureBuilder;
-import org.opengis.feature.simple.SimpleFeature;
-import org.opengis.feature.simple.SimpleFeatureType;
-import org.opengis.filter.FilterFactory2;
-
-import com.vividsolutions.jts.geom.Coordinate;
-import com.vividsolutions.jts.geom.GeometryFactory;
-
-/**
- * 
- * @author James
- *
- * @source $URL: http://svn.osgeo.org/geotools/tags/8.0-M1/modules/library/main/src/test/java/org/geotools/filter/function/FunctionTestSupport.java $
- *         http://svn.osgeo.org/geotools/trunk/modules/library/main/src/test/java/org/geotools/
- *         filter/function/FunctionTestSupport.java $
- */
-public class FunctionTestSupport extends TestCase {
-
-    protected SimpleFeatureCollection featureCollection, jenksCollection;
-
-    FilterFactory2 ff = CommonFactoryFinder.getFilterFactory2(GeoTools.getDefaultHints());
-
-    protected SimpleFeatureType dataType;
-
-    protected SimpleFeature[] testFeatures;
-
-    /** Creates a new instance of FunctionTestSupport */
-    public FunctionTestSupport(String testName) {
-        super(testName);
-    }
-
-    protected void setUp() throws java.lang.Exception {
-        dataType = DataUtilities.createType("classification.test1",
-                "id:0,foo:int,bar:double,geom:Point,group:String");
-
-        int iVal[] = new int[] { 4, 90, 20, 43, 29, 61, 8, 12 };
-        double dVal[] = new double[] { 2.5, 80.433, 24.5, 9.75, 18, 53, 43.2, 16 };
-
-        testFeatures = new SimpleFeature[iVal.length];
-        GeometryFactory fac = new GeometryFactory();
-
-        for (int i = 0; i < iVal.length; i++) {
-            testFeatures[i] = SimpleFeatureBuilder.build(dataType,
-                    new Object[] { new Integer(i + 1), new Integer(iVal[i]), new Double(dVal[i]),
-                            fac.createPoint(new Coordinate(iVal[i], iVal[i])), "Group" + (i % 4) },
-                    "classification.t" + (i + 1));
-        }
-
-        MemoryDataStore store = new MemoryDataStore();
-        store.createSchema(dataType);
-        store.addFeatures(testFeatures);
-        
-        featureCollection = store.getFeatureSource("test1").getFeatures();
-        double[] jenks71 = { 50.12, 83.9, 76.43, 71.61, 79.66, 84.84, 87.87, 92.45, 119.9, 155.3,
-                131.5, 111.8, 96.78, 86.75, 62.41, 96.37, 75.51, 77.29, 85.41, 116.4, 58.5, 75.29,
-                66.32, 62.65, 80.45, 72.76, 63.67, 60.27, 68.45, 100.1, 55.3, 54.07, 57.49, 73.52,
-                68.25, 64.28, 50.64, 52.47, 68.19, 57.4, 39.72, 60.66, 57.59, 38.22, 57.22, 67.04,
-                47.29, 71.05, 50.53, 34.63, 59.65, 62.06, 52.89, 56.35, 57.26, 53.77, 59.89, 55.44,
-                45.4, 52.21, 49.38, 51.15, 54.27, 54.32, 41.2, 34.58, 50.11, 52.05, 33.82, 39.88,
-                36.24, 41.02, 46.13, 51.15, 32.28, 33.26, 31.78, 31.28, 50.52, 47.21, 32.69, 38.3,
-                33.83, 40.3, 40.62, 32.14, 31.66, 26.09, 39.84, 24.83, 28.2, 31.19, 37.57, 27.16,
-                23.42, 18.57, 30.97, 17.82, 15.57, 15.93, 28.71, 32.22 };
-        SimpleFeature[] features = new SimpleFeature[jenks71.length];
-        SimpleFeatureType jenksType = DataUtilities.createType("jenks71", "id:0,jenks71:double");
-        for(int i=0;i<jenks71.length;i++) {
-            
-            features[i] = SimpleFeatureBuilder.build(jenksType, new Object[] { new Integer(i + 1), new Double(jenks71[i])},"jenks"+i);
-        }
-        MemoryDataStore jenks = new MemoryDataStore();
-        jenks.createSchema(jenksType);
-        jenks.addFeatures(features);
-        jenksCollection = jenks.getFeatureSource("jenks71").getFeatures();
-        
-    }
-
-    public void testEmpty() {
-        // to make tests pass
-    }
-}
->>>>>>> other+/*
+ *    GeoTools - The Open Source Java GIS Toolkit
+ *    http://geotools.org
+ * 
+ *    (C) 2004-2008, Open Source Geospatial Foundation (OSGeo)
+ *
+ *    This library is free software; you can redistribute it and/or
+ *    modify it under the terms of the GNU Lesser General Public
+ *    License as published by the Free Software Foundation;
+ *    version 2.1 of the License.
+ *
+ *    This library is distributed in the hope that it will be useful,
+ *    but WITHOUT ANY WARRANTY; without even the implied warranty of
+ *    MERCHANTABILITY or FITNESS FOR A PARTICULAR PURPOSE.  See the GNU
+ *    Lesser General Public License for more details.
+ *
+ *    Created on May 11, 2005, 9:02 PM
+ */
+package org.geotools.filter.function;
+
+import junit.framework.TestCase;
+
+import org.geotools.data.DataUtilities;
+import org.geotools.data.memory.MemoryDataStore;
+import org.geotools.data.simple.SimpleFeatureCollection;
+import org.geotools.factory.CommonFactoryFinder;
+import org.geotools.factory.GeoTools;
+import org.geotools.feature.simple.SimpleFeatureBuilder;
+import org.opengis.feature.simple.SimpleFeature;
+import org.opengis.feature.simple.SimpleFeatureType;
+import org.opengis.filter.FilterFactory2;
+
+import com.vividsolutions.jts.geom.Coordinate;
+import com.vividsolutions.jts.geom.GeometryFactory;
+
+/**
+ * 
+ * @author James
+ *
+ * @source $URL: http://svn.osgeo.org/geotools/tags/8.0-M1/modules/library/main/src/test/java/org/geotools/filter/function/FunctionTestSupport.java $
+ *         http://svn.osgeo.org/geotools/trunk/modules/library/main/src/test/java/org/geotools/
+ *         filter/function/FunctionTestSupport.java $
+ */
+public class FunctionTestSupport extends TestCase {
+
+    protected SimpleFeatureCollection featureCollection, jenksCollection;
+
+    FilterFactory2 ff = CommonFactoryFinder.getFilterFactory2(GeoTools.getDefaultHints());
+
+    protected SimpleFeatureType dataType;
+
+    protected SimpleFeature[] testFeatures;
+
+    /** Creates a new instance of FunctionTestSupport */
+    public FunctionTestSupport(String testName) {
+        super(testName);
+    }
+
+    protected void setUp() throws java.lang.Exception {
+        dataType = DataUtilities.createType("classification.test1",
+                "id:0,foo:int,bar:double,geom:Point,group:String");
+
+        int iVal[] = new int[] { 4, 90, 20, 43, 29, 61, 8, 12 };
+        double dVal[] = new double[] { 2.5, 80.433, 24.5, 9.75, 18, 53, 43.2, 16 };
+
+        testFeatures = new SimpleFeature[iVal.length];
+        GeometryFactory fac = new GeometryFactory();
+
+        for (int i = 0; i < iVal.length; i++) {
+            testFeatures[i] = SimpleFeatureBuilder.build(dataType,
+                    new Object[] { new Integer(i + 1), new Integer(iVal[i]), new Double(dVal[i]),
+                            fac.createPoint(new Coordinate(iVal[i], iVal[i])), "Group" + (i % 4) },
+                    "classification.t" + (i + 1));
+        }
+
+        MemoryDataStore store = new MemoryDataStore();
+        store.createSchema(dataType);
+        store.addFeatures(testFeatures);
+        
+        featureCollection = store.getFeatureSource("test1").getFeatures();
+        double[] jenks71 = { 50.12, 83.9, 76.43, 71.61, 79.66, 84.84, 87.87, 92.45, 119.9, 155.3,
+                131.5, 111.8, 96.78, 86.75, 62.41, 96.37, 75.51, 77.29, 85.41, 116.4, 58.5, 75.29,
+                66.32, 62.65, 80.45, 72.76, 63.67, 60.27, 68.45, 100.1, 55.3, 54.07, 57.49, 73.52,
+                68.25, 64.28, 50.64, 52.47, 68.19, 57.4, 39.72, 60.66, 57.59, 38.22, 57.22, 67.04,
+                47.29, 71.05, 50.53, 34.63, 59.65, 62.06, 52.89, 56.35, 57.26, 53.77, 59.89, 55.44,
+                45.4, 52.21, 49.38, 51.15, 54.27, 54.32, 41.2, 34.58, 50.11, 52.05, 33.82, 39.88,
+                36.24, 41.02, 46.13, 51.15, 32.28, 33.26, 31.78, 31.28, 50.52, 47.21, 32.69, 38.3,
+                33.83, 40.3, 40.62, 32.14, 31.66, 26.09, 39.84, 24.83, 28.2, 31.19, 37.57, 27.16,
+                23.42, 18.57, 30.97, 17.82, 15.57, 15.93, 28.71, 32.22 };
+        SimpleFeature[] features = new SimpleFeature[jenks71.length];
+        SimpleFeatureType jenksType = DataUtilities.createType("jenks71", "id:0,jenks71:double");
+        for(int i=0;i<jenks71.length;i++) {
+            
+            features[i] = SimpleFeatureBuilder.build(jenksType, new Object[] { new Integer(i + 1), new Double(jenks71[i])},"jenks"+i);
+        }
+        MemoryDataStore jenks = new MemoryDataStore();
+        jenks.createSchema(jenksType);
+        jenks.addFeatures(features);
+        jenksCollection = jenks.getFeatureSource("jenks71").getFeatures();
+        
+    }
+
+    public void testEmpty() {
+        // to make tests pass
+    }
+}