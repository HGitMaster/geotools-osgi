<<<<<<< local
/*
 *    GeoTools - The Open Source Java GIS Toolkit
 *    http://geotools.org
 * 
 *    (C) 2002-2008, Open Source Geospatial Foundation (OSGeo)
 *
 *    This library is free software; you can redistribute it and/or
 *    modify it under the terms of the GNU Lesser General Public
 *    License as published by the Free Software Foundation;
 *    version 2.1 of the License.
 *
 *    This library is distributed in the hope that it will be useful,
 *    but WITHOUT ANY WARRANTY; without even the implied warranty of
 *    MERCHANTABILITY or FITNESS FOR A PARTICULAR PURPOSE.  See the GNU
 *    Lesser General Public License for more details.
 */
package org.geotools.data;

import static org.easymock.EasyMock.createMock;
import static org.easymock.EasyMock.createNiceMock;
import static org.easymock.EasyMock.expect;
import static org.easymock.EasyMock.replay;
import junit.framework.TestCase;

import org.opengis.feature.simple.SimpleFeature;
import org.opengis.feature.simple.SimpleFeatureType;

public class DefaultFeatureResultsTest extends TestCase {

    public void testMaxFeatureOptimized() throws Exception {
        DefaultQuery q = new DefaultQuery("roads");
        q.setMaxFeatures(10);

        // mock up the feature source so that it'll return a count of 20
        SimpleFeatureType type = DataUtilities.createType("roads",
                "_=the_geom:Point,FID:String,NAME:String");
        FeatureSource<SimpleFeatureType, SimpleFeature> fs = createMock(FeatureSource.class);
        expect(fs.getSchema()).andReturn(type).anyTimes();
        expect(fs.getCount(q)).andReturn(20);
        replay(fs);

        DefaultFeatureResults results = new DefaultFeatureResults(fs, q);
        assertEquals(10, results.size());
    }

    public void testMaxfeaturesHandCount() throws Exception {
        DefaultQuery q = new DefaultQuery("roads");
        q.setMaxFeatures(1);

        // mock up the feature source so that it'll return a count of -1 (too
        // expensive)
        // and then will return a reader
         FeatureReader<SimpleFeatureType, SimpleFeature> fr = createNiceMock(FeatureReader.class);
        expect(fr.hasNext()).andReturn(true).times(2).andReturn(false);
        replay(fr);

        DataStore ds = createMock(DataStore.class);
        expect(ds.getFeatureReader(q, Transaction.AUTO_COMMIT)).andReturn(fr);
        replay(ds);

        SimpleFeatureType type = DataUtilities.createType("roads",
                "_=the_geom:Point,FID:String,NAME:String");
        FeatureSource<SimpleFeatureType, SimpleFeature> fs = createMock(FeatureSource.class);
        expect(fs.getSchema()).andReturn(type).anyTimes();
        expect(fs.getCount(q)).andReturn(-1);
        expect(fs.getDataStore()).andReturn(ds);
        replay(fs);

        DefaultFeatureResults results = new DefaultFeatureResults(fs, q);
        assertEquals(1, results.size());
    }
}
=======
/*
 *    GeoTools - The Open Source Java GIS Toolkit
 *    http://geotools.org
 * 
 *    (C) 2002-2008, Open Source Geospatial Foundation (OSGeo)
 *
 *    This library is free software; you can redistribute it and/or
 *    modify it under the terms of the GNU Lesser General Public
 *    License as published by the Free Software Foundation;
 *    version 2.1 of the License.
 *
 *    This library is distributed in the hope that it will be useful,
 *    but WITHOUT ANY WARRANTY; without even the implied warranty of
 *    MERCHANTABILITY or FITNESS FOR A PARTICULAR PURPOSE.  See the GNU
 *    Lesser General Public License for more details.
 */
package org.geotools.data;

import static org.easymock.EasyMock.createMock;
import static org.easymock.EasyMock.createNiceMock;
import static org.easymock.EasyMock.expect;
import static org.easymock.EasyMock.replay;
import junit.framework.TestCase;

import org.geotools.data.simple.SimpleFeatureSource;
import org.opengis.feature.simple.SimpleFeature;
import org.opengis.feature.simple.SimpleFeatureType;

public class DefaultFeatureResultsTest extends TestCase {

    public void testMaxFeatureOptimized() throws Exception {
        DefaultQuery q = new DefaultQuery("roads");
        q.setMaxFeatures(10);

        // mock up the feature source so that it'll return a count of 20
        SimpleFeatureType type = DataUtilities.createType("roads",
                "_=the_geom:Point,FID:String,NAME:String");
        SimpleFeatureSource fs = createMock(SimpleFeatureSource.class);
        expect(fs.getSchema()).andReturn(type).anyTimes();
        expect(fs.getCount(q)).andReturn(20);
        replay(fs);

        DefaultFeatureResults results = new DefaultFeatureResults(fs, q);
        assertEquals(10, results.size());
    }

    public void testMaxfeaturesHandCount() throws Exception {
        DefaultQuery q = new DefaultQuery("roads");
        q.setMaxFeatures(1);

        // mock up the feature source so that it'll return a count of -1 (too
        // expensive)
        // and then will return a reader
         FeatureReader<SimpleFeatureType, SimpleFeature> fr = createNiceMock(FeatureReader.class);
        expect(fr.hasNext()).andReturn(true).times(2).andReturn(false);
        replay(fr);

        DataStore ds = createMock(DataStore.class);
        expect(ds.getFeatureReader(q, Transaction.AUTO_COMMIT)).andReturn(fr);
        replay(ds);

        SimpleFeatureType type = DataUtilities.createType("roads",
                "_=the_geom:Point,FID:String,NAME:String");
        SimpleFeatureSource fs = createMock(SimpleFeatureSource.class);
        expect(fs.getSchema()).andReturn(type).anyTimes();
        expect(fs.getCount(q)).andReturn(-1);
        expect(fs.getDataStore()).andReturn(ds);
        replay(fs);

        DefaultFeatureResults results = new DefaultFeatureResults(fs, q);
        assertEquals(1, results.size());
    }
}
>>>>>>> other<|MERGE_RESOLUTION|>--- conflicted
+++ resolved
@@ -1,148 +1,73 @@
-<<<<<<< local
-/*
- *    GeoTools - The Open Source Java GIS Toolkit
- *    http://geotools.org
- * 
- *    (C) 2002-2008, Open Source Geospatial Foundation (OSGeo)
- *
- *    This library is free software; you can redistribute it and/or
- *    modify it under the terms of the GNU Lesser General Public
- *    License as published by the Free Software Foundation;
- *    version 2.1 of the License.
- *
- *    This library is distributed in the hope that it will be useful,
- *    but WITHOUT ANY WARRANTY; without even the implied warranty of
- *    MERCHANTABILITY or FITNESS FOR A PARTICULAR PURPOSE.  See the GNU
- *    Lesser General Public License for more details.
- */
-package org.geotools.data;
-
-import static org.easymock.EasyMock.createMock;
-import static org.easymock.EasyMock.createNiceMock;
-import static org.easymock.EasyMock.expect;
-import static org.easymock.EasyMock.replay;
-import junit.framework.TestCase;
-
-import org.opengis.feature.simple.SimpleFeature;
-import org.opengis.feature.simple.SimpleFeatureType;
-
-public class DefaultFeatureResultsTest extends TestCase {
-
-    public void testMaxFeatureOptimized() throws Exception {
-        DefaultQuery q = new DefaultQuery("roads");
-        q.setMaxFeatures(10);
-
-        // mock up the feature source so that it'll return a count of 20
-        SimpleFeatureType type = DataUtilities.createType("roads",
-                "_=the_geom:Point,FID:String,NAME:String");
-        FeatureSource<SimpleFeatureType, SimpleFeature> fs = createMock(FeatureSource.class);
-        expect(fs.getSchema()).andReturn(type).anyTimes();
-        expect(fs.getCount(q)).andReturn(20);
-        replay(fs);
-
-        DefaultFeatureResults results = new DefaultFeatureResults(fs, q);
-        assertEquals(10, results.size());
-    }
-
-    public void testMaxfeaturesHandCount() throws Exception {
-        DefaultQuery q = new DefaultQuery("roads");
-        q.setMaxFeatures(1);
-
-        // mock up the feature source so that it'll return a count of -1 (too
-        // expensive)
-        // and then will return a reader
-         FeatureReader<SimpleFeatureType, SimpleFeature> fr = createNiceMock(FeatureReader.class);
-        expect(fr.hasNext()).andReturn(true).times(2).andReturn(false);
-        replay(fr);
-
-        DataStore ds = createMock(DataStore.class);
-        expect(ds.getFeatureReader(q, Transaction.AUTO_COMMIT)).andReturn(fr);
-        replay(ds);
-
-        SimpleFeatureType type = DataUtilities.createType("roads",
-                "_=the_geom:Point,FID:String,NAME:String");
-        FeatureSource<SimpleFeatureType, SimpleFeature> fs = createMock(FeatureSource.class);
-        expect(fs.getSchema()).andReturn(type).anyTimes();
-        expect(fs.getCount(q)).andReturn(-1);
-        expect(fs.getDataStore()).andReturn(ds);
-        replay(fs);
-
-        DefaultFeatureResults results = new DefaultFeatureResults(fs, q);
-        assertEquals(1, results.size());
-    }
-}
-=======
-/*
- *    GeoTools - The Open Source Java GIS Toolkit
- *    http://geotools.org
- * 
- *    (C) 2002-2008, Open Source Geospatial Foundation (OSGeo)
- *
- *    This library is free software; you can redistribute it and/or
- *    modify it under the terms of the GNU Lesser General Public
- *    License as published by the Free Software Foundation;
- *    version 2.1 of the License.
- *
- *    This library is distributed in the hope that it will be useful,
- *    but WITHOUT ANY WARRANTY; without even the implied warranty of
- *    MERCHANTABILITY or FITNESS FOR A PARTICULAR PURPOSE.  See the GNU
- *    Lesser General Public License for more details.
- */
-package org.geotools.data;
-
-import static org.easymock.EasyMock.createMock;
-import static org.easymock.EasyMock.createNiceMock;
-import static org.easymock.EasyMock.expect;
-import static org.easymock.EasyMock.replay;
-import junit.framework.TestCase;
-
-import org.geotools.data.simple.SimpleFeatureSource;
-import org.opengis.feature.simple.SimpleFeature;
-import org.opengis.feature.simple.SimpleFeatureType;
-
-public class DefaultFeatureResultsTest extends TestCase {
-
-    public void testMaxFeatureOptimized() throws Exception {
-        DefaultQuery q = new DefaultQuery("roads");
-        q.setMaxFeatures(10);
-
-        // mock up the feature source so that it'll return a count of 20
-        SimpleFeatureType type = DataUtilities.createType("roads",
-                "_=the_geom:Point,FID:String,NAME:String");
-        SimpleFeatureSource fs = createMock(SimpleFeatureSource.class);
-        expect(fs.getSchema()).andReturn(type).anyTimes();
-        expect(fs.getCount(q)).andReturn(20);
-        replay(fs);
-
-        DefaultFeatureResults results = new DefaultFeatureResults(fs, q);
-        assertEquals(10, results.size());
-    }
-
-    public void testMaxfeaturesHandCount() throws Exception {
-        DefaultQuery q = new DefaultQuery("roads");
-        q.setMaxFeatures(1);
-
-        // mock up the feature source so that it'll return a count of -1 (too
-        // expensive)
-        // and then will return a reader
-         FeatureReader<SimpleFeatureType, SimpleFeature> fr = createNiceMock(FeatureReader.class);
-        expect(fr.hasNext()).andReturn(true).times(2).andReturn(false);
-        replay(fr);
-
-        DataStore ds = createMock(DataStore.class);
-        expect(ds.getFeatureReader(q, Transaction.AUTO_COMMIT)).andReturn(fr);
-        replay(ds);
-
-        SimpleFeatureType type = DataUtilities.createType("roads",
-                "_=the_geom:Point,FID:String,NAME:String");
-        SimpleFeatureSource fs = createMock(SimpleFeatureSource.class);
-        expect(fs.getSchema()).andReturn(type).anyTimes();
-        expect(fs.getCount(q)).andReturn(-1);
-        expect(fs.getDataStore()).andReturn(ds);
-        replay(fs);
-
-        DefaultFeatureResults results = new DefaultFeatureResults(fs, q);
-        assertEquals(1, results.size());
-    }
-}
->>>>>>> other+/*
+ *    GeoTools - The Open Source Java GIS Toolkit
+ *    http://geotools.org
+ * 
+ *    (C) 2002-2008, Open Source Geospatial Foundation (OSGeo)
+ *
+ *    This library is free software; you can redistribute it and/or
+ *    modify it under the terms of the GNU Lesser General Public
+ *    License as published by the Free Software Foundation;
+ *    version 2.1 of the License.
+ *
+ *    This library is distributed in the hope that it will be useful,
+ *    but WITHOUT ANY WARRANTY; without even the implied warranty of
+ *    MERCHANTABILITY or FITNESS FOR A PARTICULAR PURPOSE.  See the GNU
+ *    Lesser General Public License for more details.
+ */
+package org.geotools.data;
+
+import static org.easymock.EasyMock.createMock;
+import static org.easymock.EasyMock.createNiceMock;
+import static org.easymock.EasyMock.expect;
+import static org.easymock.EasyMock.replay;
+import junit.framework.TestCase;
+
+import org.geotools.data.simple.SimpleFeatureSource;
+import org.opengis.feature.simple.SimpleFeature;
+import org.opengis.feature.simple.SimpleFeatureType;
+
+public class DefaultFeatureResultsTest extends TestCase {
+
+    public void testMaxFeatureOptimized() throws Exception {
+        DefaultQuery q = new DefaultQuery("roads");
+        q.setMaxFeatures(10);
+
+        // mock up the feature source so that it'll return a count of 20
+        SimpleFeatureType type = DataUtilities.createType("roads",
+                "_=the_geom:Point,FID:String,NAME:String");
+        SimpleFeatureSource fs = createMock(SimpleFeatureSource.class);
+        expect(fs.getSchema()).andReturn(type).anyTimes();
+        expect(fs.getCount(q)).andReturn(20);
+        replay(fs);
+
+        DefaultFeatureResults results = new DefaultFeatureResults(fs, q);
+        assertEquals(10, results.size());
+    }
+
+    public void testMaxfeaturesHandCount() throws Exception {
+        DefaultQuery q = new DefaultQuery("roads");
+        q.setMaxFeatures(1);
+
+        // mock up the feature source so that it'll return a count of -1 (too
+        // expensive)
+        // and then will return a reader
+         FeatureReader<SimpleFeatureType, SimpleFeature> fr = createNiceMock(FeatureReader.class);
+        expect(fr.hasNext()).andReturn(true).times(2).andReturn(false);
+        replay(fr);
+
+        DataStore ds = createMock(DataStore.class);
+        expect(ds.getFeatureReader(q, Transaction.AUTO_COMMIT)).andReturn(fr);
+        replay(ds);
+
+        SimpleFeatureType type = DataUtilities.createType("roads",
+                "_=the_geom:Point,FID:String,NAME:String");
+        SimpleFeatureSource fs = createMock(SimpleFeatureSource.class);
+        expect(fs.getSchema()).andReturn(type).anyTimes();
+        expect(fs.getCount(q)).andReturn(-1);
+        expect(fs.getDataStore()).andReturn(ds);
+        replay(fs);
+
+        DefaultFeatureResults results = new DefaultFeatureResults(fs, q);
+        assertEquals(1, results.size());
+    }
+}