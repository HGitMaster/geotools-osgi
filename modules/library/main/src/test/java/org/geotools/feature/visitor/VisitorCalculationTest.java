<<<<<<< local
/*
 *    GeoTools - The Open Source Java GIS Toolkit
 *    http://geotools.org
 * 
 *    (C) 2003-2008, Open Source Geospatial Foundation (OSGeo)
 *
 *    This library is free software; you can redistribute it and/or
 *    modify it under the terms of the GNU Lesser General Public
 *    License as published by the Free Software Foundation;
 *    version 2.1 of the License.
 *
 *    This library is distributed in the hope that it will be useful,
 *    but WITHOUT ANY WARRANTY; without even the implied warranty of
 *    MERCHANTABILITY or FITNESS FOR A PARTICULAR PURPOSE.  See the GNU
 *    Lesser General Public License for more details.
 */
package org.geotools.feature.visitor;

import java.io.IOException;
import java.util.ArrayList;
import java.util.HashSet;
import java.util.List;
import java.util.Set;

import org.geotools.data.DataTestCase;
import org.geotools.data.DataUtilities;
import org.geotools.factory.CommonFactoryFinder;
import org.geotools.feature.FeatureCollection;
import org.geotools.feature.simple.SimpleFeatureBuilder;
import org.geotools.feature.visitor.MaxVisitor.MaxResult;
import org.geotools.feature.visitor.MedianVisitor.MedianResult;
import org.geotools.feature.visitor.MinVisitor.MinResult;
import org.geotools.feature.visitor.UniqueVisitor.UniqueResult;
import org.geotools.filter.IllegalFilterException;
import org.opengis.feature.simple.SimpleFeature;
import org.opengis.feature.simple.SimpleFeatureType;
import org.opengis.filter.FilterFactory;
import org.opengis.filter.expression.Expression;

import com.vividsolutions.jts.geom.Envelope;

/**
 * Purpose: these tests ensure the proper operation of feature visitation, with CalcResult merging too!
 * @source $URL: http://svn.osgeo.org/geotools/tags/2.6.5/modules/library/main/src/test/java/org/geotools/feature/visitor/VisitorCalculationTest.java $
 */
public class VisitorCalculationTest extends DataTestCase {
    FeatureCollection<SimpleFeatureType, SimpleFeature> fc;
    SimpleFeatureType ft;
    FeatureCollection<SimpleFeatureType, SimpleFeature> fc2;
    SimpleFeatureType ft2;
    FeatureCollection<SimpleFeatureType, SimpleFeature> fc3;
    SimpleFeatureType ft3;

    public VisitorCalculationTest(String arg0) {
        super(arg0);
    }

    protected void setUp() throws Exception {
        super.setUp();
        fc = DataUtilities.collection(roadFeatures);
        fc2 = DataUtilities.collection(riverFeatures);
        ft = roadType;
        ft2 = riverType;

        //create our own fc3
        SimpleFeatureType boringType = DataUtilities.createType("fc3.boring","id:0");
        SimpleFeature[] boringFeatures = new SimpleFeature[100];
        for (int i = 1; i <= 100; i++) {
        	boringFeatures[i-1] = SimpleFeatureBuilder.build( boringType,new Object[] {new Integer(i)},null);
        }

        ft3 = boringType;
        fc3 = DataUtilities.collection(boringFeatures);
    }

    // test only the visitor functions themselves, and try the merge operation
    public void testMin() throws IllegalFilterException, IOException {
        //index 0 is the id field, so the data isn't terribly exciting (1,2,3).
    	MinVisitor minVisitor = new MinVisitor(0, ft);
        fc.accepts(minVisitor, null);
    	MinVisitor minVisitor2 = new MinVisitor(0, ft2);
        fc2.accepts(minVisitor2, null);
        //1 is min
        Object result = minVisitor.getResult().getValue();
        int value = ((Integer) result).intValue();
        assertEquals(1, value);
        int value2 = minVisitor.getResult().toInt();
        assertEquals(1, value2);
        //min of 1 and 1 is 1
        CalcResult minResult1 = minVisitor.getResult();
        CalcResult minResult2 = minVisitor2.getResult();
        CalcResult minResult3 = minResult1.merge(minResult2);
        assertEquals(1, minResult3.toInt());
        //test for destruction during merge
        CalcResult minResult4 = new MinResult((Comparable) new Integer(10));
        CalcResult minResult5 = minResult4.merge(minResult1);
        assertEquals(1, minResult5.toInt()); 
        assertEquals(10, minResult4.toInt());
        //test negative result
        CalcResult minResult6 = new MinResult((Comparable) new Integer(-5));
        CalcResult minResult7 = (MinResult) minResult1.merge(minResult6);
        assertEquals(-5, minResult7.toInt()); 
        assertEquals(-5, minResult6.toInt());
        //test a mock optimization
        minVisitor.setValue(new Integer(-50));
        minResult1 = minVisitor.getResult();
        minResult7 = minResult7.merge(minResult1);
        assertEquals(-50, minResult7.toInt());
        //test varying data types
        minVisitor.setValue(new Double(-100.0));
        minResult1 = minVisitor.getResult();
        minResult7 = minResult7.merge(minResult1);
        assertEquals(-100.0, minResult7.toDouble(), 0);
        assertEquals(-100, minResult7.toInt());
    }

    public void testMax() throws IllegalFilterException, IOException {
        //index 0 is the id field, so the data isn't terribly exciting
        MaxVisitor maxVisitor = new MaxVisitor(0, ft);
        fc.accepts(maxVisitor, null); //1,2,3
        MaxVisitor maxVisitor2 = new MaxVisitor(3, ft2);
        fc2.accepts(maxVisitor2, null); //3,4.5
        //3 is max
        int value1 = maxVisitor.getResult().toInt();
        assertEquals(3, value1);
        //4.5 is max
        double value2 = maxVisitor2.getResult().toDouble();
        assertEquals((double) 4.5, value2, 0);
        //max of 3 and 4.5 is 4.5
        CalcResult maxResult1 = (MaxResult) maxVisitor.getResult();
        CalcResult maxResult2 = (MaxResult) maxVisitor2.getResult();
        CalcResult maxResult3 = (MaxResult) maxResult1.merge(maxResult2);
        assertEquals((double) 4.5, maxResult3.toDouble(), 0);
        //test for destruction during merge
        CalcResult maxResult4 = new MaxResult((Comparable) new Double(2));
        CalcResult maxResult5 = (MaxResult) maxResult4.merge(maxResult1);
        assertEquals(3, maxResult5.toDouble(), 0); 
        assertEquals(2, maxResult4.toDouble(), 0);
        //test negative result
        CalcResult maxResult6 = new MaxResult((Comparable) new Integer(-5));
        CalcResult maxResult7 = (MaxResult) maxResult1.merge(maxResult6);
        assertEquals(3, maxResult7.toDouble(), 0); 
        assertEquals(-5, maxResult6.toDouble(), 0);
        //test a mock optimization
        maxVisitor.setValue(new Double(544));
        maxResult1 = maxVisitor.getResult();
        maxResult7 = maxResult7.merge(maxResult1);
        assertEquals(544, maxResult7.toDouble(), 0);
        //test varying data types
        maxVisitor.setValue(new Long(6453));
        maxResult1 = maxVisitor.getResult();
        maxResult7 = maxResult7.merge(maxResult1);
        assertEquals(6453, maxResult7.toDouble(), 0);
        assertEquals(6453, maxResult7.toInt());
    }

    public void testMedian() throws IllegalFilterException, IOException {
        MedianVisitor medianVisitor1 = new MedianVisitor(0, ft);
        fc.accepts(medianVisitor1, null); //1,2,3
        MedianVisitor medianVisitor2 = new MedianVisitor(0, ft2);
        fc2.accepts(medianVisitor2, null); //3,4.5
        //1,2,3 --> 2, 1,2 --> 1.5
        CalcResult medianResult1 = medianVisitor1.getResult();
        CalcResult medianResult2 = medianVisitor2.getResult();
        assertEquals(2, medianResult1.toInt());
        assertEquals(1.5, medianResult2.toDouble(), 0);
        //1,1,2,2,3 --> 2
        CalcResult medianResult3 = medianResult1.merge(medianResult2);
        assertEquals(2, medianResult3.toDouble(), 0);
        //test for destruction during merge
        List vals = new ArrayList();
        vals.add(new Double(2.5)); vals.add(new Double(3.5)); vals.add(new Double(4.5));
        CalcResult medianResult4 = new MedianResult(vals);
        CalcResult medianResult5 = medianResult4.merge(medianResult1);
        assertEquals(2.75, medianResult5.toDouble(), 0); 
        assertEquals(3.5, medianResult4.toDouble(), 0);
        //test a mock optimization
        medianVisitor1.setValue(new Double(544));
        medianResult1 = medianVisitor1.getResult();
        try {
        	medianResult3 = medianResult5.merge(medianResult1);
        	fail(); //merge should fail
        } catch (Exception e) {
            assertEquals("Optimized median results cannot be merged.", e.getMessage());
		}
    }

    public void testSum() throws IllegalFilterException, IOException {
        SumVisitor sumVisitor = new SumVisitor(0, ft);
        fc.accepts(sumVisitor, null); //1,2,3
        SumVisitor sumVisitor2 = new SumVisitor(3, ft2);
        fc2.accepts(sumVisitor2, null); //3,4.5
        //6 is sum
        int value1 = sumVisitor.getResult().toInt();
        assertEquals(6, value1);
        //7.5 is sum
        double value2 = sumVisitor2.getResult().toDouble();
        assertEquals((double) 7.5, value2, 0);
        //sum of 6 and 7.5 is 13.5
        CalcResult sumResult1 = sumVisitor.getResult();
        CalcResult sumResult2 = sumVisitor2.getResult();
        CalcResult sumResult3 = sumResult1.merge(sumResult2);
        assertEquals((double) 13.5, sumResult3.toDouble(), 0);
        //test a mock optimization
        sumVisitor2.setValue(new Integer(-42));
        CalcResult sumResult4 = sumVisitor2.getResult();
        CalcResult sumResult5 = sumResult3.merge(sumResult4);
        assertEquals(-28.5, sumResult5.toDouble(), 0);
        //test for destruction during merge
        assertEquals(13.5, sumResult3.toDouble(), 0);
        assertEquals(-42.0, sumResult4.toDouble(), 0);
    }
    
    public void testCount() throws IllegalFilterException, IOException {
    	CountVisitor countVisitor = new CountVisitor();
        fc.accepts(countVisitor, null);
        CountVisitor countVisitor2 = new CountVisitor();
        fc2.accepts(countVisitor2, null);
        //3 features
        int value1 = countVisitor.getResult().toInt();
        assertEquals(3, value1);
        //2 features
        int value2 = countVisitor2.getResult().toInt();
        assertEquals(2, value2);
        //merge = 5 features
        CalcResult countResult1 = countVisitor.getResult();
        CalcResult countResult2 = countVisitor2.getResult();
        CalcResult countResult3 = countResult1.merge(countResult2);
        assertEquals(5, countResult3.toInt());
        //test a mock optimization
        countVisitor.setValue(20);
        CalcResult countResult4 = countVisitor.getResult();
        assertEquals(20, countResult4.toInt());
        //test for destruction during merge
        CalcResult countResult5 = countResult4.merge(countResult3);
        assertEquals(5, countResult3.toInt());
        assertEquals(20, countResult4.toInt());
        assertEquals(25, countResult5.toInt());
    }

    public void testAverage() throws IllegalFilterException, IOException {
        AverageVisitor averageVisitor = new AverageVisitor(0, ft);
        fc.accepts(averageVisitor, null);  //1,2,3
        AverageVisitor averageVisitor2 = new AverageVisitor(3, ft2);
        fc2.accepts(averageVisitor2, null); //3,4.5
        //2 is average
        int value1 = averageVisitor.getResult().toInt();
        assertEquals(2, value1);
        //3.75 is average
        double value2 = averageVisitor2.getResult().toDouble();
        assertEquals((double) 3.75, value2, 0);
        //average of 1,2,3,3,4.5 is 2.7
        CalcResult averageResult1 = averageVisitor.getResult();
        CalcResult averageResult2 = averageVisitor2.getResult();
        CalcResult averageResult3 = averageResult1.merge(averageResult2);
        assertEquals((double) 2.7, averageResult3.toDouble(), 0);
        //test for destruction during merge
        assertEquals((double) 3.75, averageResult2.toDouble(), 0);
        //test mock optimizations
        averageVisitor2.setValue(5, new Integer(100)); //mergeable optimization
        averageResult2 = averageVisitor2.getResult();
        assertEquals(20, averageResult2.toInt());
        averageResult3 = averageResult1.merge(averageResult2);
        assertEquals((double) 13.25, averageResult3.toDouble(), 0);
        averageVisitor2.setValue(new Double(15.4)); //un-mergeable optimization
        averageResult2 = averageVisitor2.getResult();
        assertEquals((double) 15.4, averageResult2.toDouble(), 0);
        try {
            averageResult3 = averageResult1.merge(averageResult2);
        	fail(); //merge should throw an exception
        } catch (Exception e) {
            assertEquals("Optimized average results cannot be merged.", e.getMessage());
		}
        //throw a monkey in the wrench (combine number classes)
        averageVisitor.setValue(5, new Integer(10));
        averageResult1 = averageVisitor.getResult();
        averageVisitor2.setValue(5, new Double(33.3));
        averageResult2 = averageVisitor2.getResult();
        averageResult3 = averageResult1.merge(averageResult2); //int + double --> double?
        assertEquals((double) 4.33, averageResult3.toDouble(), 0);
    }
    
    public void testUnique() throws IllegalFilterException, IOException {
        UniqueVisitor uniqueVisitor = new UniqueVisitor(0, ft);
        fc.accepts(uniqueVisitor, null);
        UniqueVisitor uniqueVisitor2 = new UniqueVisitor(3, ft2);
        fc2.accepts(uniqueVisitor2, null);
        //1, 2, 3
        Set value1 = uniqueVisitor.getResult().toSet();
        assertEquals(3, value1.size()); //3 items in the set
        //3.0, 4.5
        Object[] value2 = uniqueVisitor2.getResult().toArray();
        assertEquals(2, value2.length); //2 items in the set
        //test a merge 
        CalcResult uniqueResult1 = uniqueVisitor.getResult();
        CalcResult uniqueResult2 = uniqueVisitor2.getResult();
        CalcResult uniqueResult3 = uniqueResult1.merge(uniqueResult2);
        assertEquals(5, uniqueResult3.toSet().size()); //3 and 3.0 are different, so there are actually 5
        //ensure merge was not destructive
        assertEquals(3, uniqueResult1.toSet().size()); 
        //test a merge with duplicate elements
        Set anotherSet = new HashSet();
        anotherSet.add(new Integer(2));
        anotherSet.add(new Integer(4));
        CalcResult uniqueResult4 = new UniqueResult(anotherSet);
        CalcResult uniqueResult5 = uniqueResult1.merge(uniqueResult4); //1,2,3 + 2,4
        assertEquals(4, uniqueResult5.toSet().size());
        //mock optimization
        uniqueVisitor.setValue(anotherSet);
        uniqueResult1 = uniqueVisitor.getResult();
        assertEquals(anotherSet, uniqueResult1.toSet());
        //int + double --> ?
        uniqueResult3 = uniqueResult2.merge(uniqueResult1);        
        Set<Object> set = uniqueResult3.toSet();        
        assertTrue(set.size()==4);
        assertTrue(set.contains(3.0));
        assertTrue(set.contains(4.5));
        assertTrue(set.contains(2));
        assertTrue(set.contains(4));
        assertFalse(set.contains(6));
    }

    public void testBounds() throws IOException {
        BoundsVisitor boundsVisitor1 = new BoundsVisitor();
        fc.accepts(boundsVisitor1, null);
        BoundsVisitor boundsVisitor2 = new BoundsVisitor();
        fc2.accepts(boundsVisitor2, null);
        Envelope env1 = new Envelope(1,5,0,4);
        CalcResult boundsResult1 = boundsVisitor1.getResult();
        assertEquals(env1, boundsResult1.toEnvelope());
        Envelope env2 = new Envelope(4,13,3,10);
        CalcResult boundsResult2 = boundsVisitor2.getResult();
        assertEquals(env2, boundsResult2.toEnvelope());
        CalcResult boundsResult3 = boundsResult2.merge(boundsResult1);
        Envelope env3 = new Envelope(1,13,0,10);
        assertEquals(env3, boundsResult3.toEnvelope());
    }
    
    public void testQuantileList() throws Exception {
        FilterFactory factory = CommonFactoryFinder.getFilterFactory(null);
        Expression expr = factory.property(ft.getDescriptor(0).getLocalName());
        QuantileListVisitor visitor = new QuantileListVisitor(expr, 2);
        fc.accepts(visitor, null);
        List[] qResult = (List[]) visitor.getResult().getValue();
        assertEquals(2, qResult.length);
        assertEquals(2, qResult[0].size());
        assertEquals(1, qResult[1].size());
    }

    public void testStandardDeviation() throws Exception {
    	FilterFactory factory = CommonFactoryFinder.getFilterFactory(null);
    	Expression expr = factory.property(ft3.getDescriptor(0).getLocalName());
    	AverageVisitor visit1 = new AverageVisitor(expr);
    	fc3.accepts(visit1, null);
    	double average = visit1.getResult().toDouble();
    	System.out.println("AV="+average);
    	StandardDeviationVisitor visit2 = new StandardDeviationVisitor(expr, average);
    	fc3.accepts(visit2, null);
    	assertEquals(28.86, visit2.getResult().toDouble(), 0.01); //TODO: verify std_dev(1..100) =~ 28.86
    }
    
    //try merging a count and sum to get an average, both count+sum and sum+count 
    public void testCountSumMerge() throws IllegalFilterException, IOException {
        CountVisitor countVisitor = new CountVisitor();
        fc2.accepts(countVisitor, null); //count = 2
        SumVisitor sumVisitor = new SumVisitor(3, ft2);
        fc2.accepts(sumVisitor, null); //sum = 7.5
        CalcResult countResult = countVisitor.getResult();
        CalcResult sumResult = sumVisitor.getResult();
        CalcResult averageResult1 = countResult.merge(sumResult);
        CalcResult averageResult2 = sumResult.merge(countResult);
        //both average results were correct?
        assertEquals((double) 3.75, averageResult1.toDouble(), 0);
        assertEquals((double) 3.75, averageResult2.toDouble(), 0);
        //neither sum nor count was destroyed?
        assertEquals(2, countResult.toInt());
        assertEquals((double) 7.5, sumResult.toDouble(), 0);
    }
    
    //try merging 2 incompatible CalcResults and check for the exception
    public void testBadMerge() throws IllegalFilterException, IOException {
    	//count + max = boom!
    	CountVisitor countVisitor = new CountVisitor();
    	countVisitor.setValue(8);
    	CalcResult countResult = countVisitor.getResult();
    	MaxVisitor maxVisitor = new MaxVisitor((Expression) null);
    	maxVisitor.setValue(new Double(99));
    	CalcResult maxResult = maxVisitor.getResult();
    	try {
            CalcResult boomResult = maxResult.merge(countResult);
        	fail(); //merge should throw an exception
        } catch (Exception e) {
            assertEquals("Parameter is not a compatible type", e.getMessage());
		}
    }
}
=======
/*
 *    GeoTools - The Open Source Java GIS Toolkit
 *    http://geotools.org
 * 
 *    (C) 2003-2008, Open Source Geospatial Foundation (OSGeo)
 *
 *    This library is free software; you can redistribute it and/or
 *    modify it under the terms of the GNU Lesser General Public
 *    License as published by the Free Software Foundation;
 *    version 2.1 of the License.
 *
 *    This library is distributed in the hope that it will be useful,
 *    but WITHOUT ANY WARRANTY; without even the implied warranty of
 *    MERCHANTABILITY or FITNESS FOR A PARTICULAR PURPOSE.  See the GNU
 *    Lesser General Public License for more details.
 */
package org.geotools.feature.visitor;

import java.io.IOException;
import java.util.ArrayList;
import java.util.HashSet;
import java.util.List;
import java.util.Set;

import org.geotools.data.DataTestCase;
import org.geotools.data.DataUtilities;
import org.geotools.data.simple.SimpleFeatureCollection;
import org.geotools.factory.CommonFactoryFinder;
import org.geotools.feature.FeatureCollections;
import org.geotools.feature.simple.SimpleFeatureBuilder;
import org.geotools.feature.visitor.MaxVisitor.MaxResult;
import org.geotools.feature.visitor.MedianVisitor.MedianResult;
import org.geotools.feature.visitor.MinVisitor.MinResult;
import org.geotools.feature.visitor.UniqueVisitor.UniqueResult;
import org.geotools.filter.IllegalFilterException;
import org.opengis.feature.simple.SimpleFeature;
import org.opengis.feature.simple.SimpleFeatureType;
import org.opengis.filter.FilterFactory;
import org.opengis.filter.expression.Expression;

import com.vividsolutions.jts.geom.Envelope;

/**
 * Purpose: these tests ensure the proper operation of feature visitation, with CalcResult merging too!
 *
 * @source $URL: http://svn.osgeo.org/geotools/tags/8.0-M1/modules/library/main/src/test/java/org/geotools/feature/visitor/VisitorCalculationTest.java $
 */
public class VisitorCalculationTest extends DataTestCase {
	SimpleFeatureCollection empty;
    SimpleFeatureCollection fc;
    SimpleFeatureType ft;
    SimpleFeatureCollection fc2;
    SimpleFeatureType ft2;
    SimpleFeatureCollection fc3;
    SimpleFeatureType ft3;

    public VisitorCalculationTest(String arg0) {
        super(arg0);
    }

    protected void setUp() throws Exception {
        super.setUp();
        empty = FeatureCollections.newCollection();
        fc = DataUtilities.collection(roadFeatures);
        fc2 = DataUtilities.collection(riverFeatures);
        ft = roadType;
        ft2 = riverType;

        //create our own fc3
        SimpleFeatureType boringType = DataUtilities.createType("fc3.boring","id:0");
        SimpleFeature[] boringFeatures = new SimpleFeature[100];
        for (int i = 1; i <= 100; i++) {
        	boringFeatures[i-1] = SimpleFeatureBuilder.build( boringType,new Object[] {new Integer(i)},null);
        }

        ft3 = boringType;
        fc3 = DataUtilities.collection(boringFeatures);
    }

    // test only the visitor functions themselves, and try the merge operation
    public void testMin() throws IllegalFilterException, IOException {
        //index 0 is the id field, so the data isn't terribly exciting (1,2,3).
    	MinVisitor minVisitor = new MinVisitor(0, ft);
        fc.accepts(minVisitor, null);
    	MinVisitor minVisitor2 = new MinVisitor(0, ft2);
        fc2.accepts(minVisitor2, null);
        //1 is min
        Object result = minVisitor.getResult().getValue();
        int value = ((Integer) result).intValue();
        assertEquals(1, value);
        int value2 = minVisitor.getResult().toInt();
        assertEquals(1, value2);
        //min of 1 and 1 is 1
        CalcResult minResult1 = minVisitor.getResult();
        CalcResult minResult2 = minVisitor2.getResult();
        CalcResult minResult3 = minResult1.merge(minResult2);
        assertEquals(1, minResult3.toInt());
        //test for destruction during merge
        CalcResult minResult4 = new MinResult((Comparable) new Integer(10));
        CalcResult minResult5 = minResult4.merge(minResult1);
        assertEquals(1, minResult5.toInt()); 
        assertEquals(10, minResult4.toInt());
        //test negative result
        CalcResult minResult6 = new MinResult((Comparable) new Integer(-5));
        CalcResult minResult7 = (MinResult) minResult1.merge(minResult6);
        assertEquals(-5, minResult7.toInt()); 
        assertEquals(-5, minResult6.toInt());
        //test a mock optimization
        minVisitor.setValue(new Integer(-50));
        minResult1 = minVisitor.getResult();
        minResult7 = minResult7.merge(minResult1);
        assertEquals(-50, minResult7.toInt());
        //test varying data types
        minVisitor.setValue(new Double(-100.0));
        minResult1 = minVisitor.getResult();
        minResult7 = minResult7.merge(minResult1);
        assertEquals(-100.0, minResult7.toDouble(), 0);
        assertEquals(-100, minResult7.toInt());
        //test empty collection
        minVisitor.reset();
        empty.accepts(minVisitor, null);
        assertEquals(CalcResult.NULL_RESULT, minVisitor.getResult());
        // test merge
        assertSame(minResult2, minVisitor.getResult().merge(minResult2));
        assertSame(minResult2, minResult2.merge(minVisitor.getResult()));
    }

    public void testMax() throws IllegalFilterException, IOException {
        //index 0 is the id field, so the data isn't terribly exciting
        MaxVisitor maxVisitor = new MaxVisitor(0, ft);
        fc.accepts(maxVisitor, null); //1,2,3
        MaxVisitor maxVisitor2 = new MaxVisitor(3, ft2);
        fc2.accepts(maxVisitor2, null); //3,4.5
        //3 is max
        int value1 = maxVisitor.getResult().toInt();
        assertEquals(3, value1);
        //4.5 is max
        double value2 = maxVisitor2.getResult().toDouble();
        assertEquals((double) 4.5, value2, 0);
        //max of 3 and 4.5 is 4.5
        CalcResult maxResult1 = (MaxResult) maxVisitor.getResult();
        CalcResult maxResult2 = (MaxResult) maxVisitor2.getResult();
        CalcResult maxResult3 = (MaxResult) maxResult1.merge(maxResult2);
        assertEquals((double) 4.5, maxResult3.toDouble(), 0);
        //test for destruction during merge
        CalcResult maxResult4 = new MaxResult((Comparable) new Double(2));
        CalcResult maxResult5 = (MaxResult) maxResult4.merge(maxResult1);
        assertEquals(3, maxResult5.toDouble(), 0); 
        assertEquals(2, maxResult4.toDouble(), 0);
        //test negative result
        CalcResult maxResult6 = new MaxResult((Comparable) new Integer(-5));
        CalcResult maxResult7 = (MaxResult) maxResult1.merge(maxResult6);
        assertEquals(3, maxResult7.toDouble(), 0); 
        assertEquals(-5, maxResult6.toDouble(), 0);
        //test a mock optimization
        maxVisitor.setValue(new Double(544));
        maxResult1 = maxVisitor.getResult();
        maxResult7 = maxResult7.merge(maxResult1);
        assertEquals(544, maxResult7.toDouble(), 0);
        //test varying data types
        maxVisitor.setValue(new Long(6453));
        maxResult1 = maxVisitor.getResult();
        maxResult7 = maxResult7.merge(maxResult1);
        assertEquals(6453, maxResult7.toDouble(), 0);
        assertEquals(6453, maxResult7.toInt());
        //test empty collection
        maxVisitor.reset();
        empty.accepts(maxVisitor, null);
        assertEquals(CalcResult.NULL_RESULT, maxVisitor.getResult());
        // test merge
        assertSame(maxResult2, maxVisitor.getResult().merge(maxResult2));
        assertSame(maxResult2, maxResult2.merge(maxVisitor.getResult()));
    }

    public void testMedian() throws IllegalFilterException, IOException {
        MedianVisitor medianVisitor1 = new MedianVisitor(0, ft);
        fc.accepts(medianVisitor1, null); //1,2,3
        MedianVisitor medianVisitor2 = new MedianVisitor(0, ft2);
        fc2.accepts(medianVisitor2, null); //3,4.5
        //1,2,3 --> 2, 1,2 --> 1.5
        CalcResult medianResult1 = medianVisitor1.getResult();
        CalcResult medianResult2 = medianVisitor2.getResult();
        assertEquals(2, medianResult1.toInt());
        assertEquals(1.5, medianResult2.toDouble(), 0);
        //1,1,2,2,3 --> 2
        CalcResult medianResult3 = medianResult1.merge(medianResult2);
        assertEquals(2, medianResult3.toDouble(), 0);
        //test for destruction during merge
        List vals = new ArrayList();
        vals.add(new Double(2.5)); vals.add(new Double(3.5)); vals.add(new Double(4.5));
        CalcResult medianResult4 = new MedianResult(vals);
        CalcResult medianResult5 = medianResult4.merge(medianResult1);
        assertEquals(2.75, medianResult5.toDouble(), 0); 
        assertEquals(3.5, medianResult4.toDouble(), 0);
        //test a mock optimization
        medianVisitor1.setValue(new Double(544));
        medianResult1 = medianVisitor1.getResult();
        try {
        	medianResult3 = medianResult5.merge(medianResult1);
        	fail(); //merge should fail
        } catch (Exception e) {
            assertEquals("Optimized median results cannot be merged.", e.getMessage());
		}
        //test empty collection
        medianVisitor1.reset();
        empty.accepts(medianVisitor1, null);
        assertEquals(CalcResult.NULL_RESULT, medianVisitor1.getResult());
        // test merge
        assertSame(medianResult2, medianVisitor1.getResult().merge(medianResult2));
        assertSame(medianResult2, medianResult2.merge(medianVisitor1.getResult()));
    }

    public void testSum() throws IllegalFilterException, IOException {
        SumVisitor sumVisitor = new SumVisitor(0, ft);
        fc.accepts(sumVisitor, null); //1,2,3
        SumVisitor sumVisitor2 = new SumVisitor(3, ft2);
        fc2.accepts(sumVisitor2, null); //3,4.5
        //6 is sum
        int value1 = sumVisitor.getResult().toInt();
        assertEquals(6, value1);
        //7.5 is sum
        double value2 = sumVisitor2.getResult().toDouble();
        assertEquals((double) 7.5, value2, 0);
        //sum of 6 and 7.5 is 13.5
        CalcResult sumResult1 = sumVisitor.getResult();
        CalcResult sumResult2 = sumVisitor2.getResult();
        CalcResult sumResult3 = sumResult1.merge(sumResult2);
        assertEquals((double) 13.5, sumResult3.toDouble(), 0);
        //test a mock optimization
        sumVisitor2.setValue(new Integer(-42));
        CalcResult sumResult4 = sumVisitor2.getResult();
        CalcResult sumResult5 = sumResult3.merge(sumResult4);
        assertEquals(-28.5, sumResult5.toDouble(), 0);
        //test for destruction during merge
        assertEquals(13.5, sumResult3.toDouble(), 0);
        assertEquals(-42.0, sumResult4.toDouble(), 0);
        //test empty collection
        sumVisitor.reset();
        empty.accepts(sumVisitor, null);
        assertEquals(CalcResult.NULL_RESULT, sumVisitor.getResult());
        // test merge
        assertSame(sumResult2, sumVisitor.getResult().merge(sumResult2));
        assertSame(sumResult2, sumResult2.merge(sumVisitor.getResult()));
    }
    
    public void testCount() throws IllegalFilterException, IOException {
    	CountVisitor countVisitor = new CountVisitor();
        fc.accepts(countVisitor, null);
        CountVisitor countVisitor2 = new CountVisitor();
        fc2.accepts(countVisitor2, null);
        //3 features
        int value1 = countVisitor.getResult().toInt();
        assertEquals(3, value1);
        //2 features
        int value2 = countVisitor2.getResult().toInt();
        assertEquals(2, value2);
        //merge = 5 features
        CalcResult countResult1 = countVisitor.getResult();
        CalcResult countResult2 = countVisitor2.getResult();
        CalcResult countResult3 = countResult1.merge(countResult2);
        assertEquals(5, countResult3.toInt());
        //test a mock optimization
        countVisitor.setValue(20);
        CalcResult countResult4 = countVisitor.getResult();
        assertEquals(20, countResult4.toInt());
        //test for destruction during merge
        CalcResult countResult5 = countResult4.merge(countResult3);
        assertEquals(5, countResult3.toInt());
        assertEquals(20, countResult4.toInt());
        assertEquals(25, countResult5.toInt());
        //test empty collection
        countVisitor.reset();
        empty.accepts(countVisitor, null);
        assertEquals(CalcResult.NULL_RESULT, countVisitor.getResult());
        // test merge
        assertSame(countResult2, countVisitor.getResult().merge(countResult2));
        assertSame(countResult2, countResult2.merge(countVisitor.getResult()));
    }

    public void testAverage() throws IllegalFilterException, IOException {
        AverageVisitor averageVisitor = new AverageVisitor(0, ft);
        fc.accepts(averageVisitor, null);  //1,2,3
        AverageVisitor averageVisitor2 = new AverageVisitor(3, ft2);
        fc2.accepts(averageVisitor2, null); //3,4.5
        //2 is average
        int value1 = averageVisitor.getResult().toInt();
        assertEquals(2, value1);
        //3.75 is average
        double value2 = averageVisitor2.getResult().toDouble();
        assertEquals((double) 3.75, value2, 0);
        //average of 1,2,3,3,4.5 is 2.7
        CalcResult averageResult1 = averageVisitor.getResult();
        CalcResult averageResult2 = averageVisitor2.getResult();
        CalcResult averageResult3 = averageResult1.merge(averageResult2);
        assertEquals((double) 2.7, averageResult3.toDouble(), 0);
        //test for destruction during merge
        assertEquals((double) 3.75, averageResult2.toDouble(), 0);
        //test mock optimizations
        averageVisitor2.setValue(5, new Integer(100)); //mergeable optimization
        averageResult2 = averageVisitor2.getResult();
        assertEquals(20, averageResult2.toInt());
        averageResult3 = averageResult1.merge(averageResult2);
        assertEquals((double) 13.25, averageResult3.toDouble(), 0);
        averageVisitor2.setValue(new Double(15.4)); //un-mergeable optimization
        averageResult2 = averageVisitor2.getResult();
        assertEquals((double) 15.4, averageResult2.toDouble(), 0);
        try {
            averageResult3 = averageResult1.merge(averageResult2);
        	fail(); //merge should throw an exception
        } catch (Exception e) {
            assertEquals("Optimized average results cannot be merged.", e.getMessage());
		}
        //throw a monkey in the wrench (combine number classes)
        averageVisitor.setValue(5, new Integer(10));
        averageResult1 = averageVisitor.getResult();
        averageVisitor2.setValue(5, new Double(33.3));
        averageResult2 = averageVisitor2.getResult();
        averageResult3 = averageResult1.merge(averageResult2); //int + double --> double?
        assertEquals((double) 4.33, averageResult3.toDouble(), 0);
        //test empty collection
        averageVisitor.reset();
        empty.accepts(averageVisitor, null);
        assertEquals(CalcResult.NULL_RESULT, averageVisitor.getResult());
        // test merge
        assertSame(averageResult2, averageVisitor.getResult().merge(averageResult2));
        assertSame(averageResult2, averageResult2.merge(averageVisitor.getResult()));
    }
    
    public void testUnique() throws IllegalFilterException, IOException {
        UniqueVisitor uniqueVisitor = new UniqueVisitor(0, ft);
        fc.accepts(uniqueVisitor, null);
        UniqueVisitor uniqueVisitor2 = new UniqueVisitor(3, ft2);
        fc2.accepts(uniqueVisitor2, null);
        //1, 2, 3
        Set value1 = uniqueVisitor.getResult().toSet();
        assertEquals(3, value1.size()); //3 items in the set
        //3.0, 4.5
        Object[] value2 = uniqueVisitor2.getResult().toArray();
        assertEquals(2, value2.length); //2 items in the set
        //test a merge 
        CalcResult uniqueResult1 = uniqueVisitor.getResult();
        CalcResult uniqueResult2 = uniqueVisitor2.getResult();
        CalcResult uniqueResult3 = uniqueResult1.merge(uniqueResult2);
        assertEquals(5, uniqueResult3.toSet().size()); //3 and 3.0 are different, so there are actually 5
        //ensure merge was not destructive
        assertEquals(3, uniqueResult1.toSet().size()); 
        //test a merge with duplicate elements
        Set anotherSet = new HashSet();
        anotherSet.add(new Integer(2));
        anotherSet.add(new Integer(4));
        CalcResult uniqueResult4 = new UniqueResult(anotherSet);
        CalcResult uniqueResult5 = uniqueResult1.merge(uniqueResult4); //1,2,3 + 2,4
        assertEquals(4, uniqueResult5.toSet().size());
        //mock optimization
        uniqueVisitor.setValue(anotherSet);
        uniqueResult1 = uniqueVisitor.getResult();
        assertEquals(anotherSet, uniqueResult1.toSet());
        //int + double --> ?
        uniqueResult3 = uniqueResult2.merge(uniqueResult1);        
        Set<Object> set = uniqueResult3.toSet();        
        assertTrue(set.size()==4);
        assertTrue(set.contains(3.0));
        assertTrue(set.contains(4.5));
        assertTrue(set.contains(2));
        assertTrue(set.contains(4));
        assertFalse(set.contains(6));
        //test empty collection
        uniqueVisitor.reset();
        empty.accepts(uniqueVisitor, null);
        assertEquals(CalcResult.NULL_RESULT, uniqueVisitor.getResult());
        // test merge
        assertSame(uniqueResult2, uniqueVisitor.getResult().merge(uniqueResult2));
        assertSame(uniqueResult2, uniqueResult2.merge(uniqueVisitor.getResult()));
    }

    public void testBounds() throws IOException {
        BoundsVisitor boundsVisitor1 = new BoundsVisitor();
        fc.accepts(boundsVisitor1, null);
        BoundsVisitor boundsVisitor2 = new BoundsVisitor();
        fc2.accepts(boundsVisitor2, null);
        Envelope env1 = new Envelope(1,5,0,4);
        CalcResult boundsResult1 = boundsVisitor1.getResult();
        assertEquals(env1, boundsResult1.toEnvelope());
        Envelope env2 = new Envelope(4,13,3,10);
        CalcResult boundsResult2 = boundsVisitor2.getResult();
        assertEquals(env2, boundsResult2.toEnvelope());
        CalcResult boundsResult3 = boundsResult2.merge(boundsResult1);
        Envelope env3 = new Envelope(1,13,0,10);
        assertEquals(env3, boundsResult3.toEnvelope());
        //test empty collection
        boundsVisitor1.reset(null);
        empty.accepts(boundsVisitor1, null);
        assertEquals(CalcResult.NULL_RESULT, boundsVisitor1.getResult());
        // test merge
        assertSame(boundsResult2, boundsVisitor1.getResult().merge(boundsResult2));
        assertSame(boundsResult2, boundsResult2.merge(boundsVisitor1.getResult()));
    }
    
    public void testQuantileList() throws Exception {
        FilterFactory factory = CommonFactoryFinder.getFilterFactory(null);
        Expression expr = factory.property(ft.getDescriptor(0).getLocalName());
        QuantileListVisitor visitor = new QuantileListVisitor(expr, 2);
        fc.accepts(visitor, null);
        CalcResult result = visitor.getResult();
		List[] qResult = (List[]) result.getValue();
        assertEquals(2, qResult.length);
        assertEquals(2, qResult[0].size());
        assertEquals(1, qResult[1].size());
        //test empty collection
        QuantileListVisitor emptyVisitor = new QuantileListVisitor(expr, 2);
        empty.accepts(emptyVisitor, null);
        assertEquals(CalcResult.NULL_RESULT, emptyVisitor.getResult());
        // test merge
        assertSame(result, emptyVisitor.getResult().merge(result));
        assertSame(result, result.merge(emptyVisitor.getResult()));
    }

    public void testStandardDeviation() throws Exception {
    	FilterFactory factory = CommonFactoryFinder.getFilterFactory(null);
    	Expression expr = factory.property(ft3.getDescriptor(0).getLocalName());
    	// first do it the old fashioned way to ensure backwards compatibility
    	AverageVisitor visit1 = new AverageVisitor(expr);
    	fc3.accepts(visit1, null);
    	CalcResult result = visit1.getResult();
		double average = result.toDouble();
    	System.out.println("AV="+average);
    	StandardDeviationVisitor visit2 = new StandardDeviationVisitor(expr, average);
    	fc3.accepts(visit2, null);
    	assertEquals(28.86, visit2.getResult().toDouble(), 0.01); 
        // then do it single pass
    	StandardDeviationVisitor visit3 = new StandardDeviationVisitor(expr);
    	fc3.accepts(visit3, null);
    	assertEquals(28.86, visit3.getResult().toDouble(), 0.01);
    	//test empty collection
    	StandardDeviationVisitor emptyVisitor = new StandardDeviationVisitor(expr, average);
        empty.accepts(emptyVisitor, null);
        assertEquals(CalcResult.NULL_RESULT, emptyVisitor.getResult());
        // test merge
        assertSame(result, emptyVisitor.getResult().merge(result));
        assertSame(result, result.merge(emptyVisitor.getResult()));
    }
    
    //try merging a count and sum to get an average, both count+sum and sum+count 
    public void testCountSumMerge() throws IllegalFilterException, IOException {
        CountVisitor countVisitor = new CountVisitor();
        fc2.accepts(countVisitor, null); //count = 2
        SumVisitor sumVisitor = new SumVisitor(3, ft2);
        fc2.accepts(sumVisitor, null); //sum = 7.5
        CalcResult countResult = countVisitor.getResult();
        CalcResult sumResult = sumVisitor.getResult();
        CalcResult averageResult1 = countResult.merge(sumResult);
        CalcResult averageResult2 = sumResult.merge(countResult);
        //both average results were correct?
        assertEquals((double) 3.75, averageResult1.toDouble(), 0);
        assertEquals((double) 3.75, averageResult2.toDouble(), 0);
        //neither sum nor count was destroyed?
        assertEquals(2, countResult.toInt());
        assertEquals((double) 7.5, sumResult.toDouble(), 0);
    }
    
    //try merging 2 incompatible CalcResults and check for the exception
    public void testBadMerge() throws IllegalFilterException, IOException {
    	//count + max = boom!
    	CountVisitor countVisitor = new CountVisitor();
    	countVisitor.setValue(8);
    	CalcResult countResult = countVisitor.getResult();
    	MaxVisitor maxVisitor = new MaxVisitor((Expression) null);
    	maxVisitor.setValue(new Double(99));
    	CalcResult maxResult = maxVisitor.getResult();
    	try {
            CalcResult boomResult = maxResult.merge(countResult);
        	fail(); //merge should throw an exception
        } catch (Exception e) {
            assertEquals("Parameter is not a compatible type", e.getMessage());
		}
    }
}
>>>>>>> other<|MERGE_RESOLUTION|>--- conflicted
+++ resolved
@@ -1,876 +1,477 @@
-<<<<<<< local
-/*
- *    GeoTools - The Open Source Java GIS Toolkit
- *    http://geotools.org
- * 
- *    (C) 2003-2008, Open Source Geospatial Foundation (OSGeo)
- *
- *    This library is free software; you can redistribute it and/or
- *    modify it under the terms of the GNU Lesser General Public
- *    License as published by the Free Software Foundation;
- *    version 2.1 of the License.
- *
- *    This library is distributed in the hope that it will be useful,
- *    but WITHOUT ANY WARRANTY; without even the implied warranty of
- *    MERCHANTABILITY or FITNESS FOR A PARTICULAR PURPOSE.  See the GNU
- *    Lesser General Public License for more details.
- */
-package org.geotools.feature.visitor;
-
-import java.io.IOException;
-import java.util.ArrayList;
-import java.util.HashSet;
-import java.util.List;
-import java.util.Set;
-
-import org.geotools.data.DataTestCase;
-import org.geotools.data.DataUtilities;
-import org.geotools.factory.CommonFactoryFinder;
-import org.geotools.feature.FeatureCollection;
-import org.geotools.feature.simple.SimpleFeatureBuilder;
-import org.geotools.feature.visitor.MaxVisitor.MaxResult;
-import org.geotools.feature.visitor.MedianVisitor.MedianResult;
-import org.geotools.feature.visitor.MinVisitor.MinResult;
-import org.geotools.feature.visitor.UniqueVisitor.UniqueResult;
-import org.geotools.filter.IllegalFilterException;
-import org.opengis.feature.simple.SimpleFeature;
-import org.opengis.feature.simple.SimpleFeatureType;
-import org.opengis.filter.FilterFactory;
-import org.opengis.filter.expression.Expression;
-
-import com.vividsolutions.jts.geom.Envelope;
-
-/**
- * Purpose: these tests ensure the proper operation of feature visitation, with CalcResult merging too!
- * @source $URL: http://svn.osgeo.org/geotools/tags/2.6.5/modules/library/main/src/test/java/org/geotools/feature/visitor/VisitorCalculationTest.java $
- */
-public class VisitorCalculationTest extends DataTestCase {
-    FeatureCollection<SimpleFeatureType, SimpleFeature> fc;
-    SimpleFeatureType ft;
-    FeatureCollection<SimpleFeatureType, SimpleFeature> fc2;
-    SimpleFeatureType ft2;
-    FeatureCollection<SimpleFeatureType, SimpleFeature> fc3;
-    SimpleFeatureType ft3;
-
-    public VisitorCalculationTest(String arg0) {
-        super(arg0);
-    }
-
-    protected void setUp() throws Exception {
-        super.setUp();
-        fc = DataUtilities.collection(roadFeatures);
-        fc2 = DataUtilities.collection(riverFeatures);
-        ft = roadType;
-        ft2 = riverType;
-
-        //create our own fc3
-        SimpleFeatureType boringType = DataUtilities.createType("fc3.boring","id:0");
-        SimpleFeature[] boringFeatures = new SimpleFeature[100];
-        for (int i = 1; i <= 100; i++) {
-        	boringFeatures[i-1] = SimpleFeatureBuilder.build( boringType,new Object[] {new Integer(i)},null);
-        }
-
-        ft3 = boringType;
-        fc3 = DataUtilities.collection(boringFeatures);
-    }
-
-    // test only the visitor functions themselves, and try the merge operation
-    public void testMin() throws IllegalFilterException, IOException {
-        //index 0 is the id field, so the data isn't terribly exciting (1,2,3).
-    	MinVisitor minVisitor = new MinVisitor(0, ft);
-        fc.accepts(minVisitor, null);
-    	MinVisitor minVisitor2 = new MinVisitor(0, ft2);
-        fc2.accepts(minVisitor2, null);
-        //1 is min
-        Object result = minVisitor.getResult().getValue();
-        int value = ((Integer) result).intValue();
-        assertEquals(1, value);
-        int value2 = minVisitor.getResult().toInt();
-        assertEquals(1, value2);
-        //min of 1 and 1 is 1
-        CalcResult minResult1 = minVisitor.getResult();
-        CalcResult minResult2 = minVisitor2.getResult();
-        CalcResult minResult3 = minResult1.merge(minResult2);
-        assertEquals(1, minResult3.toInt());
-        //test for destruction during merge
-        CalcResult minResult4 = new MinResult((Comparable) new Integer(10));
-        CalcResult minResult5 = minResult4.merge(minResult1);
-        assertEquals(1, minResult5.toInt()); 
-        assertEquals(10, minResult4.toInt());
-        //test negative result
-        CalcResult minResult6 = new MinResult((Comparable) new Integer(-5));
-        CalcResult minResult7 = (MinResult) minResult1.merge(minResult6);
-        assertEquals(-5, minResult7.toInt()); 
-        assertEquals(-5, minResult6.toInt());
-        //test a mock optimization
-        minVisitor.setValue(new Integer(-50));
-        minResult1 = minVisitor.getResult();
-        minResult7 = minResult7.merge(minResult1);
-        assertEquals(-50, minResult7.toInt());
-        //test varying data types
-        minVisitor.setValue(new Double(-100.0));
-        minResult1 = minVisitor.getResult();
-        minResult7 = minResult7.merge(minResult1);
-        assertEquals(-100.0, minResult7.toDouble(), 0);
-        assertEquals(-100, minResult7.toInt());
-    }
-
-    public void testMax() throws IllegalFilterException, IOException {
-        //index 0 is the id field, so the data isn't terribly exciting
-        MaxVisitor maxVisitor = new MaxVisitor(0, ft);
-        fc.accepts(maxVisitor, null); //1,2,3
-        MaxVisitor maxVisitor2 = new MaxVisitor(3, ft2);
-        fc2.accepts(maxVisitor2, null); //3,4.5
-        //3 is max
-        int value1 = maxVisitor.getResult().toInt();
-        assertEquals(3, value1);
-        //4.5 is max
-        double value2 = maxVisitor2.getResult().toDouble();
-        assertEquals((double) 4.5, value2, 0);
-        //max of 3 and 4.5 is 4.5
-        CalcResult maxResult1 = (MaxResult) maxVisitor.getResult();
-        CalcResult maxResult2 = (MaxResult) maxVisitor2.getResult();
-        CalcResult maxResult3 = (MaxResult) maxResult1.merge(maxResult2);
-        assertEquals((double) 4.5, maxResult3.toDouble(), 0);
-        //test for destruction during merge
-        CalcResult maxResult4 = new MaxResult((Comparable) new Double(2));
-        CalcResult maxResult5 = (MaxResult) maxResult4.merge(maxResult1);
-        assertEquals(3, maxResult5.toDouble(), 0); 
-        assertEquals(2, maxResult4.toDouble(), 0);
-        //test negative result
-        CalcResult maxResult6 = new MaxResult((Comparable) new Integer(-5));
-        CalcResult maxResult7 = (MaxResult) maxResult1.merge(maxResult6);
-        assertEquals(3, maxResult7.toDouble(), 0); 
-        assertEquals(-5, maxResult6.toDouble(), 0);
-        //test a mock optimization
-        maxVisitor.setValue(new Double(544));
-        maxResult1 = maxVisitor.getResult();
-        maxResult7 = maxResult7.merge(maxResult1);
-        assertEquals(544, maxResult7.toDouble(), 0);
-        //test varying data types
-        maxVisitor.setValue(new Long(6453));
-        maxResult1 = maxVisitor.getResult();
-        maxResult7 = maxResult7.merge(maxResult1);
-        assertEquals(6453, maxResult7.toDouble(), 0);
-        assertEquals(6453, maxResult7.toInt());
-    }
-
-    public void testMedian() throws IllegalFilterException, IOException {
-        MedianVisitor medianVisitor1 = new MedianVisitor(0, ft);
-        fc.accepts(medianVisitor1, null); //1,2,3
-        MedianVisitor medianVisitor2 = new MedianVisitor(0, ft2);
-        fc2.accepts(medianVisitor2, null); //3,4.5
-        //1,2,3 --> 2, 1,2 --> 1.5
-        CalcResult medianResult1 = medianVisitor1.getResult();
-        CalcResult medianResult2 = medianVisitor2.getResult();
-        assertEquals(2, medianResult1.toInt());
-        assertEquals(1.5, medianResult2.toDouble(), 0);
-        //1,1,2,2,3 --> 2
-        CalcResult medianResult3 = medianResult1.merge(medianResult2);
-        assertEquals(2, medianResult3.toDouble(), 0);
-        //test for destruction during merge
-        List vals = new ArrayList();
-        vals.add(new Double(2.5)); vals.add(new Double(3.5)); vals.add(new Double(4.5));
-        CalcResult medianResult4 = new MedianResult(vals);
-        CalcResult medianResult5 = medianResult4.merge(medianResult1);
-        assertEquals(2.75, medianResult5.toDouble(), 0); 
-        assertEquals(3.5, medianResult4.toDouble(), 0);
-        //test a mock optimization
-        medianVisitor1.setValue(new Double(544));
-        medianResult1 = medianVisitor1.getResult();
-        try {
-        	medianResult3 = medianResult5.merge(medianResult1);
-        	fail(); //merge should fail
-        } catch (Exception e) {
-            assertEquals("Optimized median results cannot be merged.", e.getMessage());
-		}
-    }
-
-    public void testSum() throws IllegalFilterException, IOException {
-        SumVisitor sumVisitor = new SumVisitor(0, ft);
-        fc.accepts(sumVisitor, null); //1,2,3
-        SumVisitor sumVisitor2 = new SumVisitor(3, ft2);
-        fc2.accepts(sumVisitor2, null); //3,4.5
-        //6 is sum
-        int value1 = sumVisitor.getResult().toInt();
-        assertEquals(6, value1);
-        //7.5 is sum
-        double value2 = sumVisitor2.getResult().toDouble();
-        assertEquals((double) 7.5, value2, 0);
-        //sum of 6 and 7.5 is 13.5
-        CalcResult sumResult1 = sumVisitor.getResult();
-        CalcResult sumResult2 = sumVisitor2.getResult();
-        CalcResult sumResult3 = sumResult1.merge(sumResult2);
-        assertEquals((double) 13.5, sumResult3.toDouble(), 0);
-        //test a mock optimization
-        sumVisitor2.setValue(new Integer(-42));
-        CalcResult sumResult4 = sumVisitor2.getResult();
-        CalcResult sumResult5 = sumResult3.merge(sumResult4);
-        assertEquals(-28.5, sumResult5.toDouble(), 0);
-        //test for destruction during merge
-        assertEquals(13.5, sumResult3.toDouble(), 0);
-        assertEquals(-42.0, sumResult4.toDouble(), 0);
-    }
-    
-    public void testCount() throws IllegalFilterException, IOException {
-    	CountVisitor countVisitor = new CountVisitor();
-        fc.accepts(countVisitor, null);
-        CountVisitor countVisitor2 = new CountVisitor();
-        fc2.accepts(countVisitor2, null);
-        //3 features
-        int value1 = countVisitor.getResult().toInt();
-        assertEquals(3, value1);
-        //2 features
-        int value2 = countVisitor2.getResult().toInt();
-        assertEquals(2, value2);
-        //merge = 5 features
-        CalcResult countResult1 = countVisitor.getResult();
-        CalcResult countResult2 = countVisitor2.getResult();
-        CalcResult countResult3 = countResult1.merge(countResult2);
-        assertEquals(5, countResult3.toInt());
-        //test a mock optimization
-        countVisitor.setValue(20);
-        CalcResult countResult4 = countVisitor.getResult();
-        assertEquals(20, countResult4.toInt());
-        //test for destruction during merge
-        CalcResult countResult5 = countResult4.merge(countResult3);
-        assertEquals(5, countResult3.toInt());
-        assertEquals(20, countResult4.toInt());
-        assertEquals(25, countResult5.toInt());
-    }
-
-    public void testAverage() throws IllegalFilterException, IOException {
-        AverageVisitor averageVisitor = new AverageVisitor(0, ft);
-        fc.accepts(averageVisitor, null);  //1,2,3
-        AverageVisitor averageVisitor2 = new AverageVisitor(3, ft2);
-        fc2.accepts(averageVisitor2, null); //3,4.5
-        //2 is average
-        int value1 = averageVisitor.getResult().toInt();
-        assertEquals(2, value1);
-        //3.75 is average
-        double value2 = averageVisitor2.getResult().toDouble();
-        assertEquals((double) 3.75, value2, 0);
-        //average of 1,2,3,3,4.5 is 2.7
-        CalcResult averageResult1 = averageVisitor.getResult();
-        CalcResult averageResult2 = averageVisitor2.getResult();
-        CalcResult averageResult3 = averageResult1.merge(averageResult2);
-        assertEquals((double) 2.7, averageResult3.toDouble(), 0);
-        //test for destruction during merge
-        assertEquals((double) 3.75, averageResult2.toDouble(), 0);
-        //test mock optimizations
-        averageVisitor2.setValue(5, new Integer(100)); //mergeable optimization
-        averageResult2 = averageVisitor2.getResult();
-        assertEquals(20, averageResult2.toInt());
-        averageResult3 = averageResult1.merge(averageResult2);
-        assertEquals((double) 13.25, averageResult3.toDouble(), 0);
-        averageVisitor2.setValue(new Double(15.4)); //un-mergeable optimization
-        averageResult2 = averageVisitor2.getResult();
-        assertEquals((double) 15.4, averageResult2.toDouble(), 0);
-        try {
-            averageResult3 = averageResult1.merge(averageResult2);
-        	fail(); //merge should throw an exception
-        } catch (Exception e) {
-            assertEquals("Optimized average results cannot be merged.", e.getMessage());
-		}
-        //throw a monkey in the wrench (combine number classes)
-        averageVisitor.setValue(5, new Integer(10));
-        averageResult1 = averageVisitor.getResult();
-        averageVisitor2.setValue(5, new Double(33.3));
-        averageResult2 = averageVisitor2.getResult();
-        averageResult3 = averageResult1.merge(averageResult2); //int + double --> double?
-        assertEquals((double) 4.33, averageResult3.toDouble(), 0);
-    }
-    
-    public void testUnique() throws IllegalFilterException, IOException {
-        UniqueVisitor uniqueVisitor = new UniqueVisitor(0, ft);
-        fc.accepts(uniqueVisitor, null);
-        UniqueVisitor uniqueVisitor2 = new UniqueVisitor(3, ft2);
-        fc2.accepts(uniqueVisitor2, null);
-        //1, 2, 3
-        Set value1 = uniqueVisitor.getResult().toSet();
-        assertEquals(3, value1.size()); //3 items in the set
-        //3.0, 4.5
-        Object[] value2 = uniqueVisitor2.getResult().toArray();
-        assertEquals(2, value2.length); //2 items in the set
-        //test a merge 
-        CalcResult uniqueResult1 = uniqueVisitor.getResult();
-        CalcResult uniqueResult2 = uniqueVisitor2.getResult();
-        CalcResult uniqueResult3 = uniqueResult1.merge(uniqueResult2);
-        assertEquals(5, uniqueResult3.toSet().size()); //3 and 3.0 are different, so there are actually 5
-        //ensure merge was not destructive
-        assertEquals(3, uniqueResult1.toSet().size()); 
-        //test a merge with duplicate elements
-        Set anotherSet = new HashSet();
-        anotherSet.add(new Integer(2));
-        anotherSet.add(new Integer(4));
-        CalcResult uniqueResult4 = new UniqueResult(anotherSet);
-        CalcResult uniqueResult5 = uniqueResult1.merge(uniqueResult4); //1,2,3 + 2,4
-        assertEquals(4, uniqueResult5.toSet().size());
-        //mock optimization
-        uniqueVisitor.setValue(anotherSet);
-        uniqueResult1 = uniqueVisitor.getResult();
-        assertEquals(anotherSet, uniqueResult1.toSet());
-        //int + double --> ?
-        uniqueResult3 = uniqueResult2.merge(uniqueResult1);        
-        Set<Object> set = uniqueResult3.toSet();        
-        assertTrue(set.size()==4);
-        assertTrue(set.contains(3.0));
-        assertTrue(set.contains(4.5));
-        assertTrue(set.contains(2));
-        assertTrue(set.contains(4));
-        assertFalse(set.contains(6));
-    }
-
-    public void testBounds() throws IOException {
-        BoundsVisitor boundsVisitor1 = new BoundsVisitor();
-        fc.accepts(boundsVisitor1, null);
-        BoundsVisitor boundsVisitor2 = new BoundsVisitor();
-        fc2.accepts(boundsVisitor2, null);
-        Envelope env1 = new Envelope(1,5,0,4);
-        CalcResult boundsResult1 = boundsVisitor1.getResult();
-        assertEquals(env1, boundsResult1.toEnvelope());
-        Envelope env2 = new Envelope(4,13,3,10);
-        CalcResult boundsResult2 = boundsVisitor2.getResult();
-        assertEquals(env2, boundsResult2.toEnvelope());
-        CalcResult boundsResult3 = boundsResult2.merge(boundsResult1);
-        Envelope env3 = new Envelope(1,13,0,10);
-        assertEquals(env3, boundsResult3.toEnvelope());
-    }
-    
-    public void testQuantileList() throws Exception {
-        FilterFactory factory = CommonFactoryFinder.getFilterFactory(null);
-        Expression expr = factory.property(ft.getDescriptor(0).getLocalName());
-        QuantileListVisitor visitor = new QuantileListVisitor(expr, 2);
-        fc.accepts(visitor, null);
-        List[] qResult = (List[]) visitor.getResult().getValue();
-        assertEquals(2, qResult.length);
-        assertEquals(2, qResult[0].size());
-        assertEquals(1, qResult[1].size());
-    }
-
-    public void testStandardDeviation() throws Exception {
-    	FilterFactory factory = CommonFactoryFinder.getFilterFactory(null);
-    	Expression expr = factory.property(ft3.getDescriptor(0).getLocalName());
-    	AverageVisitor visit1 = new AverageVisitor(expr);
-    	fc3.accepts(visit1, null);
-    	double average = visit1.getResult().toDouble();
-    	System.out.println("AV="+average);
-    	StandardDeviationVisitor visit2 = new StandardDeviationVisitor(expr, average);
-    	fc3.accepts(visit2, null);
-    	assertEquals(28.86, visit2.getResult().toDouble(), 0.01); //TODO: verify std_dev(1..100) =~ 28.86
-    }
-    
-    //try merging a count and sum to get an average, both count+sum and sum+count 
-    public void testCountSumMerge() throws IllegalFilterException, IOException {
-        CountVisitor countVisitor = new CountVisitor();
-        fc2.accepts(countVisitor, null); //count = 2
-        SumVisitor sumVisitor = new SumVisitor(3, ft2);
-        fc2.accepts(sumVisitor, null); //sum = 7.5
-        CalcResult countResult = countVisitor.getResult();
-        CalcResult sumResult = sumVisitor.getResult();
-        CalcResult averageResult1 = countResult.merge(sumResult);
-        CalcResult averageResult2 = sumResult.merge(countResult);
-        //both average results were correct?
-        assertEquals((double) 3.75, averageResult1.toDouble(), 0);
-        assertEquals((double) 3.75, averageResult2.toDouble(), 0);
-        //neither sum nor count was destroyed?
-        assertEquals(2, countResult.toInt());
-        assertEquals((double) 7.5, sumResult.toDouble(), 0);
-    }
-    
-    //try merging 2 incompatible CalcResults and check for the exception
-    public void testBadMerge() throws IllegalFilterException, IOException {
-    	//count + max = boom!
-    	CountVisitor countVisitor = new CountVisitor();
-    	countVisitor.setValue(8);
-    	CalcResult countResult = countVisitor.getResult();
-    	MaxVisitor maxVisitor = new MaxVisitor((Expression) null);
-    	maxVisitor.setValue(new Double(99));
-    	CalcResult maxResult = maxVisitor.getResult();
-    	try {
-            CalcResult boomResult = maxResult.merge(countResult);
-        	fail(); //merge should throw an exception
-        } catch (Exception e) {
-            assertEquals("Parameter is not a compatible type", e.getMessage());
-		}
-    }
-}
-=======
-/*
- *    GeoTools - The Open Source Java GIS Toolkit
- *    http://geotools.org
- * 
- *    (C) 2003-2008, Open Source Geospatial Foundation (OSGeo)
- *
- *    This library is free software; you can redistribute it and/or
- *    modify it under the terms of the GNU Lesser General Public
- *    License as published by the Free Software Foundation;
- *    version 2.1 of the License.
- *
- *    This library is distributed in the hope that it will be useful,
- *    but WITHOUT ANY WARRANTY; without even the implied warranty of
- *    MERCHANTABILITY or FITNESS FOR A PARTICULAR PURPOSE.  See the GNU
- *    Lesser General Public License for more details.
- */
-package org.geotools.feature.visitor;
-
-import java.io.IOException;
-import java.util.ArrayList;
-import java.util.HashSet;
-import java.util.List;
-import java.util.Set;
-
-import org.geotools.data.DataTestCase;
-import org.geotools.data.DataUtilities;
-import org.geotools.data.simple.SimpleFeatureCollection;
-import org.geotools.factory.CommonFactoryFinder;
-import org.geotools.feature.FeatureCollections;
-import org.geotools.feature.simple.SimpleFeatureBuilder;
-import org.geotools.feature.visitor.MaxVisitor.MaxResult;
-import org.geotools.feature.visitor.MedianVisitor.MedianResult;
-import org.geotools.feature.visitor.MinVisitor.MinResult;
-import org.geotools.feature.visitor.UniqueVisitor.UniqueResult;
-import org.geotools.filter.IllegalFilterException;
-import org.opengis.feature.simple.SimpleFeature;
-import org.opengis.feature.simple.SimpleFeatureType;
-import org.opengis.filter.FilterFactory;
-import org.opengis.filter.expression.Expression;
-
-import com.vividsolutions.jts.geom.Envelope;
-
-/**
- * Purpose: these tests ensure the proper operation of feature visitation, with CalcResult merging too!
- *
- * @source $URL: http://svn.osgeo.org/geotools/tags/8.0-M1/modules/library/main/src/test/java/org/geotools/feature/visitor/VisitorCalculationTest.java $
- */
-public class VisitorCalculationTest extends DataTestCase {
-	SimpleFeatureCollection empty;
-    SimpleFeatureCollection fc;
-    SimpleFeatureType ft;
-    SimpleFeatureCollection fc2;
-    SimpleFeatureType ft2;
-    SimpleFeatureCollection fc3;
-    SimpleFeatureType ft3;
-
-    public VisitorCalculationTest(String arg0) {
-        super(arg0);
-    }
-
-    protected void setUp() throws Exception {
-        super.setUp();
-        empty = FeatureCollections.newCollection();
-        fc = DataUtilities.collection(roadFeatures);
-        fc2 = DataUtilities.collection(riverFeatures);
-        ft = roadType;
-        ft2 = riverType;
-
-        //create our own fc3
-        SimpleFeatureType boringType = DataUtilities.createType("fc3.boring","id:0");
-        SimpleFeature[] boringFeatures = new SimpleFeature[100];
-        for (int i = 1; i <= 100; i++) {
-        	boringFeatures[i-1] = SimpleFeatureBuilder.build( boringType,new Object[] {new Integer(i)},null);
-        }
-
-        ft3 = boringType;
-        fc3 = DataUtilities.collection(boringFeatures);
-    }
-
-    // test only the visitor functions themselves, and try the merge operation
-    public void testMin() throws IllegalFilterException, IOException {
-        //index 0 is the id field, so the data isn't terribly exciting (1,2,3).
-    	MinVisitor minVisitor = new MinVisitor(0, ft);
-        fc.accepts(minVisitor, null);
-    	MinVisitor minVisitor2 = new MinVisitor(0, ft2);
-        fc2.accepts(minVisitor2, null);
-        //1 is min
-        Object result = minVisitor.getResult().getValue();
-        int value = ((Integer) result).intValue();
-        assertEquals(1, value);
-        int value2 = minVisitor.getResult().toInt();
-        assertEquals(1, value2);
-        //min of 1 and 1 is 1
-        CalcResult minResult1 = minVisitor.getResult();
-        CalcResult minResult2 = minVisitor2.getResult();
-        CalcResult minResult3 = minResult1.merge(minResult2);
-        assertEquals(1, minResult3.toInt());
-        //test for destruction during merge
-        CalcResult minResult4 = new MinResult((Comparable) new Integer(10));
-        CalcResult minResult5 = minResult4.merge(minResult1);
-        assertEquals(1, minResult5.toInt()); 
-        assertEquals(10, minResult4.toInt());
-        //test negative result
-        CalcResult minResult6 = new MinResult((Comparable) new Integer(-5));
-        CalcResult minResult7 = (MinResult) minResult1.merge(minResult6);
-        assertEquals(-5, minResult7.toInt()); 
-        assertEquals(-5, minResult6.toInt());
-        //test a mock optimization
-        minVisitor.setValue(new Integer(-50));
-        minResult1 = minVisitor.getResult();
-        minResult7 = minResult7.merge(minResult1);
-        assertEquals(-50, minResult7.toInt());
-        //test varying data types
-        minVisitor.setValue(new Double(-100.0));
-        minResult1 = minVisitor.getResult();
-        minResult7 = minResult7.merge(minResult1);
-        assertEquals(-100.0, minResult7.toDouble(), 0);
-        assertEquals(-100, minResult7.toInt());
-        //test empty collection
-        minVisitor.reset();
-        empty.accepts(minVisitor, null);
-        assertEquals(CalcResult.NULL_RESULT, minVisitor.getResult());
-        // test merge
-        assertSame(minResult2, minVisitor.getResult().merge(minResult2));
-        assertSame(minResult2, minResult2.merge(minVisitor.getResult()));
-    }
-
-    public void testMax() throws IllegalFilterException, IOException {
-        //index 0 is the id field, so the data isn't terribly exciting
-        MaxVisitor maxVisitor = new MaxVisitor(0, ft);
-        fc.accepts(maxVisitor, null); //1,2,3
-        MaxVisitor maxVisitor2 = new MaxVisitor(3, ft2);
-        fc2.accepts(maxVisitor2, null); //3,4.5
-        //3 is max
-        int value1 = maxVisitor.getResult().toInt();
-        assertEquals(3, value1);
-        //4.5 is max
-        double value2 = maxVisitor2.getResult().toDouble();
-        assertEquals((double) 4.5, value2, 0);
-        //max of 3 and 4.5 is 4.5
-        CalcResult maxResult1 = (MaxResult) maxVisitor.getResult();
-        CalcResult maxResult2 = (MaxResult) maxVisitor2.getResult();
-        CalcResult maxResult3 = (MaxResult) maxResult1.merge(maxResult2);
-        assertEquals((double) 4.5, maxResult3.toDouble(), 0);
-        //test for destruction during merge
-        CalcResult maxResult4 = new MaxResult((Comparable) new Double(2));
-        CalcResult maxResult5 = (MaxResult) maxResult4.merge(maxResult1);
-        assertEquals(3, maxResult5.toDouble(), 0); 
-        assertEquals(2, maxResult4.toDouble(), 0);
-        //test negative result
-        CalcResult maxResult6 = new MaxResult((Comparable) new Integer(-5));
-        CalcResult maxResult7 = (MaxResult) maxResult1.merge(maxResult6);
-        assertEquals(3, maxResult7.toDouble(), 0); 
-        assertEquals(-5, maxResult6.toDouble(), 0);
-        //test a mock optimization
-        maxVisitor.setValue(new Double(544));
-        maxResult1 = maxVisitor.getResult();
-        maxResult7 = maxResult7.merge(maxResult1);
-        assertEquals(544, maxResult7.toDouble(), 0);
-        //test varying data types
-        maxVisitor.setValue(new Long(6453));
-        maxResult1 = maxVisitor.getResult();
-        maxResult7 = maxResult7.merge(maxResult1);
-        assertEquals(6453, maxResult7.toDouble(), 0);
-        assertEquals(6453, maxResult7.toInt());
-        //test empty collection
-        maxVisitor.reset();
-        empty.accepts(maxVisitor, null);
-        assertEquals(CalcResult.NULL_RESULT, maxVisitor.getResult());
-        // test merge
-        assertSame(maxResult2, maxVisitor.getResult().merge(maxResult2));
-        assertSame(maxResult2, maxResult2.merge(maxVisitor.getResult()));
-    }
-
-    public void testMedian() throws IllegalFilterException, IOException {
-        MedianVisitor medianVisitor1 = new MedianVisitor(0, ft);
-        fc.accepts(medianVisitor1, null); //1,2,3
-        MedianVisitor medianVisitor2 = new MedianVisitor(0, ft2);
-        fc2.accepts(medianVisitor2, null); //3,4.5
-        //1,2,3 --> 2, 1,2 --> 1.5
-        CalcResult medianResult1 = medianVisitor1.getResult();
-        CalcResult medianResult2 = medianVisitor2.getResult();
-        assertEquals(2, medianResult1.toInt());
-        assertEquals(1.5, medianResult2.toDouble(), 0);
-        //1,1,2,2,3 --> 2
-        CalcResult medianResult3 = medianResult1.merge(medianResult2);
-        assertEquals(2, medianResult3.toDouble(), 0);
-        //test for destruction during merge
-        List vals = new ArrayList();
-        vals.add(new Double(2.5)); vals.add(new Double(3.5)); vals.add(new Double(4.5));
-        CalcResult medianResult4 = new MedianResult(vals);
-        CalcResult medianResult5 = medianResult4.merge(medianResult1);
-        assertEquals(2.75, medianResult5.toDouble(), 0); 
-        assertEquals(3.5, medianResult4.toDouble(), 0);
-        //test a mock optimization
-        medianVisitor1.setValue(new Double(544));
-        medianResult1 = medianVisitor1.getResult();
-        try {
-        	medianResult3 = medianResult5.merge(medianResult1);
-        	fail(); //merge should fail
-        } catch (Exception e) {
-            assertEquals("Optimized median results cannot be merged.", e.getMessage());
-		}
-        //test empty collection
-        medianVisitor1.reset();
-        empty.accepts(medianVisitor1, null);
-        assertEquals(CalcResult.NULL_RESULT, medianVisitor1.getResult());
-        // test merge
-        assertSame(medianResult2, medianVisitor1.getResult().merge(medianResult2));
-        assertSame(medianResult2, medianResult2.merge(medianVisitor1.getResult()));
-    }
-
-    public void testSum() throws IllegalFilterException, IOException {
-        SumVisitor sumVisitor = new SumVisitor(0, ft);
-        fc.accepts(sumVisitor, null); //1,2,3
-        SumVisitor sumVisitor2 = new SumVisitor(3, ft2);
-        fc2.accepts(sumVisitor2, null); //3,4.5
-        //6 is sum
-        int value1 = sumVisitor.getResult().toInt();
-        assertEquals(6, value1);
-        //7.5 is sum
-        double value2 = sumVisitor2.getResult().toDouble();
-        assertEquals((double) 7.5, value2, 0);
-        //sum of 6 and 7.5 is 13.5
-        CalcResult sumResult1 = sumVisitor.getResult();
-        CalcResult sumResult2 = sumVisitor2.getResult();
-        CalcResult sumResult3 = sumResult1.merge(sumResult2);
-        assertEquals((double) 13.5, sumResult3.toDouble(), 0);
-        //test a mock optimization
-        sumVisitor2.setValue(new Integer(-42));
-        CalcResult sumResult4 = sumVisitor2.getResult();
-        CalcResult sumResult5 = sumResult3.merge(sumResult4);
-        assertEquals(-28.5, sumResult5.toDouble(), 0);
-        //test for destruction during merge
-        assertEquals(13.5, sumResult3.toDouble(), 0);
-        assertEquals(-42.0, sumResult4.toDouble(), 0);
-        //test empty collection
-        sumVisitor.reset();
-        empty.accepts(sumVisitor, null);
-        assertEquals(CalcResult.NULL_RESULT, sumVisitor.getResult());
-        // test merge
-        assertSame(sumResult2, sumVisitor.getResult().merge(sumResult2));
-        assertSame(sumResult2, sumResult2.merge(sumVisitor.getResult()));
-    }
-    
-    public void testCount() throws IllegalFilterException, IOException {
-    	CountVisitor countVisitor = new CountVisitor();
-        fc.accepts(countVisitor, null);
-        CountVisitor countVisitor2 = new CountVisitor();
-        fc2.accepts(countVisitor2, null);
-        //3 features
-        int value1 = countVisitor.getResult().toInt();
-        assertEquals(3, value1);
-        //2 features
-        int value2 = countVisitor2.getResult().toInt();
-        assertEquals(2, value2);
-        //merge = 5 features
-        CalcResult countResult1 = countVisitor.getResult();
-        CalcResult countResult2 = countVisitor2.getResult();
-        CalcResult countResult3 = countResult1.merge(countResult2);
-        assertEquals(5, countResult3.toInt());
-        //test a mock optimization
-        countVisitor.setValue(20);
-        CalcResult countResult4 = countVisitor.getResult();
-        assertEquals(20, countResult4.toInt());
-        //test for destruction during merge
-        CalcResult countResult5 = countResult4.merge(countResult3);
-        assertEquals(5, countResult3.toInt());
-        assertEquals(20, countResult4.toInt());
-        assertEquals(25, countResult5.toInt());
-        //test empty collection
-        countVisitor.reset();
-        empty.accepts(countVisitor, null);
-        assertEquals(CalcResult.NULL_RESULT, countVisitor.getResult());
-        // test merge
-        assertSame(countResult2, countVisitor.getResult().merge(countResult2));
-        assertSame(countResult2, countResult2.merge(countVisitor.getResult()));
-    }
-
-    public void testAverage() throws IllegalFilterException, IOException {
-        AverageVisitor averageVisitor = new AverageVisitor(0, ft);
-        fc.accepts(averageVisitor, null);  //1,2,3
-        AverageVisitor averageVisitor2 = new AverageVisitor(3, ft2);
-        fc2.accepts(averageVisitor2, null); //3,4.5
-        //2 is average
-        int value1 = averageVisitor.getResult().toInt();
-        assertEquals(2, value1);
-        //3.75 is average
-        double value2 = averageVisitor2.getResult().toDouble();
-        assertEquals((double) 3.75, value2, 0);
-        //average of 1,2,3,3,4.5 is 2.7
-        CalcResult averageResult1 = averageVisitor.getResult();
-        CalcResult averageResult2 = averageVisitor2.getResult();
-        CalcResult averageResult3 = averageResult1.merge(averageResult2);
-        assertEquals((double) 2.7, averageResult3.toDouble(), 0);
-        //test for destruction during merge
-        assertEquals((double) 3.75, averageResult2.toDouble(), 0);
-        //test mock optimizations
-        averageVisitor2.setValue(5, new Integer(100)); //mergeable optimization
-        averageResult2 = averageVisitor2.getResult();
-        assertEquals(20, averageResult2.toInt());
-        averageResult3 = averageResult1.merge(averageResult2);
-        assertEquals((double) 13.25, averageResult3.toDouble(), 0);
-        averageVisitor2.setValue(new Double(15.4)); //un-mergeable optimization
-        averageResult2 = averageVisitor2.getResult();
-        assertEquals((double) 15.4, averageResult2.toDouble(), 0);
-        try {
-            averageResult3 = averageResult1.merge(averageResult2);
-        	fail(); //merge should throw an exception
-        } catch (Exception e) {
-            assertEquals("Optimized average results cannot be merged.", e.getMessage());
-		}
-        //throw a monkey in the wrench (combine number classes)
-        averageVisitor.setValue(5, new Integer(10));
-        averageResult1 = averageVisitor.getResult();
-        averageVisitor2.setValue(5, new Double(33.3));
-        averageResult2 = averageVisitor2.getResult();
-        averageResult3 = averageResult1.merge(averageResult2); //int + double --> double?
-        assertEquals((double) 4.33, averageResult3.toDouble(), 0);
-        //test empty collection
-        averageVisitor.reset();
-        empty.accepts(averageVisitor, null);
-        assertEquals(CalcResult.NULL_RESULT, averageVisitor.getResult());
-        // test merge
-        assertSame(averageResult2, averageVisitor.getResult().merge(averageResult2));
-        assertSame(averageResult2, averageResult2.merge(averageVisitor.getResult()));
-    }
-    
-    public void testUnique() throws IllegalFilterException, IOException {
-        UniqueVisitor uniqueVisitor = new UniqueVisitor(0, ft);
-        fc.accepts(uniqueVisitor, null);
-        UniqueVisitor uniqueVisitor2 = new UniqueVisitor(3, ft2);
-        fc2.accepts(uniqueVisitor2, null);
-        //1, 2, 3
-        Set value1 = uniqueVisitor.getResult().toSet();
-        assertEquals(3, value1.size()); //3 items in the set
-        //3.0, 4.5
-        Object[] value2 = uniqueVisitor2.getResult().toArray();
-        assertEquals(2, value2.length); //2 items in the set
-        //test a merge 
-        CalcResult uniqueResult1 = uniqueVisitor.getResult();
-        CalcResult uniqueResult2 = uniqueVisitor2.getResult();
-        CalcResult uniqueResult3 = uniqueResult1.merge(uniqueResult2);
-        assertEquals(5, uniqueResult3.toSet().size()); //3 and 3.0 are different, so there are actually 5
-        //ensure merge was not destructive
-        assertEquals(3, uniqueResult1.toSet().size()); 
-        //test a merge with duplicate elements
-        Set anotherSet = new HashSet();
-        anotherSet.add(new Integer(2));
-        anotherSet.add(new Integer(4));
-        CalcResult uniqueResult4 = new UniqueResult(anotherSet);
-        CalcResult uniqueResult5 = uniqueResult1.merge(uniqueResult4); //1,2,3 + 2,4
-        assertEquals(4, uniqueResult5.toSet().size());
-        //mock optimization
-        uniqueVisitor.setValue(anotherSet);
-        uniqueResult1 = uniqueVisitor.getResult();
-        assertEquals(anotherSet, uniqueResult1.toSet());
-        //int + double --> ?
-        uniqueResult3 = uniqueResult2.merge(uniqueResult1);        
-        Set<Object> set = uniqueResult3.toSet();        
-        assertTrue(set.size()==4);
-        assertTrue(set.contains(3.0));
-        assertTrue(set.contains(4.5));
-        assertTrue(set.contains(2));
-        assertTrue(set.contains(4));
-        assertFalse(set.contains(6));
-        //test empty collection
-        uniqueVisitor.reset();
-        empty.accepts(uniqueVisitor, null);
-        assertEquals(CalcResult.NULL_RESULT, uniqueVisitor.getResult());
-        // test merge
-        assertSame(uniqueResult2, uniqueVisitor.getResult().merge(uniqueResult2));
-        assertSame(uniqueResult2, uniqueResult2.merge(uniqueVisitor.getResult()));
-    }
-
-    public void testBounds() throws IOException {
-        BoundsVisitor boundsVisitor1 = new BoundsVisitor();
-        fc.accepts(boundsVisitor1, null);
-        BoundsVisitor boundsVisitor2 = new BoundsVisitor();
-        fc2.accepts(boundsVisitor2, null);
-        Envelope env1 = new Envelope(1,5,0,4);
-        CalcResult boundsResult1 = boundsVisitor1.getResult();
-        assertEquals(env1, boundsResult1.toEnvelope());
-        Envelope env2 = new Envelope(4,13,3,10);
-        CalcResult boundsResult2 = boundsVisitor2.getResult();
-        assertEquals(env2, boundsResult2.toEnvelope());
-        CalcResult boundsResult3 = boundsResult2.merge(boundsResult1);
-        Envelope env3 = new Envelope(1,13,0,10);
-        assertEquals(env3, boundsResult3.toEnvelope());
-        //test empty collection
-        boundsVisitor1.reset(null);
-        empty.accepts(boundsVisitor1, null);
-        assertEquals(CalcResult.NULL_RESULT, boundsVisitor1.getResult());
-        // test merge
-        assertSame(boundsResult2, boundsVisitor1.getResult().merge(boundsResult2));
-        assertSame(boundsResult2, boundsResult2.merge(boundsVisitor1.getResult()));
-    }
-    
-    public void testQuantileList() throws Exception {
-        FilterFactory factory = CommonFactoryFinder.getFilterFactory(null);
-        Expression expr = factory.property(ft.getDescriptor(0).getLocalName());
-        QuantileListVisitor visitor = new QuantileListVisitor(expr, 2);
-        fc.accepts(visitor, null);
-        CalcResult result = visitor.getResult();
-		List[] qResult = (List[]) result.getValue();
-        assertEquals(2, qResult.length);
-        assertEquals(2, qResult[0].size());
-        assertEquals(1, qResult[1].size());
-        //test empty collection
-        QuantileListVisitor emptyVisitor = new QuantileListVisitor(expr, 2);
-        empty.accepts(emptyVisitor, null);
-        assertEquals(CalcResult.NULL_RESULT, emptyVisitor.getResult());
-        // test merge
-        assertSame(result, emptyVisitor.getResult().merge(result));
-        assertSame(result, result.merge(emptyVisitor.getResult()));
-    }
-
-    public void testStandardDeviation() throws Exception {
-    	FilterFactory factory = CommonFactoryFinder.getFilterFactory(null);
-    	Expression expr = factory.property(ft3.getDescriptor(0).getLocalName());
-    	// first do it the old fashioned way to ensure backwards compatibility
-    	AverageVisitor visit1 = new AverageVisitor(expr);
-    	fc3.accepts(visit1, null);
-    	CalcResult result = visit1.getResult();
-		double average = result.toDouble();
-    	System.out.println("AV="+average);
-    	StandardDeviationVisitor visit2 = new StandardDeviationVisitor(expr, average);
-    	fc3.accepts(visit2, null);
-    	assertEquals(28.86, visit2.getResult().toDouble(), 0.01); 
-        // then do it single pass
-    	StandardDeviationVisitor visit3 = new StandardDeviationVisitor(expr);
-    	fc3.accepts(visit3, null);
-    	assertEquals(28.86, visit3.getResult().toDouble(), 0.01);
-    	//test empty collection
-    	StandardDeviationVisitor emptyVisitor = new StandardDeviationVisitor(expr, average);
-        empty.accepts(emptyVisitor, null);
-        assertEquals(CalcResult.NULL_RESULT, emptyVisitor.getResult());
-        // test merge
-        assertSame(result, emptyVisitor.getResult().merge(result));
-        assertSame(result, result.merge(emptyVisitor.getResult()));
-    }
-    
-    //try merging a count and sum to get an average, both count+sum and sum+count 
-    public void testCountSumMerge() throws IllegalFilterException, IOException {
-        CountVisitor countVisitor = new CountVisitor();
-        fc2.accepts(countVisitor, null); //count = 2
-        SumVisitor sumVisitor = new SumVisitor(3, ft2);
-        fc2.accepts(sumVisitor, null); //sum = 7.5
-        CalcResult countResult = countVisitor.getResult();
-        CalcResult sumResult = sumVisitor.getResult();
-        CalcResult averageResult1 = countResult.merge(sumResult);
-        CalcResult averageResult2 = sumResult.merge(countResult);
-        //both average results were correct?
-        assertEquals((double) 3.75, averageResult1.toDouble(), 0);
-        assertEquals((double) 3.75, averageResult2.toDouble(), 0);
-        //neither sum nor count was destroyed?
-        assertEquals(2, countResult.toInt());
-        assertEquals((double) 7.5, sumResult.toDouble(), 0);
-    }
-    
-    //try merging 2 incompatible CalcResults and check for the exception
-    public void testBadMerge() throws IllegalFilterException, IOException {
-    	//count + max = boom!
-    	CountVisitor countVisitor = new CountVisitor();
-    	countVisitor.setValue(8);
-    	CalcResult countResult = countVisitor.getResult();
-    	MaxVisitor maxVisitor = new MaxVisitor((Expression) null);
-    	maxVisitor.setValue(new Double(99));
-    	CalcResult maxResult = maxVisitor.getResult();
-    	try {
-            CalcResult boomResult = maxResult.merge(countResult);
-        	fail(); //merge should throw an exception
-        } catch (Exception e) {
-            assertEquals("Parameter is not a compatible type", e.getMessage());
-		}
-    }
-}
->>>>>>> other+/*
+ *    GeoTools - The Open Source Java GIS Toolkit
+ *    http://geotools.org
+ * 
+ *    (C) 2003-2008, Open Source Geospatial Foundation (OSGeo)
+ *
+ *    This library is free software; you can redistribute it and/or
+ *    modify it under the terms of the GNU Lesser General Public
+ *    License as published by the Free Software Foundation;
+ *    version 2.1 of the License.
+ *
+ *    This library is distributed in the hope that it will be useful,
+ *    but WITHOUT ANY WARRANTY; without even the implied warranty of
+ *    MERCHANTABILITY or FITNESS FOR A PARTICULAR PURPOSE.  See the GNU
+ *    Lesser General Public License for more details.
+ */
+package org.geotools.feature.visitor;
+
+import java.io.IOException;
+import java.util.ArrayList;
+import java.util.HashSet;
+import java.util.List;
+import java.util.Set;
+
+import org.geotools.data.DataTestCase;
+import org.geotools.data.DataUtilities;
+import org.geotools.data.simple.SimpleFeatureCollection;
+import org.geotools.factory.CommonFactoryFinder;
+import org.geotools.feature.FeatureCollections;
+import org.geotools.feature.simple.SimpleFeatureBuilder;
+import org.geotools.feature.visitor.MaxVisitor.MaxResult;
+import org.geotools.feature.visitor.MedianVisitor.MedianResult;
+import org.geotools.feature.visitor.MinVisitor.MinResult;
+import org.geotools.feature.visitor.UniqueVisitor.UniqueResult;
+import org.geotools.filter.IllegalFilterException;
+import org.opengis.feature.simple.SimpleFeature;
+import org.opengis.feature.simple.SimpleFeatureType;
+import org.opengis.filter.FilterFactory;
+import org.opengis.filter.expression.Expression;
+
+import com.vividsolutions.jts.geom.Envelope;
+
+/**
+ * Purpose: these tests ensure the proper operation of feature visitation, with CalcResult merging too!
+ *
+ * @source $URL: http://svn.osgeo.org/geotools/tags/8.0-M1/modules/library/main/src/test/java/org/geotools/feature/visitor/VisitorCalculationTest.java $
+ */
+public class VisitorCalculationTest extends DataTestCase {
+	SimpleFeatureCollection empty;
+    SimpleFeatureCollection fc;
+    SimpleFeatureType ft;
+    SimpleFeatureCollection fc2;
+    SimpleFeatureType ft2;
+    SimpleFeatureCollection fc3;
+    SimpleFeatureType ft3;
+
+    public VisitorCalculationTest(String arg0) {
+        super(arg0);
+    }
+
+    protected void setUp() throws Exception {
+        super.setUp();
+        empty = FeatureCollections.newCollection();
+        fc = DataUtilities.collection(roadFeatures);
+        fc2 = DataUtilities.collection(riverFeatures);
+        ft = roadType;
+        ft2 = riverType;
+
+        //create our own fc3
+        SimpleFeatureType boringType = DataUtilities.createType("fc3.boring","id:0");
+        SimpleFeature[] boringFeatures = new SimpleFeature[100];
+        for (int i = 1; i <= 100; i++) {
+        	boringFeatures[i-1] = SimpleFeatureBuilder.build( boringType,new Object[] {new Integer(i)},null);
+        }
+
+        ft3 = boringType;
+        fc3 = DataUtilities.collection(boringFeatures);
+    }
+
+    // test only the visitor functions themselves, and try the merge operation
+    public void testMin() throws IllegalFilterException, IOException {
+        //index 0 is the id field, so the data isn't terribly exciting (1,2,3).
+    	MinVisitor minVisitor = new MinVisitor(0, ft);
+        fc.accepts(minVisitor, null);
+    	MinVisitor minVisitor2 = new MinVisitor(0, ft2);
+        fc2.accepts(minVisitor2, null);
+        //1 is min
+        Object result = minVisitor.getResult().getValue();
+        int value = ((Integer) result).intValue();
+        assertEquals(1, value);
+        int value2 = minVisitor.getResult().toInt();
+        assertEquals(1, value2);
+        //min of 1 and 1 is 1
+        CalcResult minResult1 = minVisitor.getResult();
+        CalcResult minResult2 = minVisitor2.getResult();
+        CalcResult minResult3 = minResult1.merge(minResult2);
+        assertEquals(1, minResult3.toInt());
+        //test for destruction during merge
+        CalcResult minResult4 = new MinResult((Comparable) new Integer(10));
+        CalcResult minResult5 = minResult4.merge(minResult1);
+        assertEquals(1, minResult5.toInt()); 
+        assertEquals(10, minResult4.toInt());
+        //test negative result
+        CalcResult minResult6 = new MinResult((Comparable) new Integer(-5));
+        CalcResult minResult7 = (MinResult) minResult1.merge(minResult6);
+        assertEquals(-5, minResult7.toInt()); 
+        assertEquals(-5, minResult6.toInt());
+        //test a mock optimization
+        minVisitor.setValue(new Integer(-50));
+        minResult1 = minVisitor.getResult();
+        minResult7 = minResult7.merge(minResult1);
+        assertEquals(-50, minResult7.toInt());
+        //test varying data types
+        minVisitor.setValue(new Double(-100.0));
+        minResult1 = minVisitor.getResult();
+        minResult7 = minResult7.merge(minResult1);
+        assertEquals(-100.0, minResult7.toDouble(), 0);
+        assertEquals(-100, minResult7.toInt());
+        //test empty collection
+        minVisitor.reset();
+        empty.accepts(minVisitor, null);
+        assertEquals(CalcResult.NULL_RESULT, minVisitor.getResult());
+        // test merge
+        assertSame(minResult2, minVisitor.getResult().merge(minResult2));
+        assertSame(minResult2, minResult2.merge(minVisitor.getResult()));
+    }
+
+    public void testMax() throws IllegalFilterException, IOException {
+        //index 0 is the id field, so the data isn't terribly exciting
+        MaxVisitor maxVisitor = new MaxVisitor(0, ft);
+        fc.accepts(maxVisitor, null); //1,2,3
+        MaxVisitor maxVisitor2 = new MaxVisitor(3, ft2);
+        fc2.accepts(maxVisitor2, null); //3,4.5
+        //3 is max
+        int value1 = maxVisitor.getResult().toInt();
+        assertEquals(3, value1);
+        //4.5 is max
+        double value2 = maxVisitor2.getResult().toDouble();
+        assertEquals((double) 4.5, value2, 0);
+        //max of 3 and 4.5 is 4.5
+        CalcResult maxResult1 = (MaxResult) maxVisitor.getResult();
+        CalcResult maxResult2 = (MaxResult) maxVisitor2.getResult();
+        CalcResult maxResult3 = (MaxResult) maxResult1.merge(maxResult2);
+        assertEquals((double) 4.5, maxResult3.toDouble(), 0);
+        //test for destruction during merge
+        CalcResult maxResult4 = new MaxResult((Comparable) new Double(2));
+        CalcResult maxResult5 = (MaxResult) maxResult4.merge(maxResult1);
+        assertEquals(3, maxResult5.toDouble(), 0); 
+        assertEquals(2, maxResult4.toDouble(), 0);
+        //test negative result
+        CalcResult maxResult6 = new MaxResult((Comparable) new Integer(-5));
+        CalcResult maxResult7 = (MaxResult) maxResult1.merge(maxResult6);
+        assertEquals(3, maxResult7.toDouble(), 0); 
+        assertEquals(-5, maxResult6.toDouble(), 0);
+        //test a mock optimization
+        maxVisitor.setValue(new Double(544));
+        maxResult1 = maxVisitor.getResult();
+        maxResult7 = maxResult7.merge(maxResult1);
+        assertEquals(544, maxResult7.toDouble(), 0);
+        //test varying data types
+        maxVisitor.setValue(new Long(6453));
+        maxResult1 = maxVisitor.getResult();
+        maxResult7 = maxResult7.merge(maxResult1);
+        assertEquals(6453, maxResult7.toDouble(), 0);
+        assertEquals(6453, maxResult7.toInt());
+        //test empty collection
+        maxVisitor.reset();
+        empty.accepts(maxVisitor, null);
+        assertEquals(CalcResult.NULL_RESULT, maxVisitor.getResult());
+        // test merge
+        assertSame(maxResult2, maxVisitor.getResult().merge(maxResult2));
+        assertSame(maxResult2, maxResult2.merge(maxVisitor.getResult()));
+    }
+
+    public void testMedian() throws IllegalFilterException, IOException {
+        MedianVisitor medianVisitor1 = new MedianVisitor(0, ft);
+        fc.accepts(medianVisitor1, null); //1,2,3
+        MedianVisitor medianVisitor2 = new MedianVisitor(0, ft2);
+        fc2.accepts(medianVisitor2, null); //3,4.5
+        //1,2,3 --> 2, 1,2 --> 1.5
+        CalcResult medianResult1 = medianVisitor1.getResult();
+        CalcResult medianResult2 = medianVisitor2.getResult();
+        assertEquals(2, medianResult1.toInt());
+        assertEquals(1.5, medianResult2.toDouble(), 0);
+        //1,1,2,2,3 --> 2
+        CalcResult medianResult3 = medianResult1.merge(medianResult2);
+        assertEquals(2, medianResult3.toDouble(), 0);
+        //test for destruction during merge
+        List vals = new ArrayList();
+        vals.add(new Double(2.5)); vals.add(new Double(3.5)); vals.add(new Double(4.5));
+        CalcResult medianResult4 = new MedianResult(vals);
+        CalcResult medianResult5 = medianResult4.merge(medianResult1);
+        assertEquals(2.75, medianResult5.toDouble(), 0); 
+        assertEquals(3.5, medianResult4.toDouble(), 0);
+        //test a mock optimization
+        medianVisitor1.setValue(new Double(544));
+        medianResult1 = medianVisitor1.getResult();
+        try {
+        	medianResult3 = medianResult5.merge(medianResult1);
+        	fail(); //merge should fail
+        } catch (Exception e) {
+            assertEquals("Optimized median results cannot be merged.", e.getMessage());
+		}
+        //test empty collection
+        medianVisitor1.reset();
+        empty.accepts(medianVisitor1, null);
+        assertEquals(CalcResult.NULL_RESULT, medianVisitor1.getResult());
+        // test merge
+        assertSame(medianResult2, medianVisitor1.getResult().merge(medianResult2));
+        assertSame(medianResult2, medianResult2.merge(medianVisitor1.getResult()));
+    }
+
+    public void testSum() throws IllegalFilterException, IOException {
+        SumVisitor sumVisitor = new SumVisitor(0, ft);
+        fc.accepts(sumVisitor, null); //1,2,3
+        SumVisitor sumVisitor2 = new SumVisitor(3, ft2);
+        fc2.accepts(sumVisitor2, null); //3,4.5
+        //6 is sum
+        int value1 = sumVisitor.getResult().toInt();
+        assertEquals(6, value1);
+        //7.5 is sum
+        double value2 = sumVisitor2.getResult().toDouble();
+        assertEquals((double) 7.5, value2, 0);
+        //sum of 6 and 7.5 is 13.5
+        CalcResult sumResult1 = sumVisitor.getResult();
+        CalcResult sumResult2 = sumVisitor2.getResult();
+        CalcResult sumResult3 = sumResult1.merge(sumResult2);
+        assertEquals((double) 13.5, sumResult3.toDouble(), 0);
+        //test a mock optimization
+        sumVisitor2.setValue(new Integer(-42));
+        CalcResult sumResult4 = sumVisitor2.getResult();
+        CalcResult sumResult5 = sumResult3.merge(sumResult4);
+        assertEquals(-28.5, sumResult5.toDouble(), 0);
+        //test for destruction during merge
+        assertEquals(13.5, sumResult3.toDouble(), 0);
+        assertEquals(-42.0, sumResult4.toDouble(), 0);
+        //test empty collection
+        sumVisitor.reset();
+        empty.accepts(sumVisitor, null);
+        assertEquals(CalcResult.NULL_RESULT, sumVisitor.getResult());
+        // test merge
+        assertSame(sumResult2, sumVisitor.getResult().merge(sumResult2));
+        assertSame(sumResult2, sumResult2.merge(sumVisitor.getResult()));
+    }
+    
+    public void testCount() throws IllegalFilterException, IOException {
+    	CountVisitor countVisitor = new CountVisitor();
+        fc.accepts(countVisitor, null);
+        CountVisitor countVisitor2 = new CountVisitor();
+        fc2.accepts(countVisitor2, null);
+        //3 features
+        int value1 = countVisitor.getResult().toInt();
+        assertEquals(3, value1);
+        //2 features
+        int value2 = countVisitor2.getResult().toInt();
+        assertEquals(2, value2);
+        //merge = 5 features
+        CalcResult countResult1 = countVisitor.getResult();
+        CalcResult countResult2 = countVisitor2.getResult();
+        CalcResult countResult3 = countResult1.merge(countResult2);
+        assertEquals(5, countResult3.toInt());
+        //test a mock optimization
+        countVisitor.setValue(20);
+        CalcResult countResult4 = countVisitor.getResult();
+        assertEquals(20, countResult4.toInt());
+        //test for destruction during merge
+        CalcResult countResult5 = countResult4.merge(countResult3);
+        assertEquals(5, countResult3.toInt());
+        assertEquals(20, countResult4.toInt());
+        assertEquals(25, countResult5.toInt());
+        //test empty collection
+        countVisitor.reset();
+        empty.accepts(countVisitor, null);
+        assertEquals(CalcResult.NULL_RESULT, countVisitor.getResult());
+        // test merge
+        assertSame(countResult2, countVisitor.getResult().merge(countResult2));
+        assertSame(countResult2, countResult2.merge(countVisitor.getResult()));
+    }
+
+    public void testAverage() throws IllegalFilterException, IOException {
+        AverageVisitor averageVisitor = new AverageVisitor(0, ft);
+        fc.accepts(averageVisitor, null);  //1,2,3
+        AverageVisitor averageVisitor2 = new AverageVisitor(3, ft2);
+        fc2.accepts(averageVisitor2, null); //3,4.5
+        //2 is average
+        int value1 = averageVisitor.getResult().toInt();
+        assertEquals(2, value1);
+        //3.75 is average
+        double value2 = averageVisitor2.getResult().toDouble();
+        assertEquals((double) 3.75, value2, 0);
+        //average of 1,2,3,3,4.5 is 2.7
+        CalcResult averageResult1 = averageVisitor.getResult();
+        CalcResult averageResult2 = averageVisitor2.getResult();
+        CalcResult averageResult3 = averageResult1.merge(averageResult2);
+        assertEquals((double) 2.7, averageResult3.toDouble(), 0);
+        //test for destruction during merge
+        assertEquals((double) 3.75, averageResult2.toDouble(), 0);
+        //test mock optimizations
+        averageVisitor2.setValue(5, new Integer(100)); //mergeable optimization
+        averageResult2 = averageVisitor2.getResult();
+        assertEquals(20, averageResult2.toInt());
+        averageResult3 = averageResult1.merge(averageResult2);
+        assertEquals((double) 13.25, averageResult3.toDouble(), 0);
+        averageVisitor2.setValue(new Double(15.4)); //un-mergeable optimization
+        averageResult2 = averageVisitor2.getResult();
+        assertEquals((double) 15.4, averageResult2.toDouble(), 0);
+        try {
+            averageResult3 = averageResult1.merge(averageResult2);
+        	fail(); //merge should throw an exception
+        } catch (Exception e) {
+            assertEquals("Optimized average results cannot be merged.", e.getMessage());
+		}
+        //throw a monkey in the wrench (combine number classes)
+        averageVisitor.setValue(5, new Integer(10));
+        averageResult1 = averageVisitor.getResult();
+        averageVisitor2.setValue(5, new Double(33.3));
+        averageResult2 = averageVisitor2.getResult();
+        averageResult3 = averageResult1.merge(averageResult2); //int + double --> double?
+        assertEquals((double) 4.33, averageResult3.toDouble(), 0);
+        //test empty collection
+        averageVisitor.reset();
+        empty.accepts(averageVisitor, null);
+        assertEquals(CalcResult.NULL_RESULT, averageVisitor.getResult());
+        // test merge
+        assertSame(averageResult2, averageVisitor.getResult().merge(averageResult2));
+        assertSame(averageResult2, averageResult2.merge(averageVisitor.getResult()));
+    }
+    
+    public void testUnique() throws IllegalFilterException, IOException {
+        UniqueVisitor uniqueVisitor = new UniqueVisitor(0, ft);
+        fc.accepts(uniqueVisitor, null);
+        UniqueVisitor uniqueVisitor2 = new UniqueVisitor(3, ft2);
+        fc2.accepts(uniqueVisitor2, null);
+        //1, 2, 3
+        Set value1 = uniqueVisitor.getResult().toSet();
+        assertEquals(3, value1.size()); //3 items in the set
+        //3.0, 4.5
+        Object[] value2 = uniqueVisitor2.getResult().toArray();
+        assertEquals(2, value2.length); //2 items in the set
+        //test a merge 
+        CalcResult uniqueResult1 = uniqueVisitor.getResult();
+        CalcResult uniqueResult2 = uniqueVisitor2.getResult();
+        CalcResult uniqueResult3 = uniqueResult1.merge(uniqueResult2);
+        assertEquals(5, uniqueResult3.toSet().size()); //3 and 3.0 are different, so there are actually 5
+        //ensure merge was not destructive
+        assertEquals(3, uniqueResult1.toSet().size()); 
+        //test a merge with duplicate elements
+        Set anotherSet = new HashSet();
+        anotherSet.add(new Integer(2));
+        anotherSet.add(new Integer(4));
+        CalcResult uniqueResult4 = new UniqueResult(anotherSet);
+        CalcResult uniqueResult5 = uniqueResult1.merge(uniqueResult4); //1,2,3 + 2,4
+        assertEquals(4, uniqueResult5.toSet().size());
+        //mock optimization
+        uniqueVisitor.setValue(anotherSet);
+        uniqueResult1 = uniqueVisitor.getResult();
+        assertEquals(anotherSet, uniqueResult1.toSet());
+        //int + double --> ?
+        uniqueResult3 = uniqueResult2.merge(uniqueResult1);        
+        Set<Object> set = uniqueResult3.toSet();        
+        assertTrue(set.size()==4);
+        assertTrue(set.contains(3.0));
+        assertTrue(set.contains(4.5));
+        assertTrue(set.contains(2));
+        assertTrue(set.contains(4));
+        assertFalse(set.contains(6));
+        //test empty collection
+        uniqueVisitor.reset();
+        empty.accepts(uniqueVisitor, null);
+        assertEquals(CalcResult.NULL_RESULT, uniqueVisitor.getResult());
+        // test merge
+        assertSame(uniqueResult2, uniqueVisitor.getResult().merge(uniqueResult2));
+        assertSame(uniqueResult2, uniqueResult2.merge(uniqueVisitor.getResult()));
+    }
+
+    public void testBounds() throws IOException {
+        BoundsVisitor boundsVisitor1 = new BoundsVisitor();
+        fc.accepts(boundsVisitor1, null);
+        BoundsVisitor boundsVisitor2 = new BoundsVisitor();
+        fc2.accepts(boundsVisitor2, null);
+        Envelope env1 = new Envelope(1,5,0,4);
+        CalcResult boundsResult1 = boundsVisitor1.getResult();
+        assertEquals(env1, boundsResult1.toEnvelope());
+        Envelope env2 = new Envelope(4,13,3,10);
+        CalcResult boundsResult2 = boundsVisitor2.getResult();
+        assertEquals(env2, boundsResult2.toEnvelope());
+        CalcResult boundsResult3 = boundsResult2.merge(boundsResult1);
+        Envelope env3 = new Envelope(1,13,0,10);
+        assertEquals(env3, boundsResult3.toEnvelope());
+        //test empty collection
+        boundsVisitor1.reset(null);
+        empty.accepts(boundsVisitor1, null);
+        assertEquals(CalcResult.NULL_RESULT, boundsVisitor1.getResult());
+        // test merge
+        assertSame(boundsResult2, boundsVisitor1.getResult().merge(boundsResult2));
+        assertSame(boundsResult2, boundsResult2.merge(boundsVisitor1.getResult()));
+    }
+    
+    public void testQuantileList() throws Exception {
+        FilterFactory factory = CommonFactoryFinder.getFilterFactory(null);
+        Expression expr = factory.property(ft.getDescriptor(0).getLocalName());
+        QuantileListVisitor visitor = new QuantileListVisitor(expr, 2);
+        fc.accepts(visitor, null);
+        CalcResult result = visitor.getResult();
+		List[] qResult = (List[]) result.getValue();
+        assertEquals(2, qResult.length);
+        assertEquals(2, qResult[0].size());
+        assertEquals(1, qResult[1].size());
+        //test empty collection
+        QuantileListVisitor emptyVisitor = new QuantileListVisitor(expr, 2);
+        empty.accepts(emptyVisitor, null);
+        assertEquals(CalcResult.NULL_RESULT, emptyVisitor.getResult());
+        // test merge
+        assertSame(result, emptyVisitor.getResult().merge(result));
+        assertSame(result, result.merge(emptyVisitor.getResult()));
+    }
+
+    public void testStandardDeviation() throws Exception {
+    	FilterFactory factory = CommonFactoryFinder.getFilterFactory(null);
+    	Expression expr = factory.property(ft3.getDescriptor(0).getLocalName());
+    	// first do it the old fashioned way to ensure backwards compatibility
+    	AverageVisitor visit1 = new AverageVisitor(expr);
+    	fc3.accepts(visit1, null);
+    	CalcResult result = visit1.getResult();
+		double average = result.toDouble();
+    	System.out.println("AV="+average);
+    	StandardDeviationVisitor visit2 = new StandardDeviationVisitor(expr, average);
+    	fc3.accepts(visit2, null);
+    	assertEquals(28.86, visit2.getResult().toDouble(), 0.01); 
+        // then do it single pass
+    	StandardDeviationVisitor visit3 = new StandardDeviationVisitor(expr);
+    	fc3.accepts(visit3, null);
+    	assertEquals(28.86, visit3.getResult().toDouble(), 0.01);
+    	//test empty collection
+    	StandardDeviationVisitor emptyVisitor = new StandardDeviationVisitor(expr, average);
+        empty.accepts(emptyVisitor, null);
+        assertEquals(CalcResult.NULL_RESULT, emptyVisitor.getResult());
+        // test merge
+        assertSame(result, emptyVisitor.getResult().merge(result));
+        assertSame(result, result.merge(emptyVisitor.getResult()));
+    }
+    
+    //try merging a count and sum to get an average, both count+sum and sum+count 
+    public void testCountSumMerge() throws IllegalFilterException, IOException {
+        CountVisitor countVisitor = new CountVisitor();
+        fc2.accepts(countVisitor, null); //count = 2
+        SumVisitor sumVisitor = new SumVisitor(3, ft2);
+        fc2.accepts(sumVisitor, null); //sum = 7.5
+        CalcResult countResult = countVisitor.getResult();
+        CalcResult sumResult = sumVisitor.getResult();
+        CalcResult averageResult1 = countResult.merge(sumResult);
+        CalcResult averageResult2 = sumResult.merge(countResult);
+        //both average results were correct?
+        assertEquals((double) 3.75, averageResult1.toDouble(), 0);
+        assertEquals((double) 3.75, averageResult2.toDouble(), 0);
+        //neither sum nor count was destroyed?
+        assertEquals(2, countResult.toInt());
+        assertEquals((double) 7.5, sumResult.toDouble(), 0);
+    }
+    
+    //try merging 2 incompatible CalcResults and check for the exception
+    public void testBadMerge() throws IllegalFilterException, IOException {
+    	//count + max = boom!
+    	CountVisitor countVisitor = new CountVisitor();
+    	countVisitor.setValue(8);
+    	CalcResult countResult = countVisitor.getResult();
+    	MaxVisitor maxVisitor = new MaxVisitor((Expression) null);
+    	maxVisitor.setValue(new Double(99));
+    	CalcResult maxResult = maxVisitor.getResult();
+    	try {
+            CalcResult boomResult = maxResult.merge(countResult);
+        	fail(); //merge should throw an exception
+        } catch (Exception e) {
+            assertEquals("Parameter is not a compatible type", e.getMessage());
+		}
+    }
+}