<<<<<<< local
/*
 *    GeoTools - The Open Source Java GIS Toolkit
 *    http://geotools.org
 * 
 *    (C) 2002-2008, Open Source Geospatial Foundation (OSGeo)
 *
 *    This library is free software; you can redistribute it and/or
 *    modify it under the terms of the GNU Lesser General Public
 *    License as published by the Free Software Foundation;
 *    version 2.1 of the License.
 *
 *    This library is distributed in the hope that it will be useful,
 *    but WITHOUT ANY WARRANTY; without even the implied warranty of
 *    MERCHANTABILITY or FITNESS FOR A PARTICULAR PURPOSE.  See the GNU
 *    Lesser General Public License for more details.
 */
package org.geotools.feature;

import java.util.Calendar;
import java.util.Date;

import junit.framework.TestCase;

import org.geotools.feature.type.DateUtil;

public class DateUtilTest extends TestCase {
    
    public void testJavaUtilDate() {
        Calendar cal = Calendar.getInstance();
        cal.clear();
        cal.set(2007, 3, 1, 1, 15);
        
        Date time = cal.getTime();
        String dateTime = DateUtil.serializeDateTime(time);
        assertEquals("2007-04-01T01:15:00", dateTime);
        String date = DateUtil.serializeDate(time);
        assertEquals("2007-04-01", date);
    }
    
    public void testSqlDate() {
        Calendar cal = Calendar.getInstance();
        cal.clear();
        cal.set(2007, 3, 1, 1, 15);
        
        Date time = cal.getTime();
        java.sql.Date date = new java.sql.Date(time.getTime());
        String dateTime = DateUtil.serializeSqlDate(date);
        assertEquals("2007-04-01", dateTime);
    }
    
    public void testSqlTime() {
        Calendar cal = Calendar.getInstance();
        cal.clear();
        cal.set(2007, 3, 1, 1, 15);
        
        long lngTime = cal.getTime().getTime();
        java.sql.Time time = new java.sql.Time(lngTime);
        System.out.println(time);
        String t = DateUtil.serializeSqlTime(time);
        System.out.println(t);
        assertEquals("01:15:00", t);
    }
    
    
}
=======
/*
 *    GeoTools - The Open Source Java GIS Toolkit
 *    http://geotools.org
 * 
 *    (C) 2002-2008, Open Source Geospatial Foundation (OSGeo)
 *
 *    This library is free software; you can redistribute it and/or
 *    modify it under the terms of the GNU Lesser General Public
 *    License as published by the Free Software Foundation;
 *    version 2.1 of the License.
 *
 *    This library is distributed in the hope that it will be useful,
 *    but WITHOUT ANY WARRANTY; without even the implied warranty of
 *    MERCHANTABILITY or FITNESS FOR A PARTICULAR PURPOSE.  See the GNU
 *    Lesser General Public License for more details.
 */
package org.geotools.feature;

import java.util.Calendar;
import java.util.Date;

import junit.framework.TestCase;

import org.geotools.feature.type.DateUtil;

public class DateUtilTest extends TestCase {
    
    public void testJavaUtilDate() {
        Calendar cal = Calendar.getInstance();
        cal.clear();
        cal.set(2007, 3, 1, 1, 15);
        
        Date time = cal.getTime();
        String dateTime = DateUtil.serializeDateTime(time);
        assertEquals("2007-04-01T01:15:00", dateTime);
        String date = DateUtil.serializeDate(time);
        assertEquals("2007-04-01", date);
    }
    
    public void testSqlDate() {
        Calendar cal = Calendar.getInstance();
        cal.clear();
        cal.set(2007, 3, 1, 1, 15);
        
        Date time = cal.getTime();
        java.sql.Date date = new java.sql.Date(time.getTime());
        String dateTime = DateUtil.serializeSqlDate(date);
        assertEquals("2007-04-01", dateTime);
    }
    
    public void testSqlTime() {
        Calendar cal = Calendar.getInstance();
        cal.clear();
        cal.set(2007, 3, 1, 1, 15);
        
        long lngTime = cal.getTime().getTime();
        java.sql.Time time = new java.sql.Time(lngTime);
        System.out.println(time);
        String t = DateUtil.serializeSqlTime(time);
        System.out.println(t);
        assertEquals("01:15:00", t);
    }
    
    
}
>>>>>>> other<|MERGE_RESOLUTION|>--- conflicted
+++ resolved
@@ -1,133 +1,65 @@
-<<<<<<< local
-/*
- *    GeoTools - The Open Source Java GIS Toolkit
- *    http://geotools.org
- * 
- *    (C) 2002-2008, Open Source Geospatial Foundation (OSGeo)
- *
- *    This library is free software; you can redistribute it and/or
- *    modify it under the terms of the GNU Lesser General Public
- *    License as published by the Free Software Foundation;
- *    version 2.1 of the License.
- *
- *    This library is distributed in the hope that it will be useful,
- *    but WITHOUT ANY WARRANTY; without even the implied warranty of
- *    MERCHANTABILITY or FITNESS FOR A PARTICULAR PURPOSE.  See the GNU
- *    Lesser General Public License for more details.
- */
-package org.geotools.feature;
-
-import java.util.Calendar;
-import java.util.Date;
-
-import junit.framework.TestCase;
-
-import org.geotools.feature.type.DateUtil;
-
-public class DateUtilTest extends TestCase {
-    
-    public void testJavaUtilDate() {
-        Calendar cal = Calendar.getInstance();
-        cal.clear();
-        cal.set(2007, 3, 1, 1, 15);
-        
-        Date time = cal.getTime();
-        String dateTime = DateUtil.serializeDateTime(time);
-        assertEquals("2007-04-01T01:15:00", dateTime);
-        String date = DateUtil.serializeDate(time);
-        assertEquals("2007-04-01", date);
-    }
-    
-    public void testSqlDate() {
-        Calendar cal = Calendar.getInstance();
-        cal.clear();
-        cal.set(2007, 3, 1, 1, 15);
-        
-        Date time = cal.getTime();
-        java.sql.Date date = new java.sql.Date(time.getTime());
-        String dateTime = DateUtil.serializeSqlDate(date);
-        assertEquals("2007-04-01", dateTime);
-    }
-    
-    public void testSqlTime() {
-        Calendar cal = Calendar.getInstance();
-        cal.clear();
-        cal.set(2007, 3, 1, 1, 15);
-        
-        long lngTime = cal.getTime().getTime();
-        java.sql.Time time = new java.sql.Time(lngTime);
-        System.out.println(time);
-        String t = DateUtil.serializeSqlTime(time);
-        System.out.println(t);
-        assertEquals("01:15:00", t);
-    }
-    
-    
-}
-=======
-/*
- *    GeoTools - The Open Source Java GIS Toolkit
- *    http://geotools.org
- * 
- *    (C) 2002-2008, Open Source Geospatial Foundation (OSGeo)
- *
- *    This library is free software; you can redistribute it and/or
- *    modify it under the terms of the GNU Lesser General Public
- *    License as published by the Free Software Foundation;
- *    version 2.1 of the License.
- *
- *    This library is distributed in the hope that it will be useful,
- *    but WITHOUT ANY WARRANTY; without even the implied warranty of
- *    MERCHANTABILITY or FITNESS FOR A PARTICULAR PURPOSE.  See the GNU
- *    Lesser General Public License for more details.
- */
-package org.geotools.feature;
-
-import java.util.Calendar;
-import java.util.Date;
-
-import junit.framework.TestCase;
-
-import org.geotools.feature.type.DateUtil;
-
-public class DateUtilTest extends TestCase {
-    
-    public void testJavaUtilDate() {
-        Calendar cal = Calendar.getInstance();
-        cal.clear();
-        cal.set(2007, 3, 1, 1, 15);
-        
-        Date time = cal.getTime();
-        String dateTime = DateUtil.serializeDateTime(time);
-        assertEquals("2007-04-01T01:15:00", dateTime);
-        String date = DateUtil.serializeDate(time);
-        assertEquals("2007-04-01", date);
-    }
-    
-    public void testSqlDate() {
-        Calendar cal = Calendar.getInstance();
-        cal.clear();
-        cal.set(2007, 3, 1, 1, 15);
-        
-        Date time = cal.getTime();
-        java.sql.Date date = new java.sql.Date(time.getTime());
-        String dateTime = DateUtil.serializeSqlDate(date);
-        assertEquals("2007-04-01", dateTime);
-    }
-    
-    public void testSqlTime() {
-        Calendar cal = Calendar.getInstance();
-        cal.clear();
-        cal.set(2007, 3, 1, 1, 15);
-        
-        long lngTime = cal.getTime().getTime();
-        java.sql.Time time = new java.sql.Time(lngTime);
-        System.out.println(time);
-        String t = DateUtil.serializeSqlTime(time);
-        System.out.println(t);
-        assertEquals("01:15:00", t);
-    }
-    
-    
-}
->>>>>>> other+/*
+ *    GeoTools - The Open Source Java GIS Toolkit
+ *    http://geotools.org
+ * 
+ *    (C) 2002-2008, Open Source Geospatial Foundation (OSGeo)
+ *
+ *    This library is free software; you can redistribute it and/or
+ *    modify it under the terms of the GNU Lesser General Public
+ *    License as published by the Free Software Foundation;
+ *    version 2.1 of the License.
+ *
+ *    This library is distributed in the hope that it will be useful,
+ *    but WITHOUT ANY WARRANTY; without even the implied warranty of
+ *    MERCHANTABILITY or FITNESS FOR A PARTICULAR PURPOSE.  See the GNU
+ *    Lesser General Public License for more details.
+ */
+package org.geotools.feature;
+
+import java.util.Calendar;
+import java.util.Date;
+
+import junit.framework.TestCase;
+
+import org.geotools.feature.type.DateUtil;
+
+public class DateUtilTest extends TestCase {
+    
+    public void testJavaUtilDate() {
+        Calendar cal = Calendar.getInstance();
+        cal.clear();
+        cal.set(2007, 3, 1, 1, 15);
+        
+        Date time = cal.getTime();
+        String dateTime = DateUtil.serializeDateTime(time);
+        assertEquals("2007-04-01T01:15:00", dateTime);
+        String date = DateUtil.serializeDate(time);
+        assertEquals("2007-04-01", date);
+    }
+    
+    public void testSqlDate() {
+        Calendar cal = Calendar.getInstance();
+        cal.clear();
+        cal.set(2007, 3, 1, 1, 15);
+        
+        Date time = cal.getTime();
+        java.sql.Date date = new java.sql.Date(time.getTime());
+        String dateTime = DateUtil.serializeSqlDate(date);
+        assertEquals("2007-04-01", dateTime);
+    }
+    
+    public void testSqlTime() {
+        Calendar cal = Calendar.getInstance();
+        cal.clear();
+        cal.set(2007, 3, 1, 1, 15);
+        
+        long lngTime = cal.getTime().getTime();
+        java.sql.Time time = new java.sql.Time(lngTime);
+        System.out.println(time);
+        String t = DateUtil.serializeSqlTime(time);
+        System.out.println(t);
+        assertEquals("01:15:00", t);
+    }
+    
+    
+}