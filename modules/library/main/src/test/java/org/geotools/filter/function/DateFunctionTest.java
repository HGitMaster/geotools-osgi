<<<<<<< local
/*
 *    GeoTools - The Open Source Java GIS Toolkit
 *    http://geotools.org
 * 
 *    (C) 2002-2008, Open Source Geospatial Foundation (OSGeo)
 *
 *    This library is free software; you can redistribute it and/or
 *    modify it under the terms of the GNU Lesser General Public
 *    License as published by the Free Software Foundation;
 *    version 2.1 of the License.
 *
 *    This library is distributed in the hope that it will be useful,
 *    but WITHOUT ANY WARRANTY; without even the implied warranty of
 *    MERCHANTABILITY or FITNESS FOR A PARTICULAR PURPOSE.  See the GNU
 *    Lesser General Public License for more details.
 */
package org.geotools.filter.function;

import java.util.Calendar;

import junit.framework.TestCase;

import org.geotools.factory.CommonFactoryFinder;
import org.opengis.filter.FilterFactory;
import org.opengis.filter.expression.Expression;
import org.opengis.filter.expression.Function;
import org.opengis.filter.expression.Literal;

public class DateFunctionTest extends TestCase {

    public void testDateParse() {
        FilterFactory ff = CommonFactoryFinder.getFilterFactory(null);
        Literal pattern = ff.literal("yyyy");
        Literal year = ff.literal("1975");
        
        Function f = ff.function("dateParse", new Expression[]{pattern, year});
        Calendar cal = f.evaluate(null , Calendar.class);
        //System.out.println(cal);
        assertEquals(1975, cal.get(Calendar.YEAR));
    }
    
    public void testDateEncode() {
        FilterFactory ff = CommonFactoryFinder.getFilterFactory(null);
        Literal pattern = ff.literal("yyyy");
        Calendar cal = Calendar.getInstance();
        cal.clear();
        cal.set(Calendar.YEAR, 2000);
        Literal date = ff.literal(cal.getTime());
        
        Function f = ff.function("dateFormat", new Expression[]{pattern, date});
        String year = f.evaluate(null , String.class);
        assertEquals("2000", year);
    }
}
=======
/*
 *    GeoTools - The Open Source Java GIS Toolkit
 *    http://geotools.org
 * 
 *    (C) 2002-2008, Open Source Geospatial Foundation (OSGeo)
 *
 *    This library is free software; you can redistribute it and/or
 *    modify it under the terms of the GNU Lesser General Public
 *    License as published by the Free Software Foundation;
 *    version 2.1 of the License.
 *
 *    This library is distributed in the hope that it will be useful,
 *    but WITHOUT ANY WARRANTY; without even the implied warranty of
 *    MERCHANTABILITY or FITNESS FOR A PARTICULAR PURPOSE.  See the GNU
 *    Lesser General Public License for more details.
 */
package org.geotools.filter.function;

import java.util.Calendar;

import junit.framework.TestCase;

import org.geotools.factory.CommonFactoryFinder;
import org.opengis.filter.FilterFactory;
import org.opengis.filter.expression.Expression;
import org.opengis.filter.expression.Function;
import org.opengis.filter.expression.Literal;

public class DateFunctionTest extends TestCase {

    public void testDateParse() {
        FilterFactory ff = CommonFactoryFinder.getFilterFactory(null);
        Literal pattern = ff.literal("yyyy");
        Literal year = ff.literal("1975");
        
        Function f = ff.function("dateParse", new Expression[]{pattern, year});
        Calendar cal = f.evaluate(null , Calendar.class);
        //System.out.println(cal);
        assertEquals(1975, cal.get(Calendar.YEAR));
    }
    
    public void testDateEncode() {
        FilterFactory ff = CommonFactoryFinder.getFilterFactory(null);
        Literal pattern = ff.literal("yyyy");
        Calendar cal = Calendar.getInstance();
        cal.clear();
        cal.set(Calendar.YEAR, 2000);
        Literal date = ff.literal(cal.getTime());
        
        Function f = ff.function("dateFormat", new Expression[]{pattern, date});
        String year = f.evaluate(null , String.class);
        assertEquals("2000", year);
    }
}
>>>>>>> other<|MERGE_RESOLUTION|>--- conflicted
+++ resolved
@@ -1,111 +1,54 @@
-<<<<<<< local
-/*
- *    GeoTools - The Open Source Java GIS Toolkit
- *    http://geotools.org
- * 
- *    (C) 2002-2008, Open Source Geospatial Foundation (OSGeo)
- *
- *    This library is free software; you can redistribute it and/or
- *    modify it under the terms of the GNU Lesser General Public
- *    License as published by the Free Software Foundation;
- *    version 2.1 of the License.
- *
- *    This library is distributed in the hope that it will be useful,
- *    but WITHOUT ANY WARRANTY; without even the implied warranty of
- *    MERCHANTABILITY or FITNESS FOR A PARTICULAR PURPOSE.  See the GNU
- *    Lesser General Public License for more details.
- */
-package org.geotools.filter.function;
-
-import java.util.Calendar;
-
-import junit.framework.TestCase;
-
-import org.geotools.factory.CommonFactoryFinder;
-import org.opengis.filter.FilterFactory;
-import org.opengis.filter.expression.Expression;
-import org.opengis.filter.expression.Function;
-import org.opengis.filter.expression.Literal;
-
-public class DateFunctionTest extends TestCase {
-
-    public void testDateParse() {
-        FilterFactory ff = CommonFactoryFinder.getFilterFactory(null);
-        Literal pattern = ff.literal("yyyy");
-        Literal year = ff.literal("1975");
-        
-        Function f = ff.function("dateParse", new Expression[]{pattern, year});
-        Calendar cal = f.evaluate(null , Calendar.class);
-        //System.out.println(cal);
-        assertEquals(1975, cal.get(Calendar.YEAR));
-    }
-    
-    public void testDateEncode() {
-        FilterFactory ff = CommonFactoryFinder.getFilterFactory(null);
-        Literal pattern = ff.literal("yyyy");
-        Calendar cal = Calendar.getInstance();
-        cal.clear();
-        cal.set(Calendar.YEAR, 2000);
-        Literal date = ff.literal(cal.getTime());
-        
-        Function f = ff.function("dateFormat", new Expression[]{pattern, date});
-        String year = f.evaluate(null , String.class);
-        assertEquals("2000", year);
-    }
-}
-=======
-/*
- *    GeoTools - The Open Source Java GIS Toolkit
- *    http://geotools.org
- * 
- *    (C) 2002-2008, Open Source Geospatial Foundation (OSGeo)
- *
- *    This library is free software; you can redistribute it and/or
- *    modify it under the terms of the GNU Lesser General Public
- *    License as published by the Free Software Foundation;
- *    version 2.1 of the License.
- *
- *    This library is distributed in the hope that it will be useful,
- *    but WITHOUT ANY WARRANTY; without even the implied warranty of
- *    MERCHANTABILITY or FITNESS FOR A PARTICULAR PURPOSE.  See the GNU
- *    Lesser General Public License for more details.
- */
-package org.geotools.filter.function;
-
-import java.util.Calendar;
-
-import junit.framework.TestCase;
-
-import org.geotools.factory.CommonFactoryFinder;
-import org.opengis.filter.FilterFactory;
-import org.opengis.filter.expression.Expression;
-import org.opengis.filter.expression.Function;
-import org.opengis.filter.expression.Literal;
-
-public class DateFunctionTest extends TestCase {
-
-    public void testDateParse() {
-        FilterFactory ff = CommonFactoryFinder.getFilterFactory(null);
-        Literal pattern = ff.literal("yyyy");
-        Literal year = ff.literal("1975");
-        
-        Function f = ff.function("dateParse", new Expression[]{pattern, year});
-        Calendar cal = f.evaluate(null , Calendar.class);
-        //System.out.println(cal);
-        assertEquals(1975, cal.get(Calendar.YEAR));
-    }
-    
-    public void testDateEncode() {
-        FilterFactory ff = CommonFactoryFinder.getFilterFactory(null);
-        Literal pattern = ff.literal("yyyy");
-        Calendar cal = Calendar.getInstance();
-        cal.clear();
-        cal.set(Calendar.YEAR, 2000);
-        Literal date = ff.literal(cal.getTime());
-        
-        Function f = ff.function("dateFormat", new Expression[]{pattern, date});
-        String year = f.evaluate(null , String.class);
-        assertEquals("2000", year);
-    }
-}
->>>>>>> other+/*
+ *    GeoTools - The Open Source Java GIS Toolkit
+ *    http://geotools.org
+ * 
+ *    (C) 2002-2008, Open Source Geospatial Foundation (OSGeo)
+ *
+ *    This library is free software; you can redistribute it and/or
+ *    modify it under the terms of the GNU Lesser General Public
+ *    License as published by the Free Software Foundation;
+ *    version 2.1 of the License.
+ *
+ *    This library is distributed in the hope that it will be useful,
+ *    but WITHOUT ANY WARRANTY; without even the implied warranty of
+ *    MERCHANTABILITY or FITNESS FOR A PARTICULAR PURPOSE.  See the GNU
+ *    Lesser General Public License for more details.
+ */
+package org.geotools.filter.function;
+
+import java.util.Calendar;
+
+import junit.framework.TestCase;
+
+import org.geotools.factory.CommonFactoryFinder;
+import org.opengis.filter.FilterFactory;
+import org.opengis.filter.expression.Expression;
+import org.opengis.filter.expression.Function;
+import org.opengis.filter.expression.Literal;
+
+public class DateFunctionTest extends TestCase {
+
+    public void testDateParse() {
+        FilterFactory ff = CommonFactoryFinder.getFilterFactory(null);
+        Literal pattern = ff.literal("yyyy");
+        Literal year = ff.literal("1975");
+        
+        Function f = ff.function("dateParse", new Expression[]{pattern, year});
+        Calendar cal = f.evaluate(null , Calendar.class);
+        //System.out.println(cal);
+        assertEquals(1975, cal.get(Calendar.YEAR));
+    }
+    
+    public void testDateEncode() {
+        FilterFactory ff = CommonFactoryFinder.getFilterFactory(null);
+        Literal pattern = ff.literal("yyyy");
+        Calendar cal = Calendar.getInstance();
+        cal.clear();
+        cal.set(Calendar.YEAR, 2000);
+        Literal date = ff.literal(cal.getTime());
+        
+        Function f = ff.function("dateFormat", new Expression[]{pattern, date});
+        String year = f.evaluate(null , String.class);
+        assertEquals("2000", year);
+    }
+}