<<<<<<< local
/*
 *    GeoTools - The Open Source Java GIS Toolkit
 *    http://geotools.org
 * 
 *    (C) 2007-2008, Open Source Geospatial Foundation (OSGeo)
 *
 *    This library is free software; you can redistribute it and/or
 *    modify it under the terms of the GNU Lesser General Public
 *    License as published by the Free Software Foundation;
 *    version 2.1 of the License.
 *
 *    This library is distributed in the hope that it will be useful,
 *    but WITHOUT ANY WARRANTY; without even the implied warranty of
 *    MERCHANTABILITY or FITNESS FOR A PARTICULAR PURPOSE.  See the GNU
 *    Lesser General Public License for more details.
 */
package org.geotools.styling;

import java.io.ByteArrayInputStream;
import java.io.InputStream;
import java.net.URI;
import java.net.URISyntaxException;
import java.net.URL;
import java.util.HashMap;
import java.util.Map;

import junit.framework.TestCase;

import org.geotools.data.DataStore;
import org.geotools.data.memory.MemoryDataStore;
import org.geotools.data.memory.MemoryFeatureCollection;
import org.geotools.factory.CommonFactoryFinder;
import org.geotools.factory.GeoTools;
import org.geotools.feature.FeatureCollection;
import org.geotools.feature.simple.SimpleFeatureBuilder;
import org.geotools.feature.simple.SimpleFeatureTypeBuilder;
import org.geotools.referencing.CRS;
import org.geotools.test.TestData;
import org.opengis.feature.simple.SimpleFeature;
import org.opengis.feature.simple.SimpleFeatureType;
import org.opengis.filter.PropertyIsLessThan;
import org.opengis.referencing.crs.CoordinateReferenceSystem;

import com.vividsolutions.jts.geom.Coordinate;
import com.vividsolutions.jts.geom.GeometryFactory;
import com.vividsolutions.jts.geom.Point;
import com.vividsolutions.jts.geom.PrecisionModel;

public class UserLayerTest extends TestCase {

    private static final String CRS_WKT = "GEOGCS[\"WGS 84\", "
            + "  DATUM[\"WGS_1984\","
            + "    SPHEROID[\"WGS 84\", 6378137.0, 298.257223563, AUTHORITY[\"EPSG\",\"7030\"]],"
            + "    AUTHORITY[\"EPSG\",\"6326\"]],"
            + "  PRIMEM[\"Greenwich\", 0.0, AUTHORITY[\"EPSG\",\"8901\"]],"
            + "  UNIT[\"degree\", 0.017453292519943295],"
            + "  AXIS[\"Lon\", EAST]," + "  AXIS[\"Lat\", NORTH],"
            + "  AUTHORITY[\"EPSG\",\"4326\"]]";

    private static final int SRID = 4326;

    private static final String LAYER_NAME = "user-layer-1";

    private static final String ID_COLUMN = "id";

    private static final String GEOMETRY_COLUMN = "geometry";

    private static final String LABEL_COLUMN = "label";

    private static final String ID_1 = "point-1";

    private static final double X_1 = -180.0;

    private static final double Y_1 = -90.0;

    private static final String LABEL_1 = "point location #1";

    private static final String ID_2 = "point-2";

    private static final double X_2 = +180.0;

    private static final double Y_2 = +90.0;

    private static final String LABEL_2 = "point location #2";

    private static final double OPACITY = 0.75;

    private static final String IMAGE_EXT = "jpg";

    private static final String IMAGE_URL = "file:/somewhere/image."
            + IMAGE_EXT;

    private static final String MY_NAMESPACE = "integeo";

    private static final URI MY_URI;

    private static final String MY_FEATURE = "myFeature";
    static {
        try {
            MY_URI = new URI("http://geotools.org");
        } catch (URISyntaxException x) {
            throw new ExceptionInInitializerError(x);
        }
    }

    public void testUserLayerWithInlineFeatures() throws Exception {
        // create the feature's schema ----------------------------------------
        final CoordinateReferenceSystem crs = CRS.parseWKT(CRS_WKT);
        SimpleFeatureTypeBuilder ftb = new SimpleFeatureTypeBuilder();
        ftb.add(ID_COLUMN, Integer.class);
		ftb.add(GEOMETRY_COLUMN, Point.class, crs);
		ftb.add(LABEL_COLUMN, String.class);
		ftb.setName(MY_FEATURE);
        final SimpleFeatureType schema = ftb.buildFeatureType();

        // create a feature collection ----------------------------------------
        final FeatureCollection<SimpleFeatureType, SimpleFeature> fc = new MemoryFeatureCollection(schema);

        // populate the collection --------------------------------------------
        final PrecisionModel pm = new PrecisionModel(PrecisionModel.FLOATING);
        final GeometryFactory jtsFactory = new GeometryFactory(pm, SRID);

        // create 1st point
        final Point g1 = jtsFactory.createPoint(new Coordinate(X_1, Y_1));
        fc.add(SimpleFeatureBuilder.build(schema, new Object[] { new Integer(1), g1, LABEL_1 }, ID_1));

        // create 2nd point
        final Point g2 = jtsFactory.createPoint(new Coordinate(X_2, Y_2));
        fc.add(SimpleFeatureBuilder.build(schema, new Object[] { new Integer(2), g2, LABEL_2 }, ID_2));

        final DataStore ds = new MemoryDataStore(fc);

        // create and populate the layer --------------------------------------
        final StyleFactory sf = CommonFactoryFinder.getStyleFactory(GeoTools.getDefaultHints());

        final UserLayer layer = sf.createUserLayer();
        layer.setName(LAYER_NAME);
        layer.setInlineFeatureType(schema);
        layer.setInlineFeatureDatastore(ds);

        // create a user style and add it to that layer -----------------------
        final Style style = sf.createStyle();

        final StyleBuilder sb = new StyleBuilder(sf);
        final ExternalGraphic overlay = sb.createExternalGraphic(IMAGE_URL,
                "image/" + IMAGE_EXT);
        final Graphic g = sb.createGraphic(overlay, null, null, OPACITY,
                Double.NaN, 0.0);
        final PointSymbolizer ps = sb.createPointSymbolizer(g);
        final FeatureTypeStyle fts = sb.createFeatureTypeStyle(ps);
        fts.setFeatureTypeName(MY_NAMESPACE + ":" + MY_FEATURE);

        style.addFeatureTypeStyle(fts);
        layer.addUserStyle(style);

        // create an SLD and populate it with that styled layer ---------------
        final StyledLayerDescriptor sld1 = sf.createStyledLayerDescriptor();
        sld1.addStyledLayer(layer);

        // marshal the SLD to XML ---------------------------------------------
        final Map nsMap = new HashMap();
        nsMap.put(MY_URI, MY_NAMESPACE);
        final SLDTransformer sldTransformer = new SLDTransformer(nsMap);
        sldTransformer.setIndentation(2);
        String xml = sldTransformer.transform(sld1);

        // unmarshal it back to an SLD instance -------------------------------
        final InputStream is = new ByteArrayInputStream(xml.getBytes("UTF-8"));
        final SLDParser parser = new SLDParser(sf);
        parser.setInput(is);
        final StyledLayerDescriptor sld2 = parser.parseSLD();
        xml = sldTransformer.transform(sld2);

        // check both SLDs ----------------------------------------------------
        final StyledLayer[] layers = sld2.getStyledLayers();
        assertNotNull("Styled layers array MUST NOT be null", layers);
        assertEquals("Styled layers array MUST be 1-element long", 1,
                layers.length);
        final StyledLayer sLayer = layers[0];
        assertNotNull("Single styled layer MUST NOT be null", sLayer);
        assertTrue("Single layer MUST be a UserLayer", UserLayer.class
                .isAssignableFrom(sLayer.getClass()));
        final UserLayer uLayer = (UserLayer) sLayer;
        final String lName = uLayer.getName();
        assertEquals("Read layer name MUST match", LAYER_NAME, lName);
        final SimpleFeatureType ft = uLayer.getInlineFeatureType();
        assertNotNull("Unmarshalled feature type MUST NOT be null", ft);
        final String fName = ft.getTypeName();
        assertEquals("Read feature type name MUST match", MY_FEATURE, fName);
        assertEquals(CRS.decode("EPSG:4326"), ft.getGeometryDescriptor().getCoordinateReferenceSystem());
    }
    
    public void testUserLayerWithRemoteOWS() throws Exception {
        URL sldUrl = TestData.getResource(this, "remoteOws.sld");
        StyleFactory factory = CommonFactoryFinder.getStyleFactory(null);
        SLDParser stylereader = new SLDParser(factory, sldUrl);
        StyledLayerDescriptor sld = stylereader.parseSLD();
        assertEquals(1, sld.getStyledLayers().length);
        assertTrue(sld.getStyledLayers()[0] instanceof UserLayer);
        UserLayer layer = (UserLayer) sld.getStyledLayers()[0];
        assertEquals("LayerWithRemoteOWS", layer.getName());
        assertNotNull(layer.getRemoteOWS());
        assertEquals("WFS", layer.getRemoteOWS().getService());
        assertEquals("http://sigma.openplans.org:8080/geoserver/wfs?", layer.getRemoteOWS().getOnlineResource());
        assertEquals(1, layer.getLayerFeatureConstraints().length);
        FeatureTypeConstraint ftc = layer.getLayerFeatureConstraints()[0];
        assertEquals("topp:states", ftc.getFeatureTypeName());
        assertNotNull(ftc.getFilter());
        assertTrue(ftc.getFilter() instanceof PropertyIsLessThan);
    }
}
=======
/*
 *    GeoTools - The Open Source Java GIS Toolkit
 *    http://geotools.org
 * 
 *    (C) 2007-2008, Open Source Geospatial Foundation (OSGeo)
 *
 *    This library is free software; you can redistribute it and/or
 *    modify it under the terms of the GNU Lesser General Public
 *    License as published by the Free Software Foundation;
 *    version 2.1 of the License.
 *
 *    This library is distributed in the hope that it will be useful,
 *    but WITHOUT ANY WARRANTY; without even the implied warranty of
 *    MERCHANTABILITY or FITNESS FOR A PARTICULAR PURPOSE.  See the GNU
 *    Lesser General Public License for more details.
 */
package org.geotools.styling;

import java.io.ByteArrayInputStream;
import java.io.InputStream;
import java.net.URI;
import java.net.URISyntaxException;
import java.net.URL;
import java.util.HashMap;
import java.util.Map;

import junit.framework.TestCase;

import org.geotools.data.DataStore;
import org.geotools.data.memory.MemoryDataStore;
import org.geotools.data.memory.MemoryFeatureCollection;
import org.geotools.data.simple.SimpleFeatureCollection;
import org.geotools.factory.CommonFactoryFinder;
import org.geotools.factory.GeoTools;
import org.geotools.feature.simple.SimpleFeatureBuilder;
import org.geotools.feature.simple.SimpleFeatureTypeBuilder;
import org.geotools.referencing.CRS;
import org.geotools.test.TestData;
import org.opengis.feature.simple.SimpleFeatureType;
import org.opengis.filter.PropertyIsLessThan;
import org.opengis.referencing.crs.CoordinateReferenceSystem;

import com.vividsolutions.jts.geom.Coordinate;
import com.vividsolutions.jts.geom.GeometryFactory;
import com.vividsolutions.jts.geom.Point;
import com.vividsolutions.jts.geom.PrecisionModel;

public class UserLayerTest extends TestCase {

    private static final String CRS_WKT = "GEOGCS[\"WGS 84\", "
            + "  DATUM[\"WGS_1984\","
            + "    SPHEROID[\"WGS 84\", 6378137.0, 298.257223563, AUTHORITY[\"EPSG\",\"7030\"]],"
            + "    AUTHORITY[\"EPSG\",\"6326\"]],"
            + "  PRIMEM[\"Greenwich\", 0.0, AUTHORITY[\"EPSG\",\"8901\"]],"
            + "  UNIT[\"degree\", 0.017453292519943295],"
            + "  AXIS[\"Lon\", EAST]," + "  AXIS[\"Lat\", NORTH],"
            + "  AUTHORITY[\"EPSG\",\"4326\"]]";

    private static final int SRID = 4326;

    private static final String LAYER_NAME = "user-layer-1";

    private static final String ID_COLUMN = "id";

    private static final String GEOMETRY_COLUMN = "geometry";

    private static final String LABEL_COLUMN = "label";

    private static final String ID_1 = "point-1";

    private static final double X_1 = -180.0;

    private static final double Y_1 = -90.0;

    private static final String LABEL_1 = "point location #1";

    private static final String ID_2 = "point-2";

    private static final double X_2 = +180.0;

    private static final double Y_2 = +90.0;

    private static final String LABEL_2 = "point location #2";

    private static final double OPACITY = 0.75;

    private static final String IMAGE_EXT = "jpg";

    private static final String IMAGE_URL = "file:/somewhere/image."
            + IMAGE_EXT;

    private static final String MY_NAMESPACE = "integeo";

    private static final URI MY_URI;

    private static final String MY_FEATURE = "myFeature";
    static {
        try {
            MY_URI = new URI("http://geotools.org");
        } catch (URISyntaxException x) {
            throw new ExceptionInInitializerError(x);
        }
    }

    public void testUserLayerWithInlineFeatures() throws Exception {
        // create the feature's schema ----------------------------------------
        final CoordinateReferenceSystem crs = CRS.parseWKT(CRS_WKT);
        SimpleFeatureTypeBuilder ftb = new SimpleFeatureTypeBuilder();
        ftb.add(ID_COLUMN, Integer.class);
		ftb.add(GEOMETRY_COLUMN, Point.class, crs);
		ftb.add(LABEL_COLUMN, String.class);
		ftb.setName(MY_FEATURE);
        final SimpleFeatureType schema = ftb.buildFeatureType();

        // create a feature collection ----------------------------------------
        final SimpleFeatureCollection fc = new MemoryFeatureCollection(schema);

        // populate the collection --------------------------------------------
        final PrecisionModel pm = new PrecisionModel(PrecisionModel.FLOATING);
        final GeometryFactory jtsFactory = new GeometryFactory(pm, SRID);

        // create 1st point
        final Point g1 = jtsFactory.createPoint(new Coordinate(X_1, Y_1));
        fc.add(SimpleFeatureBuilder.build(schema, new Object[] { new Integer(1), g1, LABEL_1 }, ID_1));

        // create 2nd point
        final Point g2 = jtsFactory.createPoint(new Coordinate(X_2, Y_2));
        fc.add(SimpleFeatureBuilder.build(schema, new Object[] { new Integer(2), g2, LABEL_2 }, ID_2));

        final DataStore ds = new MemoryDataStore(fc);

        // create and populate the layer --------------------------------------
        final StyleFactory sf = CommonFactoryFinder.getStyleFactory(GeoTools.getDefaultHints());

        final UserLayer layer = sf.createUserLayer();
        layer.setName(LAYER_NAME);
        layer.setInlineFeatureType(schema);
        layer.setInlineFeatureDatastore(ds);

        // create a user style and add it to that layer -----------------------
        final Style style = sf.createStyle();

        final StyleBuilder sb = new StyleBuilder(sf);
        final ExternalGraphic overlay = sb.createExternalGraphic(IMAGE_URL,
                "image/" + IMAGE_EXT);
        final Graphic g = sb.createGraphic(overlay, null, null, OPACITY,
                Double.NaN, 0.0);
        final PointSymbolizer ps = sb.createPointSymbolizer(g);
        final FeatureTypeStyle fts = sb.createFeatureTypeStyle(ps);
        fts.setFeatureTypeName(MY_NAMESPACE + ":" + MY_FEATURE);

        style.addFeatureTypeStyle(fts);
        layer.addUserStyle(style);

        // create an SLD and populate it with that styled layer ---------------
        final StyledLayerDescriptor sld1 = sf.createStyledLayerDescriptor();
        sld1.addStyledLayer(layer);

        // marshal the SLD to XML ---------------------------------------------
        final Map nsMap = new HashMap();
        nsMap.put(MY_URI, MY_NAMESPACE);
        final SLDTransformer sldTransformer = new SLDTransformer(nsMap);
        sldTransformer.setIndentation(2);
        String xml = sldTransformer.transform(sld1);

        // unmarshal it back to an SLD instance -------------------------------
        final InputStream is = new ByteArrayInputStream(xml.getBytes("UTF-8"));
        final SLDParser parser = new SLDParser(sf);
        parser.setInput(is);
        final StyledLayerDescriptor sld2 = parser.parseSLD();
        xml = sldTransformer.transform(sld2);

        // check both SLDs ----------------------------------------------------
        final StyledLayer[] layers = sld2.getStyledLayers();
        assertNotNull("Styled layers array MUST NOT be null", layers);
        assertEquals("Styled layers array MUST be 1-element long", 1,
                layers.length);
        final StyledLayer sLayer = layers[0];
        assertNotNull("Single styled layer MUST NOT be null", sLayer);
        assertTrue("Single layer MUST be a UserLayer", UserLayer.class
                .isAssignableFrom(sLayer.getClass()));
        final UserLayer uLayer = (UserLayer) sLayer;
        final String lName = uLayer.getName();
        assertEquals("Read layer name MUST match", LAYER_NAME, lName);
        final SimpleFeatureType ft = uLayer.getInlineFeatureType();
        assertNotNull("Unmarshalled feature type MUST NOT be null", ft);
        final String fName = ft.getTypeName();
        assertEquals("Read feature type name MUST match", MY_FEATURE, fName);
        assertEquals(CRS.decode("EPSG:4326"), ft.getGeometryDescriptor().getCoordinateReferenceSystem());
    }
    
    public void testUserLayerWithRemoteOWS() throws Exception {
        URL sldUrl = TestData.getResource(this, "remoteOws.sld");
        StyleFactory factory = CommonFactoryFinder.getStyleFactory(null);
        SLDParser stylereader = new SLDParser(factory, sldUrl);
        StyledLayerDescriptor sld = stylereader.parseSLD();
        assertEquals(1, sld.getStyledLayers().length);
        assertTrue(sld.getStyledLayers()[0] instanceof UserLayer);
        UserLayer layer = (UserLayer) sld.getStyledLayers()[0];
        assertEquals("LayerWithRemoteOWS", layer.getName());
        assertNotNull(layer.getRemoteOWS());
        assertEquals("WFS", layer.getRemoteOWS().getService());
        assertEquals("http://sigma.openplans.org:8080/geoserver/wfs?", layer.getRemoteOWS().getOnlineResource());
        assertEquals(1, layer.getLayerFeatureConstraints().length);
        FeatureTypeConstraint ftc = layer.getLayerFeatureConstraints()[0];
        assertEquals("topp:states", ftc.getFeatureTypeName());
        assertNotNull(ftc.getFilter());
        assertTrue(ftc.getFilter() instanceof PropertyIsLessThan);
    }
}
>>>>>>> other<|MERGE_RESOLUTION|>--- conflicted
+++ resolved
@@ -1,424 +1,210 @@
-<<<<<<< local
-/*
- *    GeoTools - The Open Source Java GIS Toolkit
- *    http://geotools.org
- * 
- *    (C) 2007-2008, Open Source Geospatial Foundation (OSGeo)
- *
- *    This library is free software; you can redistribute it and/or
- *    modify it under the terms of the GNU Lesser General Public
- *    License as published by the Free Software Foundation;
- *    version 2.1 of the License.
- *
- *    This library is distributed in the hope that it will be useful,
- *    but WITHOUT ANY WARRANTY; without even the implied warranty of
- *    MERCHANTABILITY or FITNESS FOR A PARTICULAR PURPOSE.  See the GNU
- *    Lesser General Public License for more details.
- */
-package org.geotools.styling;
-
-import java.io.ByteArrayInputStream;
-import java.io.InputStream;
-import java.net.URI;
-import java.net.URISyntaxException;
-import java.net.URL;
-import java.util.HashMap;
-import java.util.Map;
-
-import junit.framework.TestCase;
-
-import org.geotools.data.DataStore;
-import org.geotools.data.memory.MemoryDataStore;
-import org.geotools.data.memory.MemoryFeatureCollection;
-import org.geotools.factory.CommonFactoryFinder;
-import org.geotools.factory.GeoTools;
-import org.geotools.feature.FeatureCollection;
-import org.geotools.feature.simple.SimpleFeatureBuilder;
-import org.geotools.feature.simple.SimpleFeatureTypeBuilder;
-import org.geotools.referencing.CRS;
-import org.geotools.test.TestData;
-import org.opengis.feature.simple.SimpleFeature;
-import org.opengis.feature.simple.SimpleFeatureType;
-import org.opengis.filter.PropertyIsLessThan;
-import org.opengis.referencing.crs.CoordinateReferenceSystem;
-
-import com.vividsolutions.jts.geom.Coordinate;
-import com.vividsolutions.jts.geom.GeometryFactory;
-import com.vividsolutions.jts.geom.Point;
-import com.vividsolutions.jts.geom.PrecisionModel;
-
-public class UserLayerTest extends TestCase {
-
-    private static final String CRS_WKT = "GEOGCS[\"WGS 84\", "
-            + "  DATUM[\"WGS_1984\","
-            + "    SPHEROID[\"WGS 84\", 6378137.0, 298.257223563, AUTHORITY[\"EPSG\",\"7030\"]],"
-            + "    AUTHORITY[\"EPSG\",\"6326\"]],"
-            + "  PRIMEM[\"Greenwich\", 0.0, AUTHORITY[\"EPSG\",\"8901\"]],"
-            + "  UNIT[\"degree\", 0.017453292519943295],"
-            + "  AXIS[\"Lon\", EAST]," + "  AXIS[\"Lat\", NORTH],"
-            + "  AUTHORITY[\"EPSG\",\"4326\"]]";
-
-    private static final int SRID = 4326;
-
-    private static final String LAYER_NAME = "user-layer-1";
-
-    private static final String ID_COLUMN = "id";
-
-    private static final String GEOMETRY_COLUMN = "geometry";
-
-    private static final String LABEL_COLUMN = "label";
-
-    private static final String ID_1 = "point-1";
-
-    private static final double X_1 = -180.0;
-
-    private static final double Y_1 = -90.0;
-
-    private static final String LABEL_1 = "point location #1";
-
-    private static final String ID_2 = "point-2";
-
-    private static final double X_2 = +180.0;
-
-    private static final double Y_2 = +90.0;
-
-    private static final String LABEL_2 = "point location #2";
-
-    private static final double OPACITY = 0.75;
-
-    private static final String IMAGE_EXT = "jpg";
-
-    private static final String IMAGE_URL = "file:/somewhere/image."
-            + IMAGE_EXT;
-
-    private static final String MY_NAMESPACE = "integeo";
-
-    private static final URI MY_URI;
-
-    private static final String MY_FEATURE = "myFeature";
-    static {
-        try {
-            MY_URI = new URI("http://geotools.org");
-        } catch (URISyntaxException x) {
-            throw new ExceptionInInitializerError(x);
-        }
-    }
-
-    public void testUserLayerWithInlineFeatures() throws Exception {
-        // create the feature's schema ----------------------------------------
-        final CoordinateReferenceSystem crs = CRS.parseWKT(CRS_WKT);
-        SimpleFeatureTypeBuilder ftb = new SimpleFeatureTypeBuilder();
-        ftb.add(ID_COLUMN, Integer.class);
-		ftb.add(GEOMETRY_COLUMN, Point.class, crs);
-		ftb.add(LABEL_COLUMN, String.class);
-		ftb.setName(MY_FEATURE);
-        final SimpleFeatureType schema = ftb.buildFeatureType();
-
-        // create a feature collection ----------------------------------------
-        final FeatureCollection<SimpleFeatureType, SimpleFeature> fc = new MemoryFeatureCollection(schema);
-
-        // populate the collection --------------------------------------------
-        final PrecisionModel pm = new PrecisionModel(PrecisionModel.FLOATING);
-        final GeometryFactory jtsFactory = new GeometryFactory(pm, SRID);
-
-        // create 1st point
-        final Point g1 = jtsFactory.createPoint(new Coordinate(X_1, Y_1));
-        fc.add(SimpleFeatureBuilder.build(schema, new Object[] { new Integer(1), g1, LABEL_1 }, ID_1));
-
-        // create 2nd point
-        final Point g2 = jtsFactory.createPoint(new Coordinate(X_2, Y_2));
-        fc.add(SimpleFeatureBuilder.build(schema, new Object[] { new Integer(2), g2, LABEL_2 }, ID_2));
-
-        final DataStore ds = new MemoryDataStore(fc);
-
-        // create and populate the layer --------------------------------------
-        final StyleFactory sf = CommonFactoryFinder.getStyleFactory(GeoTools.getDefaultHints());
-
-        final UserLayer layer = sf.createUserLayer();
-        layer.setName(LAYER_NAME);
-        layer.setInlineFeatureType(schema);
-        layer.setInlineFeatureDatastore(ds);
-
-        // create a user style and add it to that layer -----------------------
-        final Style style = sf.createStyle();
-
-        final StyleBuilder sb = new StyleBuilder(sf);
-        final ExternalGraphic overlay = sb.createExternalGraphic(IMAGE_URL,
-                "image/" + IMAGE_EXT);
-        final Graphic g = sb.createGraphic(overlay, null, null, OPACITY,
-                Double.NaN, 0.0);
-        final PointSymbolizer ps = sb.createPointSymbolizer(g);
-        final FeatureTypeStyle fts = sb.createFeatureTypeStyle(ps);
-        fts.setFeatureTypeName(MY_NAMESPACE + ":" + MY_FEATURE);
-
-        style.addFeatureTypeStyle(fts);
-        layer.addUserStyle(style);
-
-        // create an SLD and populate it with that styled layer ---------------
-        final StyledLayerDescriptor sld1 = sf.createStyledLayerDescriptor();
-        sld1.addStyledLayer(layer);
-
-        // marshal the SLD to XML ---------------------------------------------
-        final Map nsMap = new HashMap();
-        nsMap.put(MY_URI, MY_NAMESPACE);
-        final SLDTransformer sldTransformer = new SLDTransformer(nsMap);
-        sldTransformer.setIndentation(2);
-        String xml = sldTransformer.transform(sld1);
-
-        // unmarshal it back to an SLD instance -------------------------------
-        final InputStream is = new ByteArrayInputStream(xml.getBytes("UTF-8"));
-        final SLDParser parser = new SLDParser(sf);
-        parser.setInput(is);
-        final StyledLayerDescriptor sld2 = parser.parseSLD();
-        xml = sldTransformer.transform(sld2);
-
-        // check both SLDs ----------------------------------------------------
-        final StyledLayer[] layers = sld2.getStyledLayers();
-        assertNotNull("Styled layers array MUST NOT be null", layers);
-        assertEquals("Styled layers array MUST be 1-element long", 1,
-                layers.length);
-        final StyledLayer sLayer = layers[0];
-        assertNotNull("Single styled layer MUST NOT be null", sLayer);
-        assertTrue("Single layer MUST be a UserLayer", UserLayer.class
-                .isAssignableFrom(sLayer.getClass()));
-        final UserLayer uLayer = (UserLayer) sLayer;
-        final String lName = uLayer.getName();
-        assertEquals("Read layer name MUST match", LAYER_NAME, lName);
-        final SimpleFeatureType ft = uLayer.getInlineFeatureType();
-        assertNotNull("Unmarshalled feature type MUST NOT be null", ft);
-        final String fName = ft.getTypeName();
-        assertEquals("Read feature type name MUST match", MY_FEATURE, fName);
-        assertEquals(CRS.decode("EPSG:4326"), ft.getGeometryDescriptor().getCoordinateReferenceSystem());
-    }
-    
-    public void testUserLayerWithRemoteOWS() throws Exception {
-        URL sldUrl = TestData.getResource(this, "remoteOws.sld");
-        StyleFactory factory = CommonFactoryFinder.getStyleFactory(null);
-        SLDParser stylereader = new SLDParser(factory, sldUrl);
-        StyledLayerDescriptor sld = stylereader.parseSLD();
-        assertEquals(1, sld.getStyledLayers().length);
-        assertTrue(sld.getStyledLayers()[0] instanceof UserLayer);
-        UserLayer layer = (UserLayer) sld.getStyledLayers()[0];
-        assertEquals("LayerWithRemoteOWS", layer.getName());
-        assertNotNull(layer.getRemoteOWS());
-        assertEquals("WFS", layer.getRemoteOWS().getService());
-        assertEquals("http://sigma.openplans.org:8080/geoserver/wfs?", layer.getRemoteOWS().getOnlineResource());
-        assertEquals(1, layer.getLayerFeatureConstraints().length);
-        FeatureTypeConstraint ftc = layer.getLayerFeatureConstraints()[0];
-        assertEquals("topp:states", ftc.getFeatureTypeName());
-        assertNotNull(ftc.getFilter());
-        assertTrue(ftc.getFilter() instanceof PropertyIsLessThan);
-    }
-}
-=======
-/*
- *    GeoTools - The Open Source Java GIS Toolkit
- *    http://geotools.org
- * 
- *    (C) 2007-2008, Open Source Geospatial Foundation (OSGeo)
- *
- *    This library is free software; you can redistribute it and/or
- *    modify it under the terms of the GNU Lesser General Public
- *    License as published by the Free Software Foundation;
- *    version 2.1 of the License.
- *
- *    This library is distributed in the hope that it will be useful,
- *    but WITHOUT ANY WARRANTY; without even the implied warranty of
- *    MERCHANTABILITY or FITNESS FOR A PARTICULAR PURPOSE.  See the GNU
- *    Lesser General Public License for more details.
- */
-package org.geotools.styling;
-
-import java.io.ByteArrayInputStream;
-import java.io.InputStream;
-import java.net.URI;
-import java.net.URISyntaxException;
-import java.net.URL;
-import java.util.HashMap;
-import java.util.Map;
-
-import junit.framework.TestCase;
-
-import org.geotools.data.DataStore;
-import org.geotools.data.memory.MemoryDataStore;
-import org.geotools.data.memory.MemoryFeatureCollection;
-import org.geotools.data.simple.SimpleFeatureCollection;
-import org.geotools.factory.CommonFactoryFinder;
-import org.geotools.factory.GeoTools;
-import org.geotools.feature.simple.SimpleFeatureBuilder;
-import org.geotools.feature.simple.SimpleFeatureTypeBuilder;
-import org.geotools.referencing.CRS;
-import org.geotools.test.TestData;
-import org.opengis.feature.simple.SimpleFeatureType;
-import org.opengis.filter.PropertyIsLessThan;
-import org.opengis.referencing.crs.CoordinateReferenceSystem;
-
-import com.vividsolutions.jts.geom.Coordinate;
-import com.vividsolutions.jts.geom.GeometryFactory;
-import com.vividsolutions.jts.geom.Point;
-import com.vividsolutions.jts.geom.PrecisionModel;
-
-public class UserLayerTest extends TestCase {
-
-    private static final String CRS_WKT = "GEOGCS[\"WGS 84\", "
-            + "  DATUM[\"WGS_1984\","
-            + "    SPHEROID[\"WGS 84\", 6378137.0, 298.257223563, AUTHORITY[\"EPSG\",\"7030\"]],"
-            + "    AUTHORITY[\"EPSG\",\"6326\"]],"
-            + "  PRIMEM[\"Greenwich\", 0.0, AUTHORITY[\"EPSG\",\"8901\"]],"
-            + "  UNIT[\"degree\", 0.017453292519943295],"
-            + "  AXIS[\"Lon\", EAST]," + "  AXIS[\"Lat\", NORTH],"
-            + "  AUTHORITY[\"EPSG\",\"4326\"]]";
-
-    private static final int SRID = 4326;
-
-    private static final String LAYER_NAME = "user-layer-1";
-
-    private static final String ID_COLUMN = "id";
-
-    private static final String GEOMETRY_COLUMN = "geometry";
-
-    private static final String LABEL_COLUMN = "label";
-
-    private static final String ID_1 = "point-1";
-
-    private static final double X_1 = -180.0;
-
-    private static final double Y_1 = -90.0;
-
-    private static final String LABEL_1 = "point location #1";
-
-    private static final String ID_2 = "point-2";
-
-    private static final double X_2 = +180.0;
-
-    private static final double Y_2 = +90.0;
-
-    private static final String LABEL_2 = "point location #2";
-
-    private static final double OPACITY = 0.75;
-
-    private static final String IMAGE_EXT = "jpg";
-
-    private static final String IMAGE_URL = "file:/somewhere/image."
-            + IMAGE_EXT;
-
-    private static final String MY_NAMESPACE = "integeo";
-
-    private static final URI MY_URI;
-
-    private static final String MY_FEATURE = "myFeature";
-    static {
-        try {
-            MY_URI = new URI("http://geotools.org");
-        } catch (URISyntaxException x) {
-            throw new ExceptionInInitializerError(x);
-        }
-    }
-
-    public void testUserLayerWithInlineFeatures() throws Exception {
-        // create the feature's schema ----------------------------------------
-        final CoordinateReferenceSystem crs = CRS.parseWKT(CRS_WKT);
-        SimpleFeatureTypeBuilder ftb = new SimpleFeatureTypeBuilder();
-        ftb.add(ID_COLUMN, Integer.class);
-		ftb.add(GEOMETRY_COLUMN, Point.class, crs);
-		ftb.add(LABEL_COLUMN, String.class);
-		ftb.setName(MY_FEATURE);
-        final SimpleFeatureType schema = ftb.buildFeatureType();
-
-        // create a feature collection ----------------------------------------
-        final SimpleFeatureCollection fc = new MemoryFeatureCollection(schema);
-
-        // populate the collection --------------------------------------------
-        final PrecisionModel pm = new PrecisionModel(PrecisionModel.FLOATING);
-        final GeometryFactory jtsFactory = new GeometryFactory(pm, SRID);
-
-        // create 1st point
-        final Point g1 = jtsFactory.createPoint(new Coordinate(X_1, Y_1));
-        fc.add(SimpleFeatureBuilder.build(schema, new Object[] { new Integer(1), g1, LABEL_1 }, ID_1));
-
-        // create 2nd point
-        final Point g2 = jtsFactory.createPoint(new Coordinate(X_2, Y_2));
-        fc.add(SimpleFeatureBuilder.build(schema, new Object[] { new Integer(2), g2, LABEL_2 }, ID_2));
-
-        final DataStore ds = new MemoryDataStore(fc);
-
-        // create and populate the layer --------------------------------------
-        final StyleFactory sf = CommonFactoryFinder.getStyleFactory(GeoTools.getDefaultHints());
-
-        final UserLayer layer = sf.createUserLayer();
-        layer.setName(LAYER_NAME);
-        layer.setInlineFeatureType(schema);
-        layer.setInlineFeatureDatastore(ds);
-
-        // create a user style and add it to that layer -----------------------
-        final Style style = sf.createStyle();
-
-        final StyleBuilder sb = new StyleBuilder(sf);
-        final ExternalGraphic overlay = sb.createExternalGraphic(IMAGE_URL,
-                "image/" + IMAGE_EXT);
-        final Graphic g = sb.createGraphic(overlay, null, null, OPACITY,
-                Double.NaN, 0.0);
-        final PointSymbolizer ps = sb.createPointSymbolizer(g);
-        final FeatureTypeStyle fts = sb.createFeatureTypeStyle(ps);
-        fts.setFeatureTypeName(MY_NAMESPACE + ":" + MY_FEATURE);
-
-        style.addFeatureTypeStyle(fts);
-        layer.addUserStyle(style);
-
-        // create an SLD and populate it with that styled layer ---------------
-        final StyledLayerDescriptor sld1 = sf.createStyledLayerDescriptor();
-        sld1.addStyledLayer(layer);
-
-        // marshal the SLD to XML ---------------------------------------------
-        final Map nsMap = new HashMap();
-        nsMap.put(MY_URI, MY_NAMESPACE);
-        final SLDTransformer sldTransformer = new SLDTransformer(nsMap);
-        sldTransformer.setIndentation(2);
-        String xml = sldTransformer.transform(sld1);
-
-        // unmarshal it back to an SLD instance -------------------------------
-        final InputStream is = new ByteArrayInputStream(xml.getBytes("UTF-8"));
-        final SLDParser parser = new SLDParser(sf);
-        parser.setInput(is);
-        final StyledLayerDescriptor sld2 = parser.parseSLD();
-        xml = sldTransformer.transform(sld2);
-
-        // check both SLDs ----------------------------------------------------
-        final StyledLayer[] layers = sld2.getStyledLayers();
-        assertNotNull("Styled layers array MUST NOT be null", layers);
-        assertEquals("Styled layers array MUST be 1-element long", 1,
-                layers.length);
-        final StyledLayer sLayer = layers[0];
-        assertNotNull("Single styled layer MUST NOT be null", sLayer);
-        assertTrue("Single layer MUST be a UserLayer", UserLayer.class
-                .isAssignableFrom(sLayer.getClass()));
-        final UserLayer uLayer = (UserLayer) sLayer;
-        final String lName = uLayer.getName();
-        assertEquals("Read layer name MUST match", LAYER_NAME, lName);
-        final SimpleFeatureType ft = uLayer.getInlineFeatureType();
-        assertNotNull("Unmarshalled feature type MUST NOT be null", ft);
-        final String fName = ft.getTypeName();
-        assertEquals("Read feature type name MUST match", MY_FEATURE, fName);
-        assertEquals(CRS.decode("EPSG:4326"), ft.getGeometryDescriptor().getCoordinateReferenceSystem());
-    }
-    
-    public void testUserLayerWithRemoteOWS() throws Exception {
-        URL sldUrl = TestData.getResource(this, "remoteOws.sld");
-        StyleFactory factory = CommonFactoryFinder.getStyleFactory(null);
-        SLDParser stylereader = new SLDParser(factory, sldUrl);
-        StyledLayerDescriptor sld = stylereader.parseSLD();
-        assertEquals(1, sld.getStyledLayers().length);
-        assertTrue(sld.getStyledLayers()[0] instanceof UserLayer);
-        UserLayer layer = (UserLayer) sld.getStyledLayers()[0];
-        assertEquals("LayerWithRemoteOWS", layer.getName());
-        assertNotNull(layer.getRemoteOWS());
-        assertEquals("WFS", layer.getRemoteOWS().getService());
-        assertEquals("http://sigma.openplans.org:8080/geoserver/wfs?", layer.getRemoteOWS().getOnlineResource());
-        assertEquals(1, layer.getLayerFeatureConstraints().length);
-        FeatureTypeConstraint ftc = layer.getLayerFeatureConstraints()[0];
-        assertEquals("topp:states", ftc.getFeatureTypeName());
-        assertNotNull(ftc.getFilter());
-        assertTrue(ftc.getFilter() instanceof PropertyIsLessThan);
-    }
-}
->>>>>>> other+/*
+ *    GeoTools - The Open Source Java GIS Toolkit
+ *    http://geotools.org
+ * 
+ *    (C) 2007-2008, Open Source Geospatial Foundation (OSGeo)
+ *
+ *    This library is free software; you can redistribute it and/or
+ *    modify it under the terms of the GNU Lesser General Public
+ *    License as published by the Free Software Foundation;
+ *    version 2.1 of the License.
+ *
+ *    This library is distributed in the hope that it will be useful,
+ *    but WITHOUT ANY WARRANTY; without even the implied warranty of
+ *    MERCHANTABILITY or FITNESS FOR A PARTICULAR PURPOSE.  See the GNU
+ *    Lesser General Public License for more details.
+ */
+package org.geotools.styling;
+
+import java.io.ByteArrayInputStream;
+import java.io.InputStream;
+import java.net.URI;
+import java.net.URISyntaxException;
+import java.net.URL;
+import java.util.HashMap;
+import java.util.Map;
+
+import junit.framework.TestCase;
+
+import org.geotools.data.DataStore;
+import org.geotools.data.memory.MemoryDataStore;
+import org.geotools.data.memory.MemoryFeatureCollection;
+import org.geotools.data.simple.SimpleFeatureCollection;
+import org.geotools.factory.CommonFactoryFinder;
+import org.geotools.factory.GeoTools;
+import org.geotools.feature.simple.SimpleFeatureBuilder;
+import org.geotools.feature.simple.SimpleFeatureTypeBuilder;
+import org.geotools.referencing.CRS;
+import org.geotools.test.TestData;
+import org.opengis.feature.simple.SimpleFeatureType;
+import org.opengis.filter.PropertyIsLessThan;
+import org.opengis.referencing.crs.CoordinateReferenceSystem;
+
+import com.vividsolutions.jts.geom.Coordinate;
+import com.vividsolutions.jts.geom.GeometryFactory;
+import com.vividsolutions.jts.geom.Point;
+import com.vividsolutions.jts.geom.PrecisionModel;
+
+public class UserLayerTest extends TestCase {
+
+    private static final String CRS_WKT = "GEOGCS[\"WGS 84\", "
+            + "  DATUM[\"WGS_1984\","
+            + "    SPHEROID[\"WGS 84\", 6378137.0, 298.257223563, AUTHORITY[\"EPSG\",\"7030\"]],"
+            + "    AUTHORITY[\"EPSG\",\"6326\"]],"
+            + "  PRIMEM[\"Greenwich\", 0.0, AUTHORITY[\"EPSG\",\"8901\"]],"
+            + "  UNIT[\"degree\", 0.017453292519943295],"
+            + "  AXIS[\"Lon\", EAST]," + "  AXIS[\"Lat\", NORTH],"
+            + "  AUTHORITY[\"EPSG\",\"4326\"]]";
+
+    private static final int SRID = 4326;
+
+    private static final String LAYER_NAME = "user-layer-1";
+
+    private static final String ID_COLUMN = "id";
+
+    private static final String GEOMETRY_COLUMN = "geometry";
+
+    private static final String LABEL_COLUMN = "label";
+
+    private static final String ID_1 = "point-1";
+
+    private static final double X_1 = -180.0;
+
+    private static final double Y_1 = -90.0;
+
+    private static final String LABEL_1 = "point location #1";
+
+    private static final String ID_2 = "point-2";
+
+    private static final double X_2 = +180.0;
+
+    private static final double Y_2 = +90.0;
+
+    private static final String LABEL_2 = "point location #2";
+
+    private static final double OPACITY = 0.75;
+
+    private static final String IMAGE_EXT = "jpg";
+
+    private static final String IMAGE_URL = "file:/somewhere/image."
+            + IMAGE_EXT;
+
+    private static final String MY_NAMESPACE = "integeo";
+
+    private static final URI MY_URI;
+
+    private static final String MY_FEATURE = "myFeature";
+    static {
+        try {
+            MY_URI = new URI("http://geotools.org");
+        } catch (URISyntaxException x) {
+            throw new ExceptionInInitializerError(x);
+        }
+    }
+
+    public void testUserLayerWithInlineFeatures() throws Exception {
+        // create the feature's schema ----------------------------------------
+        final CoordinateReferenceSystem crs = CRS.parseWKT(CRS_WKT);
+        SimpleFeatureTypeBuilder ftb = new SimpleFeatureTypeBuilder();
+        ftb.add(ID_COLUMN, Integer.class);
+		ftb.add(GEOMETRY_COLUMN, Point.class, crs);
+		ftb.add(LABEL_COLUMN, String.class);
+		ftb.setName(MY_FEATURE);
+        final SimpleFeatureType schema = ftb.buildFeatureType();
+
+        // create a feature collection ----------------------------------------
+        final SimpleFeatureCollection fc = new MemoryFeatureCollection(schema);
+
+        // populate the collection --------------------------------------------
+        final PrecisionModel pm = new PrecisionModel(PrecisionModel.FLOATING);
+        final GeometryFactory jtsFactory = new GeometryFactory(pm, SRID);
+
+        // create 1st point
+        final Point g1 = jtsFactory.createPoint(new Coordinate(X_1, Y_1));
+        fc.add(SimpleFeatureBuilder.build(schema, new Object[] { new Integer(1), g1, LABEL_1 }, ID_1));
+
+        // create 2nd point
+        final Point g2 = jtsFactory.createPoint(new Coordinate(X_2, Y_2));
+        fc.add(SimpleFeatureBuilder.build(schema, new Object[] { new Integer(2), g2, LABEL_2 }, ID_2));
+
+        final DataStore ds = new MemoryDataStore(fc);
+
+        // create and populate the layer --------------------------------------
+        final StyleFactory sf = CommonFactoryFinder.getStyleFactory(GeoTools.getDefaultHints());
+
+        final UserLayer layer = sf.createUserLayer();
+        layer.setName(LAYER_NAME);
+        layer.setInlineFeatureType(schema);
+        layer.setInlineFeatureDatastore(ds);
+
+        // create a user style and add it to that layer -----------------------
+        final Style style = sf.createStyle();
+
+        final StyleBuilder sb = new StyleBuilder(sf);
+        final ExternalGraphic overlay = sb.createExternalGraphic(IMAGE_URL,
+                "image/" + IMAGE_EXT);
+        final Graphic g = sb.createGraphic(overlay, null, null, OPACITY,
+                Double.NaN, 0.0);
+        final PointSymbolizer ps = sb.createPointSymbolizer(g);
+        final FeatureTypeStyle fts = sb.createFeatureTypeStyle(ps);
+        fts.setFeatureTypeName(MY_NAMESPACE + ":" + MY_FEATURE);
+
+        style.addFeatureTypeStyle(fts);
+        layer.addUserStyle(style);
+
+        // create an SLD and populate it with that styled layer ---------------
+        final StyledLayerDescriptor sld1 = sf.createStyledLayerDescriptor();
+        sld1.addStyledLayer(layer);
+
+        // marshal the SLD to XML ---------------------------------------------
+        final Map nsMap = new HashMap();
+        nsMap.put(MY_URI, MY_NAMESPACE);
+        final SLDTransformer sldTransformer = new SLDTransformer(nsMap);
+        sldTransformer.setIndentation(2);
+        String xml = sldTransformer.transform(sld1);
+
+        // unmarshal it back to an SLD instance -------------------------------
+        final InputStream is = new ByteArrayInputStream(xml.getBytes("UTF-8"));
+        final SLDParser parser = new SLDParser(sf);
+        parser.setInput(is);
+        final StyledLayerDescriptor sld2 = parser.parseSLD();
+        xml = sldTransformer.transform(sld2);
+
+        // check both SLDs ----------------------------------------------------
+        final StyledLayer[] layers = sld2.getStyledLayers();
+        assertNotNull("Styled layers array MUST NOT be null", layers);
+        assertEquals("Styled layers array MUST be 1-element long", 1,
+                layers.length);
+        final StyledLayer sLayer = layers[0];
+        assertNotNull("Single styled layer MUST NOT be null", sLayer);
+        assertTrue("Single layer MUST be a UserLayer", UserLayer.class
+                .isAssignableFrom(sLayer.getClass()));
+        final UserLayer uLayer = (UserLayer) sLayer;
+        final String lName = uLayer.getName();
+        assertEquals("Read layer name MUST match", LAYER_NAME, lName);
+        final SimpleFeatureType ft = uLayer.getInlineFeatureType();
+        assertNotNull("Unmarshalled feature type MUST NOT be null", ft);
+        final String fName = ft.getTypeName();
+        assertEquals("Read feature type name MUST match", MY_FEATURE, fName);
+        assertEquals(CRS.decode("EPSG:4326"), ft.getGeometryDescriptor().getCoordinateReferenceSystem());
+    }
+    
+    public void testUserLayerWithRemoteOWS() throws Exception {
+        URL sldUrl = TestData.getResource(this, "remoteOws.sld");
+        StyleFactory factory = CommonFactoryFinder.getStyleFactory(null);
+        SLDParser stylereader = new SLDParser(factory, sldUrl);
+        StyledLayerDescriptor sld = stylereader.parseSLD();
+        assertEquals(1, sld.getStyledLayers().length);
+        assertTrue(sld.getStyledLayers()[0] instanceof UserLayer);
+        UserLayer layer = (UserLayer) sld.getStyledLayers()[0];
+        assertEquals("LayerWithRemoteOWS", layer.getName());
+        assertNotNull(layer.getRemoteOWS());
+        assertEquals("WFS", layer.getRemoteOWS().getService());
+        assertEquals("http://sigma.openplans.org:8080/geoserver/wfs?", layer.getRemoteOWS().getOnlineResource());
+        assertEquals(1, layer.getLayerFeatureConstraints().length);
+        FeatureTypeConstraint ftc = layer.getLayerFeatureConstraints()[0];
+        assertEquals("topp:states", ftc.getFeatureTypeName());
+        assertNotNull(ftc.getFilter());
+        assertTrue(ftc.getFilter() instanceof PropertyIsLessThan);
+    }
+}