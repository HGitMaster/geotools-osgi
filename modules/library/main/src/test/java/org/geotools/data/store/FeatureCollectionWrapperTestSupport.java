<<<<<<< local
/*
 *    GeoTools - The Open Source Java GIS Toolkit
 *    http://geotools.org
 * 
 *    (C) 2002-2008, Open Source Geospatial Foundation (OSGeo)
 *
 *    This library is free software; you can redistribute it and/or
 *    modify it under the terms of the GNU Lesser General Public
 *    License as published by the Free Software Foundation;
 *    version 2.1 of the License.
 *
 *    This library is distributed in the hope that it will be useful,
 *    but WITHOUT ANY WARRANTY; without even the implied warranty of
 *    MERCHANTABILITY or FITNESS FOR A PARTICULAR PURPOSE.  See the GNU
 *    Lesser General Public License for more details.
 */
package org.geotools.data.store;

import junit.framework.TestCase;

import org.geotools.feature.DefaultFeatureCollection;
import org.geotools.feature.FeatureCollection;
import org.geotools.feature.simple.SimpleFeatureBuilder;
import org.geotools.feature.simple.SimpleFeatureTypeBuilder;
import org.geotools.referencing.CRS;
import org.opengis.feature.simple.SimpleFeature;
import org.opengis.feature.simple.SimpleFeatureType;
import org.opengis.referencing.crs.CoordinateReferenceSystem;

import com.vividsolutions.jts.geom.Coordinate;
import com.vividsolutions.jts.geom.GeometryFactory;
import com.vividsolutions.jts.geom.LineString;
import com.vividsolutions.jts.geom.Point;

public class FeatureCollectionWrapperTestSupport extends TestCase {

	protected CoordinateReferenceSystem crs;
	protected FeatureCollection<SimpleFeatureType, SimpleFeature> delegate;
	
	protected void setUp() throws Exception {
		crs = CRS.parseWKT( 
			"GEOGCS[\"WGS 84\",DATUM[\"WGS_1984\",SPHEROID[\"WGS 84\",6378137,298.257223563,AUTHORITY[\"EPSG\",\"7030\"]],AUTHORITY[\"EPSG\",\"6326\"]],PRIMEM[\"Greenwich\",0,AUTHORITY[\"EPSG\",\"8901\"]],UNIT[\"degree\",0.01745329251994328,AUTHORITY[\"EPSG\",\"9122\"]],AUTHORITY[\"EPSG\",\"4326\"]]" 
		);
		SimpleFeatureTypeBuilder typeBuilder = new SimpleFeatureTypeBuilder();
		
		typeBuilder.setName( "test" );
		typeBuilder.setNamespaceURI( "test" );
		typeBuilder.setCRS( crs );
		typeBuilder.add( "defaultGeom", Point.class, crs );
		typeBuilder.add( "someAtt", Integer.class );
		typeBuilder.add( "otherGeom", LineString.class );
		typeBuilder.setDefaultGeometry( "defaultGeom" );
		
		SimpleFeatureType featureType = (SimpleFeatureType) typeBuilder.buildFeatureType();
		
		SimpleFeatureBuilder builder = new SimpleFeatureBuilder(featureType);
		
		GeometryFactory gf = new GeometryFactory();
		delegate = new DefaultFeatureCollection( "test", featureType ){};
		
		double x = -140;
		double y = 45;
		final int features = 5;
		for ( int i = 0; i < features; i++ ) {
			Point point = gf.createPoint( new Coordinate( x+i, y+i ) );
			point.setUserData( crs );
			
			builder.add( point );
			builder.add( new Integer( i ) );
			
			LineString line = gf.createLineString( new Coordinate[] { new Coordinate( x+i, y+i ), new Coordinate( x+i+1, y+i+1 ) } );
			line.setUserData( crs );
			builder.add( line );
			
			delegate.add( builder.buildFeature( i + "" ) );
		}
		
		// add a feature with a null geometry
		builder.add( null );
        builder.add( new Integer( -1 ) );
        builder.add( null );
        
        delegate.add( builder.buildFeature( (features + 1) + "" ) );
	}
}
=======
/*
 *    GeoTools - The Open Source Java GIS Toolkit
 *    http://geotools.org
 * 
 *    (C) 2002-2008, Open Source Geospatial Foundation (OSGeo)
 *
 *    This library is free software; you can redistribute it and/or
 *    modify it under the terms of the GNU Lesser General Public
 *    License as published by the Free Software Foundation;
 *    version 2.1 of the License.
 *
 *    This library is distributed in the hope that it will be useful,
 *    but WITHOUT ANY WARRANTY; without even the implied warranty of
 *    MERCHANTABILITY or FITNESS FOR A PARTICULAR PURPOSE.  See the GNU
 *    Lesser General Public License for more details.
 */
package org.geotools.data.store;

import junit.framework.TestCase;

import org.geotools.data.simple.SimpleFeatureCollection;
import org.geotools.feature.DefaultFeatureCollection;
import org.geotools.feature.simple.SimpleFeatureBuilder;
import org.geotools.feature.simple.SimpleFeatureTypeBuilder;
import org.geotools.referencing.CRS;
import org.opengis.feature.simple.SimpleFeatureType;
import org.opengis.referencing.crs.CoordinateReferenceSystem;

import com.vividsolutions.jts.geom.Coordinate;
import com.vividsolutions.jts.geom.GeometryFactory;
import com.vividsolutions.jts.geom.LineString;
import com.vividsolutions.jts.geom.Point;

public class FeatureCollectionWrapperTestSupport extends TestCase {

	protected CoordinateReferenceSystem crs;
	protected SimpleFeatureCollection delegate;
	
	protected void setUp() throws Exception {
		crs = CRS.parseWKT( 
			"GEOGCS[\"WGS 84\",DATUM[\"WGS_1984\",SPHEROID[\"WGS 84\",6378137,298.257223563,AUTHORITY[\"EPSG\",\"7030\"]],AUTHORITY[\"EPSG\",\"6326\"]],PRIMEM[\"Greenwich\",0,AUTHORITY[\"EPSG\",\"8901\"]],UNIT[\"degree\",0.01745329251994328,AUTHORITY[\"EPSG\",\"9122\"]],AUTHORITY[\"EPSG\",\"4326\"]]" 
		);
		SimpleFeatureTypeBuilder typeBuilder = new SimpleFeatureTypeBuilder();
		
		typeBuilder.setName( "test" );
		typeBuilder.setNamespaceURI( "test" );
		typeBuilder.setCRS( crs );
		typeBuilder.add( "defaultGeom", Point.class, crs );
		typeBuilder.add( "someAtt", Integer.class );
		typeBuilder.add( "otherGeom", LineString.class );
		typeBuilder.setDefaultGeometry( "defaultGeom" );
		
		SimpleFeatureType featureType = (SimpleFeatureType) typeBuilder.buildFeatureType();
		
		SimpleFeatureBuilder builder = new SimpleFeatureBuilder(featureType);
		
		GeometryFactory gf = new GeometryFactory();
		delegate = new DefaultFeatureCollection( "test", featureType ){};
		
		double x = -140;
		double y = 45;
		final int features = 5;
		for ( int i = 0; i < features; i++ ) {
			Point point = gf.createPoint( new Coordinate( x+i, y+i ) );
			point.setUserData( crs );
			
			builder.add( point );
			builder.add( new Integer( i ) );
			
			LineString line = gf.createLineString( new Coordinate[] { new Coordinate( x+i, y+i ), new Coordinate( x+i+1, y+i+1 ) } );
			line.setUserData( crs );
			builder.add( line );
			
			delegate.add( builder.buildFeature( i + "" ) );
		}
		
		// add a feature with a null geometry
		builder.add( null );
        builder.add( new Integer( -1 ) );
        builder.add( null );
        
        delegate.add( builder.buildFeature( (features + 1) + "" ) );
	}
}
>>>>>>> other<|MERGE_RESOLUTION|>--- conflicted
+++ resolved
@@ -1,172 +1,84 @@
-<<<<<<< local
-/*
- *    GeoTools - The Open Source Java GIS Toolkit
- *    http://geotools.org
- * 
- *    (C) 2002-2008, Open Source Geospatial Foundation (OSGeo)
- *
- *    This library is free software; you can redistribute it and/or
- *    modify it under the terms of the GNU Lesser General Public
- *    License as published by the Free Software Foundation;
- *    version 2.1 of the License.
- *
- *    This library is distributed in the hope that it will be useful,
- *    but WITHOUT ANY WARRANTY; without even the implied warranty of
- *    MERCHANTABILITY or FITNESS FOR A PARTICULAR PURPOSE.  See the GNU
- *    Lesser General Public License for more details.
- */
-package org.geotools.data.store;
-
-import junit.framework.TestCase;
-
-import org.geotools.feature.DefaultFeatureCollection;
-import org.geotools.feature.FeatureCollection;
-import org.geotools.feature.simple.SimpleFeatureBuilder;
-import org.geotools.feature.simple.SimpleFeatureTypeBuilder;
-import org.geotools.referencing.CRS;
-import org.opengis.feature.simple.SimpleFeature;
-import org.opengis.feature.simple.SimpleFeatureType;
-import org.opengis.referencing.crs.CoordinateReferenceSystem;
-
-import com.vividsolutions.jts.geom.Coordinate;
-import com.vividsolutions.jts.geom.GeometryFactory;
-import com.vividsolutions.jts.geom.LineString;
-import com.vividsolutions.jts.geom.Point;
-
-public class FeatureCollectionWrapperTestSupport extends TestCase {
-
-	protected CoordinateReferenceSystem crs;
-	protected FeatureCollection<SimpleFeatureType, SimpleFeature> delegate;
-	
-	protected void setUp() throws Exception {
-		crs = CRS.parseWKT( 
-			"GEOGCS[\"WGS 84\",DATUM[\"WGS_1984\",SPHEROID[\"WGS 84\",6378137,298.257223563,AUTHORITY[\"EPSG\",\"7030\"]],AUTHORITY[\"EPSG\",\"6326\"]],PRIMEM[\"Greenwich\",0,AUTHORITY[\"EPSG\",\"8901\"]],UNIT[\"degree\",0.01745329251994328,AUTHORITY[\"EPSG\",\"9122\"]],AUTHORITY[\"EPSG\",\"4326\"]]" 
-		);
-		SimpleFeatureTypeBuilder typeBuilder = new SimpleFeatureTypeBuilder();
-		
-		typeBuilder.setName( "test" );
-		typeBuilder.setNamespaceURI( "test" );
-		typeBuilder.setCRS( crs );
-		typeBuilder.add( "defaultGeom", Point.class, crs );
-		typeBuilder.add( "someAtt", Integer.class );
-		typeBuilder.add( "otherGeom", LineString.class );
-		typeBuilder.setDefaultGeometry( "defaultGeom" );
-		
-		SimpleFeatureType featureType = (SimpleFeatureType) typeBuilder.buildFeatureType();
-		
-		SimpleFeatureBuilder builder = new SimpleFeatureBuilder(featureType);
-		
-		GeometryFactory gf = new GeometryFactory();
-		delegate = new DefaultFeatureCollection( "test", featureType ){};
-		
-		double x = -140;
-		double y = 45;
-		final int features = 5;
-		for ( int i = 0; i < features; i++ ) {
-			Point point = gf.createPoint( new Coordinate( x+i, y+i ) );
-			point.setUserData( crs );
-			
-			builder.add( point );
-			builder.add( new Integer( i ) );
-			
-			LineString line = gf.createLineString( new Coordinate[] { new Coordinate( x+i, y+i ), new Coordinate( x+i+1, y+i+1 ) } );
-			line.setUserData( crs );
-			builder.add( line );
-			
-			delegate.add( builder.buildFeature( i + "" ) );
-		}
-		
-		// add a feature with a null geometry
-		builder.add( null );
-        builder.add( new Integer( -1 ) );
-        builder.add( null );
-        
-        delegate.add( builder.buildFeature( (features + 1) + "" ) );
-	}
-}
-=======
-/*
- *    GeoTools - The Open Source Java GIS Toolkit
- *    http://geotools.org
- * 
- *    (C) 2002-2008, Open Source Geospatial Foundation (OSGeo)
- *
- *    This library is free software; you can redistribute it and/or
- *    modify it under the terms of the GNU Lesser General Public
- *    License as published by the Free Software Foundation;
- *    version 2.1 of the License.
- *
- *    This library is distributed in the hope that it will be useful,
- *    but WITHOUT ANY WARRANTY; without even the implied warranty of
- *    MERCHANTABILITY or FITNESS FOR A PARTICULAR PURPOSE.  See the GNU
- *    Lesser General Public License for more details.
- */
-package org.geotools.data.store;
-
-import junit.framework.TestCase;
-
-import org.geotools.data.simple.SimpleFeatureCollection;
-import org.geotools.feature.DefaultFeatureCollection;
-import org.geotools.feature.simple.SimpleFeatureBuilder;
-import org.geotools.feature.simple.SimpleFeatureTypeBuilder;
-import org.geotools.referencing.CRS;
-import org.opengis.feature.simple.SimpleFeatureType;
-import org.opengis.referencing.crs.CoordinateReferenceSystem;
-
-import com.vividsolutions.jts.geom.Coordinate;
-import com.vividsolutions.jts.geom.GeometryFactory;
-import com.vividsolutions.jts.geom.LineString;
-import com.vividsolutions.jts.geom.Point;
-
-public class FeatureCollectionWrapperTestSupport extends TestCase {
-
-	protected CoordinateReferenceSystem crs;
-	protected SimpleFeatureCollection delegate;
-	
-	protected void setUp() throws Exception {
-		crs = CRS.parseWKT( 
-			"GEOGCS[\"WGS 84\",DATUM[\"WGS_1984\",SPHEROID[\"WGS 84\",6378137,298.257223563,AUTHORITY[\"EPSG\",\"7030\"]],AUTHORITY[\"EPSG\",\"6326\"]],PRIMEM[\"Greenwich\",0,AUTHORITY[\"EPSG\",\"8901\"]],UNIT[\"degree\",0.01745329251994328,AUTHORITY[\"EPSG\",\"9122\"]],AUTHORITY[\"EPSG\",\"4326\"]]" 
-		);
-		SimpleFeatureTypeBuilder typeBuilder = new SimpleFeatureTypeBuilder();
-		
-		typeBuilder.setName( "test" );
-		typeBuilder.setNamespaceURI( "test" );
-		typeBuilder.setCRS( crs );
-		typeBuilder.add( "defaultGeom", Point.class, crs );
-		typeBuilder.add( "someAtt", Integer.class );
-		typeBuilder.add( "otherGeom", LineString.class );
-		typeBuilder.setDefaultGeometry( "defaultGeom" );
-		
-		SimpleFeatureType featureType = (SimpleFeatureType) typeBuilder.buildFeatureType();
-		
-		SimpleFeatureBuilder builder = new SimpleFeatureBuilder(featureType);
-		
-		GeometryFactory gf = new GeometryFactory();
-		delegate = new DefaultFeatureCollection( "test", featureType ){};
-		
-		double x = -140;
-		double y = 45;
-		final int features = 5;
-		for ( int i = 0; i < features; i++ ) {
-			Point point = gf.createPoint( new Coordinate( x+i, y+i ) );
-			point.setUserData( crs );
-			
-			builder.add( point );
-			builder.add( new Integer( i ) );
-			
-			LineString line = gf.createLineString( new Coordinate[] { new Coordinate( x+i, y+i ), new Coordinate( x+i+1, y+i+1 ) } );
-			line.setUserData( crs );
-			builder.add( line );
-			
-			delegate.add( builder.buildFeature( i + "" ) );
-		}
-		
-		// add a feature with a null geometry
-		builder.add( null );
-        builder.add( new Integer( -1 ) );
-        builder.add( null );
-        
-        delegate.add( builder.buildFeature( (features + 1) + "" ) );
-	}
-}
->>>>>>> other+/*
+ *    GeoTools - The Open Source Java GIS Toolkit
+ *    http://geotools.org
+ * 
+ *    (C) 2002-2008, Open Source Geospatial Foundation (OSGeo)
+ *
+ *    This library is free software; you can redistribute it and/or
+ *    modify it under the terms of the GNU Lesser General Public
+ *    License as published by the Free Software Foundation;
+ *    version 2.1 of the License.
+ *
+ *    This library is distributed in the hope that it will be useful,
+ *    but WITHOUT ANY WARRANTY; without even the implied warranty of
+ *    MERCHANTABILITY or FITNESS FOR A PARTICULAR PURPOSE.  See the GNU
+ *    Lesser General Public License for more details.
+ */
+package org.geotools.data.store;
+
+import junit.framework.TestCase;
+
+import org.geotools.data.simple.SimpleFeatureCollection;
+import org.geotools.feature.DefaultFeatureCollection;
+import org.geotools.feature.simple.SimpleFeatureBuilder;
+import org.geotools.feature.simple.SimpleFeatureTypeBuilder;
+import org.geotools.referencing.CRS;
+import org.opengis.feature.simple.SimpleFeatureType;
+import org.opengis.referencing.crs.CoordinateReferenceSystem;
+
+import com.vividsolutions.jts.geom.Coordinate;
+import com.vividsolutions.jts.geom.GeometryFactory;
+import com.vividsolutions.jts.geom.LineString;
+import com.vividsolutions.jts.geom.Point;
+
+public class FeatureCollectionWrapperTestSupport extends TestCase {
+
+	protected CoordinateReferenceSystem crs;
+	protected SimpleFeatureCollection delegate;
+	
+	protected void setUp() throws Exception {
+		crs = CRS.parseWKT( 
+			"GEOGCS[\"WGS 84\",DATUM[\"WGS_1984\",SPHEROID[\"WGS 84\",6378137,298.257223563,AUTHORITY[\"EPSG\",\"7030\"]],AUTHORITY[\"EPSG\",\"6326\"]],PRIMEM[\"Greenwich\",0,AUTHORITY[\"EPSG\",\"8901\"]],UNIT[\"degree\",0.01745329251994328,AUTHORITY[\"EPSG\",\"9122\"]],AUTHORITY[\"EPSG\",\"4326\"]]" 
+		);
+		SimpleFeatureTypeBuilder typeBuilder = new SimpleFeatureTypeBuilder();
+		
+		typeBuilder.setName( "test" );
+		typeBuilder.setNamespaceURI( "test" );
+		typeBuilder.setCRS( crs );
+		typeBuilder.add( "defaultGeom", Point.class, crs );
+		typeBuilder.add( "someAtt", Integer.class );
+		typeBuilder.add( "otherGeom", LineString.class );
+		typeBuilder.setDefaultGeometry( "defaultGeom" );
+		
+		SimpleFeatureType featureType = (SimpleFeatureType) typeBuilder.buildFeatureType();
+		
+		SimpleFeatureBuilder builder = new SimpleFeatureBuilder(featureType);
+		
+		GeometryFactory gf = new GeometryFactory();
+		delegate = new DefaultFeatureCollection( "test", featureType ){};
+		
+		double x = -140;
+		double y = 45;
+		final int features = 5;
+		for ( int i = 0; i < features; i++ ) {
+			Point point = gf.createPoint( new Coordinate( x+i, y+i ) );
+			point.setUserData( crs );
+			
+			builder.add( point );
+			builder.add( new Integer( i ) );
+			
+			LineString line = gf.createLineString( new Coordinate[] { new Coordinate( x+i, y+i ), new Coordinate( x+i+1, y+i+1 ) } );
+			line.setUserData( crs );
+			builder.add( line );
+			
+			delegate.add( builder.buildFeature( i + "" ) );
+		}
+		
+		// add a feature with a null geometry
+		builder.add( null );
+        builder.add( new Integer( -1 ) );
+        builder.add( null );
+        
+        delegate.add( builder.buildFeature( (features + 1) + "" ) );
+	}
+}