--- conflicted
+++ resolved
@@ -1,1402 +1,722 @@
-<<<<<<< HEAD
-<<<<<<< local
-/*
- *    GeoTools - The Open Source Java GIS Toolkit
- *    http://geotools.org
- * 
- *    (C) 2002-2008, Open Source Geospatial Foundation (OSGeo)
- *
- *    This library is free software; you can redistribute it and/or
- *    modify it under the terms of the GNU Lesser General Public
- *    License as published by the Free Software Foundation;
- *    version 2.1 of the License.
- *
- *    This library is distributed in the hope that it will be useful,
- *    but WITHOUT ANY WARRANTY; without even the implied warranty of
- *    MERCHANTABILITY or FITNESS FOR A PARTICULAR PURPOSE.  See the GNU
- *    Lesser General Public License for more details.
- */
-package org.geotools.styling;
-
-import java.awt.Color;
-import java.io.ByteArrayInputStream;
-import java.io.IOException;
-import java.io.InputStream;
-import java.net.URL;
-import java.util.Arrays;
-import java.util.Set;
-
-import junit.framework.Test;
-import junit.framework.TestCase;
-import junit.framework.TestSuite;
-
-import org.geotools.factory.CommonFactoryFinder;
-import org.geotools.factory.GeoTools;
-import org.geotools.filter.IsEqualsToImpl;
-import org.geotools.filter.function.FilterFunction_buffer;
-import org.geotools.filter.function.math.FilterFunction_abs;
-import org.geotools.test.TestData;
-import org.opengis.filter.BinaryLogicOperator;
-import org.opengis.filter.Filter;
-import org.opengis.filter.FilterFactory;
-import org.opengis.filter.Id;
-import org.opengis.filter.Not;
-import org.opengis.filter.PropertyIsEqualTo;
-import org.opengis.filter.expression.Expression;
-import org.opengis.filter.expression.Function;
-import org.opengis.filter.expression.Literal;
-import org.opengis.filter.expression.PropertyName;
-import org.opengis.filter.spatial.BinarySpatialOperator;
-import org.opengis.filter.spatial.Disjoint;
-
-import com.vividsolutions.jts.geom.Envelope;
-import com.vividsolutions.jts.geom.Geometry;
-import com.vividsolutions.jts.geom.Polygon;
-
-
-/**
- * Try out our SLD parser and see how well it does.
- *
- * @author jamesm
- * @source $URL: http://svn.osgeo.org/geotools/tags/2.6.2/modules/library/main/src/test/java/org/geotools/styling/SLDStyleTest.java $
- */
-public class SLDStyleTest extends TestCase {
-    StyleFactory sf = CommonFactoryFinder.getStyleFactory( GeoTools.getDefaultHints() );
-    FilterFactory ff = CommonFactoryFinder.getFilterFactory( GeoTools.getDefaultHints() );
-    StyleBuilder sb = new StyleBuilder(sf, ff);
-
-    /**
-     * Creates a new SLDStyleTest object.
-     *
-     * @param testName DOCUMENT ME!
-     */
-    public SLDStyleTest(java.lang.String testName) {
-        super(testName);
-    }
-
-    /**
-     * DOCUMENT ME!
-     *
-     * @return DOCUMENT ME!
-     */
-    public static Test suite() {
-        TestSuite suite = new TestSuite(SLDStyleTest.class);
-
-        return suite;
-    }
-
-    /**
-     * Test of parseStyle method, of class org.geotools.styling.SLDStyle.
-     *
-     * @throws Exception DOCUMENT ME!
-     */
-    public void testParseStyle() throws Exception {
-        //java.net.URL base = getClass().getResource("testData/");
-        // base = getClass().getResource("testData");
-        // base = getClass().getResource("/testData");
-
-        //java.net.URL surl = new java.net.URL(base + "/test-sld.xml");
-        java.net.URL surl = TestData.getResource(this, "test-sld.xml");
-        SLDParser stylereader = new SLDParser(sf, surl);
-        StyledLayerDescriptor sld = stylereader.parseSLD();
-        assertEquals("My Layer", sld.getName());
-        assertEquals("A layer by me", sld.getTitle());
-        assertEquals("this is a sample layer", sld.getAbstract());
-        assertEquals(1, sld.getStyledLayers().length);
-
-        UserLayer layer = (UserLayer) sld.getStyledLayers()[0];
-        assertNull(layer.getName());
-        assertEquals(1, layer.getUserStyles().length);
-
-        Style style = layer.getUserStyles()[0];
-        assertEquals(1, style.getFeatureTypeStyles().length);
-        assertEquals("My User Style", style.getName());
-        assertEquals("A style by me", style.getTitle());
-        assertEquals("this is a sample style", style.getAbstract());
-        assertTrue(style.isDefault());
-
-        FeatureTypeStyle fts = style.getFeatureTypeStyles()[0];
-        Rule rule = fts.getRules()[0];
-        LineSymbolizer lineSym = (LineSymbolizer) rule.getSymbolizers()[0];
-        assertEquals(4,
-            ((Number) lineSym.getStroke().getWidth().evaluate( null, Number.class )).intValue());
-    }
-
-    /**
-     * XML --> SLD --> XML 
-     * @throws Exception
-     */
-    public void testSLDParser() throws Exception {
-        java.net.URL surl = TestData.getResource(this, "example-sld.xml");
-        SLDParser stylereader = new SLDParser(sf, surl);
-        StyledLayerDescriptor sld = stylereader.parseSLD();
-        
-        //convert back to xml again
-        SLDTransformer aTransformer = new SLDTransformer();
-        String xml = aTransformer.transform(sld);
-
-        assertNotNull(xml);
-        //we're content for the moment if this didn't throw an exception...
-        //TODO: convert the buffer/resource to a string and compare
-    }
-
-    public void testSLDParserWithWhitespaceIsTrimmed() throws Exception {
-    	java.net.URL surl = TestData.getResource(this, "whitespace.sld");
-    	 SLDParser stylereader = new SLDParser(sf, surl);
-         StyledLayerDescriptor sld = stylereader.parseSLD();
-         
-         TextSymbolizer ts = (TextSymbolizer) ((NamedLayer)sld.getStyledLayers()[0])
-         	.getStyles()[0].getFeatureTypeStyles()[0].getRules()[0].getSymbolizers()[0];
-         
-         PropertyName property = (PropertyName) ts.getLabel();
-         assertEquals( "testProperty", property.getPropertyName() );
-         
-         Expression color = ts.getFill().getColor();
-         assertEquals( Color.BLACK, SLD.color( color ) );
-    }
-    
-    public void testSLDParserWithhMixedContent() throws Exception {
-        java.net.URL surl = TestData.getResource(this, "mixedContent.sld");
-         SLDParser stylereader = new SLDParser(sf, surl);
-         StyledLayerDescriptor sld = stylereader.parseSLD();
-         
-         Symbolizer[] symbolizers = ((NamedLayer) sld.getStyledLayers()[0]).getStyles()[0]
-                .getFeatureTypeStyles()[0].getRules()[0].getSymbolizers();
-
-         PolygonSymbolizer polygon = (PolygonSymbolizer) symbolizers[0];
-         TextSymbolizer text = (TextSymbolizer) symbolizers[1];
-         
-         Expression fill = polygon.getFill().getColor();
-         Expression label = text.getLabel();
-         
-         String fillValue = (String) fill.evaluate(null, String.class);
-         String labelValue = (String) label.evaluate(null, String.class);
-
-         assertEquals("#96C3F5", fillValue);
-         assertEquals("this is a prefix; this is an expression; this is a postfix", labelValue);
-    }
-    
-    public void testSLDParserWithhMixedContentCDATA() throws Exception {
-        java.net.URL surl = TestData.getResource(this, "mixedContentWithCDATA.xml");
-         SLDParser stylereader = new SLDParser(sf, surl);
-         StyledLayerDescriptor sld = stylereader.parseSLD();
-         
-         Symbolizer[] symbolizers = ((NamedLayer) sld.getStyledLayers()[0]).getStyles()[0]
-                .getFeatureTypeStyles()[0].getRules()[0].getSymbolizers();
-
-         TextSymbolizer text = (TextSymbolizer) symbolizers[0];
-         
-         Expression label = text.getLabel();
-         
-         String labelValue = (String) label.evaluate(null, String.class);
-
-         assertEquals("literal_1\n cdata literal_2", labelValue);
-    }
-    
-    public void testSLDParserWithhMixedContentCDATASpaces() throws Exception {
-        java.net.URL surl = TestData.getResource(this, "mixedContentWithCDATASpaces.xml");
-         SLDParser stylereader = new SLDParser(sf, surl);
-         StyledLayerDescriptor sld = stylereader.parseSLD();
-         
-         Symbolizer[] symbolizers = ((NamedLayer) sld.getStyledLayers()[0]).getStyles()[0]
-                .getFeatureTypeStyles()[0].getRules()[0].getSymbolizers();
-
-         TextSymbolizer text = (TextSymbolizer) symbolizers[0];
-         
-         Expression label = text.getLabel();
-         
-         String labelValue = (String) label.evaluate(null, String.class);
-
-         assertEquals("literal_1\nliteral_2", labelValue);
-    }
-
-    /**
-	 * SLD --> XML --> SLD
-	 * @throws Exception
-	 */
-    public void testSLDTransformer() throws Exception {
-    	//create an SLD
-    	StyledLayerDescriptor sld = sf.createStyledLayerDescriptor();
-    	StyledLayerDescriptor sld2;
-    	sld.setName("SLD Name");
-    	sld.setTitle("SLD Title");
-    	UserLayer layer = sf.createUserLayer();
-    	layer.setName("UserLayer Name");
-
-    	Style style = sf.createStyle();
-    	style.setName("Style Name");
-    	style.setTitle("Style Title");
-    	Rule rule1 = sb.createRule(sb.createLineSymbolizer(new Color(0), 2));
-    	// note: symbolizers containing a fill will likely fail, as the SLD
-		// transformation loses a little data (background colour?)
-    	FeatureTypeStyle fts1 = sf.createFeatureTypeStyle(new Rule[] {rule1});
-    	fts1.setSemanticTypeIdentifiers(new String[] {"generic:geometry"});
-    	style.setFeatureTypeStyles(new FeatureTypeStyle[] {fts1});
-    	layer.setUserStyles(new Style[] {style});
-    	sld.setStyledLayers(new UserLayer[] {layer});
-    	
-    	//convert it to XML
-        SLDTransformer aTransformer = new SLDTransformer();
-        String xml = aTransformer.transform(sld);
-
-        //back to SLD
-        InputStream is = new ByteArrayInputStream(xml.getBytes("UTF-8"));
-        
-        SLDParser stylereader = new SLDParser(sf, is);
-        
-        sld2 = stylereader.parseSLD();
-// UNCOMMENT FOR DEBUGGING
-//        assertEquals(SLD.rules(SLD.styles(sld)[0]).length, SLD.rules(SLD.styles(sld2)[0]).length);
-//        for (int i = 0; i < SLD.rules(SLD.styles(sld)[0]).length; i++) {
-//            Rule aRule = SLD.rules(SLD.styles(sld)[0])[i];
-//            Rule bRule = SLD.rules(SLD.styles(sld2)[0])[i];
-//            System.out.println(i+":"+aRule);
-//        	Symbolizer[] symb1 = SLD.symbolizers(aRule);
-//        	Symbolizer[] symb2 = SLD.symbolizers(bRule);
-//        	for (int j = 0; j < symb1.length; j++) {
-//        		//symbolizers are equal
-//        		assertTrue(symb1[j].equals(symb2[j]));
-//        	}
-//        	//rules are equal
-//            assertTrue(aRule.equals(bRule));
-//        }
-//        //feature type styles are equal
-//        assertTrue(SLD.featureTypeStyles(sld)[0].equals(SLD.featureTypeStyles(sld2)[0]));
-//        //styles are equal
-//        assertTrue(SLD.styles(sld)[0].equals(SLD.styles(sld2)[0]));
-//        //layers are equal
-//        StyledLayer layer1 = sld.getStyledLayers()[0];
-//        StyledLayer layer2 = sld2.getStyledLayers()[0];
-//        boolean result = layer1.equals(layer2); 
-//        assertTrue(result);
-        
-        //everything is equal
-        assertEquals(sld2, sld);
-    }
-
-    public void testSLDTransformerIndentation() throws Exception {
-    	//create a simple object
-    	StyledLayerDescriptor sld = sf.createStyledLayerDescriptor();
-    	NamedLayer nl = sf.createNamedLayer();
-    	nl.setName("named_layer_1");
-    	sld.addStyledLayer(nl);
-    	//convert it to XML
-        SLDTransformer aTransformer = new SLDTransformer();
-        aTransformer.setIndentation(3); //3 spaces
-        String xml1 = aTransformer.transform(sld);
-        aTransformer.setIndentation(4); //4 spaces
-        String xml2 = aTransformer.transform(sld);
-        //generated xml contains 4 indents, so if indentation is working, the difference should be 4
-        assertEquals(xml1.length() + 4, xml2.length());
-    }
-    
-    public void testParseSLD_NameSpaceAware() throws Exception {
-        URL surl = TestData.getResource(this, "test-ns.sld");
-        StyleFactory factory = CommonFactoryFinder.getStyleFactory(null);
-        
-        SLDParser stylereader = new SLDParser(factory, surl);
-        StyledLayerDescriptor sld = stylereader.parseSLD();
-        
-        assertEquals(1, sld.getStyledLayers().length);
-        FeatureTypeStyle[] fts = SLD.featureTypeStyles(sld);
-        assertEquals(2, fts.length);
-        assertEquals(1, fts[0].getSemanticTypeIdentifiers().length);
-        assertEquals(2, fts[1].getSemanticTypeIdentifiers().length);
-        assertEquals("colorbrewer:default", fts[1].getSemanticTypeIdentifiers()[1]);
-    }
-    
-    /**
-     * Test of parseSLD method to ensure NamedLayer/Name and
-     * NamedLayer/NamedStyle are parsed correctly
-     *
-     * @throws Exception boom
-     */
-    public void testParseSLDNamedLayersOnly() throws Exception {
-        StyleFactory factory = CommonFactoryFinder.getStyleFactory(null);
-        java.net.URL surl = TestData.getResource(this, "namedLayers.sld");
-        SLDParser stylereader = new SLDParser(factory, surl);
-
-        StyledLayerDescriptor sld = stylereader.parseSLD();
-
-        final int expectedLayerCount = 3;
-        final String[] layerNames = { "Rivers", "Roads", "Houses" };
-        final String[] namedStyleNames = { "CenterLine", "CenterLine", "Outline" };
-        StyledLayer[] layers = sld.getStyledLayers();
-
-        assertEquals(expectedLayerCount, layers.length);
-
-        for (int i = 0; i < expectedLayerCount; i++) {
-            assertTrue(layers[i] instanceof NamedLayer);
-        }
-
-        for (int i = 0; i < expectedLayerCount; i++) {
-            assertEquals(layerNames[i], layers[i].getName());
-        }
-
-        for (int i = 0; i < expectedLayerCount; i++) {
-            NamedLayer layer = (NamedLayer) layers[i];
-            assertEquals(1, layer.getStyles().length);
-            assertTrue(layer.getStyles()[0] instanceof NamedStyle);
-            assertEquals(namedStyleNames[i], layer.getStyles()[0].getName());
-        }
-        
-        // find the rivers layers and test the LayerFeatureConstraints
-        for (int i = 0; i < expectedLayerCount; i++) {
-        	NamedLayer layer = (NamedLayer) layers[i];
-        	if (layer.getName().equals("Rivers")) {
-        		FeatureTypeConstraint[] featureTypeConstraints = layer.getLayerFeatureConstraints();
-    	        final int featureTypeConstraintCount = 1;
-    	        assertEquals(featureTypeConstraintCount, featureTypeConstraints.length);
-    	        Filter filter = featureTypeConstraints[0].getFilter();
-    	        assertTrue(filter instanceof PropertyIsEqualTo);
-    	        PropertyIsEqualTo equal = (PropertyIsEqualTo) filter;
-    	        assertTrue(equal.getExpression1() instanceof PropertyName);
-    	        assertTrue(equal.getExpression2() instanceof Literal);
-        	}
-        }
-        
-    }
-
-    /**
-     * Test of parseSLD method to ensure NamedLayer/Name and
-     * NamedLayer/NamedStyle are parsed correctly
-     *
-     * @throws Exception boom
-     */
-    public void testParseSLDNamedAndUserLayers() throws Exception {
-        StyleFactory factory = CommonFactoryFinder.getStyleFactory(null);
-        java.net.URL surl = TestData.getResource(this, "mixedLayerTypes.sld");
-        SLDParser stylereader = new SLDParser(factory, surl);
-
-        StyledLayerDescriptor sld = stylereader.parseSLD();
-
-        final int expectedLayerCount = 4;
-
-        StyledLayer[] layers = sld.getStyledLayers();
-
-        assertEquals(expectedLayerCount, layers.length);
-        assertTrue(layers[0] instanceof NamedLayer);
-        assertTrue(layers[1] instanceof UserLayer);
-        assertTrue(layers[2] instanceof NamedLayer);
-        assertTrue(layers[3] instanceof UserLayer);
-    }
-
-    /**
-     * Verifies that geometry filters inside SLD documents are correctly
-     * parsed.
-     *
-     * @throws IOException boom
-     */
-    public void testParseGeometryFilters() throws IOException {
-        final String TYPE_NAME = "testType";
-        final String GEOMETRY_ATTR = "Polygons";
-        StyleFactory factory = CommonFactoryFinder.getStyleFactory(null);
-        java.net.URL surl = TestData.getResource(this, "spatialFilter.xml");
-        SLDParser stylereader = new SLDParser(factory, surl);
-
-        Style[] styles = stylereader.readXML();
-
-        final int expectedStyleCount = 1;
-        assertEquals(expectedStyleCount, styles.length);
-
-        Style notDisjoint = styles[0];
-        assertEquals(1, notDisjoint.getFeatureTypeStyles().length);
-
-        FeatureTypeStyle fts = notDisjoint.getFeatureTypeStyles()[0];
-        assertEquals(TYPE_NAME, fts.getFeatureTypeName());
-        assertEquals(1, fts.getRules().length);
-
-        Filter filter = fts.getRules()[0].getFilter();
-        assertTrue( filter instanceof Not );
-
-        BinarySpatialOperator spatialFilter = (BinarySpatialOperator) ((BinaryLogicOperator) filter).getChildren().get(0);
-        assertTrue( spatialFilter instanceof Disjoint );
-
-        Expression left = spatialFilter.getExpression1();
-        Expression right = spatialFilter.getExpression2();
-                
-        assertTrue( left instanceof PropertyName );
-        
-        assertTrue( right instanceof Literal );
-        assertTrue( right.evaluate(null) instanceof Geometry );
-
-        assertEquals(GEOMETRY_ATTR, ((PropertyName)left).getPropertyName() );
-        assertTrue( right.evaluate(null) instanceof Polygon);
-
-        Envelope bbox = ((Polygon) right.evaluate(null)).getEnvelopeInternal();
-        assertEquals(-10D, bbox.getMinX(), 0);
-        assertEquals(-10D, bbox.getMinY(), 0);
-        assertEquals(10D, bbox.getMaxX(), 0);
-        assertEquals(10D, bbox.getMaxY(), 0);
-    }
-
-    /**
-     * Verifies that a FID Filter is correctly parsed (GEOT-992).
-     *
-     * @throws IOException boom
-     */
-    public void testParseFidFilter() throws IOException {
-        StyleFactory factory = CommonFactoryFinder.getStyleFactory(null);
-        java.net.URL surl = TestData.getResource(this, "fidFilter.xml");
-        SLDParser stylereader = new SLDParser(factory, surl);
-
-        Style[] styles = stylereader.readXML();
-
-        final int expectedStyleCount = 1;
-        assertEquals(expectedStyleCount, styles.length);
-
-        Style style = styles[0];
-        assertEquals(1, style.getFeatureTypeStyles().length);
-
-        FeatureTypeStyle fts = style.getFeatureTypeStyles()[0];
-        assertEquals("Feature", fts.getFeatureTypeName());
-        assertEquals(1, fts.getRules().length);
-
-        
-        Filter filter = fts.getRules()[0].getFilter();
-        assertTrue( filter instanceof Id);
-
-        Id fidFilter = (Id) filter;
-        Set ids = fidFilter.getIDs();
-        String[] fids = (String[]) ids.toArray(new String[ ids.size()] );
-        assertEquals("Wrong number of fids", 5, fids.length);
-        
-        Arrays.sort(fids);
-        
-        assertEquals("fid.0", fids[0]);
-        assertEquals("fid.1", fids[1]);
-        assertEquals("fid.2", fids[2]);
-        assertEquals("fid.3", fids[3]);
-        assertEquals("fid.4", fids[4]);
-    }
-    
-    public void testParseKmlExtensions() throws IOException {
-        StyleFactory factory = CommonFactoryFinder.getStyleFactory(null);
-        java.net.URL surl = TestData.getResource(this, "kmlSymbolizer.sld");
-        SLDParser stylereader = new SLDParser(factory, surl);
-
-        // basic checks
-        Style[] styles = stylereader.readXML();
-        assertEquals(1, styles.length);
-        assertEquals(1, styles[0].getFeatureTypeStyles().length);
-        assertEquals(1, styles[0].getFeatureTypeStyles()[0].getRules().length);
-        final Rule rule = styles[0].getFeatureTypeStyles()[0].getRules()[0];
-        assertEquals(1, rule.getSymbolizers().length);
-        TextSymbolizer2 ts = (TextSymbolizer2) rule.getSymbolizers()[0];
-        
-        // abstract == property name
-        assertEquals("propertyOne", ((PropertyName) ts.getSnippet()).getPropertyName());
-        
-        // abstract == mixed literal + propertyName
-        Expression desc = ts.getFeatureDescription();
-        assertTrue(desc instanceof Function);
-        assertEquals("strConcat", ((Function) desc).getName());
-        assertEquals(2, ((Function) desc).getParameters().size());
-        assertTrue(((Function) desc).getParameters().get(0) instanceof Literal);
-        assertTrue(((Function) desc).getParameters().get(1) instanceof PropertyName);
-        
-        // other text -> target & literal
-        assertEquals("extrude", ts.getOtherText().getTarget());
-        assertTrue(ts.getOtherText().getText() instanceof Literal);
-    }
-    
-    /**
-     * Tests the parsing of a raster symbolizer sld
-     * @throws IOException
-     */
-    public void testParseRasterSymbolizer() throws IOException{
-    	 StyleFactory factory = CommonFactoryFinder.getStyleFactory(null);
-         java.net.URL surl = TestData.getResource(this, "rasterSymbolizer.sld");
-         SLDParser stylereader = new SLDParser(factory, surl);
-    	
-         Style[] styles = stylereader.readXML();
-         assertEquals(1, styles.length);
-         assertEquals(1, styles[0].getFeatureTypeStyles().length);
-         assertEquals(1, styles[0].getFeatureTypeStyles()[0].getRules().length);
-         
-         Rule r = styles[0].getFeatureTypeStyles()[0].getRules()[0];
-         assertEquals(1, r.getSymbolizers().length);
-         
-         RasterSymbolizer rs = (RasterSymbolizer)r.getSymbolizers()[0];
-         
-         //opacity
-         assertEquals(0.75, SLD.opacity(rs));
-         
-         //channels
-         ChannelSelection cs = rs.getChannelSelection();
-         SelectedChannelType redChannel = cs.getRGBChannels()[0];
-         SelectedChannelType greenChannel = cs.getRGBChannels()[1];
-         SelectedChannelType blueChannel = cs.getRGBChannels()[2];
-         
-         //channel names
-         assertEquals("1", redChannel.getChannelName());
-         assertEquals("2", greenChannel.getChannelName());
-         assertEquals("6", blueChannel.getChannelName());
-    	
-         //contrast enhancement
-         ContrastEnhancement rcs =  redChannel.getContrastEnhancement();
-         String type = (String)rcs.getType().evaluate(null);
-         assertEquals("Histogram", type);
-
-         ContrastEnhancement gcs = greenChannel.getContrastEnhancement();
-         Double ggamma = (Double)gcs.getGammaValue().evaluate(null);
-         assertEquals(2.8, ggamma.doubleValue());
-         
-         ContrastEnhancement bcs =  blueChannel.getContrastEnhancement();
-         type = (String)bcs.getType().evaluate(null);
-         assertEquals("Normalize", type);
-         
-         //overlap behaviour
-         Expression overlapExpr = rs.getOverlap();
-         type = (String)overlapExpr.evaluate(null);
-         assertEquals("LATEST_ON_TOP", type);
-         
-         //ContrastEnhancement
-         ContrastEnhancement ce =  rs.getContrastEnhancement();
-         Double v = (Double)ce.getGammaValue().evaluate(null);
-         assertEquals(1.0, v.doubleValue());
-    }
-    
-    /**
-     * Tests the parsing of a raster symbolizer sld with color Map
-     * @throws IOException
-     */
-    public void testParseRasterSymbolizerColorMap() throws IOException{
-    	 StyleFactory factory = CommonFactoryFinder.getStyleFactory(null);
-         java.net.URL surl = TestData.getResource(this, "rasterSymbolizerColorMap.sld");
-         SLDParser stylereader = new SLDParser(factory, surl);
-    	
-         Style[] styles = stylereader.readXML();
-         assertEquals(1, styles.length);
-         assertEquals(1, styles[0].getFeatureTypeStyles().length);
-         assertEquals(1, styles[0].getFeatureTypeStyles()[0].getRules().length);
-         
-         Rule r = styles[0].getFeatureTypeStyles()[0].getRules()[0];
-         assertEquals(1, r.getSymbolizers().length);
-         
-         RasterSymbolizer rs = (RasterSymbolizer)r.getSymbolizers()[0];
-         
-         //opacity         
-         Double d = (Double)rs.getOpacity().evaluate(null);
-         assertEquals(1.0, d.doubleValue());
-                
-         //overlap behaviour
-         Expression overlapExpr = rs.getOverlap();
-         String type = (String)overlapExpr.evaluate(null);
-         assertEquals("AVERAGE", type);
-         
-         //ColorMap
-         ColorMap cMap = rs.getColorMap();
-         assertEquals(20, cMap.getColorMapEntries().length);
-         ColorMapEntry[] centeries = cMap.getColorMapEntries();
-         String[] colors = new String[]{"#00ff00","#00fa00","#14f500","#28f502","#3cf505","#50f50a","#64f014","#7deb32","#78c818","#38840c","#2c4b04","#ffff00","#dcdc00","#b47800","#c85000","#be4100","#963000","#3c0200","#ffffff","#ffffff"};
-         int[] values = new int[]{-500,-417,-333,-250,-167,-83,-1,0,30,105,300,400,700,1200,1400,1600,2000,3000,5000,13000};
-         for (int i = 0; i < centeries.length; i++) {
-			ColorMapEntry entry = centeries[i];
-			String c = (String) entry.getColor().evaluate(null);
-			Integer q = (Integer) entry.getQuantity().evaluate(null);
-			assertEquals(colors[i], c);
-			assertEquals(values[i], q.intValue());
-		}
-         
-         
-    }
-    
-    public void testParseGeometryExpressions() throws Exception {
-        StyleFactory factory = CommonFactoryFinder.getStyleFactory(null);
-        java.net.URL surl = TestData.getResource(this, "geometryTransformation.sld");
-        SLDParser stylereader = new SLDParser(factory, surl);
-       
-        Style[] styles = stylereader.readXML();
-        assertEquals(1, styles.length);
-        assertEquals(1, styles[0].featureTypeStyles().size());
-        assertEquals(1, styles[0].featureTypeStyles().get(0).rules().size());
-        
-        Rule r = styles[0].featureTypeStyles().get(0).rules().get(0);
-        assertEquals(1, r.getSymbolizers().length);
-        
-        PolygonSymbolizer ps = (PolygonSymbolizer) r.getSymbolizers()[0];
-        Expression geom = ps.getGeometry();
-        assertNotNull(geom);
-        assertTrue(geom instanceof FilterFunction_buffer);
-        FilterFunction_buffer buf = (FilterFunction_buffer) geom;
-        assertTrue(buf.getParameters().get(0) instanceof PropertyName);
-        assertTrue(buf.getParameters().get(1) instanceof Literal);
-    }
-    
-    public void testParsePlainGeometryExpression() throws Exception {
-        StyleFactory factory = CommonFactoryFinder.getStyleFactory(null);
-        java.net.URL surl = TestData.getResource(this, "geometryPlain.sld");
-        SLDParser stylereader = new SLDParser(factory, surl);
-       
-        Style[] styles = stylereader.readXML();
-        assertEquals(1, styles.length);
-        assertEquals(1, styles[0].featureTypeStyles().size());
-        assertEquals(1, styles[0].featureTypeStyles().get(0).rules().size());
-        
-        Rule r = styles[0].featureTypeStyles().get(0).rules().get(0);
-        assertEquals(1, r.getSymbolizers().length);
-        
-        PolygonSymbolizer ps = (PolygonSymbolizer) r.getSymbolizers()[0];
-        Expression geom = ps.getGeometry();
-        assertNotNull(geom);
-        assertTrue(geom instanceof PropertyName);
-        PropertyName pn = (PropertyName) geom;
-        assertEquals("the_geom", pn.getPropertyName());
-        assertEquals("the_geom", ps.getGeometryPropertyName());
-
-    }
-}
-=======
-=======
->>>>>>> 91f41456
-/*
- *    GeoTools - The Open Source Java GIS Toolkit
- *    http://geotools.org
- * 
- *    (C) 2002-2008, Open Source Geospatial Foundation (OSGeo)
- *
- *    This library is free software; you can redistribute it and/or
- *    modify it under the terms of the GNU Lesser General Public
- *    License as published by the Free Software Foundation;
- *    version 2.1 of the License.
- *
- *    This library is distributed in the hope that it will be useful,
- *    but WITHOUT ANY WARRANTY; without even the implied warranty of
- *    MERCHANTABILITY or FITNESS FOR A PARTICULAR PURPOSE.  See the GNU
- *    Lesser General Public License for more details.
- */
-package org.geotools.styling;
-
-import java.awt.Color;
-import java.io.ByteArrayInputStream;
-import java.io.IOException;
-import java.io.InputStream;
-import java.net.URL;
-import java.util.Arrays;
-import java.util.List;
-import java.util.Set;
-
-import junit.framework.Test;
-import junit.framework.TestCase;
-import junit.framework.TestSuite;
-
-import org.geotools.factory.CommonFactoryFinder;
-import org.geotools.factory.GeoTools;
-import org.geotools.filter.function.FilterFunction_buffer;
-import org.geotools.test.TestData;
-import org.opengis.filter.BinaryLogicOperator;
-import org.opengis.filter.Filter;
-import org.opengis.filter.FilterFactory;
-import org.opengis.filter.Id;
-import org.opengis.filter.Not;
-import org.opengis.filter.PropertyIsEqualTo;
-import org.opengis.filter.expression.Expression;
-import org.opengis.filter.expression.Function;
-import org.opengis.filter.expression.Literal;
-import org.opengis.filter.expression.PropertyName;
-import org.opengis.filter.spatial.BinarySpatialOperator;
-import org.opengis.filter.spatial.Disjoint;
-
-import com.vividsolutions.jts.geom.Envelope;
-import com.vividsolutions.jts.geom.Geometry;
-import com.vividsolutions.jts.geom.Polygon;
-
-
-/**
- * Try out our SLD parser and see how well it does.
- *
- * @author jamesm
-<<<<<<< HEAD
- *
- * @source $URL: http://svn.osgeo.org/geotools/tags/8.0-M1/modules/library/main/src/test/java/org/geotools/styling/SLDStyleTest.java $
-=======
- * @source $URL: http://svn.osgeo.org/geotools/tags/2.6.5/modules/library/main/src/test/java/org/geotools/styling/SLDStyleTest.java $
->>>>>>> 91f41456
- */
-public class SLDStyleTest extends TestCase {
-    StyleFactory sf = CommonFactoryFinder.getStyleFactory( GeoTools.getDefaultHints() );
-    FilterFactory ff = CommonFactoryFinder.getFilterFactory( GeoTools.getDefaultHints() );
-    StyleBuilder sb = new StyleBuilder(sf, ff);
-
-    /**
-     * Creates a new SLDStyleTest object.
-     *
-     * @param testName DOCUMENT ME!
-     */
-    public SLDStyleTest(java.lang.String testName) {
-        super(testName);
-    }
-
-    /**
-     * DOCUMENT ME!
-     *
-     * @return DOCUMENT ME!
-     */
-    public static Test suite() {
-        TestSuite suite = new TestSuite(SLDStyleTest.class);
-
-        return suite;
-    }
-
-    /**
-     * Test of parseStyle method, of class org.geotools.styling.SLDStyle.
-     *
-     * @throws Exception DOCUMENT ME!
-     */
-    public void testParseStyle() throws Exception {
-        //java.net.URL base = getClass().getResource("testData/");
-        // base = getClass().getResource("testData");
-        // base = getClass().getResource("/testData");
-
-        //java.net.URL surl = new java.net.URL(base + "/test-sld.xml");
-        java.net.URL surl = TestData.getResource(this, "test-sld.xml");
-        SLDParser stylereader = new SLDParser(sf, surl);
-        StyledLayerDescriptor sld = stylereader.parseSLD();
-        assertEquals("My Layer", sld.getName());
-        assertEquals("A layer by me", sld.getTitle());
-        assertEquals("this is a sample layer", sld.getAbstract());
-        assertEquals(1, sld.getStyledLayers().length);
-
-        UserLayer layer = (UserLayer) sld.getStyledLayers()[0];
-        assertNull(layer.getName());
-        assertEquals(1, layer.getUserStyles().length);
-
-        Style style = layer.getUserStyles()[0];
-        assertEquals(1, style.getFeatureTypeStyles().length);
-        assertEquals("My User Style", style.getName());
-        assertEquals("A style by me", style.getTitle());
-        assertEquals("this is a sample style", style.getAbstract());
-        assertTrue(style.isDefault());
-
-        FeatureTypeStyle fts = style.getFeatureTypeStyles()[0];
-        Rule rule = fts.getRules()[0];
-        LineSymbolizer lineSym = (LineSymbolizer) rule.getSymbolizers()[0];
-        assertEquals(4,
-            ((Number) lineSym.getStroke().getWidth().evaluate( null, Number.class )).intValue());
-    }
-
-    /**
-     * XML --> SLD --> XML 
-     * @throws Exception
-     */
-    public void testSLDParser() throws Exception {
-        java.net.URL surl = TestData.getResource(this, "example-sld.xml");
-        SLDParser stylereader = new SLDParser(sf, surl);
-        StyledLayerDescriptor sld = stylereader.parseSLD();
-        
-        //convert back to xml again
-        SLDTransformer aTransformer = new SLDTransformer();
-        String xml = aTransformer.transform(sld);
-
-        assertNotNull(xml);
-        //we're content for the moment if this didn't throw an exception...
-        //TODO: convert the buffer/resource to a string and compare
-    }
-    
-    public void testEmptyElements() throws Exception {
-        // before GEOT-3042 this would simply fail with an NPE
-        java.net.URL surl = TestData.getResource(this, "test-empty-elements.sld");
-        SLDParser stylereader = new SLDParser(sf, surl);
-        StyledLayerDescriptor sld = stylereader.parseSLD();
-        
-        assertEquals(1, ((UserLayer) sld.getStyledLayers()[0]).getUserStyles().length);
-        Style style = ((UserLayer) sld.getStyledLayers()[0]).getUserStyles()[0];
-        assertEquals(1, style.featureTypeStyles().size());
-        assertEquals(1, style.featureTypeStyles().get(0).rules().size());
-        assertEquals(1, style.featureTypeStyles().get(0).rules().get(0).symbolizers().size());
-    }
-    
-    public void testDashArray1() throws Exception {
-        // plain text in dasharray
-        java.net.URL surl = TestData.getResource(this, "dasharray1.sld");
-        SLDParser stylereader = new SLDParser(sf, surl);
-        StyledLayerDescriptor sld = stylereader.parseSLD();
-        
-        validateDashArrayStyle(sld);
-    }
-    
-    public void testDashArray2() throws Exception {
-        // using ogc:Literal in dasharray
-        java.net.URL surl = TestData.getResource(this, "dasharray2.sld");
-        SLDParser stylereader = new SLDParser(sf, surl);
-        StyledLayerDescriptor sld = stylereader.parseSLD();
-        
-        validateDashArrayStyle(sld);
-    }
-
-    private void validateDashArrayStyle(StyledLayerDescriptor sld) {
-        assertEquals(1, ((UserLayer) sld.getStyledLayers()[0]).getUserStyles().length);
-        Style style = ((UserLayer) sld.getStyledLayers()[0]).getUserStyles()[0];
-        List<FeatureTypeStyle> fts = style.featureTypeStyles();
-        assertEquals(1, fts.size());
-        List<Rule> rules = fts.get(0).rules();
-        assertEquals(1, rules.size());
-        List<Symbolizer> symbolizers = rules.get(0).symbolizers();
-        assertEquals(1, symbolizers.size());
-        
-        LineSymbolizer ls = (LineSymbolizer) symbolizers.get(0);
-        assertTrue(Arrays.equals(new float[] {2.0f, 1.0f, 4.0f, 1.0f}, ls.getStroke().getDashArray()));
-    }
-
-    public void testSLDParserWithWhitespaceIsTrimmed() throws Exception {
-    	java.net.URL surl = TestData.getResource(this, "whitespace.sld");
-    	 SLDParser stylereader = new SLDParser(sf, surl);
-         StyledLayerDescriptor sld = stylereader.parseSLD();
-         
-         TextSymbolizer ts = (TextSymbolizer) ((NamedLayer)sld.getStyledLayers()[0])
-         	.getStyles()[0].getFeatureTypeStyles()[0].getRules()[0].getSymbolizers()[0];
-         
-         PropertyName property = (PropertyName) ts.getLabel();
-         assertEquals( "testProperty", property.getPropertyName() );
-         
-         Expression color = ts.getFill().getColor();
-         assertEquals( Color.BLACK, SLD.color( color ) );
-    }
-    
-    public void testSLDParserWithhMixedContent() throws Exception {
-        java.net.URL surl = TestData.getResource(this, "mixedContent.sld");
-         SLDParser stylereader = new SLDParser(sf, surl);
-         StyledLayerDescriptor sld = stylereader.parseSLD();
-         
-         Symbolizer[] symbolizers = ((NamedLayer) sld.getStyledLayers()[0]).getStyles()[0]
-                .getFeatureTypeStyles()[0].getRules()[0].getSymbolizers();
-
-         PolygonSymbolizer polygon = (PolygonSymbolizer) symbolizers[0];
-         TextSymbolizer text = (TextSymbolizer) symbolizers[1];
-         
-         Expression fill = polygon.getFill().getColor();
-         Expression label = text.getLabel();
-         
-         String fillValue = (String) fill.evaluate(null, String.class);
-         String labelValue = (String) label.evaluate(null, String.class);
-
-         assertEquals("#96C3F5", fillValue);
-         assertEquals("this is a prefix; this is an expression; this is a postfix", labelValue);
-    }
-    
-<<<<<<< HEAD
-    public void testSLDExtendedColorMap() throws Exception {
-        java.net.URL surl = TestData.getResource(this, "colormap.sld");
-         SLDParser stylereader = new SLDParser(sf, surl);
-         StyledLayerDescriptor sld = stylereader.parseSLD();
-         
-         Symbolizer[] symbolizers = ((UserLayer) sld.getStyledLayers()[0]).userStyles().get(0).getFeatureTypeStyles()[0].getRules()[0].getSymbolizers();
-
-         RasterSymbolizer rs = (RasterSymbolizer) symbolizers[0];
-         
-         assertTrue(rs.getColorMap().getExtendedColors());
-         assertTrue(rs.getColorMap().getType()==ColorMap.TYPE_RAMP);
-    }
-    
-=======
->>>>>>> 91f41456
-    public void testSLDParserWithhMixedContentCDATA() throws Exception {
-        java.net.URL surl = TestData.getResource(this, "mixedContentWithCDATA.xml");
-         SLDParser stylereader = new SLDParser(sf, surl);
-         StyledLayerDescriptor sld = stylereader.parseSLD();
-         
-         Symbolizer[] symbolizers = ((NamedLayer) sld.getStyledLayers()[0]).getStyles()[0]
-                .getFeatureTypeStyles()[0].getRules()[0].getSymbolizers();
-
-         TextSymbolizer text = (TextSymbolizer) symbolizers[0];
-         
-         Expression label = text.getLabel();
-         
-         String labelValue = (String) label.evaluate(null, String.class);
-
-         assertEquals("literal_1\n cdata literal_2", labelValue);
-    }
-    
-    public void testSLDParserWithhMixedContentCDATASpaces() throws Exception {
-        java.net.URL surl = TestData.getResource(this, "mixedContentWithCDATASpaces.xml");
-         SLDParser stylereader = new SLDParser(sf, surl);
-         StyledLayerDescriptor sld = stylereader.parseSLD();
-         
-         Symbolizer[] symbolizers = ((NamedLayer) sld.getStyledLayers()[0]).getStyles()[0]
-                .getFeatureTypeStyles()[0].getRules()[0].getSymbolizers();
-
-         TextSymbolizer text = (TextSymbolizer) symbolizers[0];
-         
-         Expression label = text.getLabel();
-         
-         String labelValue = (String) label.evaluate(null, String.class);
-
-         assertEquals("literal_1\nliteral_2", labelValue);
-    }
-
-    /**
-	 * SLD --> XML --> SLD
-	 * @throws Exception
-	 */
-    public void testSLDTransformer() throws Exception {
-    	//create an SLD
-    	StyledLayerDescriptor sld = sf.createStyledLayerDescriptor();
-    	StyledLayerDescriptor sld2;
-    	sld.setName("SLD Name");
-    	sld.setTitle("SLD Title");
-    	UserLayer layer = sf.createUserLayer();
-    	layer.setName("UserLayer Name");
-
-    	Style style = sf.createStyle();
-    	style.setName("Style Name");
-    	style.setTitle("Style Title");
-    	Rule rule1 = sb.createRule(sb.createLineSymbolizer(new Color(0), 2));
-    	// note: symbolizers containing a fill will likely fail, as the SLD
-		// transformation loses a little data (background colour?)
-    	FeatureTypeStyle fts1 = sf.createFeatureTypeStyle(new Rule[] {rule1});
-    	fts1.setSemanticTypeIdentifiers(new String[] {"generic:geometry"});
-    	style.setFeatureTypeStyles(new FeatureTypeStyle[] {fts1});
-    	layer.setUserStyles(new Style[] {style});
-    	sld.setStyledLayers(new UserLayer[] {layer});
-    	
-    	//convert it to XML
-        SLDTransformer aTransformer = new SLDTransformer();
-        String xml = aTransformer.transform(sld);
-
-        //back to SLD
-        InputStream is = new ByteArrayInputStream(xml.getBytes("UTF-8"));
-        
-        SLDParser stylereader = new SLDParser(sf, is);
-        
-        sld2 = stylereader.parseSLD();
-// UNCOMMENT FOR DEBUGGING
-//        assertEquals(SLD.rules(SLD.styles(sld)[0]).length, SLD.rules(SLD.styles(sld2)[0]).length);
-//        for (int i = 0; i < SLD.rules(SLD.styles(sld)[0]).length; i++) {
-//            Rule aRule = SLD.rules(SLD.styles(sld)[0])[i];
-//            Rule bRule = SLD.rules(SLD.styles(sld2)[0])[i];
-//            System.out.println(i+":"+aRule);
-//        	Symbolizer[] symb1 = SLD.symbolizers(aRule);
-//        	Symbolizer[] symb2 = SLD.symbolizers(bRule);
-//        	for (int j = 0; j < symb1.length; j++) {
-//        		//symbolizers are equal
-//        		assertTrue(symb1[j].equals(symb2[j]));
-//        	}
-//        	//rules are equal
-//            assertTrue(aRule.equals(bRule));
-//        }
-//        //feature type styles are equal
-//        assertTrue(SLD.featureTypeStyles(sld)[0].equals(SLD.featureTypeStyles(sld2)[0]));
-//        //styles are equal
-//        assertTrue(SLD.styles(sld)[0].equals(SLD.styles(sld2)[0]));
-//        //layers are equal
-//        StyledLayer layer1 = sld.getStyledLayers()[0];
-//        StyledLayer layer2 = sld2.getStyledLayers()[0];
-//        boolean result = layer1.equals(layer2); 
-//        assertTrue(result);
-        
-        //everything is equal
-        assertEquals(sld2, sld);
-    }
-
-    public void testSLDTransformerIndentation() throws Exception {
-    	//create a simple object
-    	StyledLayerDescriptor sld = sf.createStyledLayerDescriptor();
-    	NamedLayer nl = sf.createNamedLayer();
-    	nl.setName("named_layer_1");
-    	sld.addStyledLayer(nl);
-    	//convert it to XML
-        SLDTransformer aTransformer = new SLDTransformer();
-        aTransformer.setIndentation(3); //3 spaces
-        String xml1 = aTransformer.transform(sld);
-        aTransformer.setIndentation(4); //4 spaces
-        String xml2 = aTransformer.transform(sld);
-        //generated xml contains 4 indents, so if indentation is working, the difference should be 4
-        assertEquals(xml1.length() + 4, xml2.length());
-    }
-    
-    public void testParseSLD_NameSpaceAware() throws Exception {
-        URL surl = TestData.getResource(this, "test-ns.sld");
-        StyleFactory factory = CommonFactoryFinder.getStyleFactory(null);
-        
-        SLDParser stylereader = new SLDParser(factory, surl);
-        StyledLayerDescriptor sld = stylereader.parseSLD();
-        
-        assertEquals(1, sld.getStyledLayers().length);
-        FeatureTypeStyle[] fts = SLD.featureTypeStyles(sld);
-        assertEquals(2, fts.length);
-        assertEquals(1, fts[0].getSemanticTypeIdentifiers().length);
-        assertEquals(2, fts[1].getSemanticTypeIdentifiers().length);
-        assertEquals("colorbrewer:default", fts[1].getSemanticTypeIdentifiers()[1]);
-    }
-    
-    /**
-     * Test of parseSLD method to ensure NamedLayer/Name and
-     * NamedLayer/NamedStyle are parsed correctly
-     *
-     * @throws Exception boom
-     */
-    public void testParseSLDNamedLayersOnly() throws Exception {
-        StyleFactory factory = CommonFactoryFinder.getStyleFactory(null);
-        java.net.URL surl = TestData.getResource(this, "namedLayers.sld");
-        SLDParser stylereader = new SLDParser(factory, surl);
-
-        StyledLayerDescriptor sld = stylereader.parseSLD();
-
-        final int expectedLayerCount = 3;
-        final String[] layerNames = { "Rivers", "Roads", "Houses" };
-        final String[] namedStyleNames = { "CenterLine", "CenterLine", "Outline" };
-        StyledLayer[] layers = sld.getStyledLayers();
-
-        assertEquals(expectedLayerCount, layers.length);
-
-        for (int i = 0; i < expectedLayerCount; i++) {
-            assertTrue(layers[i] instanceof NamedLayer);
-        }
-
-        for (int i = 0; i < expectedLayerCount; i++) {
-            assertEquals(layerNames[i], layers[i].getName());
-        }
-
-        for (int i = 0; i < expectedLayerCount; i++) {
-            NamedLayer layer = (NamedLayer) layers[i];
-            assertEquals(1, layer.getStyles().length);
-            assertTrue(layer.getStyles()[0] instanceof NamedStyle);
-            assertEquals(namedStyleNames[i], layer.getStyles()[0].getName());
-        }
-        
-        // find the rivers layers and test the LayerFeatureConstraints
-        for (int i = 0; i < expectedLayerCount; i++) {
-        	NamedLayer layer = (NamedLayer) layers[i];
-        	if (layer.getName().equals("Rivers")) {
-        		FeatureTypeConstraint[] featureTypeConstraints = layer.getLayerFeatureConstraints();
-    	        final int featureTypeConstraintCount = 1;
-    	        assertEquals(featureTypeConstraintCount, featureTypeConstraints.length);
-    	        Filter filter = featureTypeConstraints[0].getFilter();
-    	        assertTrue(filter instanceof PropertyIsEqualTo);
-    	        PropertyIsEqualTo equal = (PropertyIsEqualTo) filter;
-    	        assertTrue(equal.getExpression1() instanceof PropertyName);
-    	        assertTrue(equal.getExpression2() instanceof Literal);
-        	}
-        }
-        
-    }
-
-    /**
-     * Test of parseSLD method to ensure NamedLayer/Name and
-     * NamedLayer/NamedStyle are parsed correctly
-     *
-     * @throws Exception boom
-     */
-    public void testParseSLDNamedAndUserLayers() throws Exception {
-        StyleFactory factory = CommonFactoryFinder.getStyleFactory(null);
-        java.net.URL surl = TestData.getResource(this, "mixedLayerTypes.sld");
-        SLDParser stylereader = new SLDParser(factory, surl);
-
-        StyledLayerDescriptor sld = stylereader.parseSLD();
-
-        final int expectedLayerCount = 4;
-
-        StyledLayer[] layers = sld.getStyledLayers();
-
-        assertEquals(expectedLayerCount, layers.length);
-        assertTrue(layers[0] instanceof NamedLayer);
-        assertTrue(layers[1] instanceof UserLayer);
-        assertTrue(layers[2] instanceof NamedLayer);
-        assertTrue(layers[3] instanceof UserLayer);
-    }
-
-    /**
-     * Verifies that geometry filters inside SLD documents are correctly
-     * parsed.
-     *
-     * @throws IOException boom
-     */
-    public void testParseGeometryFilters() throws IOException {
-        final String TYPE_NAME = "testType";
-        final String GEOMETRY_ATTR = "Polygons";
-        StyleFactory factory = CommonFactoryFinder.getStyleFactory(null);
-        java.net.URL surl = TestData.getResource(this, "spatialFilter.xml");
-        SLDParser stylereader = new SLDParser(factory, surl);
-
-        Style[] styles = stylereader.readXML();
-
-        final int expectedStyleCount = 1;
-        assertEquals(expectedStyleCount, styles.length);
-
-        Style notDisjoint = styles[0];
-        assertEquals(1, notDisjoint.getFeatureTypeStyles().length);
-
-        FeatureTypeStyle fts = notDisjoint.getFeatureTypeStyles()[0];
-        assertEquals(TYPE_NAME, fts.getFeatureTypeName());
-        assertEquals(1, fts.getRules().length);
-
-        Filter filter = fts.getRules()[0].getFilter();
-        assertTrue( filter instanceof Not );
-
-<<<<<<< HEAD
-        Filter spatialFilter = ((Not) filter).getFilter();
-        assertTrue( spatialFilter instanceof Disjoint );
-
-        Disjoint disjoint = (Disjoint) spatialFilter;
-        Expression left = disjoint.getExpression1();
-        Expression right = disjoint.getExpression2();
-=======
-        BinarySpatialOperator spatialFilter = (BinarySpatialOperator) ((BinaryLogicOperator) filter).getChildren().get(0);
-        assertTrue( spatialFilter instanceof Disjoint );
-
-        Expression left = spatialFilter.getExpression1();
-        Expression right = spatialFilter.getExpression2();
->>>>>>> 91f41456
-                
-        assertTrue( left instanceof PropertyName );
-        
-        assertTrue( right instanceof Literal );
-        assertTrue( right.evaluate(null) instanceof Geometry );
-
-        assertEquals(GEOMETRY_ATTR, ((PropertyName)left).getPropertyName() );
-        assertTrue( right.evaluate(null) instanceof Polygon);
-
-        Envelope bbox = ((Polygon) right.evaluate(null)).getEnvelopeInternal();
-        assertEquals(-10D, bbox.getMinX(), 0);
-        assertEquals(-10D, bbox.getMinY(), 0);
-        assertEquals(10D, bbox.getMaxX(), 0);
-        assertEquals(10D, bbox.getMaxY(), 0);
-    }
-
-    /**
-     * Verifies that a FID Filter is correctly parsed (GEOT-992).
-     *
-     * @throws IOException boom
-     */
-    public void testParseFidFilter() throws IOException {
-        StyleFactory factory = CommonFactoryFinder.getStyleFactory(null);
-        java.net.URL surl = TestData.getResource(this, "fidFilter.xml");
-        SLDParser stylereader = new SLDParser(factory, surl);
-
-        Style[] styles = stylereader.readXML();
-
-        final int expectedStyleCount = 1;
-        assertEquals(expectedStyleCount, styles.length);
-
-        Style style = styles[0];
-        assertEquals(1, style.getFeatureTypeStyles().length);
-
-        FeatureTypeStyle fts = style.getFeatureTypeStyles()[0];
-        assertEquals("Feature", fts.getFeatureTypeName());
-        assertEquals(1, fts.getRules().length);
-
-        
-        Filter filter = fts.getRules()[0].getFilter();
-        assertTrue( filter instanceof Id);
-
-        Id fidFilter = (Id) filter;
-        Set ids = fidFilter.getIDs();
-        String[] fids = (String[]) ids.toArray(new String[ ids.size()] );
-        assertEquals("Wrong number of fids", 5, fids.length);
-        
-        Arrays.sort(fids);
-        
-        assertEquals("fid.0", fids[0]);
-        assertEquals("fid.1", fids[1]);
-        assertEquals("fid.2", fids[2]);
-        assertEquals("fid.3", fids[3]);
-        assertEquals("fid.4", fids[4]);
-    }
-    
-    public void testParseKmlExtensions() throws IOException {
-        StyleFactory factory = CommonFactoryFinder.getStyleFactory(null);
-        java.net.URL surl = TestData.getResource(this, "kmlSymbolizer.sld");
-        SLDParser stylereader = new SLDParser(factory, surl);
-
-        // basic checks
-        Style[] styles = stylereader.readXML();
-        assertEquals(1, styles.length);
-        assertEquals(1, styles[0].getFeatureTypeStyles().length);
-        assertEquals(1, styles[0].getFeatureTypeStyles()[0].getRules().length);
-        final Rule rule = styles[0].getFeatureTypeStyles()[0].getRules()[0];
-        assertEquals(1, rule.getSymbolizers().length);
-        TextSymbolizer2 ts = (TextSymbolizer2) rule.getSymbolizers()[0];
-        
-        // abstract == property name
-        assertEquals("propertyOne", ((PropertyName) ts.getSnippet()).getPropertyName());
-        
-        // abstract == mixed literal + propertyName
-        Expression desc = ts.getFeatureDescription();
-        assertTrue(desc instanceof Function);
-        assertEquals("strConcat", ((Function) desc).getName());
-        assertEquals(2, ((Function) desc).getParameters().size());
-        assertTrue(((Function) desc).getParameters().get(0) instanceof Literal);
-        assertTrue(((Function) desc).getParameters().get(1) instanceof PropertyName);
-        
-        // other text -> target & literal
-        assertEquals("extrude", ts.getOtherText().getTarget());
-        assertTrue(ts.getOtherText().getText() instanceof Literal);
-    }
-    
-    /**
-     * Tests the parsing of a raster symbolizer sld
-     * @throws IOException
-     */
-    public void testParseRasterSymbolizer() throws IOException{
-    	 StyleFactory factory = CommonFactoryFinder.getStyleFactory(null);
-         java.net.URL surl = TestData.getResource(this, "rasterSymbolizer.sld");
-         SLDParser stylereader = new SLDParser(factory, surl);
-    	
-         Style[] styles = stylereader.readXML();
-         assertEquals(1, styles.length);
-         assertEquals(1, styles[0].getFeatureTypeStyles().length);
-         assertEquals(1, styles[0].getFeatureTypeStyles()[0].getRules().length);
-         
-         Rule r = styles[0].getFeatureTypeStyles()[0].getRules()[0];
-         assertEquals(1, r.getSymbolizers().length);
-         
-         RasterSymbolizer rs = (RasterSymbolizer)r.getSymbolizers()[0];
-         
-         //opacity
-         assertEquals(0.75, SLD.opacity(rs));
-         
-         //channels
-         ChannelSelection cs = rs.getChannelSelection();
-         SelectedChannelType redChannel = cs.getRGBChannels()[0];
-         SelectedChannelType greenChannel = cs.getRGBChannels()[1];
-         SelectedChannelType blueChannel = cs.getRGBChannels()[2];
-         
-         //channel names
-         assertEquals("1", redChannel.getChannelName());
-         assertEquals("2", greenChannel.getChannelName());
-         assertEquals("6", blueChannel.getChannelName());
-    	
-         //contrast enhancement
-         ContrastEnhancement rcs =  redChannel.getContrastEnhancement();
-         String type = (String)rcs.getType().evaluate(null);
-         assertEquals("Histogram", type);
-
-         ContrastEnhancement gcs = greenChannel.getContrastEnhancement();
-         Double ggamma = (Double)gcs.getGammaValue().evaluate(null);
-         assertEquals(2.8, ggamma.doubleValue());
-         
-         ContrastEnhancement bcs =  blueChannel.getContrastEnhancement();
-         type = (String)bcs.getType().evaluate(null);
-         assertEquals("Normalize", type);
-         
-         //overlap behaviour
-         Expression overlapExpr = rs.getOverlap();
-         type = (String)overlapExpr.evaluate(null);
-         assertEquals("LATEST_ON_TOP", type);
-         
-         //ContrastEnhancement
-         ContrastEnhancement ce =  rs.getContrastEnhancement();
-         Double v = (Double)ce.getGammaValue().evaluate(null);
-         assertEquals(1.0, v.doubleValue());
-    }
-    
-    /**
-     * Tests the parsing of a raster symbolizer sld with color Map
-     * @throws IOException
-     */
-    public void testParseRasterSymbolizerColorMap() throws IOException{
-    	 StyleFactory factory = CommonFactoryFinder.getStyleFactory(null);
-         java.net.URL surl = TestData.getResource(this, "rasterSymbolizerColorMap.sld");
-         SLDParser stylereader = new SLDParser(factory, surl);
-    	
-         Style[] styles = stylereader.readXML();
-         assertEquals(1, styles.length);
-         assertEquals(1, styles[0].getFeatureTypeStyles().length);
-         assertEquals(1, styles[0].getFeatureTypeStyles()[0].getRules().length);
-         
-         Rule r = styles[0].getFeatureTypeStyles()[0].getRules()[0];
-         assertEquals(1, r.getSymbolizers().length);
-         
-         RasterSymbolizer rs = (RasterSymbolizer)r.getSymbolizers()[0];
-         
-         //opacity         
-<<<<<<< HEAD
-         Double d = (Double)rs.getOpacity().evaluate(null, Double.class);
-=======
-         Double d = (Double)rs.getOpacity().evaluate(null);
->>>>>>> 91f41456
-         assertEquals(1.0, d.doubleValue());
-                
-         //overlap behaviour
-         Expression overlapExpr = rs.getOverlap();
-         String type = (String)overlapExpr.evaluate(null);
-         assertEquals("AVERAGE", type);
-         
-         //ColorMap
-         ColorMap cMap = rs.getColorMap();
-         assertEquals(20, cMap.getColorMapEntries().length);
-         ColorMapEntry[] centeries = cMap.getColorMapEntries();
-         String[] colors = new String[]{"#00ff00","#00fa00","#14f500","#28f502","#3cf505","#50f50a","#64f014","#7deb32","#78c818","#38840c","#2c4b04","#ffff00","#dcdc00","#b47800","#c85000","#be4100","#963000","#3c0200","#ffffff","#ffffff"};
-         int[] values = new int[]{-500,-417,-333,-250,-167,-83,-1,0,30,105,300,400,700,1200,1400,1600,2000,3000,5000,13000};
-         for (int i = 0; i < centeries.length; i++) {
-			ColorMapEntry entry = centeries[i];
-			String c = (String) entry.getColor().evaluate(null);
-<<<<<<< HEAD
-			Integer q = (Integer) entry.getQuantity().evaluate(null, Integer.class);
-=======
-			Integer q = (Integer) entry.getQuantity().evaluate(null);
->>>>>>> 91f41456
-			assertEquals(colors[i], c);
-			assertEquals(values[i], q.intValue());
-		}
-         
-         
-    }
-    
-    public void testParseGeometryExpressions() throws Exception {
-        StyleFactory factory = CommonFactoryFinder.getStyleFactory(null);
-        java.net.URL surl = TestData.getResource(this, "geometryTransformation.sld");
-        SLDParser stylereader = new SLDParser(factory, surl);
-       
-        Style[] styles = stylereader.readXML();
-        assertEquals(1, styles.length);
-        assertEquals(1, styles[0].featureTypeStyles().size());
-        assertEquals(1, styles[0].featureTypeStyles().get(0).rules().size());
-        
-        Rule r = styles[0].featureTypeStyles().get(0).rules().get(0);
-        assertEquals(1, r.getSymbolizers().length);
-        
-        PolygonSymbolizer ps = (PolygonSymbolizer) r.getSymbolizers()[0];
-        Expression geom = ps.getGeometry();
-        assertNotNull(geom);
-        assertTrue(geom instanceof FilterFunction_buffer);
-        FilterFunction_buffer buf = (FilterFunction_buffer) geom;
-        assertTrue(buf.getParameters().get(0) instanceof PropertyName);
-        assertTrue(buf.getParameters().get(1) instanceof Literal);
-    }
-    
-    public void testParsePlainGeometryExpression() throws Exception {
-        StyleFactory factory = CommonFactoryFinder.getStyleFactory(null);
-        java.net.URL surl = TestData.getResource(this, "geometryPlain.sld");
-        SLDParser stylereader = new SLDParser(factory, surl);
-       
-        Style[] styles = stylereader.readXML();
-        assertEquals(1, styles.length);
-        assertEquals(1, styles[0].featureTypeStyles().size());
-        assertEquals(1, styles[0].featureTypeStyles().get(0).rules().size());
-        
-        Rule r = styles[0].featureTypeStyles().get(0).rules().get(0);
-        assertEquals(1, r.getSymbolizers().length);
-        
-        PolygonSymbolizer ps = (PolygonSymbolizer) r.getSymbolizers()[0];
-        Expression geom = ps.getGeometry();
-        assertNotNull(geom);
-        assertTrue(geom instanceof PropertyName);
-        PropertyName pn = (PropertyName) geom;
-        assertEquals("the_geom", pn.getPropertyName());
-        assertEquals("the_geom", ps.getGeometryPropertyName());
-
-    }
-<<<<<<< HEAD
-    
-    public void testDataTransformation() throws Exception {
-        StyleFactory factory = CommonFactoryFinder.getStyleFactory(null);
-        java.net.URL surl = TestData.getResource(this, "transformation.xml");
-        SLDParser stylereader = new SLDParser(factory, surl);
-       
-        // basic checks
-        Style[] styles = stylereader.readXML();
-        assertEquals(1, styles.length);
-        assertEquals(1, styles[0].featureTypeStyles().size());
-        final FeatureTypeStyle fts = styles[0].featureTypeStyles().get(0);
-        assertEquals(1, fts.rules().size());
-        assertNotNull(fts.getTransformation());
-        Function tx = (Function) fts.getTransformation();
-        assertEquals("union", tx.getName());
-    }
-}
->>>>>>> other
-=======
-}
->>>>>>> 91f41456
+/*
+ *    GeoTools - The Open Source Java GIS Toolkit
+ *    http://geotools.org
+ * 
+ *    (C) 2002-2008, Open Source Geospatial Foundation (OSGeo)
+ *
+ *    This library is free software; you can redistribute it and/or
+ *    modify it under the terms of the GNU Lesser General Public
+ *    License as published by the Free Software Foundation;
+ *    version 2.1 of the License.
+ *
+ *    This library is distributed in the hope that it will be useful,
+ *    but WITHOUT ANY WARRANTY; without even the implied warranty of
+ *    MERCHANTABILITY or FITNESS FOR A PARTICULAR PURPOSE.  See the GNU
+ *    Lesser General Public License for more details.
+ */
+package org.geotools.styling;
+
+import java.awt.Color;
+import java.io.ByteArrayInputStream;
+import java.io.IOException;
+import java.io.InputStream;
+import java.net.URL;
+import java.util.Arrays;
+import java.util.List;
+import java.util.Set;
+
+import junit.framework.Test;
+import junit.framework.TestCase;
+import junit.framework.TestSuite;
+
+import org.geotools.factory.CommonFactoryFinder;
+import org.geotools.factory.GeoTools;
+import org.geotools.filter.function.FilterFunction_buffer;
+import org.geotools.test.TestData;
+import org.opengis.filter.BinaryLogicOperator;
+import org.opengis.filter.Filter;
+import org.opengis.filter.FilterFactory;
+import org.opengis.filter.Id;
+import org.opengis.filter.Not;
+import org.opengis.filter.PropertyIsEqualTo;
+import org.opengis.filter.expression.Expression;
+import org.opengis.filter.expression.Function;
+import org.opengis.filter.expression.Literal;
+import org.opengis.filter.expression.PropertyName;
+import org.opengis.filter.spatial.BinarySpatialOperator;
+import org.opengis.filter.spatial.Disjoint;
+
+import com.vividsolutions.jts.geom.Envelope;
+import com.vividsolutions.jts.geom.Geometry;
+import com.vividsolutions.jts.geom.Polygon;
+
+
+/**
+ * Try out our SLD parser and see how well it does.
+ *
+ * @author jamesm
+ *
+ * @source $URL: http://svn.osgeo.org/geotools/tags/8.0-M1/modules/library/main/src/test/java/org/geotools/styling/SLDStyleTest.java $
+ */
+public class SLDStyleTest extends TestCase {
+    StyleFactory sf = CommonFactoryFinder.getStyleFactory( GeoTools.getDefaultHints() );
+    FilterFactory ff = CommonFactoryFinder.getFilterFactory( GeoTools.getDefaultHints() );
+    StyleBuilder sb = new StyleBuilder(sf, ff);
+
+    /**
+     * Creates a new SLDStyleTest object.
+     *
+     * @param testName DOCUMENT ME!
+     */
+    public SLDStyleTest(java.lang.String testName) {
+        super(testName);
+    }
+
+    /**
+     * DOCUMENT ME!
+     *
+     * @return DOCUMENT ME!
+     */
+    public static Test suite() {
+        TestSuite suite = new TestSuite(SLDStyleTest.class);
+
+        return suite;
+    }
+
+    /**
+     * Test of parseStyle method, of class org.geotools.styling.SLDStyle.
+     *
+     * @throws Exception DOCUMENT ME!
+     */
+    public void testParseStyle() throws Exception {
+        //java.net.URL base = getClass().getResource("testData/");
+        // base = getClass().getResource("testData");
+        // base = getClass().getResource("/testData");
+
+        //java.net.URL surl = new java.net.URL(base + "/test-sld.xml");
+        java.net.URL surl = TestData.getResource(this, "test-sld.xml");
+        SLDParser stylereader = new SLDParser(sf, surl);
+        StyledLayerDescriptor sld = stylereader.parseSLD();
+        assertEquals("My Layer", sld.getName());
+        assertEquals("A layer by me", sld.getTitle());
+        assertEquals("this is a sample layer", sld.getAbstract());
+        assertEquals(1, sld.getStyledLayers().length);
+
+        UserLayer layer = (UserLayer) sld.getStyledLayers()[0];
+        assertNull(layer.getName());
+        assertEquals(1, layer.getUserStyles().length);
+
+        Style style = layer.getUserStyles()[0];
+        assertEquals(1, style.getFeatureTypeStyles().length);
+        assertEquals("My User Style", style.getName());
+        assertEquals("A style by me", style.getTitle());
+        assertEquals("this is a sample style", style.getAbstract());
+        assertTrue(style.isDefault());
+
+        FeatureTypeStyle fts = style.getFeatureTypeStyles()[0];
+        Rule rule = fts.getRules()[0];
+        LineSymbolizer lineSym = (LineSymbolizer) rule.getSymbolizers()[0];
+        assertEquals(4,
+            ((Number) lineSym.getStroke().getWidth().evaluate( null, Number.class )).intValue());
+    }
+
+    /**
+     * XML --> SLD --> XML 
+     * @throws Exception
+     */
+    public void testSLDParser() throws Exception {
+        java.net.URL surl = TestData.getResource(this, "example-sld.xml");
+        SLDParser stylereader = new SLDParser(sf, surl);
+        StyledLayerDescriptor sld = stylereader.parseSLD();
+        
+        //convert back to xml again
+        SLDTransformer aTransformer = new SLDTransformer();
+        String xml = aTransformer.transform(sld);
+
+        assertNotNull(xml);
+        //we're content for the moment if this didn't throw an exception...
+        //TODO: convert the buffer/resource to a string and compare
+    }
+    
+    public void testEmptyElements() throws Exception {
+        // before GEOT-3042 this would simply fail with an NPE
+        java.net.URL surl = TestData.getResource(this, "test-empty-elements.sld");
+        SLDParser stylereader = new SLDParser(sf, surl);
+        StyledLayerDescriptor sld = stylereader.parseSLD();
+        
+        assertEquals(1, ((UserLayer) sld.getStyledLayers()[0]).getUserStyles().length);
+        Style style = ((UserLayer) sld.getStyledLayers()[0]).getUserStyles()[0];
+        assertEquals(1, style.featureTypeStyles().size());
+        assertEquals(1, style.featureTypeStyles().get(0).rules().size());
+        assertEquals(1, style.featureTypeStyles().get(0).rules().get(0).symbolizers().size());
+    }
+    
+    public void testDashArray1() throws Exception {
+        // plain text in dasharray
+        java.net.URL surl = TestData.getResource(this, "dasharray1.sld");
+        SLDParser stylereader = new SLDParser(sf, surl);
+        StyledLayerDescriptor sld = stylereader.parseSLD();
+        
+        validateDashArrayStyle(sld);
+    }
+    
+    public void testDashArray2() throws Exception {
+        // using ogc:Literal in dasharray
+        java.net.URL surl = TestData.getResource(this, "dasharray2.sld");
+        SLDParser stylereader = new SLDParser(sf, surl);
+        StyledLayerDescriptor sld = stylereader.parseSLD();
+        
+        validateDashArrayStyle(sld);
+    }
+
+    private void validateDashArrayStyle(StyledLayerDescriptor sld) {
+        assertEquals(1, ((UserLayer) sld.getStyledLayers()[0]).getUserStyles().length);
+        Style style = ((UserLayer) sld.getStyledLayers()[0]).getUserStyles()[0];
+        List<FeatureTypeStyle> fts = style.featureTypeStyles();
+        assertEquals(1, fts.size());
+        List<Rule> rules = fts.get(0).rules();
+        assertEquals(1, rules.size());
+        List<Symbolizer> symbolizers = rules.get(0).symbolizers();
+        assertEquals(1, symbolizers.size());
+        
+        LineSymbolizer ls = (LineSymbolizer) symbolizers.get(0);
+        assertTrue(Arrays.equals(new float[] {2.0f, 1.0f, 4.0f, 1.0f}, ls.getStroke().getDashArray()));
+    }
+
+    public void testSLDParserWithWhitespaceIsTrimmed() throws Exception {
+    	java.net.URL surl = TestData.getResource(this, "whitespace.sld");
+    	 SLDParser stylereader = new SLDParser(sf, surl);
+         StyledLayerDescriptor sld = stylereader.parseSLD();
+         
+         TextSymbolizer ts = (TextSymbolizer) ((NamedLayer)sld.getStyledLayers()[0])
+         	.getStyles()[0].getFeatureTypeStyles()[0].getRules()[0].getSymbolizers()[0];
+         
+         PropertyName property = (PropertyName) ts.getLabel();
+         assertEquals( "testProperty", property.getPropertyName() );
+         
+         Expression color = ts.getFill().getColor();
+         assertEquals( Color.BLACK, SLD.color( color ) );
+    }
+    
+    public void testSLDParserWithhMixedContent() throws Exception {
+        java.net.URL surl = TestData.getResource(this, "mixedContent.sld");
+         SLDParser stylereader = new SLDParser(sf, surl);
+         StyledLayerDescriptor sld = stylereader.parseSLD();
+         
+         Symbolizer[] symbolizers = ((NamedLayer) sld.getStyledLayers()[0]).getStyles()[0]
+                .getFeatureTypeStyles()[0].getRules()[0].getSymbolizers();
+
+         PolygonSymbolizer polygon = (PolygonSymbolizer) symbolizers[0];
+         TextSymbolizer text = (TextSymbolizer) symbolizers[1];
+         
+         Expression fill = polygon.getFill().getColor();
+         Expression label = text.getLabel();
+         
+         String fillValue = (String) fill.evaluate(null, String.class);
+         String labelValue = (String) label.evaluate(null, String.class);
+
+         assertEquals("#96C3F5", fillValue);
+         assertEquals("this is a prefix; this is an expression; this is a postfix", labelValue);
+    }
+    
+    public void testSLDExtendedColorMap() throws Exception {
+        java.net.URL surl = TestData.getResource(this, "colormap.sld");
+         SLDParser stylereader = new SLDParser(sf, surl);
+         StyledLayerDescriptor sld = stylereader.parseSLD();
+         
+         Symbolizer[] symbolizers = ((UserLayer) sld.getStyledLayers()[0]).userStyles().get(0).getFeatureTypeStyles()[0].getRules()[0].getSymbolizers();
+
+         RasterSymbolizer rs = (RasterSymbolizer) symbolizers[0];
+         
+         assertTrue(rs.getColorMap().getExtendedColors());
+         assertTrue(rs.getColorMap().getType()==ColorMap.TYPE_RAMP);
+    }
+    
+    public void testSLDParserWithhMixedContentCDATA() throws Exception {
+        java.net.URL surl = TestData.getResource(this, "mixedContentWithCDATA.xml");
+         SLDParser stylereader = new SLDParser(sf, surl);
+         StyledLayerDescriptor sld = stylereader.parseSLD();
+         
+         Symbolizer[] symbolizers = ((NamedLayer) sld.getStyledLayers()[0]).getStyles()[0]
+                .getFeatureTypeStyles()[0].getRules()[0].getSymbolizers();
+
+         TextSymbolizer text = (TextSymbolizer) symbolizers[0];
+         
+         Expression label = text.getLabel();
+         
+         String labelValue = (String) label.evaluate(null, String.class);
+
+         assertEquals("literal_1\n cdata literal_2", labelValue);
+    }
+    
+    public void testSLDParserWithhMixedContentCDATASpaces() throws Exception {
+        java.net.URL surl = TestData.getResource(this, "mixedContentWithCDATASpaces.xml");
+         SLDParser stylereader = new SLDParser(sf, surl);
+         StyledLayerDescriptor sld = stylereader.parseSLD();
+         
+         Symbolizer[] symbolizers = ((NamedLayer) sld.getStyledLayers()[0]).getStyles()[0]
+                .getFeatureTypeStyles()[0].getRules()[0].getSymbolizers();
+
+         TextSymbolizer text = (TextSymbolizer) symbolizers[0];
+         
+         Expression label = text.getLabel();
+         
+         String labelValue = (String) label.evaluate(null, String.class);
+
+         assertEquals("literal_1\nliteral_2", labelValue);
+    }
+
+    /**
+	 * SLD --> XML --> SLD
+	 * @throws Exception
+	 */
+    public void testSLDTransformer() throws Exception {
+    	//create an SLD
+    	StyledLayerDescriptor sld = sf.createStyledLayerDescriptor();
+    	StyledLayerDescriptor sld2;
+    	sld.setName("SLD Name");
+    	sld.setTitle("SLD Title");
+    	UserLayer layer = sf.createUserLayer();
+    	layer.setName("UserLayer Name");
+
+    	Style style = sf.createStyle();
+    	style.setName("Style Name");
+    	style.setTitle("Style Title");
+    	Rule rule1 = sb.createRule(sb.createLineSymbolizer(new Color(0), 2));
+    	// note: symbolizers containing a fill will likely fail, as the SLD
+		// transformation loses a little data (background colour?)
+    	FeatureTypeStyle fts1 = sf.createFeatureTypeStyle(new Rule[] {rule1});
+    	fts1.setSemanticTypeIdentifiers(new String[] {"generic:geometry"});
+    	style.setFeatureTypeStyles(new FeatureTypeStyle[] {fts1});
+    	layer.setUserStyles(new Style[] {style});
+    	sld.setStyledLayers(new UserLayer[] {layer});
+    	
+    	//convert it to XML
+        SLDTransformer aTransformer = new SLDTransformer();
+        String xml = aTransformer.transform(sld);
+
+        //back to SLD
+        InputStream is = new ByteArrayInputStream(xml.getBytes("UTF-8"));
+        
+        SLDParser stylereader = new SLDParser(sf, is);
+        
+        sld2 = stylereader.parseSLD();
+// UNCOMMENT FOR DEBUGGING
+//        assertEquals(SLD.rules(SLD.styles(sld)[0]).length, SLD.rules(SLD.styles(sld2)[0]).length);
+//        for (int i = 0; i < SLD.rules(SLD.styles(sld)[0]).length; i++) {
+//            Rule aRule = SLD.rules(SLD.styles(sld)[0])[i];
+//            Rule bRule = SLD.rules(SLD.styles(sld2)[0])[i];
+//            System.out.println(i+":"+aRule);
+//        	Symbolizer[] symb1 = SLD.symbolizers(aRule);
+//        	Symbolizer[] symb2 = SLD.symbolizers(bRule);
+//        	for (int j = 0; j < symb1.length; j++) {
+//        		//symbolizers are equal
+//        		assertTrue(symb1[j].equals(symb2[j]));
+//        	}
+//        	//rules are equal
+//            assertTrue(aRule.equals(bRule));
+//        }
+//        //feature type styles are equal
+//        assertTrue(SLD.featureTypeStyles(sld)[0].equals(SLD.featureTypeStyles(sld2)[0]));
+//        //styles are equal
+//        assertTrue(SLD.styles(sld)[0].equals(SLD.styles(sld2)[0]));
+//        //layers are equal
+//        StyledLayer layer1 = sld.getStyledLayers()[0];
+//        StyledLayer layer2 = sld2.getStyledLayers()[0];
+//        boolean result = layer1.equals(layer2); 
+//        assertTrue(result);
+        
+        //everything is equal
+        assertEquals(sld2, sld);
+    }
+
+    public void testSLDTransformerIndentation() throws Exception {
+    	//create a simple object
+    	StyledLayerDescriptor sld = sf.createStyledLayerDescriptor();
+    	NamedLayer nl = sf.createNamedLayer();
+    	nl.setName("named_layer_1");
+    	sld.addStyledLayer(nl);
+    	//convert it to XML
+        SLDTransformer aTransformer = new SLDTransformer();
+        aTransformer.setIndentation(3); //3 spaces
+        String xml1 = aTransformer.transform(sld);
+        aTransformer.setIndentation(4); //4 spaces
+        String xml2 = aTransformer.transform(sld);
+        //generated xml contains 4 indents, so if indentation is working, the difference should be 4
+        assertEquals(xml1.length() + 4, xml2.length());
+    }
+    
+    public void testParseSLD_NameSpaceAware() throws Exception {
+        URL surl = TestData.getResource(this, "test-ns.sld");
+        StyleFactory factory = CommonFactoryFinder.getStyleFactory(null);
+        
+        SLDParser stylereader = new SLDParser(factory, surl);
+        StyledLayerDescriptor sld = stylereader.parseSLD();
+        
+        assertEquals(1, sld.getStyledLayers().length);
+        FeatureTypeStyle[] fts = SLD.featureTypeStyles(sld);
+        assertEquals(2, fts.length);
+        assertEquals(1, fts[0].getSemanticTypeIdentifiers().length);
+        assertEquals(2, fts[1].getSemanticTypeIdentifiers().length);
+        assertEquals("colorbrewer:default", fts[1].getSemanticTypeIdentifiers()[1]);
+    }
+    
+    /**
+     * Test of parseSLD method to ensure NamedLayer/Name and
+     * NamedLayer/NamedStyle are parsed correctly
+     *
+     * @throws Exception boom
+     */
+    public void testParseSLDNamedLayersOnly() throws Exception {
+        StyleFactory factory = CommonFactoryFinder.getStyleFactory(null);
+        java.net.URL surl = TestData.getResource(this, "namedLayers.sld");
+        SLDParser stylereader = new SLDParser(factory, surl);
+
+        StyledLayerDescriptor sld = stylereader.parseSLD();
+
+        final int expectedLayerCount = 3;
+        final String[] layerNames = { "Rivers", "Roads", "Houses" };
+        final String[] namedStyleNames = { "CenterLine", "CenterLine", "Outline" };
+        StyledLayer[] layers = sld.getStyledLayers();
+
+        assertEquals(expectedLayerCount, layers.length);
+
+        for (int i = 0; i < expectedLayerCount; i++) {
+            assertTrue(layers[i] instanceof NamedLayer);
+        }
+
+        for (int i = 0; i < expectedLayerCount; i++) {
+            assertEquals(layerNames[i], layers[i].getName());
+        }
+
+        for (int i = 0; i < expectedLayerCount; i++) {
+            NamedLayer layer = (NamedLayer) layers[i];
+            assertEquals(1, layer.getStyles().length);
+            assertTrue(layer.getStyles()[0] instanceof NamedStyle);
+            assertEquals(namedStyleNames[i], layer.getStyles()[0].getName());
+        }
+        
+        // find the rivers layers and test the LayerFeatureConstraints
+        for (int i = 0; i < expectedLayerCount; i++) {
+        	NamedLayer layer = (NamedLayer) layers[i];
+        	if (layer.getName().equals("Rivers")) {
+        		FeatureTypeConstraint[] featureTypeConstraints = layer.getLayerFeatureConstraints();
+    	        final int featureTypeConstraintCount = 1;
+    	        assertEquals(featureTypeConstraintCount, featureTypeConstraints.length);
+    	        Filter filter = featureTypeConstraints[0].getFilter();
+    	        assertTrue(filter instanceof PropertyIsEqualTo);
+    	        PropertyIsEqualTo equal = (PropertyIsEqualTo) filter;
+    	        assertTrue(equal.getExpression1() instanceof PropertyName);
+    	        assertTrue(equal.getExpression2() instanceof Literal);
+        	}
+        }
+        
+    }
+
+    /**
+     * Test of parseSLD method to ensure NamedLayer/Name and
+     * NamedLayer/NamedStyle are parsed correctly
+     *
+     * @throws Exception boom
+     */
+    public void testParseSLDNamedAndUserLayers() throws Exception {
+        StyleFactory factory = CommonFactoryFinder.getStyleFactory(null);
+        java.net.URL surl = TestData.getResource(this, "mixedLayerTypes.sld");
+        SLDParser stylereader = new SLDParser(factory, surl);
+
+        StyledLayerDescriptor sld = stylereader.parseSLD();
+
+        final int expectedLayerCount = 4;
+
+        StyledLayer[] layers = sld.getStyledLayers();
+
+        assertEquals(expectedLayerCount, layers.length);
+        assertTrue(layers[0] instanceof NamedLayer);
+        assertTrue(layers[1] instanceof UserLayer);
+        assertTrue(layers[2] instanceof NamedLayer);
+        assertTrue(layers[3] instanceof UserLayer);
+    }
+
+    /**
+     * Verifies that geometry filters inside SLD documents are correctly
+     * parsed.
+     *
+     * @throws IOException boom
+     */
+    public void testParseGeometryFilters() throws IOException {
+        final String TYPE_NAME = "testType";
+        final String GEOMETRY_ATTR = "Polygons";
+        StyleFactory factory = CommonFactoryFinder.getStyleFactory(null);
+        java.net.URL surl = TestData.getResource(this, "spatialFilter.xml");
+        SLDParser stylereader = new SLDParser(factory, surl);
+
+        Style[] styles = stylereader.readXML();
+
+        final int expectedStyleCount = 1;
+        assertEquals(expectedStyleCount, styles.length);
+
+        Style notDisjoint = styles[0];
+        assertEquals(1, notDisjoint.getFeatureTypeStyles().length);
+
+        FeatureTypeStyle fts = notDisjoint.getFeatureTypeStyles()[0];
+        assertEquals(TYPE_NAME, fts.getFeatureTypeName());
+        assertEquals(1, fts.getRules().length);
+
+        Filter filter = fts.getRules()[0].getFilter();
+        assertTrue( filter instanceof Not );
+
+        Filter spatialFilter = ((Not) filter).getFilter();
+        assertTrue( spatialFilter instanceof Disjoint );
+
+        Disjoint disjoint = (Disjoint) spatialFilter;
+        Expression left = disjoint.getExpression1();
+        Expression right = disjoint.getExpression2();
+                
+        assertTrue( left instanceof PropertyName );
+        
+        assertTrue( right instanceof Literal );
+        assertTrue( right.evaluate(null) instanceof Geometry );
+
+        assertEquals(GEOMETRY_ATTR, ((PropertyName)left).getPropertyName() );
+        assertTrue( right.evaluate(null) instanceof Polygon);
+
+        Envelope bbox = ((Polygon) right.evaluate(null)).getEnvelopeInternal();
+        assertEquals(-10D, bbox.getMinX(), 0);
+        assertEquals(-10D, bbox.getMinY(), 0);
+        assertEquals(10D, bbox.getMaxX(), 0);
+        assertEquals(10D, bbox.getMaxY(), 0);
+    }
+
+    /**
+     * Verifies that a FID Filter is correctly parsed (GEOT-992).
+     *
+     * @throws IOException boom
+     */
+    public void testParseFidFilter() throws IOException {
+        StyleFactory factory = CommonFactoryFinder.getStyleFactory(null);
+        java.net.URL surl = TestData.getResource(this, "fidFilter.xml");
+        SLDParser stylereader = new SLDParser(factory, surl);
+
+        Style[] styles = stylereader.readXML();
+
+        final int expectedStyleCount = 1;
+        assertEquals(expectedStyleCount, styles.length);
+
+        Style style = styles[0];
+        assertEquals(1, style.getFeatureTypeStyles().length);
+
+        FeatureTypeStyle fts = style.getFeatureTypeStyles()[0];
+        assertEquals("Feature", fts.getFeatureTypeName());
+        assertEquals(1, fts.getRules().length);
+
+        
+        Filter filter = fts.getRules()[0].getFilter();
+        assertTrue( filter instanceof Id);
+
+        Id fidFilter = (Id) filter;
+        Set ids = fidFilter.getIDs();
+        String[] fids = (String[]) ids.toArray(new String[ ids.size()] );
+        assertEquals("Wrong number of fids", 5, fids.length);
+        
+        Arrays.sort(fids);
+        
+        assertEquals("fid.0", fids[0]);
+        assertEquals("fid.1", fids[1]);
+        assertEquals("fid.2", fids[2]);
+        assertEquals("fid.3", fids[3]);
+        assertEquals("fid.4", fids[4]);
+    }
+    
+    public void testParseKmlExtensions() throws IOException {
+        StyleFactory factory = CommonFactoryFinder.getStyleFactory(null);
+        java.net.URL surl = TestData.getResource(this, "kmlSymbolizer.sld");
+        SLDParser stylereader = new SLDParser(factory, surl);
+
+        // basic checks
+        Style[] styles = stylereader.readXML();
+        assertEquals(1, styles.length);
+        assertEquals(1, styles[0].getFeatureTypeStyles().length);
+        assertEquals(1, styles[0].getFeatureTypeStyles()[0].getRules().length);
+        final Rule rule = styles[0].getFeatureTypeStyles()[0].getRules()[0];
+        assertEquals(1, rule.getSymbolizers().length);
+        TextSymbolizer2 ts = (TextSymbolizer2) rule.getSymbolizers()[0];
+        
+        // abstract == property name
+        assertEquals("propertyOne", ((PropertyName) ts.getSnippet()).getPropertyName());
+        
+        // abstract == mixed literal + propertyName
+        Expression desc = ts.getFeatureDescription();
+        assertTrue(desc instanceof Function);
+        assertEquals("strConcat", ((Function) desc).getName());
+        assertEquals(2, ((Function) desc).getParameters().size());
+        assertTrue(((Function) desc).getParameters().get(0) instanceof Literal);
+        assertTrue(((Function) desc).getParameters().get(1) instanceof PropertyName);
+        
+        // other text -> target & literal
+        assertEquals("extrude", ts.getOtherText().getTarget());
+        assertTrue(ts.getOtherText().getText() instanceof Literal);
+    }
+    
+    /**
+     * Tests the parsing of a raster symbolizer sld
+     * @throws IOException
+     */
+    public void testParseRasterSymbolizer() throws IOException{
+    	 StyleFactory factory = CommonFactoryFinder.getStyleFactory(null);
+         java.net.URL surl = TestData.getResource(this, "rasterSymbolizer.sld");
+         SLDParser stylereader = new SLDParser(factory, surl);
+    	
+         Style[] styles = stylereader.readXML();
+         assertEquals(1, styles.length);
+         assertEquals(1, styles[0].getFeatureTypeStyles().length);
+         assertEquals(1, styles[0].getFeatureTypeStyles()[0].getRules().length);
+         
+         Rule r = styles[0].getFeatureTypeStyles()[0].getRules()[0];
+         assertEquals(1, r.getSymbolizers().length);
+         
+         RasterSymbolizer rs = (RasterSymbolizer)r.getSymbolizers()[0];
+         
+         //opacity
+         assertEquals(0.75, SLD.opacity(rs));
+         
+         //channels
+         ChannelSelection cs = rs.getChannelSelection();
+         SelectedChannelType redChannel = cs.getRGBChannels()[0];
+         SelectedChannelType greenChannel = cs.getRGBChannels()[1];
+         SelectedChannelType blueChannel = cs.getRGBChannels()[2];
+         
+         //channel names
+         assertEquals("1", redChannel.getChannelName());
+         assertEquals("2", greenChannel.getChannelName());
+         assertEquals("6", blueChannel.getChannelName());
+    	
+         //contrast enhancement
+         ContrastEnhancement rcs =  redChannel.getContrastEnhancement();
+         String type = (String)rcs.getType().evaluate(null);
+         assertEquals("Histogram", type);
+
+         ContrastEnhancement gcs = greenChannel.getContrastEnhancement();
+         Double ggamma = (Double)gcs.getGammaValue().evaluate(null);
+         assertEquals(2.8, ggamma.doubleValue());
+         
+         ContrastEnhancement bcs =  blueChannel.getContrastEnhancement();
+         type = (String)bcs.getType().evaluate(null);
+         assertEquals("Normalize", type);
+         
+         //overlap behaviour
+         Expression overlapExpr = rs.getOverlap();
+         type = (String)overlapExpr.evaluate(null);
+         assertEquals("LATEST_ON_TOP", type);
+         
+         //ContrastEnhancement
+         ContrastEnhancement ce =  rs.getContrastEnhancement();
+         Double v = (Double)ce.getGammaValue().evaluate(null);
+         assertEquals(1.0, v.doubleValue());
+    }
+    
+    /**
+     * Tests the parsing of a raster symbolizer sld with color Map
+     * @throws IOException
+     */
+    public void testParseRasterSymbolizerColorMap() throws IOException{
+    	 StyleFactory factory = CommonFactoryFinder.getStyleFactory(null);
+         java.net.URL surl = TestData.getResource(this, "rasterSymbolizerColorMap.sld");
+         SLDParser stylereader = new SLDParser(factory, surl);
+    	
+         Style[] styles = stylereader.readXML();
+         assertEquals(1, styles.length);
+         assertEquals(1, styles[0].getFeatureTypeStyles().length);
+         assertEquals(1, styles[0].getFeatureTypeStyles()[0].getRules().length);
+         
+         Rule r = styles[0].getFeatureTypeStyles()[0].getRules()[0];
+         assertEquals(1, r.getSymbolizers().length);
+         
+         RasterSymbolizer rs = (RasterSymbolizer)r.getSymbolizers()[0];
+         
+         //opacity         
+         Double d = (Double)rs.getOpacity().evaluate(null, Double.class);
+         assertEquals(1.0, d.doubleValue());
+                
+         //overlap behaviour
+         Expression overlapExpr = rs.getOverlap();
+         String type = (String)overlapExpr.evaluate(null);
+         assertEquals("AVERAGE", type);
+         
+         //ColorMap
+         ColorMap cMap = rs.getColorMap();
+         assertEquals(20, cMap.getColorMapEntries().length);
+         ColorMapEntry[] centeries = cMap.getColorMapEntries();
+         String[] colors = new String[]{"#00ff00","#00fa00","#14f500","#28f502","#3cf505","#50f50a","#64f014","#7deb32","#78c818","#38840c","#2c4b04","#ffff00","#dcdc00","#b47800","#c85000","#be4100","#963000","#3c0200","#ffffff","#ffffff"};
+         int[] values = new int[]{-500,-417,-333,-250,-167,-83,-1,0,30,105,300,400,700,1200,1400,1600,2000,3000,5000,13000};
+         for (int i = 0; i < centeries.length; i++) {
+			ColorMapEntry entry = centeries[i];
+			String c = (String) entry.getColor().evaluate(null);
+			Integer q = (Integer) entry.getQuantity().evaluate(null, Integer.class);
+			assertEquals(colors[i], c);
+			assertEquals(values[i], q.intValue());
+		}
+         
+         
+    }
+    
+    public void testParseGeometryExpressions() throws Exception {
+        StyleFactory factory = CommonFactoryFinder.getStyleFactory(null);
+        java.net.URL surl = TestData.getResource(this, "geometryTransformation.sld");
+        SLDParser stylereader = new SLDParser(factory, surl);
+       
+        Style[] styles = stylereader.readXML();
+        assertEquals(1, styles.length);
+        assertEquals(1, styles[0].featureTypeStyles().size());
+        assertEquals(1, styles[0].featureTypeStyles().get(0).rules().size());
+        
+        Rule r = styles[0].featureTypeStyles().get(0).rules().get(0);
+        assertEquals(1, r.getSymbolizers().length);
+        
+        PolygonSymbolizer ps = (PolygonSymbolizer) r.getSymbolizers()[0];
+        Expression geom = ps.getGeometry();
+        assertNotNull(geom);
+        assertTrue(geom instanceof FilterFunction_buffer);
+        FilterFunction_buffer buf = (FilterFunction_buffer) geom;
+        assertTrue(buf.getParameters().get(0) instanceof PropertyName);
+        assertTrue(buf.getParameters().get(1) instanceof Literal);
+    }
+    
+    public void testParsePlainGeometryExpression() throws Exception {
+        StyleFactory factory = CommonFactoryFinder.getStyleFactory(null);
+        java.net.URL surl = TestData.getResource(this, "geometryPlain.sld");
+        SLDParser stylereader = new SLDParser(factory, surl);
+       
+        Style[] styles = stylereader.readXML();
+        assertEquals(1, styles.length);
+        assertEquals(1, styles[0].featureTypeStyles().size());
+        assertEquals(1, styles[0].featureTypeStyles().get(0).rules().size());
+        
+        Rule r = styles[0].featureTypeStyles().get(0).rules().get(0);
+        assertEquals(1, r.getSymbolizers().length);
+        
+        PolygonSymbolizer ps = (PolygonSymbolizer) r.getSymbolizers()[0];
+        Expression geom = ps.getGeometry();
+        assertNotNull(geom);
+        assertTrue(geom instanceof PropertyName);
+        PropertyName pn = (PropertyName) geom;
+        assertEquals("the_geom", pn.getPropertyName());
+        assertEquals("the_geom", ps.getGeometryPropertyName());
+
+    }
+    
+    public void testDataTransformation() throws Exception {
+        StyleFactory factory = CommonFactoryFinder.getStyleFactory(null);
+        java.net.URL surl = TestData.getResource(this, "transformation.xml");
+        SLDParser stylereader = new SLDParser(factory, surl);
+       
+        // basic checks
+        Style[] styles = stylereader.readXML();
+        assertEquals(1, styles.length);
+        assertEquals(1, styles[0].featureTypeStyles().size());
+        final FeatureTypeStyle fts = styles[0].featureTypeStyles().get(0);
+        assertEquals(1, fts.rules().size());
+        assertNotNull(fts.getTransformation());
+        Function tx = (Function) fts.getTransformation();
+        assertEquals("union", tx.getName());
+    }
+}