<?xml version="1.0" encoding="UTF-8"?>
<!-- =======================================================================
        Maven Project Configuration File

        The Geotools Project
            http://www.geotools.org/

<<<<<<< HEAD
        Version: $Id: pom.xml 37561 2011-07-04 16:11:41Z jive $
=======
        Version: $Id: pom.xml 36008 2010-08-08 09:21:03Z jive $
>>>>>>> 91f41456
     ======================================================================= -->
  <project xmlns="http://maven.apache.org/POM/4.0.0"
           xmlns:xsi="http://www.w3.org/2001/XMLSchema-instance"
           xsi:schemaLocation="http://maven.apache.org/POM/4.0.0
                               http://maven.apache.org/maven-v4_0_0.xsd">
  <modelVersion>4.0.0</modelVersion>

  <parent>
    <groupId>org.geotools</groupId>
    <artifactId>library</artifactId>
<<<<<<< HEAD
    <version>8.0-M1</version>
=======
    <version>2.6.5.osgi2</version>
>>>>>>> 91f41456
  </parent>


  <!-- =========================================================== -->
  <!--     Module Description                                      -->
  <!-- =========================================================== -->
  <groupId>org.geotools</groupId>
  <artifactId>gt-main</artifactId>
  <packaging>jar</packaging>
  <name>Main module</name>
  

  <scm>
    <connection>
      scm:svn:http://svn.osgeo.org/geotools/trunk/modules/library/main/
    </connection>
    <url>http://svn.osgeo.org/geotools/trunk/modules/library/main/</url>
  </scm>

  <description>
<<<<<<< HEAD
    The main module contains the default implementations of the data model
    that are used by other GeoTools modules.
=======
    The main module contains the key interfaces and default
    implementations that are used by other GeoTools modules.
>>>>>>> 91f41456
  </description>

  <licenses>
    <license>
      <name>Lesser General Public License (LGPL)</name>
      <url>http://www.gnu.org/copyleft/lesser.txt</url>
      <distribution>repo</distribution>
    </license>
  </licenses>


  <!-- =========================================================== -->
  <!--     Developers and Contributors                             -->
  <!-- =========================================================== -->
  <developers>
    <developer>
      <name>Jody Garnett</name>
      <id>jive</id>
      <email>jgarnett@refractions.net</email>
      <organization>Refractions Research, Inc.</organization>
      <roles>
        <role>Module Maintainer</role>
        <role>Java Developer</role>
      </roles>
    </developer>
    <developer>
      <name>James Macgill</name>
      <id>jmacgill</id>
      <email>jmacgill@users.sourceforge.net</email>
      <organization>CCG</organization>
      <roles>
        <role>Java Developer</role>
      </roles>
    </developer>
    <developer>
      <name>Ian Turton</name>
      <id>ianturton</id>
      <email>ianturton@users.sourceforge.net</email>
      <organization>CCG</organization>
      <roles>
        <role>Java Developer</role>
      </roles>
    </developer>
    <developer>
      <name>Linda Oxnard</name>
      <id>loxnard</id>
      <email>loxnard@users.sourceforge.net</email>
      <organization>None</organization>
      <roles>
        <role>Doc Editor</role>
      </roles>
    </developer>
    <developer>
      <name>Cameron Shorter</name>
      <id>camerons</id>
      <email>camerons@users.sourceforge.net</email>
      <roles>
        <role>Java Developer</role>
      </roles>
    </developer>
    <developer>
      <name>Chris Holmes</name>
      <id>cholmesny</id>
      <email>cholmesny@users.sourceforge.net</email>
      <organization>TOPP</organization>
      <roles>
        <role>Java Developer</role>
      </roles>
    </developer>
    <developer>
      <name>Martin Desruisseaux</name>
      <id>desruisseaux</id>
      <email>desruisseaux@users.sourceforge.net</email>
      <organization>Geomatys</organization>
      <organizationUrl>http://www.geomatys.fr/</organizationUrl>
      <timezone>+1</timezone>
      <roles>
        <role>Java Developer</role>
      </roles>
    </developer>
    <developer>
      <name>Ian Schneider</name>
      <id>ianschneider</id>
      <email>ianschneider@users.sourceforge.net</email>
      <organization>USDA ARS</organization>
      <roles>
        <role>Java Developer</role>
      </roles>
    </developer>
    <developer>
      <name>Sean Geoghegan</name>
      <id>seangeo</id>
      <email>sean.geoghegan@dsto.defence.gov.au</email>
      <organization>Defence Science and Technology Organisation</organization>
      <roles>
        <role>Java Developer</role>
      </roles>
    </developer>
    <developer>
      <name>David Zwiers</name>
      <id>dzwiers</id>
      <email>dzwiers@refractions.net</email>
      <organization>Refractions Research</organization>
      <roles>
        <role>Java Developer</role>
      </roles>
    </developer>
    <developer>
      <name>Jesse Eichar</name>
      <id>jeichar</id>
      <email>jeichar@refractions.net</email>
      <organization>Refractions Research</organization>
      <roles>
        <role>Java Developer</role>
      </roles>
    </developer>
    <developer>
      <name>Rueben Schulz</name>
      <organization>University of British Columbia</organization>
      <roles>
        <role>Java developper / Tester</role>
      </roles>
    </developer>
    <developer>
      <name>Simone Giannecchini</name>
      <id>simboss</id>
      <email>simboss1@gmail.com</email>
      <organization></organization>
      <roles>
        <role>Java Developer</role>
        <role>Documentation</role>
      </roles>
    </developer>
    <developer>
      <name>Cory Horner</name>
      <id>chorner</id>
      <email>cory.horner@gmail.com</email>
      <roles>
        <role>Java Developer</role>
      </roles>
    </developer>
  </developers>

  <!--
  <contributors>
    <contributor>
      <name></name>
      <organization></organization>
      <roles>
        <role></role>
      </roles>
    </contributor>
  </contributors>
  -->


  <!-- =========================================================== -->
  <!--     Dependency Management                                   -->
  <!-- =========================================================== -->
  <dependencies>
    <dependency>
      <groupId>org.geotools</groupId>
      <artifactId>gt-api</artifactId>
      <version>${project.version}</version>
    </dependency>
    <dependency>
      <groupId>org.geotools</groupId>
      <artifactId>gt-sample-data</artifactId>
      <version>${project.version}</version>
     <scope>test</scope>
    </dependency>
    <dependency>
<<<<<<< HEAD
      <groupId>com.vividsolutions</groupId>
      <artifactId>jts</artifactId>
=======
      <groupId>com.vividsolutions.osgi</groupId>
      <artifactId>com.vividsolutions.osgi.jts</artifactId>
>>>>>>> 91f41456
      <!-- The version number is specified in the parent POM. -->
    </dependency>
    <dependency>
      <groupId>jdom</groupId>
      <artifactId>jdom</artifactId>
      <!-- The version number is specified in the parent POM. -->
    </dependency>
    <dependency>
      <groupId>junit</groupId>
      <artifactId>junit</artifactId>
      <!-- The version number is specified in the parent POM. -->
      <scope>provided</scope>   <!-- Needed for compilation, not for running -->
    </dependency>
    <dependency>
      <groupId>org.easymock</groupId>
      <artifactId>easymock</artifactId>
      <scope>test</scope>
    </dependency>
    <dependency>
<<<<<<< HEAD
        <groupId>org.geotools</groupId>
        <artifactId>gt-epsg-wkt</artifactId>
        <version>${project.version}</version>
        <scope>test</scope>
    </dependency>
    <dependency>
       <groupId>xmlunit</groupId>
       <artifactId>xmlunit</artifactId>
       <scope>test</scope>
    </dependency>

=======
      <groupId>org.apache.commons</groupId>
      <artifactId>com.springsource.org.apache.commons.beanutils</artifactId>
    </dependency>
    <dependency>
      <groupId>org.apache.commons</groupId>
      <artifactId>com.springsource.org.apache.commons.collections</artifactId>
    </dependency>
    <dependency>
      <groupId>org.geotools</groupId>
      <artifactId>gt-epsg-wkt</artifactId>
      <version>${project.version}</version> 
      <scope>test</scope>
    </dependency>
    <dependency>
      <groupId>org.apache.commons</groupId>
      <artifactId>com.springsource.org.apache.commons.logging</artifactId>
      <scope>test</scope>
    </dependency>
>>>>>>> 91f41456
  </dependencies>


  <!-- =========================================================== -->
  <!--     Build Configuration                                     -->
  <!-- =========================================================== -->
  <build>
<<<<<<< HEAD
    <plugins>
      <!-- build test jar so that tests can be shared with legacy feature model module -->
      <plugin>
        <artifactId>maven-jar-plugin</artifactId>
        <executions>
          <execution>
            <phase>package</phase>
            <goals>
              <goal>test-jar</goal>
            </goals>
          </execution>
        </executions>
      </plugin>
    </plugins>
  </build>
=======
   <plugins>
      <!--
         build test jar so that tests can be shared with legacy feature model
         module
      -->
      <plugin>
         <artifactId>maven-jar-plugin</artifactId>
         <configuration>
            <archive>
               <manifestFile>META-INF/MANIFEST.MF</manifestFile>
                  <manifest>
                     <addClasspath>false</addClasspath>
                  </manifest>
            </archive>
         </configuration>
         <executions>
            <execution>
               <phase>package</phase>
               <goals>
                  <goal>test-jar</goal>
               </goals>
            </execution>
         </executions>
      </plugin>
      <plugin>
        <inherited>true</inherited>
        <groupId>org.apache.maven.plugins</groupId>
        <artifactId>maven-source-plugin</artifactId>
        <version>2.1.1</version>
        <executions>
          <execution>
            <id>attach-sources</id>
            <phase>verify</phase>
            <goals>
              <goal>jar-no-fork</goal>
            </goals>
          </execution>
        </executions>
        <configuration> 
          <attach>true</attach>                 
          <archive>
            <manifestEntries>
              <Bundle-ManifestVersion>2</Bundle-ManifestVersion>
              <Bundle-Name>${name}</Bundle-Name>
              <Bundle-SymbolicName>${groupId}.main.source
              </Bundle-SymbolicName>
              <Bundle-Version>${version}</Bundle-Version>
              <Eclipse-SourceBundle>
                ${groupId}.main;version="${version}";roots:="."
              </Eclipse-SourceBundle>
            </manifestEntries>
          </archive>
        </configuration>
      </plugin>
   </plugins>
</build>
>>>>>>> 91f41456


</project>
<|MERGE_RESOLUTION|>--- conflicted
+++ resolved
@@ -1,368 +1,312 @@
-<?xml version="1.0" encoding="UTF-8"?>
-<!-- =======================================================================
-        Maven Project Configuration File
-
-        The Geotools Project
-            http://www.geotools.org/
-
-<<<<<<< HEAD
-        Version: $Id: pom.xml 37561 2011-07-04 16:11:41Z jive $
-=======
-        Version: $Id: pom.xml 36008 2010-08-08 09:21:03Z jive $
->>>>>>> 91f41456
-     ======================================================================= -->
-  <project xmlns="http://maven.apache.org/POM/4.0.0"
-           xmlns:xsi="http://www.w3.org/2001/XMLSchema-instance"
-           xsi:schemaLocation="http://maven.apache.org/POM/4.0.0
-                               http://maven.apache.org/maven-v4_0_0.xsd">
-  <modelVersion>4.0.0</modelVersion>
-
-  <parent>
-    <groupId>org.geotools</groupId>
-    <artifactId>library</artifactId>
-<<<<<<< HEAD
-    <version>8.0-M1</version>
-=======
-    <version>2.6.5.osgi2</version>
->>>>>>> 91f41456
-  </parent>
-
-
-  <!-- =========================================================== -->
-  <!--     Module Description                                      -->
-  <!-- =========================================================== -->
-  <groupId>org.geotools</groupId>
-  <artifactId>gt-main</artifactId>
-  <packaging>jar</packaging>
-  <name>Main module</name>
-  
-
-  <scm>
-    <connection>
-      scm:svn:http://svn.osgeo.org/geotools/trunk/modules/library/main/
-    </connection>
-    <url>http://svn.osgeo.org/geotools/trunk/modules/library/main/</url>
-  </scm>
-
-  <description>
-<<<<<<< HEAD
-    The main module contains the default implementations of the data model
-    that are used by other GeoTools modules.
-=======
-    The main module contains the key interfaces and default
-    implementations that are used by other GeoTools modules.
->>>>>>> 91f41456
-  </description>
-
-  <licenses>
-    <license>
-      <name>Lesser General Public License (LGPL)</name>
-      <url>http://www.gnu.org/copyleft/lesser.txt</url>
-      <distribution>repo</distribution>
-    </license>
-  </licenses>
-
-
-  <!-- =========================================================== -->
-  <!--     Developers and Contributors                             -->
-  <!-- =========================================================== -->
-  <developers>
-    <developer>
-      <name>Jody Garnett</name>
-      <id>jive</id>
-      <email>jgarnett@refractions.net</email>
-      <organization>Refractions Research, Inc.</organization>
-      <roles>
-        <role>Module Maintainer</role>
-        <role>Java Developer</role>
-      </roles>
-    </developer>
-    <developer>
-      <name>James Macgill</name>
-      <id>jmacgill</id>
-      <email>jmacgill@users.sourceforge.net</email>
-      <organization>CCG</organization>
-      <roles>
-        <role>Java Developer</role>
-      </roles>
-    </developer>
-    <developer>
-      <name>Ian Turton</name>
-      <id>ianturton</id>
-      <email>ianturton@users.sourceforge.net</email>
-      <organization>CCG</organization>
-      <roles>
-        <role>Java Developer</role>
-      </roles>
-    </developer>
-    <developer>
-      <name>Linda Oxnard</name>
-      <id>loxnard</id>
-      <email>loxnard@users.sourceforge.net</email>
-      <organization>None</organization>
-      <roles>
-        <role>Doc Editor</role>
-      </roles>
-    </developer>
-    <developer>
-      <name>Cameron Shorter</name>
-      <id>camerons</id>
-      <email>camerons@users.sourceforge.net</email>
-      <roles>
-        <role>Java Developer</role>
-      </roles>
-    </developer>
-    <developer>
-      <name>Chris Holmes</name>
-      <id>cholmesny</id>
-      <email>cholmesny@users.sourceforge.net</email>
-      <organization>TOPP</organization>
-      <roles>
-        <role>Java Developer</role>
-      </roles>
-    </developer>
-    <developer>
-      <name>Martin Desruisseaux</name>
-      <id>desruisseaux</id>
-      <email>desruisseaux@users.sourceforge.net</email>
-      <organization>Geomatys</organization>
-      <organizationUrl>http://www.geomatys.fr/</organizationUrl>
-      <timezone>+1</timezone>
-      <roles>
-        <role>Java Developer</role>
-      </roles>
-    </developer>
-    <developer>
-      <name>Ian Schneider</name>
-      <id>ianschneider</id>
-      <email>ianschneider@users.sourceforge.net</email>
-      <organization>USDA ARS</organization>
-      <roles>
-        <role>Java Developer</role>
-      </roles>
-    </developer>
-    <developer>
-      <name>Sean Geoghegan</name>
-      <id>seangeo</id>
-      <email>sean.geoghegan@dsto.defence.gov.au</email>
-      <organization>Defence Science and Technology Organisation</organization>
-      <roles>
-        <role>Java Developer</role>
-      </roles>
-    </developer>
-    <developer>
-      <name>David Zwiers</name>
-      <id>dzwiers</id>
-      <email>dzwiers@refractions.net</email>
-      <organization>Refractions Research</organization>
-      <roles>
-        <role>Java Developer</role>
-      </roles>
-    </developer>
-    <developer>
-      <name>Jesse Eichar</name>
-      <id>jeichar</id>
-      <email>jeichar@refractions.net</email>
-      <organization>Refractions Research</organization>
-      <roles>
-        <role>Java Developer</role>
-      </roles>
-    </developer>
-    <developer>
-      <name>Rueben Schulz</name>
-      <organization>University of British Columbia</organization>
-      <roles>
-        <role>Java developper / Tester</role>
-      </roles>
-    </developer>
-    <developer>
-      <name>Simone Giannecchini</name>
-      <id>simboss</id>
-      <email>simboss1@gmail.com</email>
-      <organization></organization>
-      <roles>
-        <role>Java Developer</role>
-        <role>Documentation</role>
-      </roles>
-    </developer>
-    <developer>
-      <name>Cory Horner</name>
-      <id>chorner</id>
-      <email>cory.horner@gmail.com</email>
-      <roles>
-        <role>Java Developer</role>
-      </roles>
-    </developer>
-  </developers>
-
-  <!--
-  <contributors>
-    <contributor>
-      <name></name>
-      <organization></organization>
-      <roles>
-        <role></role>
-      </roles>
-    </contributor>
-  </contributors>
-  -->
-
-
-  <!-- =========================================================== -->
-  <!--     Dependency Management                                   -->
-  <!-- =========================================================== -->
-  <dependencies>
-    <dependency>
-      <groupId>org.geotools</groupId>
-      <artifactId>gt-api</artifactId>
-      <version>${project.version}</version>
-    </dependency>
-    <dependency>
-      <groupId>org.geotools</groupId>
-      <artifactId>gt-sample-data</artifactId>
-      <version>${project.version}</version>
-     <scope>test</scope>
-    </dependency>
-    <dependency>
-<<<<<<< HEAD
-      <groupId>com.vividsolutions</groupId>
-      <artifactId>jts</artifactId>
-=======
-      <groupId>com.vividsolutions.osgi</groupId>
-      <artifactId>com.vividsolutions.osgi.jts</artifactId>
->>>>>>> 91f41456
-      <!-- The version number is specified in the parent POM. -->
-    </dependency>
-    <dependency>
-      <groupId>jdom</groupId>
-      <artifactId>jdom</artifactId>
-      <!-- The version number is specified in the parent POM. -->
-    </dependency>
-    <dependency>
-      <groupId>junit</groupId>
-      <artifactId>junit</artifactId>
-      <!-- The version number is specified in the parent POM. -->
-      <scope>provided</scope>   <!-- Needed for compilation, not for running -->
-    </dependency>
-    <dependency>
-      <groupId>org.easymock</groupId>
-      <artifactId>easymock</artifactId>
-      <scope>test</scope>
-    </dependency>
-    <dependency>
-<<<<<<< HEAD
-        <groupId>org.geotools</groupId>
-        <artifactId>gt-epsg-wkt</artifactId>
-        <version>${project.version}</version>
-        <scope>test</scope>
-    </dependency>
-    <dependency>
-       <groupId>xmlunit</groupId>
-       <artifactId>xmlunit</artifactId>
-       <scope>test</scope>
-    </dependency>
-
-=======
-      <groupId>org.apache.commons</groupId>
-      <artifactId>com.springsource.org.apache.commons.beanutils</artifactId>
-    </dependency>
-    <dependency>
-      <groupId>org.apache.commons</groupId>
-      <artifactId>com.springsource.org.apache.commons.collections</artifactId>
-    </dependency>
-    <dependency>
-      <groupId>org.geotools</groupId>
-      <artifactId>gt-epsg-wkt</artifactId>
-      <version>${project.version}</version> 
-      <scope>test</scope>
-    </dependency>
-    <dependency>
-      <groupId>org.apache.commons</groupId>
-      <artifactId>com.springsource.org.apache.commons.logging</artifactId>
-      <scope>test</scope>
-    </dependency>
->>>>>>> 91f41456
-  </dependencies>
-
-
-  <!-- =========================================================== -->
-  <!--     Build Configuration                                     -->
-  <!-- =========================================================== -->
-  <build>
-<<<<<<< HEAD
-    <plugins>
-      <!-- build test jar so that tests can be shared with legacy feature model module -->
-      <plugin>
-        <artifactId>maven-jar-plugin</artifactId>
-        <executions>
-          <execution>
-            <phase>package</phase>
-            <goals>
-              <goal>test-jar</goal>
-            </goals>
-          </execution>
-        </executions>
-      </plugin>
-    </plugins>
-  </build>
-=======
-   <plugins>
-      <!--
-         build test jar so that tests can be shared with legacy feature model
-         module
-      -->
-      <plugin>
-         <artifactId>maven-jar-plugin</artifactId>
-         <configuration>
-            <archive>
-               <manifestFile>META-INF/MANIFEST.MF</manifestFile>
-                  <manifest>
-                     <addClasspath>false</addClasspath>
-                  </manifest>
-            </archive>
-         </configuration>
-         <executions>
-            <execution>
-               <phase>package</phase>
-               <goals>
-                  <goal>test-jar</goal>
-               </goals>
-            </execution>
-         </executions>
-      </plugin>
-      <plugin>
-        <inherited>true</inherited>
-        <groupId>org.apache.maven.plugins</groupId>
-        <artifactId>maven-source-plugin</artifactId>
-        <version>2.1.1</version>
-        <executions>
-          <execution>
-            <id>attach-sources</id>
-            <phase>verify</phase>
-            <goals>
-              <goal>jar-no-fork</goal>
-            </goals>
-          </execution>
-        </executions>
-        <configuration> 
-          <attach>true</attach>                 
-          <archive>
-            <manifestEntries>
-              <Bundle-ManifestVersion>2</Bundle-ManifestVersion>
-              <Bundle-Name>${name}</Bundle-Name>
-              <Bundle-SymbolicName>${groupId}.main.source
-              </Bundle-SymbolicName>
-              <Bundle-Version>${version}</Bundle-Version>
-              <Eclipse-SourceBundle>
-                ${groupId}.main;version="${version}";roots:="."
-              </Eclipse-SourceBundle>
-            </manifestEntries>
-          </archive>
-        </configuration>
-      </plugin>
-   </plugins>
-</build>
->>>>>>> 91f41456
-
-
-</project>
+<?xml version="1.0" encoding="UTF-8"?>
+<!-- =======================================================================
+        Maven Project Configuration File
+
+        The Geotools Project
+            http://www.geotools.org/
+
+        Version: $Id: pom.xml 37561 2011-07-04 16:11:41Z jive $
+     ======================================================================= -->
+  <project xmlns="http://maven.apache.org/POM/4.0.0"
+           xmlns:xsi="http://www.w3.org/2001/XMLSchema-instance"
+           xsi:schemaLocation="http://maven.apache.org/POM/4.0.0
+                               http://maven.apache.org/maven-v4_0_0.xsd">
+  <modelVersion>4.0.0</modelVersion>
+
+  <parent>
+    <groupId>org.geotools</groupId>
+    <artifactId>library</artifactId>
+    <version>8.0.0.M1osgi1</version>
+  </parent>
+
+
+  <!-- =========================================================== -->
+  <!--     Module Description                                      -->
+  <!-- =========================================================== -->
+  <groupId>org.geotools</groupId>
+  <artifactId>gt-main</artifactId>
+  <packaging>jar</packaging>
+  <name>Main module</name>
+  
+
+  <scm>
+    <connection>
+      scm:svn:http://svn.osgeo.org/geotools/trunk/modules/library/main/
+    </connection>
+    <url>http://svn.osgeo.org/geotools/trunk/modules/library/main/</url>
+  </scm>
+
+  <description>
+    The main module contains the default implementations of the data model
+    that are used by other GeoTools modules.
+  </description>
+
+  <licenses>
+    <license>
+      <name>Lesser General Public License (LGPL)</name>
+      <url>http://www.gnu.org/copyleft/lesser.txt</url>
+      <distribution>repo</distribution>
+    </license>
+  </licenses>
+
+
+  <!-- =========================================================== -->
+  <!--     Developers and Contributors                             -->
+  <!-- =========================================================== -->
+  <developers>
+    <developer>
+      <name>Jody Garnett</name>
+      <id>jive</id>
+      <email>jgarnett@refractions.net</email>
+      <organization>Refractions Research, Inc.</organization>
+      <roles>
+        <role>Module Maintainer</role>
+        <role>Java Developer</role>
+      </roles>
+    </developer>
+    <developer>
+      <name>James Macgill</name>
+      <id>jmacgill</id>
+      <email>jmacgill@users.sourceforge.net</email>
+      <organization>CCG</organization>
+      <roles>
+        <role>Java Developer</role>
+      </roles>
+    </developer>
+    <developer>
+      <name>Ian Turton</name>
+      <id>ianturton</id>
+      <email>ianturton@users.sourceforge.net</email>
+      <organization>CCG</organization>
+      <roles>
+        <role>Java Developer</role>
+      </roles>
+    </developer>
+    <developer>
+      <name>Linda Oxnard</name>
+      <id>loxnard</id>
+      <email>loxnard@users.sourceforge.net</email>
+      <organization>None</organization>
+      <roles>
+        <role>Doc Editor</role>
+      </roles>
+    </developer>
+    <developer>
+      <name>Cameron Shorter</name>
+      <id>camerons</id>
+      <email>camerons@users.sourceforge.net</email>
+      <roles>
+        <role>Java Developer</role>
+      </roles>
+    </developer>
+    <developer>
+      <name>Chris Holmes</name>
+      <id>cholmesny</id>
+      <email>cholmesny@users.sourceforge.net</email>
+      <organization>TOPP</organization>
+      <roles>
+        <role>Java Developer</role>
+      </roles>
+    </developer>
+    <developer>
+      <name>Martin Desruisseaux</name>
+      <id>desruisseaux</id>
+      <email>desruisseaux@users.sourceforge.net</email>
+      <organization>Geomatys</organization>
+      <organizationUrl>http://www.geomatys.fr/</organizationUrl>
+      <timezone>+1</timezone>
+      <roles>
+        <role>Java Developer</role>
+      </roles>
+    </developer>
+    <developer>
+      <name>Ian Schneider</name>
+      <id>ianschneider</id>
+      <email>ianschneider@users.sourceforge.net</email>
+      <organization>USDA ARS</organization>
+      <roles>
+        <role>Java Developer</role>
+      </roles>
+    </developer>
+    <developer>
+      <name>Sean Geoghegan</name>
+      <id>seangeo</id>
+      <email>sean.geoghegan@dsto.defence.gov.au</email>
+      <organization>Defence Science and Technology Organisation</organization>
+      <roles>
+        <role>Java Developer</role>
+      </roles>
+    </developer>
+    <developer>
+      <name>David Zwiers</name>
+      <id>dzwiers</id>
+      <email>dzwiers@refractions.net</email>
+      <organization>Refractions Research</organization>
+      <roles>
+        <role>Java Developer</role>
+      </roles>
+    </developer>
+    <developer>
+      <name>Jesse Eichar</name>
+      <id>jeichar</id>
+      <email>jeichar@refractions.net</email>
+      <organization>Refractions Research</organization>
+      <roles>
+        <role>Java Developer</role>
+      </roles>
+    </developer>
+    <developer>
+      <name>Rueben Schulz</name>
+      <organization>University of British Columbia</organization>
+      <roles>
+        <role>Java developper / Tester</role>
+      </roles>
+    </developer>
+    <developer>
+      <name>Simone Giannecchini</name>
+      <id>simboss</id>
+      <email>simboss1@gmail.com</email>
+      <organization></organization>
+      <roles>
+        <role>Java Developer</role>
+        <role>Documentation</role>
+      </roles>
+    </developer>
+    <developer>
+      <name>Cory Horner</name>
+      <id>chorner</id>
+      <email>cory.horner@gmail.com</email>
+      <roles>
+        <role>Java Developer</role>
+      </roles>
+    </developer>
+  </developers>
+
+  <!--
+  <contributors>
+    <contributor>
+      <name></name>
+      <organization></organization>
+      <roles>
+        <role></role>
+      </roles>
+    </contributor>
+  </contributors>
+  -->
+
+
+  <!-- =========================================================== -->
+  <!--     Dependency Management                                   -->
+  <!-- =========================================================== -->
+  <dependencies>
+    <dependency>
+      <groupId>org.geotools</groupId>
+      <artifactId>gt-api</artifactId>
+      <version>${project.version}</version>
+    </dependency>
+    <dependency>
+      <groupId>org.geotools</groupId>
+      <artifactId>gt-sample-data</artifactId>
+      <version>${project.version}</version>
+     <scope>test</scope>
+    </dependency>
+    <dependency>
+      <groupId>com.vividsolutions.osgi</groupId>
+      <artifactId>com.vividsolutions.osgi.jts</artifactId>
+      <!-- The version number is specified in the parent POM. -->
+    </dependency>
+    <dependency>
+      <groupId>jdom</groupId>
+      <artifactId>jdom</artifactId>
+      <!-- The version number is specified in the parent POM. -->
+    </dependency>
+    <dependency>
+      <groupId>junit</groupId>
+      <artifactId>junit</artifactId>
+      <!-- The version number is specified in the parent POM. -->
+      <scope>provided</scope>   <!-- Needed for compilation, not for running -->
+    </dependency>
+    <dependency>
+      <groupId>org.easymock</groupId>
+      <artifactId>easymock</artifactId>
+      <scope>test</scope>
+    </dependency>
+    <dependency>
+        <version>${project.version}</version>
+      <groupId>org.geotools</groupId>
+      <artifactId>gt-epsg-wkt</artifactId>
+      <version>${project.version}</version> 
+      <scope>test</scope>
+    </dependency>
+    <dependency>
+       <groupId>org.custommonkey.xmlunit</groupId>
+       <artifactId>com.springsource.org.custommonkey.xmlunit</artifactId>
+       <scope>test</scope>
+    </dependency>
+
+  </dependencies>
+
+
+  <!-- =========================================================== -->
+  <!--     Build Configuration                                     -->
+  <!-- =========================================================== -->
+  <build>
+   <plugins>
+      <!--
+         build test jar so that tests can be shared with legacy feature model
+         module
+      -->
+      <plugin>
+         <artifactId>maven-jar-plugin</artifactId>
+         <configuration>
+            <archive>
+               <manifestFile>META-INF/MANIFEST.MF</manifestFile>
+                  <manifest>
+                     <addClasspath>false</addClasspath>
+                  </manifest>
+            </archive>
+         </configuration>
+         <executions>
+            <execution>
+               <phase>package</phase>
+               <goals>
+                  <goal>test-jar</goal>
+               </goals>
+            </execution>
+         </executions>
+      </plugin>
+      <plugin>
+        <inherited>true</inherited>
+        <groupId>org.apache.maven.plugins</groupId>
+        <artifactId>maven-source-plugin</artifactId>
+        <version>2.1.1</version>
+        <executions>
+          <execution>
+            <id>attach-sources</id>
+            <phase>verify</phase>
+            <goals>
+              <goal>jar-no-fork</goal>
+            </goals>
+          </execution>
+        </executions>
+        <configuration> 
+          <attach>true</attach>                 
+          <archive>
+            <manifestEntries>
+              <Bundle-ManifestVersion>2</Bundle-ManifestVersion>
+              <Bundle-Name>${name}</Bundle-Name>
+              <Bundle-SymbolicName>${groupId}.main.source
+              </Bundle-SymbolicName>
+              <Bundle-Version>${version}</Bundle-Version>
+              <Eclipse-SourceBundle>
+                ${groupId}.main;version="${version}";roots:="."
+              </Eclipse-SourceBundle>
+            </manifestEntries>
+          </archive>
+        </configuration>
+      </plugin>
+   </plugins>
+</build>
+
+
+</project>