<<<<<<< HEAD
<?xml version="1.0" encoding="UTF-8"?>
<!-- =======================================================================
        Maven Project Configuration File                                        

        The Geotools Project                                                    
            http://www.geotools.org/                                            

        Version: $Id: pom.xml 37561 2011-07-04 16:11:41Z jive $
     ======================================================================= -->
  <project xmlns="http://maven.apache.org/POM/4.0.0"
           xmlns:xsi="http://www.w3.org/2001/XMLSchema-instance"
           xsi:schemaLocation="http://maven.apache.org/POM/4.0.0
                               http://maven.apache.org/maven-v4_0_0.xsd">
  <modelVersion>4.0.0</modelVersion>

  <parent>
    <groupId>org.geotools</groupId>
    <artifactId>library</artifactId>
    <version>8.0-M1</version>
  </parent>


  <!-- =========================================================== -->
  <!--     Module Description                                      -->
  <!-- =========================================================== -->
  <groupId>org.geotools</groupId>
  <artifactId>gt-cql</artifactId>
  <packaging>jar</packaging>
  <name>OGC CQL to Filter parser</name>
  

  <scm>
    <connection>
      scm:svn:http://svn.osgeo.org/geotools/trunk/modules/library/cql/
    </connection>
    <url>http://svn.osgeo.org/geotools/trunk/modules/library/cql/</url>
  </scm>

  <description>
    A parser that takes a Constraint Query Language input string and produces
    an equivalent org.opengis.filter.Filter.
  </description>

  <licenses>
    <license>
      <name>Lesser General Public License (LGPL)</name>
      <url>http://www.gnu.org/copyleft/lesser.txt</url>
      <distribution>repo</distribution>
    </license>
  </licenses>


  <!-- =========================================================== -->
  <!--     Developers and Contributors                             -->
  <!-- =========================================================== -->
  <developers>
    <developer>
      <name>Ian Schneider</name>
      <id>ians</id>
      <roles>
        <role>Original Developer</role>
      </roles>
    </developer>
    <developer>
      <name>Mauricio Pazos</name>
      <id>mauricio.pazos</id>
      <email>mauricio.pazos@axios.es</email>
      <organization>Axios</organization>
      <roles>
        <role>Module Maintainer</role>
        <role>Java Developer</role>
      </roles>
    </developer>
    <developer>
      <name>Gabriel Roldan</name>
      <id>groldan</id>
      <email>groldan@users.sourceforge.net</email>
      <roles>
        <role>Java Developer</role>
      </roles>
    </developer>
  </developers>


  <!-- =========================================================== -->
  <!--     Dependency Management                                   -->
  <!-- =========================================================== -->
  <dependencies>
    <dependency>
      <groupId>org.geotools</groupId>
      <artifactId>gt-main</artifactId>
      <version>${project.version}</version>
      <scope>compile</scope>
    </dependency>
    <dependency>
      <groupId>org.geotools</groupId>
      <artifactId>gt-epsg-wkt</artifactId>
      <version>${project.version}</version>
      <scope>provided</scope>
    </dependency>
  </dependencies>


  <!-- ==================================================== -->
  <!--     Compilation (including non-standard plugins)     -->
  <!-- ==================================================== -->
  <build>
    <plugins>
 
      <plugin>
        <groupId>org.geotools.maven</groupId>
        <artifactId>jjtree-javacc</artifactId>
        <version>${project.version}</version>
			
    		<configuration>
         		<nodePackage>org.geotools.filter.text.generated.parsers</nodePackage>
     			<nodeDirectory>${basedir}/modified-src</nodeDirectory>
     			<sourceDirectory>${basedir}/src/main/jjtree</sourceDirectory>
    		</configuration>

        <executions>
          <execution>
            <goals>
              <goal>generate</goal>
            </goals>

          </execution>
          
        </executions>

      </plugin>     
	</plugins>

  </build>

</project>
=======
<?xml version="1.0" encoding="UTF-8"?>
<!-- =======================================================================
        Maven Project Configuration File                                        

        The Geotools Project                                                    
            http://www.geotools.org/                                            

        Version: $Id: pom.xml 36008 2010-08-08 09:21:03Z jive $
     ======================================================================= -->
  <project xmlns="http://maven.apache.org/POM/4.0.0"
           xmlns:xsi="http://www.w3.org/2001/XMLSchema-instance"
           xsi:schemaLocation="http://maven.apache.org/POM/4.0.0
                               http://maven.apache.org/maven-v4_0_0.xsd">
  <modelVersion>4.0.0</modelVersion>

  <parent>
    <groupId>org.geotools</groupId>
    <artifactId>library</artifactId>
    <version>2.6.5.osgi2</version>
  </parent>


  <!-- =========================================================== -->
  <!--     Module Description                                      -->
  <!-- =========================================================== -->
  <groupId>org.geotools</groupId>
  <artifactId>gt-cql</artifactId>
  <packaging>jar</packaging>
  <name>OGC CQL to Filter parser</name>
  

  <scm>
    <connection>
      scm:svn:http://svn.osgeo.org/geotools/trunk/modules/library/cql/
    </connection>
    <url>http://svn.osgeo.org/geotools/trunk/modules/library/cql/</url>
  </scm>

  <description>
    A parser that takes an OGC Common Query Language input string and produces
    an equivalent org.opengis.filter.Filter.
  </description>

  <licenses>
    <license>
      <name>Lesser General Public License (LGPL)</name>
      <url>http://www.gnu.org/copyleft/lesser.txt</url>
      <distribution>repo</distribution>
    </license>
  </licenses>


  <!-- =========================================================== -->
  <!--     Developers and Contributors                             -->
  <!-- =========================================================== -->
  <developers>
    <developer>
      <name>Ian Schneider</name>
      <id>ians</id>
      <roles>
        <role>Original Developer</role>
      </roles>
    </developer>
    <developer>
      <name>Mauricio Pazos</name>
      <id>mauricio.pazos</id>
      <email>mauricio.pazos@axios.es</email>
      <organization>Axios</organization>
      <roles>
        <role>Module Maintainer</role>
        <role>Java Developer</role>
      </roles>
    </developer>
    <developer>
      <name>Gabriel Roldan</name>
      <id>groldan</id>
      <email>groldan@users.sourceforge.net</email>
      <roles>
        <role>Java Developer</role>
      </roles>
    </developer>
  </developers>


  <!-- =========================================================== -->
  <!--     Dependency Management                                   -->
  <!-- =========================================================== -->
  <dependencies>
    <dependency>
      <groupId>org.geotools</groupId>
      <artifactId>gt-main</artifactId>
      <version>${project.version}</version>
      <scope>compile</scope>
    </dependency>
    <dependency>
      <groupId>org.geotools</groupId>
      <artifactId>gt-epsg-wkt</artifactId>
      <version>${project.version}</version>
      <scope>provided</scope>
    </dependency>
    <dependency>
      <groupId>org.apache.commons</groupId>
      <artifactId>com.springsource.org.apache.commons.logging</artifactId>
    </dependency>
  </dependencies>


  <!-- ==================================================== -->
  <!--     Compilation (including non-standard plugins)     -->
  <!-- ==================================================== -->
   <build>
      <plugins>

         <plugin>
            <groupId>org.geotools.maven</groupId>
            <artifactId>jjtree-javacc</artifactId>
            <version>${project.version}</version>

            <configuration>
               <nodePackage>org.geotools.filter.text.generated.parsers</nodePackage>
               <nodeDirectory>${basedir}/modified-src</nodeDirectory>
               <sourceDirectory>${basedir}/src/main/jjtree</sourceDirectory>
            </configuration>

            <executions>
               <execution>
                  <goals>
                     <goal>generate</goal>
                  </goals>

               </execution>

            </executions>

         </plugin>

         <plugin>
            <artifactId>maven-jar-plugin</artifactId>
            <configuration>
               <archive>
                  <manifestFile>META-INF/MANIFEST.MF</manifestFile>
                  <manifest>
                     <addClasspath>false</addClasspath>
                  </manifest>
               </archive>
            </configuration>
         </plugin>
      <plugin>
        <inherited>true</inherited>
        <groupId>org.apache.maven.plugins</groupId>
        <artifactId>maven-source-plugin</artifactId>
        <version>2.1.1</version>
        <executions>
          <execution>
            <id>attach-sources</id>
            <phase>verify</phase>
            <goals>
              <goal>jar-no-fork</goal>
            </goals>
          </execution>
        </executions>
        <configuration> 
          <attach>true</attach>                 
          <archive>
            <manifestEntries>
              <Bundle-ManifestVersion>2</Bundle-ManifestVersion>
              <Bundle-Name>${name}</Bundle-Name>
              <Bundle-SymbolicName>${groupId}.cql.source
              </Bundle-SymbolicName>
              <Bundle-Version>${version}</Bundle-Version>
              <Eclipse-SourceBundle>
                ${groupId}.cql;version="${version}";roots:="."
              </Eclipse-SourceBundle>
            </manifestEntries>
          </archive>
        </configuration>
      </plugin>
      </plugins>

   </build>

</project>
>>>>>>> 91f41456
<|MERGE_RESOLUTION|>--- conflicted
+++ resolved
@@ -1,321 +1,182 @@
-<<<<<<< HEAD
-<?xml version="1.0" encoding="UTF-8"?>
-<!-- =======================================================================
-        Maven Project Configuration File                                        
-
-        The Geotools Project                                                    
-            http://www.geotools.org/                                            
-
-        Version: $Id: pom.xml 37561 2011-07-04 16:11:41Z jive $
-     ======================================================================= -->
-  <project xmlns="http://maven.apache.org/POM/4.0.0"
-           xmlns:xsi="http://www.w3.org/2001/XMLSchema-instance"
-           xsi:schemaLocation="http://maven.apache.org/POM/4.0.0
-                               http://maven.apache.org/maven-v4_0_0.xsd">
-  <modelVersion>4.0.0</modelVersion>
-
-  <parent>
-    <groupId>org.geotools</groupId>
-    <artifactId>library</artifactId>
-    <version>8.0-M1</version>
-  </parent>
-
-
-  <!-- =========================================================== -->
-  <!--     Module Description                                      -->
-  <!-- =========================================================== -->
-  <groupId>org.geotools</groupId>
-  <artifactId>gt-cql</artifactId>
-  <packaging>jar</packaging>
-  <name>OGC CQL to Filter parser</name>
-  
-
-  <scm>
-    <connection>
-      scm:svn:http://svn.osgeo.org/geotools/trunk/modules/library/cql/
-    </connection>
-    <url>http://svn.osgeo.org/geotools/trunk/modules/library/cql/</url>
-  </scm>
-
-  <description>
-    A parser that takes a Constraint Query Language input string and produces
-    an equivalent org.opengis.filter.Filter.
-  </description>
-
-  <licenses>
-    <license>
-      <name>Lesser General Public License (LGPL)</name>
-      <url>http://www.gnu.org/copyleft/lesser.txt</url>
-      <distribution>repo</distribution>
-    </license>
-  </licenses>
-
-
-  <!-- =========================================================== -->
-  <!--     Developers and Contributors                             -->
-  <!-- =========================================================== -->
-  <developers>
-    <developer>
-      <name>Ian Schneider</name>
-      <id>ians</id>
-      <roles>
-        <role>Original Developer</role>
-      </roles>
-    </developer>
-    <developer>
-      <name>Mauricio Pazos</name>
-      <id>mauricio.pazos</id>
-      <email>mauricio.pazos@axios.es</email>
-      <organization>Axios</organization>
-      <roles>
-        <role>Module Maintainer</role>
-        <role>Java Developer</role>
-      </roles>
-    </developer>
-    <developer>
-      <name>Gabriel Roldan</name>
-      <id>groldan</id>
-      <email>groldan@users.sourceforge.net</email>
-      <roles>
-        <role>Java Developer</role>
-      </roles>
-    </developer>
-  </developers>
-
-
-  <!-- =========================================================== -->
-  <!--     Dependency Management                                   -->
-  <!-- =========================================================== -->
-  <dependencies>
-    <dependency>
-      <groupId>org.geotools</groupId>
-      <artifactId>gt-main</artifactId>
-      <version>${project.version}</version>
-      <scope>compile</scope>
-    </dependency>
-    <dependency>
-      <groupId>org.geotools</groupId>
-      <artifactId>gt-epsg-wkt</artifactId>
-      <version>${project.version}</version>
-      <scope>provided</scope>
-    </dependency>
-  </dependencies>
-
-
-  <!-- ==================================================== -->
-  <!--     Compilation (including non-standard plugins)     -->
-  <!-- ==================================================== -->
-  <build>
-    <plugins>
- 
-      <plugin>
-        <groupId>org.geotools.maven</groupId>
-        <artifactId>jjtree-javacc</artifactId>
-        <version>${project.version}</version>
-			
-    		<configuration>
-         		<nodePackage>org.geotools.filter.text.generated.parsers</nodePackage>
-     			<nodeDirectory>${basedir}/modified-src</nodeDirectory>
-     			<sourceDirectory>${basedir}/src/main/jjtree</sourceDirectory>
-    		</configuration>
-
-        <executions>
-          <execution>
-            <goals>
-              <goal>generate</goal>
-            </goals>
-
-          </execution>
-          
-        </executions>
-
-      </plugin>     
-	</plugins>
-
-  </build>
-
-</project>
-=======
-<?xml version="1.0" encoding="UTF-8"?>
-<!-- =======================================================================
-        Maven Project Configuration File                                        
-
-        The Geotools Project                                                    
-            http://www.geotools.org/                                            
-
-        Version: $Id: pom.xml 36008 2010-08-08 09:21:03Z jive $
-     ======================================================================= -->
-  <project xmlns="http://maven.apache.org/POM/4.0.0"
-           xmlns:xsi="http://www.w3.org/2001/XMLSchema-instance"
-           xsi:schemaLocation="http://maven.apache.org/POM/4.0.0
-                               http://maven.apache.org/maven-v4_0_0.xsd">
-  <modelVersion>4.0.0</modelVersion>
-
-  <parent>
-    <groupId>org.geotools</groupId>
-    <artifactId>library</artifactId>
-    <version>2.6.5.osgi2</version>
-  </parent>
-
-
-  <!-- =========================================================== -->
-  <!--     Module Description                                      -->
-  <!-- =========================================================== -->
-  <groupId>org.geotools</groupId>
-  <artifactId>gt-cql</artifactId>
-  <packaging>jar</packaging>
-  <name>OGC CQL to Filter parser</name>
-  
-
-  <scm>
-    <connection>
-      scm:svn:http://svn.osgeo.org/geotools/trunk/modules/library/cql/
-    </connection>
-    <url>http://svn.osgeo.org/geotools/trunk/modules/library/cql/</url>
-  </scm>
-
-  <description>
-    A parser that takes an OGC Common Query Language input string and produces
-    an equivalent org.opengis.filter.Filter.
-  </description>
-
-  <licenses>
-    <license>
-      <name>Lesser General Public License (LGPL)</name>
-      <url>http://www.gnu.org/copyleft/lesser.txt</url>
-      <distribution>repo</distribution>
-    </license>
-  </licenses>
-
-
-  <!-- =========================================================== -->
-  <!--     Developers and Contributors                             -->
-  <!-- =========================================================== -->
-  <developers>
-    <developer>
-      <name>Ian Schneider</name>
-      <id>ians</id>
-      <roles>
-        <role>Original Developer</role>
-      </roles>
-    </developer>
-    <developer>
-      <name>Mauricio Pazos</name>
-      <id>mauricio.pazos</id>
-      <email>mauricio.pazos@axios.es</email>
-      <organization>Axios</organization>
-      <roles>
-        <role>Module Maintainer</role>
-        <role>Java Developer</role>
-      </roles>
-    </developer>
-    <developer>
-      <name>Gabriel Roldan</name>
-      <id>groldan</id>
-      <email>groldan@users.sourceforge.net</email>
-      <roles>
-        <role>Java Developer</role>
-      </roles>
-    </developer>
-  </developers>
-
-
-  <!-- =========================================================== -->
-  <!--     Dependency Management                                   -->
-  <!-- =========================================================== -->
-  <dependencies>
-    <dependency>
-      <groupId>org.geotools</groupId>
-      <artifactId>gt-main</artifactId>
-      <version>${project.version}</version>
-      <scope>compile</scope>
-    </dependency>
-    <dependency>
-      <groupId>org.geotools</groupId>
-      <artifactId>gt-epsg-wkt</artifactId>
-      <version>${project.version}</version>
-      <scope>provided</scope>
-    </dependency>
-    <dependency>
-      <groupId>org.apache.commons</groupId>
-      <artifactId>com.springsource.org.apache.commons.logging</artifactId>
-    </dependency>
-  </dependencies>
-
-
-  <!-- ==================================================== -->
-  <!--     Compilation (including non-standard plugins)     -->
-  <!-- ==================================================== -->
-   <build>
-      <plugins>
-
-         <plugin>
-            <groupId>org.geotools.maven</groupId>
-            <artifactId>jjtree-javacc</artifactId>
-            <version>${project.version}</version>
-
-            <configuration>
-               <nodePackage>org.geotools.filter.text.generated.parsers</nodePackage>
-               <nodeDirectory>${basedir}/modified-src</nodeDirectory>
-               <sourceDirectory>${basedir}/src/main/jjtree</sourceDirectory>
-            </configuration>
-
-            <executions>
-               <execution>
-                  <goals>
-                     <goal>generate</goal>
-                  </goals>
-
-               </execution>
-
-            </executions>
-
-         </plugin>
-
-         <plugin>
-            <artifactId>maven-jar-plugin</artifactId>
-            <configuration>
-               <archive>
-                  <manifestFile>META-INF/MANIFEST.MF</manifestFile>
-                  <manifest>
-                     <addClasspath>false</addClasspath>
-                  </manifest>
-               </archive>
-            </configuration>
-         </plugin>
-      <plugin>
-        <inherited>true</inherited>
-        <groupId>org.apache.maven.plugins</groupId>
-        <artifactId>maven-source-plugin</artifactId>
-        <version>2.1.1</version>
-        <executions>
-          <execution>
-            <id>attach-sources</id>
-            <phase>verify</phase>
-            <goals>
-              <goal>jar-no-fork</goal>
-            </goals>
-          </execution>
-        </executions>
-        <configuration> 
-          <attach>true</attach>                 
-          <archive>
-            <manifestEntries>
-              <Bundle-ManifestVersion>2</Bundle-ManifestVersion>
-              <Bundle-Name>${name}</Bundle-Name>
-              <Bundle-SymbolicName>${groupId}.cql.source
-              </Bundle-SymbolicName>
-              <Bundle-Version>${version}</Bundle-Version>
-              <Eclipse-SourceBundle>
-                ${groupId}.cql;version="${version}";roots:="."
-              </Eclipse-SourceBundle>
-            </manifestEntries>
-          </archive>
-        </configuration>
-      </plugin>
-      </plugins>
-
-   </build>
-
-</project>
->>>>>>> 91f41456
+<?xml version="1.0" encoding="UTF-8"?>
+<!-- =======================================================================
+        Maven Project Configuration File                                        
+
+        The Geotools Project                                                    
+            http://www.geotools.org/                                            
+
+        Version: $Id: pom.xml 37561 2011-07-04 16:11:41Z jive $
+     ======================================================================= -->
+  <project xmlns="http://maven.apache.org/POM/4.0.0"
+           xmlns:xsi="http://www.w3.org/2001/XMLSchema-instance"
+           xsi:schemaLocation="http://maven.apache.org/POM/4.0.0
+                               http://maven.apache.org/maven-v4_0_0.xsd">
+  <modelVersion>4.0.0</modelVersion>
+
+  <parent>
+    <groupId>org.geotools</groupId>
+    <artifactId>library</artifactId>
+    <version>8.0.0.M1osgi1</version>
+  </parent>
+
+
+  <!-- =========================================================== -->
+  <!--     Module Description                                      -->
+  <!-- =========================================================== -->
+  <groupId>org.geotools</groupId>
+  <artifactId>gt-cql</artifactId>
+  <packaging>jar</packaging>
+  <name>OGC CQL to Filter parser</name>
+  
+
+  <scm>
+    <connection>
+      scm:svn:http://svn.osgeo.org/geotools/trunk/modules/library/cql/
+    </connection>
+    <url>http://svn.osgeo.org/geotools/trunk/modules/library/cql/</url>
+  </scm>
+
+  <description>
+    A parser that takes a Constraint Query Language input string and produces
+    an equivalent org.opengis.filter.Filter.
+  </description>
+
+  <licenses>
+    <license>
+      <name>Lesser General Public License (LGPL)</name>
+      <url>http://www.gnu.org/copyleft/lesser.txt</url>
+      <distribution>repo</distribution>
+    </license>
+  </licenses>
+
+
+  <!-- =========================================================== -->
+  <!--     Developers and Contributors                             -->
+  <!-- =========================================================== -->
+  <developers>
+    <developer>
+      <name>Ian Schneider</name>
+      <id>ians</id>
+      <roles>
+        <role>Original Developer</role>
+      </roles>
+    </developer>
+    <developer>
+      <name>Mauricio Pazos</name>
+      <id>mauricio.pazos</id>
+      <email>mauricio.pazos@axios.es</email>
+      <organization>Axios</organization>
+      <roles>
+        <role>Module Maintainer</role>
+        <role>Java Developer</role>
+      </roles>
+    </developer>
+    <developer>
+      <name>Gabriel Roldan</name>
+      <id>groldan</id>
+      <email>groldan@users.sourceforge.net</email>
+      <roles>
+        <role>Java Developer</role>
+      </roles>
+    </developer>
+  </developers>
+
+
+  <!-- =========================================================== -->
+  <!--     Dependency Management                                   -->
+  <!-- =========================================================== -->
+  <dependencies>
+    <dependency>
+      <groupId>org.geotools</groupId>
+      <artifactId>gt-main</artifactId>
+      <version>${project.version}</version>
+      <scope>compile</scope>
+    </dependency>
+    <dependency>
+      <groupId>org.geotools</groupId>
+      <artifactId>gt-epsg-wkt</artifactId>
+      <version>${project.version}</version>
+      <scope>provided</scope>
+    </dependency>
+    <dependency>
+      <groupId>org.apache.commons</groupId>
+      <artifactId>com.springsource.org.apache.commons.logging</artifactId>
+    </dependency>
+  </dependencies>
+
+
+  <!-- ==================================================== -->
+  <!--     Compilation (including non-standard plugins)     -->
+  <!-- ==================================================== -->
+   <build>
+      <plugins>
+
+         <plugin>
+            <groupId>org.geotools.maven</groupId>
+            <artifactId>jjtree-javacc</artifactId>
+            <version>${project.version}</version>
+
+            <configuration>
+               <nodePackage>org.geotools.filter.text.generated.parsers</nodePackage>
+               <nodeDirectory>${basedir}/modified-src</nodeDirectory>
+               <sourceDirectory>${basedir}/src/main/jjtree</sourceDirectory>
+            </configuration>
+
+            <executions>
+               <execution>
+                  <goals>
+                     <goal>generate</goal>
+                  </goals>
+
+               </execution>
+
+            </executions>
+
+         </plugin>
+
+         <plugin>
+            <artifactId>maven-jar-plugin</artifactId>
+            <configuration>
+               <archive>
+                  <manifestFile>META-INF/MANIFEST.MF</manifestFile>
+                  <manifest>
+                     <addClasspath>false</addClasspath>
+                  </manifest>
+               </archive>
+            </configuration>
+         </plugin>
+      <plugin>
+        <inherited>true</inherited>
+        <groupId>org.apache.maven.plugins</groupId>
+        <artifactId>maven-source-plugin</artifactId>
+        <version>2.1.1</version>
+        <executions>
+          <execution>
+            <id>attach-sources</id>
+            <phase>verify</phase>
+            <goals>
+              <goal>jar-no-fork</goal>
+            </goals>
+          </execution>
+        </executions>
+        <configuration> 
+          <attach>true</attach>                 
+          <archive>
+            <manifestEntries>
+              <Bundle-ManifestVersion>2</Bundle-ManifestVersion>
+              <Bundle-Name>${name}</Bundle-Name>
+              <Bundle-SymbolicName>${groupId}.cql.source
+              </Bundle-SymbolicName>
+              <Bundle-Version>${version}</Bundle-Version>
+              <Eclipse-SourceBundle>
+                ${groupId}.cql;version="${version}";roots:="."
+              </Eclipse-SourceBundle>
+            </manifestEntries>
+          </archive>
+        </configuration>
+      </plugin>
+      </plugins>
+
+   </build>
+
+</project>