<<<<<<< HEAD
<project xmlns="http://maven.apache.org/POM/4.0.0" xmlns:xsi="http://www.w3.org/2001/XMLSchema-instance"
  xsi:schemaLocation="http://maven.apache.org/POM/4.0.0 http://maven.apache.org/maven-v4_0_0.xsd">
  <modelVersion>4.0.0</modelVersion>
  <groupId>javax.media.jai.osgi</groupId>
  <artifactId>javax.media.jai.osgi.jai_imageio</artifactId>
  <packaging>bundle</packaging>
  <name>Java Advanced Imaging ImageIO</name>
  <version>1.1</version>
  <parent>
    <groupId>org.geotools</groupId>
    <artifactId>thirdparty</artifactId>
    <version>2.6.0.osgi1</version>
  </parent>
  <dependencies>
    <dependency>
      <groupId>javax.media</groupId>
      <artifactId>javax.media.jai.osgi</artifactId>
      <version>1.1.3</version>
    </dependency>
    <dependency>
      <groupId>javax.media</groupId>
      <artifactId>jai_imageio</artifactId>
      <version>1.1</version>
         <optional>true</optional>
         <scope>compile</scope>
    </dependency>
    <dependency>
      <groupId>javax.media</groupId>
      <artifactId>jiio_clib</artifactId>
      <version>1.1</version>
         <optional>true</optional>
         <scope>compile</scope>
    </dependency>
    <dependency>
      <groupId>org.osgi</groupId>
      <artifactId>osgi_R4_core</artifactId>
      <version>1.0</version>
      <scope>provided</scope>
      <optional>true</optional>
    </dependency>
  </dependencies>
  <build>
    <plugins>
      <plugin>
        <groupId>org.apache.felix</groupId>
        <artifactId>maven-bundle-plugin</artifactId>
        <extensions>true</extensions>
        <configuration>
          <manifestLocation>META-INF</manifestLocation>
          <instructions>
            <_include>META-INF/headers.txt</_include>
            <Embed-Dependency>jai_imageio;inline=true,jiio_clib;inline=true</Embed-Dependency>
            <Bundle-SymbolicName>javax.media.jai.osgi.jai_imageio</Bundle-SymbolicName>
            <Bundle-Activator>org.geotools.thirdparty.jai.imageio.Activator</Bundle-Activator>
            <Bundle-ActivationPolicy>lazy</Bundle-ActivationPolicy>
            <Export-Package>com.sun.media.imageio.*,
              com.sun.media.imageioimpl.*,
              com.sun.media.jai.imageioimpl,
              com.sun.media.jai.operator,
              com.sun.medialib.codec.*
            </Export-Package> 
            <Import-Package>!sun.*,*</Import-Package> 
          </instructions>
          <unpackBundle>true</unpackBundle>
        </configuration>
      </plugin>
         <plugin>
            <artifactId>maven-jar-plugin</artifactId>
            <configuration>
               <archive>
                  <manifest>
                     <addClasspath>false</addClasspath>
                  </manifest>
               </archive>
            </configuration>

      </plugin>
    </plugins>
  </build>

  <repositories>
    <repository>
      <id>jiio.bin.deps</id>
      <name>JAI ImageIO binary dependencies</name>
      <url>file:${basedir}/repository</url>
    </repository>
  </repositories>

</project>

=======
<project xmlns="http://maven.apache.org/POM/4.0.0" xmlns:xsi="http://www.w3.org/2001/XMLSchema-instance"
  xsi:schemaLocation="http://maven.apache.org/POM/4.0.0 http://maven.apache.org/maven-v4_0_0.xsd">
  <modelVersion>4.0.0</modelVersion>
  <groupId>javax.media.jai.osgi</groupId>
  <artifactId>javax.media.jai.osgi.jai_imageio</artifactId>
  <packaging>bundle</packaging>
  <name>Java Advanced Imaging ImageIO</name>
  <version>1.1</version>
  <parent>
    <groupId>org.geotools</groupId>
    <artifactId>thirdparty</artifactId>
    <version>2.6.0.osgi2</version>
  </parent>
  <dependencies>
    <dependency>
      <groupId>javax.media</groupId>
      <artifactId>javax.media.jai.osgi</artifactId>
      <version>1.1.3</version>
    </dependency>
    <dependency>
      <groupId>javax.media</groupId>
      <artifactId>jai_imageio</artifactId>
      <version>1.1</version>
         <optional>true</optional>
         <scope>compile</scope>
    </dependency>
    <dependency>
      <groupId>javax.media</groupId>
      <artifactId>jiio_clib</artifactId>
      <version>1.1</version>
         <optional>true</optional>
         <scope>compile</scope>
    </dependency>
    <dependency>
      <groupId>org.osgi</groupId>
      <artifactId>osgi_R4_core</artifactId>
      <version>1.0</version>
      <scope>provided</scope>
      <optional>true</optional>
    </dependency>
  </dependencies>
  <build>
    <plugins>
      <plugin>
        <groupId>org.apache.felix</groupId>
        <artifactId>maven-bundle-plugin</artifactId>
        <extensions>true</extensions>
        <configuration>
          <manifestLocation>META-INF</manifestLocation>
          <instructions>
            <_include>META-INF/headers.txt</_include>
            <Embed-Dependency>jai_imageio;inline=true,jiio_clib;inline=true</Embed-Dependency>
            <Bundle-SymbolicName>javax.media.jai.osgi.jai_imageio</Bundle-SymbolicName>
            <Bundle-Activator>org.geotools.thirdparty.jai.imageio.Activator</Bundle-Activator>
            <Bundle-ActivationPolicy>lazy</Bundle-ActivationPolicy>
            <Export-Package>com.sun.media.imageio.*,
              com.sun.media.imageioimpl.*,
              com.sun.media.jai.imageioimpl,
              com.sun.media.jai.operator,
              com.sun.medialib.codec.*
            </Export-Package> 
            <Import-Package>!sun.*,*</Import-Package> 
          </instructions>
          <unpackBundle>true</unpackBundle>
        </configuration>
      </plugin>
         <plugin>
            <artifactId>maven-jar-plugin</artifactId>
            <configuration>
               <archive>
                  <manifest>
                     <addClasspath>false</addClasspath>
                  </manifest>
               </archive>
            </configuration>

      </plugin>
    </plugins>
  </build>

</project>


>>>>>>> db569d7f
<|MERGE_RESOLUTION|>--- conflicted
+++ resolved
@@ -1,176 +1,91 @@
-<<<<<<< HEAD
-<project xmlns="http://maven.apache.org/POM/4.0.0" xmlns:xsi="http://www.w3.org/2001/XMLSchema-instance"
-  xsi:schemaLocation="http://maven.apache.org/POM/4.0.0 http://maven.apache.org/maven-v4_0_0.xsd">
-  <modelVersion>4.0.0</modelVersion>
-  <groupId>javax.media.jai.osgi</groupId>
-  <artifactId>javax.media.jai.osgi.jai_imageio</artifactId>
-  <packaging>bundle</packaging>
-  <name>Java Advanced Imaging ImageIO</name>
-  <version>1.1</version>
-  <parent>
-    <groupId>org.geotools</groupId>
-    <artifactId>thirdparty</artifactId>
-    <version>2.6.0.osgi1</version>
-  </parent>
-  <dependencies>
-    <dependency>
-      <groupId>javax.media</groupId>
-      <artifactId>javax.media.jai.osgi</artifactId>
-      <version>1.1.3</version>
-    </dependency>
-    <dependency>
-      <groupId>javax.media</groupId>
-      <artifactId>jai_imageio</artifactId>
-      <version>1.1</version>
-         <optional>true</optional>
-         <scope>compile</scope>
-    </dependency>
-    <dependency>
-      <groupId>javax.media</groupId>
-      <artifactId>jiio_clib</artifactId>
-      <version>1.1</version>
-         <optional>true</optional>
-         <scope>compile</scope>
-    </dependency>
-    <dependency>
-      <groupId>org.osgi</groupId>
-      <artifactId>osgi_R4_core</artifactId>
-      <version>1.0</version>
-      <scope>provided</scope>
-      <optional>true</optional>
-    </dependency>
-  </dependencies>
-  <build>
-    <plugins>
-      <plugin>
-        <groupId>org.apache.felix</groupId>
-        <artifactId>maven-bundle-plugin</artifactId>
-        <extensions>true</extensions>
-        <configuration>
-          <manifestLocation>META-INF</manifestLocation>
-          <instructions>
-            <_include>META-INF/headers.txt</_include>
-            <Embed-Dependency>jai_imageio;inline=true,jiio_clib;inline=true</Embed-Dependency>
-            <Bundle-SymbolicName>javax.media.jai.osgi.jai_imageio</Bundle-SymbolicName>
-            <Bundle-Activator>org.geotools.thirdparty.jai.imageio.Activator</Bundle-Activator>
-            <Bundle-ActivationPolicy>lazy</Bundle-ActivationPolicy>
-            <Export-Package>com.sun.media.imageio.*,
-              com.sun.media.imageioimpl.*,
-              com.sun.media.jai.imageioimpl,
-              com.sun.media.jai.operator,
-              com.sun.medialib.codec.*
-            </Export-Package> 
-            <Import-Package>!sun.*,*</Import-Package> 
-          </instructions>
-          <unpackBundle>true</unpackBundle>
-        </configuration>
-      </plugin>
-         <plugin>
-            <artifactId>maven-jar-plugin</artifactId>
-            <configuration>
-               <archive>
-                  <manifest>
-                     <addClasspath>false</addClasspath>
-                  </manifest>
-               </archive>
-            </configuration>
-
-      </plugin>
-    </plugins>
-  </build>
-
-  <repositories>
-    <repository>
-      <id>jiio.bin.deps</id>
-      <name>JAI ImageIO binary dependencies</name>
-      <url>file:${basedir}/repository</url>
-    </repository>
-  </repositories>
-
-</project>
-
-=======
-<project xmlns="http://maven.apache.org/POM/4.0.0" xmlns:xsi="http://www.w3.org/2001/XMLSchema-instance"
-  xsi:schemaLocation="http://maven.apache.org/POM/4.0.0 http://maven.apache.org/maven-v4_0_0.xsd">
-  <modelVersion>4.0.0</modelVersion>
-  <groupId>javax.media.jai.osgi</groupId>
-  <artifactId>javax.media.jai.osgi.jai_imageio</artifactId>
-  <packaging>bundle</packaging>
-  <name>Java Advanced Imaging ImageIO</name>
-  <version>1.1</version>
-  <parent>
-    <groupId>org.geotools</groupId>
-    <artifactId>thirdparty</artifactId>
-    <version>2.6.0.osgi2</version>
-  </parent>
-  <dependencies>
-    <dependency>
-      <groupId>javax.media</groupId>
-      <artifactId>javax.media.jai.osgi</artifactId>
-      <version>1.1.3</version>
-    </dependency>
-    <dependency>
-      <groupId>javax.media</groupId>
-      <artifactId>jai_imageio</artifactId>
-      <version>1.1</version>
-         <optional>true</optional>
-         <scope>compile</scope>
-    </dependency>
-    <dependency>
-      <groupId>javax.media</groupId>
-      <artifactId>jiio_clib</artifactId>
-      <version>1.1</version>
-         <optional>true</optional>
-         <scope>compile</scope>
-    </dependency>
-    <dependency>
-      <groupId>org.osgi</groupId>
-      <artifactId>osgi_R4_core</artifactId>
-      <version>1.0</version>
-      <scope>provided</scope>
-      <optional>true</optional>
-    </dependency>
-  </dependencies>
-  <build>
-    <plugins>
-      <plugin>
-        <groupId>org.apache.felix</groupId>
-        <artifactId>maven-bundle-plugin</artifactId>
-        <extensions>true</extensions>
-        <configuration>
-          <manifestLocation>META-INF</manifestLocation>
-          <instructions>
-            <_include>META-INF/headers.txt</_include>
-            <Embed-Dependency>jai_imageio;inline=true,jiio_clib;inline=true</Embed-Dependency>
-            <Bundle-SymbolicName>javax.media.jai.osgi.jai_imageio</Bundle-SymbolicName>
-            <Bundle-Activator>org.geotools.thirdparty.jai.imageio.Activator</Bundle-Activator>
-            <Bundle-ActivationPolicy>lazy</Bundle-ActivationPolicy>
-            <Export-Package>com.sun.media.imageio.*,
-              com.sun.media.imageioimpl.*,
-              com.sun.media.jai.imageioimpl,
-              com.sun.media.jai.operator,
-              com.sun.medialib.codec.*
-            </Export-Package> 
-            <Import-Package>!sun.*,*</Import-Package> 
-          </instructions>
-          <unpackBundle>true</unpackBundle>
-        </configuration>
-      </plugin>
-         <plugin>
-            <artifactId>maven-jar-plugin</artifactId>
-            <configuration>
-               <archive>
-                  <manifest>
-                     <addClasspath>false</addClasspath>
-                  </manifest>
-               </archive>
-            </configuration>
-
-      </plugin>
-    </plugins>
-  </build>
-
-</project>
-
-
->>>>>>> db569d7f
+<project xmlns="http://maven.apache.org/POM/4.0.0" xmlns:xsi="http://www.w3.org/2001/XMLSchema-instance"
+  xsi:schemaLocation="http://maven.apache.org/POM/4.0.0 http://maven.apache.org/maven-v4_0_0.xsd">
+  <modelVersion>4.0.0</modelVersion>
+  <groupId>javax.media.jai.osgi</groupId>
+  <artifactId>javax.media.jai.osgi.jai_imageio</artifactId>
+  <packaging>bundle</packaging>
+  <name>Java Advanced Imaging ImageIO</name>
+  <version>1.1</version>
+  <parent>
+    <groupId>org.geotools</groupId>
+    <artifactId>thirdparty</artifactId>
+    <version>2.6.0.osgi2</version>
+  </parent>
+  <dependencies>
+    <dependency>
+      <groupId>javax.media</groupId>
+      <artifactId>javax.media.jai.osgi</artifactId>
+      <version>1.1.3</version>
+    </dependency>
+    <dependency>
+      <groupId>javax.media</groupId>
+      <artifactId>jai_imageio</artifactId>
+      <version>1.1</version>
+         <optional>true</optional>
+         <scope>compile</scope>
+    </dependency>
+    <dependency>
+      <groupId>javax.media</groupId>
+      <artifactId>jiio_clib</artifactId>
+      <version>1.1</version>
+         <optional>true</optional>
+         <scope>compile</scope>
+    </dependency>
+    <dependency>
+      <groupId>org.osgi</groupId>
+      <artifactId>osgi_R4_core</artifactId>
+      <version>1.0</version>
+      <scope>provided</scope>
+      <optional>true</optional>
+    </dependency>
+  </dependencies>
+  <build>
+    <plugins>
+      <plugin>
+        <groupId>org.apache.felix</groupId>
+        <artifactId>maven-bundle-plugin</artifactId>
+        <extensions>true</extensions>
+        <configuration>
+          <manifestLocation>META-INF</manifestLocation>
+          <instructions>
+            <_include>META-INF/headers.txt</_include>
+            <Embed-Dependency>jai_imageio;inline=true,jiio_clib;inline=true</Embed-Dependency>
+            <Bundle-SymbolicName>javax.media.jai.osgi.jai_imageio</Bundle-SymbolicName>
+            <Bundle-Activator>org.geotools.thirdparty.jai.imageio.Activator</Bundle-Activator>
+            <Bundle-ActivationPolicy>lazy</Bundle-ActivationPolicy>
+            <Export-Package>com.sun.media.imageio.*,
+              com.sun.media.imageioimpl.*,
+              com.sun.media.jai.imageioimpl,
+              com.sun.media.jai.operator,
+              com.sun.medialib.codec.*
+            </Export-Package> 
+            <Import-Package>!sun.*,*</Import-Package> 
+          </instructions>
+          <unpackBundle>true</unpackBundle>
+        </configuration>
+      </plugin>
+         <plugin>
+            <artifactId>maven-jar-plugin</artifactId>
+            <configuration>
+               <archive>
+                  <manifest>
+                     <addClasspath>false</addClasspath>
+                  </manifest>
+               </archive>
+            </configuration>
+
+      </plugin>
+    </plugins>
+  </build>
+
+  <repositories>
+    <repository>
+      <id>jiio.bin.deps</id>
+      <name>JAI ImageIO binary dependencies</name>
+      <url>file:${basedir}/repository</url>
+    </repository>
+  </repositories>
+
+</project>
+
+