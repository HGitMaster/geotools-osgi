<<<<<<< HEAD
<project xmlns="http://maven.apache.org/POM/4.0.0" xmlns:xsi="http://www.w3.org/2001/XMLSchema-instance"
         xsi:schemaLocation="http://maven.apache.org/POM/4.0.0 http://maven.apache.org/maven-v4_0_0.xsd">
    <modelVersion>4.0.0</modelVersion>
    <groupId>org.geotools.renderer3d</groupId>
    <artifactId>geotools-renderer3d</artifactId>
    <packaging>jar</packaging>
    <version>1.0-SNAPSHOT</version>
    <name>geotools-renderer3d</name>
    <url>http://maven.apache.org</url>

    <build>
        <plugins>
            <plugin>
                <groupId>org.apache.maven.plugins</groupId>
                <artifactId>maven-compiler-plugin</artifactId>
                <configuration>
                    <source>1.5</source>
                    <target>1.5</target>
                </configuration>
            </plugin>

            <plugin>
                <groupId>org.codehaus.mojo</groupId>
                <artifactId>exec-maven-plugin</artifactId>
                <executions>
                    <execution>
                        <goals>
                            <goal>exec</goal>
                        </goals>
                    </execution>
                </executions>
                <configuration>
                    <executable>java</executable>
                    <arguments>
                        <argument>-Djava.library.path=lib/lwjgl-1.0/native</argument>
                        <argument>-classpath</argument>
                        <!-- automatically creates the classpath using all project dependencies,
                             also adding the project build directory -->
                        <classpath/>
                        <argument>org.geotools.renderer3d.example.Show3DMapExample</argument>
                    </arguments>
                </configuration>
            </plugin>
        </plugins>
    </build>

    <dependencies>
        <dependency>
            <groupId>junit</groupId>
            <artifactId>junit</artifactId>
            <version>3.8.1</version>
            <scope>test</scope>
        </dependency>
        <dependency>
            <groupId>org.geotools</groupId>
            <artifactId>gt2-main</artifactId>
            <version>2.4-SNAPSHOT</version>
        </dependency>
        <dependency>
            <groupId>org.geotools</groupId>
            <artifactId>gt2-main</artifactId>
            <version>2.4-SNAPSHOT</version>
        </dependency>
        <dependency>
            <groupId>org.geotools</groupId>
            <artifactId>gt2-referencing</artifactId>
            <version>2.4-SNAPSHOT</version>
        </dependency>
        <dependency>
            <groupId>org.geotools</groupId>
            <artifactId>gt2-mappane</artifactId>
            <version>2.4-SNAPSHOT</version>
        </dependency>
        <dependency>
            <groupId>org.geotools</groupId>
            <artifactId>gt2-epsg-wkt</artifactId>
            <version>2.4-SNAPSHOT</version>
        </dependency>
        <dependency>
            <groupId>org.geotools</groupId>
            <artifactId>gt2-render</artifactId>
            <version>2.4-SNAPSHOT</version>
        </dependency>
        <dependency>
            <groupId>javax.media</groupId>
            <artifactId>jai_core</artifactId>
            <version>1.1.3</version>
        </dependency>
        <dependency>
            <groupId>javax.media</groupId>
            <artifactId>jai_codec</artifactId>
            <version>1.1.3</version>
        </dependency>
        <dependency>
            <groupId>javax.media</groupId>
            <artifactId>jai_imageio</artifactId>
            <version>1.1</version>
        </dependency>

        <dependency>
            <groupId>jme</groupId>
            <artifactId>jme</artifactId>
            <version>0.11</version>
        </dependency>
        <dependency>
            <groupId>jme</groupId>
            <artifactId>jme-awt</artifactId>
            <version>0.11</version>
        </dependency>
        <dependency>
            <groupId>jme</groupId>
            <artifactId>jme-gamestates</artifactId>
            <version>0.11</version>
        </dependency>

        <dependency>
            <groupId>lwjgl</groupId>
            <artifactId>lwjgl</artifactId>
            <version>1.0</version>
        </dependency>


    </dependencies>


</project>
=======
<project xmlns="http://maven.apache.org/POM/4.0.0" xmlns:xsi="http://www.w3.org/2001/XMLSchema-instance"
         xsi:schemaLocation="http://maven.apache.org/POM/4.0.0 http://maven.apache.org/maven-v4_0_0.xsd">
    <modelVersion>4.0.0</modelVersion>
    <groupId>org.geotools.renderer3d</groupId>
    <artifactId>geotools-renderer3d</artifactId>
    <packaging>jar</packaging>
    <version>1.0-SNAPSHOT</version>
    <name>geotools-renderer3d</name>
    <url>http://maven.apache.org</url>

    <build>
        <plugins>
            <plugin>
                <groupId>org.apache.maven.plugins</groupId>
                <artifactId>maven-compiler-plugin</artifactId>
                <configuration>
                    <source>1.5</source>
                    <target>1.5</target>
                </configuration>
            </plugin>

            <plugin>
                <groupId>org.codehaus.mojo</groupId>
                <artifactId>exec-maven-plugin</artifactId>
                <executions>
                    <execution>
                        <goals>
                            <goal>exec</goal>
                        </goals>
                    </execution>
                </executions>
                <configuration>
                    <executable>java</executable>
                    <arguments>
                        <argument>-Djava.library.path=lib/lwjgl-1.0/native</argument>
                        <argument>-classpath</argument>
                        <!-- automatically creates the classpath using all project dependencies,
                             also adding the project build directory -->
                        <classpath/>
                        <argument>org.geotools.renderer3d.example.Show3DMapExample</argument>
                    </arguments>
                </configuration>
            </plugin>
        </plugins>
    </build>

    <dependencies>
        <dependency>
            <groupId>junit</groupId>
            <artifactId>junit</artifactId>
            <version>3.8.1</version>
            <scope>test</scope>
        </dependency>
        <dependency>
            <groupId>org.geotools</groupId>
            <artifactId>gt2-main</artifactId>
            <version>2.4-SNAPSHOT</version>
        </dependency>
        <dependency>
            <groupId>org.geotools</groupId>
            <artifactId>gt2-main</artifactId>
            <version>2.4-SNAPSHOT</version>
        </dependency>
        <dependency>
            <groupId>org.geotools</groupId>
            <artifactId>gt2-referencing</artifactId>
            <version>2.4-SNAPSHOT</version>
        </dependency>
        <dependency>
            <groupId>org.geotools</groupId>
            <artifactId>gt2-mappane</artifactId>
            <version>2.4-SNAPSHOT</version>
        </dependency>
        <dependency>
            <groupId>org.geotools</groupId>
            <artifactId>gt2-epsg-wkt</artifactId>
            <version>2.4-SNAPSHOT</version>
        </dependency>
        <dependency>
            <groupId>org.geotools</groupId>
            <artifactId>gt2-render</artifactId>
            <version>2.4-SNAPSHOT</version>
        </dependency>
        <dependency>
            <groupId>javax.media</groupId>
            <artifactId>javax.media.jai.osgi</artifactId>
            <version>1.1.3</version>
        </dependency>
        <dependency>
            <groupId>javax.media.jai.osgi</groupId>
            <artifactId>javax.media.jai.osgi.jai_imageio</artifactId>
            <version>1.1</version>
        </dependency>

        <dependency>
            <groupId>jme</groupId>
            <artifactId>jme</artifactId>
            <version>0.11</version>
        </dependency>
        <dependency>
            <groupId>jme</groupId>
            <artifactId>jme-awt</artifactId>
            <version>0.11</version>
        </dependency>
        <dependency>
            <groupId>jme</groupId>
            <artifactId>jme-gamestates</artifactId>
            <version>0.11</version>
        </dependency>

        <dependency>
            <groupId>lwjgl</groupId>
            <artifactId>lwjgl</artifactId>
            <version>1.0</version>
        </dependency>


    </dependencies>


</project>
>>>>>>> 91f41456
<|MERGE_RESOLUTION|>--- conflicted
+++ resolved
@@ -1,250 +1,121 @@
-<<<<<<< HEAD
-<project xmlns="http://maven.apache.org/POM/4.0.0" xmlns:xsi="http://www.w3.org/2001/XMLSchema-instance"
-         xsi:schemaLocation="http://maven.apache.org/POM/4.0.0 http://maven.apache.org/maven-v4_0_0.xsd">
-    <modelVersion>4.0.0</modelVersion>
-    <groupId>org.geotools.renderer3d</groupId>
-    <artifactId>geotools-renderer3d</artifactId>
-    <packaging>jar</packaging>
-    <version>1.0-SNAPSHOT</version>
-    <name>geotools-renderer3d</name>
-    <url>http://maven.apache.org</url>
-
-    <build>
-        <plugins>
-            <plugin>
-                <groupId>org.apache.maven.plugins</groupId>
-                <artifactId>maven-compiler-plugin</artifactId>
-                <configuration>
-                    <source>1.5</source>
-                    <target>1.5</target>
-                </configuration>
-            </plugin>
-
-            <plugin>
-                <groupId>org.codehaus.mojo</groupId>
-                <artifactId>exec-maven-plugin</artifactId>
-                <executions>
-                    <execution>
-                        <goals>
-                            <goal>exec</goal>
-                        </goals>
-                    </execution>
-                </executions>
-                <configuration>
-                    <executable>java</executable>
-                    <arguments>
-                        <argument>-Djava.library.path=lib/lwjgl-1.0/native</argument>
-                        <argument>-classpath</argument>
-                        <!-- automatically creates the classpath using all project dependencies,
-                             also adding the project build directory -->
-                        <classpath/>
-                        <argument>org.geotools.renderer3d.example.Show3DMapExample</argument>
-                    </arguments>
-                </configuration>
-            </plugin>
-        </plugins>
-    </build>
-
-    <dependencies>
-        <dependency>
-            <groupId>junit</groupId>
-            <artifactId>junit</artifactId>
-            <version>3.8.1</version>
-            <scope>test</scope>
-        </dependency>
-        <dependency>
-            <groupId>org.geotools</groupId>
-            <artifactId>gt2-main</artifactId>
-            <version>2.4-SNAPSHOT</version>
-        </dependency>
-        <dependency>
-            <groupId>org.geotools</groupId>
-            <artifactId>gt2-main</artifactId>
-            <version>2.4-SNAPSHOT</version>
-        </dependency>
-        <dependency>
-            <groupId>org.geotools</groupId>
-            <artifactId>gt2-referencing</artifactId>
-            <version>2.4-SNAPSHOT</version>
-        </dependency>
-        <dependency>
-            <groupId>org.geotools</groupId>
-            <artifactId>gt2-mappane</artifactId>
-            <version>2.4-SNAPSHOT</version>
-        </dependency>
-        <dependency>
-            <groupId>org.geotools</groupId>
-            <artifactId>gt2-epsg-wkt</artifactId>
-            <version>2.4-SNAPSHOT</version>
-        </dependency>
-        <dependency>
-            <groupId>org.geotools</groupId>
-            <artifactId>gt2-render</artifactId>
-            <version>2.4-SNAPSHOT</version>
-        </dependency>
-        <dependency>
-            <groupId>javax.media</groupId>
-            <artifactId>jai_core</artifactId>
-            <version>1.1.3</version>
-        </dependency>
-        <dependency>
-            <groupId>javax.media</groupId>
-            <artifactId>jai_codec</artifactId>
-            <version>1.1.3</version>
-        </dependency>
-        <dependency>
-            <groupId>javax.media</groupId>
-            <artifactId>jai_imageio</artifactId>
-            <version>1.1</version>
-        </dependency>
-
-        <dependency>
-            <groupId>jme</groupId>
-            <artifactId>jme</artifactId>
-            <version>0.11</version>
-        </dependency>
-        <dependency>
-            <groupId>jme</groupId>
-            <artifactId>jme-awt</artifactId>
-            <version>0.11</version>
-        </dependency>
-        <dependency>
-            <groupId>jme</groupId>
-            <artifactId>jme-gamestates</artifactId>
-            <version>0.11</version>
-        </dependency>
-
-        <dependency>
-            <groupId>lwjgl</groupId>
-            <artifactId>lwjgl</artifactId>
-            <version>1.0</version>
-        </dependency>
-
-
-    </dependencies>
-
-
-</project>
-=======
-<project xmlns="http://maven.apache.org/POM/4.0.0" xmlns:xsi="http://www.w3.org/2001/XMLSchema-instance"
-         xsi:schemaLocation="http://maven.apache.org/POM/4.0.0 http://maven.apache.org/maven-v4_0_0.xsd">
-    <modelVersion>4.0.0</modelVersion>
-    <groupId>org.geotools.renderer3d</groupId>
-    <artifactId>geotools-renderer3d</artifactId>
-    <packaging>jar</packaging>
-    <version>1.0-SNAPSHOT</version>
-    <name>geotools-renderer3d</name>
-    <url>http://maven.apache.org</url>
-
-    <build>
-        <plugins>
-            <plugin>
-                <groupId>org.apache.maven.plugins</groupId>
-                <artifactId>maven-compiler-plugin</artifactId>
-                <configuration>
-                    <source>1.5</source>
-                    <target>1.5</target>
-                </configuration>
-            </plugin>
-
-            <plugin>
-                <groupId>org.codehaus.mojo</groupId>
-                <artifactId>exec-maven-plugin</artifactId>
-                <executions>
-                    <execution>
-                        <goals>
-                            <goal>exec</goal>
-                        </goals>
-                    </execution>
-                </executions>
-                <configuration>
-                    <executable>java</executable>
-                    <arguments>
-                        <argument>-Djava.library.path=lib/lwjgl-1.0/native</argument>
-                        <argument>-classpath</argument>
-                        <!-- automatically creates the classpath using all project dependencies,
-                             also adding the project build directory -->
-                        <classpath/>
-                        <argument>org.geotools.renderer3d.example.Show3DMapExample</argument>
-                    </arguments>
-                </configuration>
-            </plugin>
-        </plugins>
-    </build>
-
-    <dependencies>
-        <dependency>
-            <groupId>junit</groupId>
-            <artifactId>junit</artifactId>
-            <version>3.8.1</version>
-            <scope>test</scope>
-        </dependency>
-        <dependency>
-            <groupId>org.geotools</groupId>
-            <artifactId>gt2-main</artifactId>
-            <version>2.4-SNAPSHOT</version>
-        </dependency>
-        <dependency>
-            <groupId>org.geotools</groupId>
-            <artifactId>gt2-main</artifactId>
-            <version>2.4-SNAPSHOT</version>
-        </dependency>
-        <dependency>
-            <groupId>org.geotools</groupId>
-            <artifactId>gt2-referencing</artifactId>
-            <version>2.4-SNAPSHOT</version>
-        </dependency>
-        <dependency>
-            <groupId>org.geotools</groupId>
-            <artifactId>gt2-mappane</artifactId>
-            <version>2.4-SNAPSHOT</version>
-        </dependency>
-        <dependency>
-            <groupId>org.geotools</groupId>
-            <artifactId>gt2-epsg-wkt</artifactId>
-            <version>2.4-SNAPSHOT</version>
-        </dependency>
-        <dependency>
-            <groupId>org.geotools</groupId>
-            <artifactId>gt2-render</artifactId>
-            <version>2.4-SNAPSHOT</version>
-        </dependency>
-        <dependency>
-            <groupId>javax.media</groupId>
-            <artifactId>javax.media.jai.osgi</artifactId>
-            <version>1.1.3</version>
-        </dependency>
-        <dependency>
-            <groupId>javax.media.jai.osgi</groupId>
-            <artifactId>javax.media.jai.osgi.jai_imageio</artifactId>
-            <version>1.1</version>
-        </dependency>
-
-        <dependency>
-            <groupId>jme</groupId>
-            <artifactId>jme</artifactId>
-            <version>0.11</version>
-        </dependency>
-        <dependency>
-            <groupId>jme</groupId>
-            <artifactId>jme-awt</artifactId>
-            <version>0.11</version>
-        </dependency>
-        <dependency>
-            <groupId>jme</groupId>
-            <artifactId>jme-gamestates</artifactId>
-            <version>0.11</version>
-        </dependency>
-
-        <dependency>
-            <groupId>lwjgl</groupId>
-            <artifactId>lwjgl</artifactId>
-            <version>1.0</version>
-        </dependency>
-
-
-    </dependencies>
-
-
-</project>
->>>>>>> 91f41456
+<project xmlns="http://maven.apache.org/POM/4.0.0" xmlns:xsi="http://www.w3.org/2001/XMLSchema-instance"
+         xsi:schemaLocation="http://maven.apache.org/POM/4.0.0 http://maven.apache.org/maven-v4_0_0.xsd">
+    <modelVersion>4.0.0</modelVersion>
+    <groupId>org.geotools.renderer3d</groupId>
+    <artifactId>geotools-renderer3d</artifactId>
+    <packaging>jar</packaging>
+    <version>1.0-SNAPSHOT</version>
+    <name>geotools-renderer3d</name>
+    <url>http://maven.apache.org</url>
+
+    <build>
+        <plugins>
+            <plugin>
+                <groupId>org.apache.maven.plugins</groupId>
+                <artifactId>maven-compiler-plugin</artifactId>
+                <configuration>
+                    <source>1.5</source>
+                    <target>1.5</target>
+                </configuration>
+            </plugin>
+
+            <plugin>
+                <groupId>org.codehaus.mojo</groupId>
+                <artifactId>exec-maven-plugin</artifactId>
+                <executions>
+                    <execution>
+                        <goals>
+                            <goal>exec</goal>
+                        </goals>
+                    </execution>
+                </executions>
+                <configuration>
+                    <executable>java</executable>
+                    <arguments>
+                        <argument>-Djava.library.path=lib/lwjgl-1.0/native</argument>
+                        <argument>-classpath</argument>
+                        <!-- automatically creates the classpath using all project dependencies,
+                             also adding the project build directory -->
+                        <classpath/>
+                        <argument>org.geotools.renderer3d.example.Show3DMapExample</argument>
+                    </arguments>
+                </configuration>
+            </plugin>
+        </plugins>
+    </build>
+
+    <dependencies>
+        <dependency>
+            <groupId>junit</groupId>
+            <artifactId>junit</artifactId>
+            <version>3.8.1</version>
+            <scope>test</scope>
+        </dependency>
+        <dependency>
+            <groupId>org.geotools</groupId>
+            <artifactId>gt2-main</artifactId>
+            <version>2.4-SNAPSHOT</version>
+        </dependency>
+        <dependency>
+            <groupId>org.geotools</groupId>
+            <artifactId>gt2-main</artifactId>
+            <version>2.4-SNAPSHOT</version>
+        </dependency>
+        <dependency>
+            <groupId>org.geotools</groupId>
+            <artifactId>gt2-referencing</artifactId>
+            <version>2.4-SNAPSHOT</version>
+        </dependency>
+        <dependency>
+            <groupId>org.geotools</groupId>
+            <artifactId>gt2-mappane</artifactId>
+            <version>2.4-SNAPSHOT</version>
+        </dependency>
+        <dependency>
+            <groupId>org.geotools</groupId>
+            <artifactId>gt2-epsg-wkt</artifactId>
+            <version>2.4-SNAPSHOT</version>
+        </dependency>
+        <dependency>
+            <groupId>org.geotools</groupId>
+            <artifactId>gt2-render</artifactId>
+            <version>2.4-SNAPSHOT</version>
+        </dependency>
+        <dependency>
+            <groupId>javax.media</groupId>
+            <artifactId>javax.media.jai.osgi</artifactId>
+            <version>1.1.3</version>
+        </dependency>
+        <dependency>
+            <groupId>javax.media.jai.osgi</groupId>
+            <artifactId>javax.media.jai.osgi.jai_imageio</artifactId>
+            <version>1.1</version>
+        </dependency>
+
+        <dependency>
+            <groupId>jme</groupId>
+            <artifactId>jme</artifactId>
+            <version>0.11</version>
+        </dependency>
+        <dependency>
+            <groupId>jme</groupId>
+            <artifactId>jme-awt</artifactId>
+            <version>0.11</version>
+        </dependency>
+        <dependency>
+            <groupId>jme</groupId>
+            <artifactId>jme-gamestates</artifactId>
+            <version>0.11</version>
+        </dependency>
+
+        <dependency>
+            <groupId>lwjgl</groupId>
+            <artifactId>lwjgl</artifactId>
+            <version>1.0</version>
+        </dependency>
+
+
+    </dependencies>
+
+
+</project>