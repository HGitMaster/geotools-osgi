--- conflicted
+++ resolved
@@ -163,7 +163,7 @@
   <groupId>org.geotools</groupId>
   <artifactId>geotools</artifactId>
   <packaging>pom</packaging>
-  <version>2.6.0.osgi1</version>
+  <version>2.6.0.osgi2</version>
   <name>Geotools</name>
   <url>http://maven.geotools.fr/reports/</url>
 
@@ -544,21 +544,17 @@
       <dependency>
         <groupId>org.opengis</groupId>
         <artifactId>geoapi</artifactId>
-<<<<<<< HEAD
-       	<version>2.2.0.osgi1</version>
-=======
-        <version>2.3-SNAPSHOT</version>
+       	<version>2.3.0.osgi1</version>
       </dependency>
       <dependency>
         <groupId>org.opengis</groupId>
         <artifactId>geoapi-dummy-pending</artifactId>
-        <version>2.3-SNAPSHOT</version>
+        <version>2.3.0.osgi1</version>
       </dependency>
       <dependency>
         <groupId>org.opengis</groupId>
         <artifactId>geoapi-pending</artifactId>
-        <version>2.3-SNAPSHOT</version>
->>>>>>> 387ae426
+        <version>2.3.0.osgi1</version>
       </dependency>
 
       <dependency>
@@ -957,6 +953,11 @@
           <artifactId>exec-maven-plugin</artifactId>
           <version>1.1</version>
         </plugin>
+        <plugin>
+          <groupId>org.apache.felix</groupId>
+          <artifactId>maven-bundle-plugin</artifactId>
+          <version>1.4.3</version>
+        </plugin>
       </plugins>
     </pluginManagement>
     <extensions>
