--- conflicted
+++ resolved
@@ -1,129 +1,63 @@
-<<<<<<< HEAD
-<?xml version="1.0" encoding="UTF-8"?>
-<!-- =======================================================================    
-        Maven Project Configuration File                                        
-                                                                                
-        The Geotools Project                                                    
-            http://www.geotools.org/                                            
-                                                                                
-        Version: $Id: pom.xml 37561 2011-07-04 16:11:41Z jive $              
-     ======================================================================= -->
-  <project xmlns="http://maven.apache.org/POM/4.0.0" 
-           xmlns:xsi="http://www.w3.org/2001/XMLSchema-instance" 
-           xsi:schemaLocation="http://maven.apache.org/POM/4.0.0 
-                               http://maven.apache.org/maven-v4_0_0.xsd">
-  <modelVersion>4.0.0</modelVersion>
-
-  <parent>
-    <groupId>org.geotools.maven</groupId>
-    <artifactId>maven</artifactId>
-    <version>8.0-M1</version>
-  </parent>
-  
-
-  <!-- =========================================================== -->
-  <!--     Module Description                                      -->
-  <!-- =========================================================== -->
-  <groupId>org.geotools.maven</groupId>
-  <artifactId>jar-collector</artifactId>
-  <packaging>maven-plugin</packaging>
-  <name>JAR files collector</name>
-  <description>
-    Copy all JAR files (including dependencies) in the target directory
-    of the parent project descriptor.
-  </description>
-
-  <licenses>
-    <license>
-      <name>Lesser General Public License (LGPL)</name>
-      <url>http://www.gnu.org/copyleft/lesser.txt</url>
-      <distribution>repo</distribution>
-    </license>
-  </licenses>
-
-
-  <!-- =========================================================== -->
-  <!--     Developers and Contributors                             -->
-  <!-- =========================================================== -->
-  <developers>
-    <developer>
-      <name>Martin Desruisseaux</name>
-      <id>desruisseaux</id>
-      <email>desruisseaux@users.sourceforge.net</email>
-      <organization>Geomatys</organization>
-      <organizationUrl>http://www.geomatys.fr/</organizationUrl>
-      <timezone>+1</timezone>
-      <roles>
-        <role>Java Developer</role>
-        <role>Project Management Committee (PMC) Member</role>
-      </roles>
-    </developer>
-  </developers>
-
-
-</project>
-=======
-<?xml version="1.0" encoding="UTF-8"?>
-<!-- =======================================================================    
-        Maven Project Configuration File                                        
-                                                                                
-        The Geotools Project                                                    
-            http://www.geotools.org/                                            
-                                                                                
-        Version: $Id: pom.xml 36008 2010-08-08 09:21:03Z jive $
-     ======================================================================= -->
-  <project xmlns="http://maven.apache.org/POM/4.0.0" 
-           xmlns:xsi="http://www.w3.org/2001/XMLSchema-instance" 
-           xsi:schemaLocation="http://maven.apache.org/POM/4.0.0 
-                               http://maven.apache.org/maven-v4_0_0.xsd">
-  <modelVersion>4.0.0</modelVersion>
-
-  <parent>
-    <groupId>org.geotools.maven</groupId>
-    <artifactId>maven</artifactId>
-    <version>2.6.5.osgi2</version>
-  </parent>
-  
-
-  <!-- =========================================================== -->
-  <!--     Module Description                                      -->
-  <!-- =========================================================== -->
-  <groupId>org.geotools.maven</groupId>
-  <artifactId>jar-collector</artifactId>
-  <packaging>maven-plugin</packaging>
-  <name>JAR files collector</name>
-  <description>
-    Copy all JAR files (including dependencies) in the target directory
-    of the parent project descriptor.
-  </description>
-
-  <licenses>
-    <license>
-      <name>Lesser General Public License (LGPL)</name>
-      <url>http://www.gnu.org/copyleft/lesser.txt</url>
-      <distribution>repo</distribution>
-    </license>
-  </licenses>
-
-
-  <!-- =========================================================== -->
-  <!--     Developers and Contributors                             -->
-  <!-- =========================================================== -->
-  <developers>
-    <developer>
-      <name>Martin Desruisseaux</name>
-      <id>desruisseaux</id>
-      <email>desruisseaux@users.sourceforge.net</email>
-      <organization>Geomatys</organization>
-      <organizationUrl>http://www.geomatys.fr/</organizationUrl>
-      <timezone>+1</timezone>
-      <roles>
-        <role>Java Developer</role>
-        <role>Project Management Committee (PMC) Member</role>
-      </roles>
-    </developer>
-  </developers>
-
-
-</project>
->>>>>>> 91f41456
+<?xml version="1.0" encoding="UTF-8"?>
+<!-- =======================================================================    
+        Maven Project Configuration File                                        
+                                                                                
+        The Geotools Project                                                    
+            http://www.geotools.org/                                            
+                                                                                
+        Version: $Id: pom.xml 37561 2011-07-04 16:11:41Z jive $              
+     ======================================================================= -->
+  <project xmlns="http://maven.apache.org/POM/4.0.0" 
+           xmlns:xsi="http://www.w3.org/2001/XMLSchema-instance" 
+           xsi:schemaLocation="http://maven.apache.org/POM/4.0.0 
+                               http://maven.apache.org/maven-v4_0_0.xsd">
+  <modelVersion>4.0.0</modelVersion>
+
+  <parent>
+    <groupId>org.geotools.maven</groupId>
+    <artifactId>maven</artifactId>
+    <version>8.0.0.M1osgi1</version>
+  </parent>
+  
+
+  <!-- =========================================================== -->
+  <!--     Module Description                                      -->
+  <!-- =========================================================== -->
+  <groupId>org.geotools.maven</groupId>
+  <artifactId>jar-collector</artifactId>
+  <packaging>maven-plugin</packaging>
+  <name>JAR files collector</name>
+  <description>
+    Copy all JAR files (including dependencies) in the target directory
+    of the parent project descriptor.
+  </description>
+
+  <licenses>
+    <license>
+      <name>Lesser General Public License (LGPL)</name>
+      <url>http://www.gnu.org/copyleft/lesser.txt</url>
+      <distribution>repo</distribution>
+    </license>
+  </licenses>
+
+
+  <!-- =========================================================== -->
+  <!--     Developers and Contributors                             -->
+  <!-- =========================================================== -->
+  <developers>
+    <developer>
+      <name>Martin Desruisseaux</name>
+      <id>desruisseaux</id>
+      <email>desruisseaux@users.sourceforge.net</email>
+      <organization>Geomatys</organization>
+      <organizationUrl>http://www.geomatys.fr/</organizationUrl>
+      <timezone>+1</timezone>
+      <roles>
+        <role>Java Developer</role>
+        <role>Project Management Committee (PMC) Member</role>
+      </roles>
+    </developer>
+  </developers>
+
+
+</project>