--- conflicted
+++ resolved
@@ -1,455 +1,450 @@
-/*
- *    GeoTools - The Open Source Java GIS Toolkit
- *    http://geotools.org
- *
- *    (C) 2005-2008, Open Source Geospatial Foundation (OSGeo)
- *
- *    This library is free software; you can redistribute it and/or
- *    modify it under the terms of the GNU Lesser General Public
- *    License as published by the Free Software Foundation;
- *    version 2.1 of the License.
- *
- *    This library is distributed in the hope that it will be useful,
- *    but WITHOUT ANY WARRANTY; without even the implied warranty of
- *    MERCHANTABILITY or FITNESS FOR A PARTICULAR PURPOSE.  See the GNU
- *    Lesser General Public License for more details.
- */
-package org.geotools.maven.tools;
-
-import java.io.BufferedReader;
-import java.io.File;
-import java.io.FileNotFoundException;
-import java.io.FileReader;
-import java.io.FileWriter;
-import java.io.IOException;
-import java.util.ArrayList;
-import java.util.List;
-import java.util.regex.Matcher;
-import java.util.regex.Pattern;
-
-import org.geotools.maven.taglet.Source;
-
-/**
- * This program adds the @source tag to class header javadocs. Optionally, it will also
- * replace an existing @source tag with a new one. The tag is used to generate the module
- * module listing in the class javadocs. For example, this tag:
- * <pre><code>
- * &#64source http://svn.osgeo.org/geotools/trunk/modules/library/api/src/main/java/org/geotools/data/DataStore.java
- * </code></pre>
- * Will result in this content at the end of the class header javadocs:
- * <p>
- * <b>Module:</b><br>
- * &nbsp;&nbsp;&nbsp;&nbsp;modules/library/api (gt-api.jar)<br>
- * <b>Source repository:</b><br>
- * &nbsp;&nbsp;&nbsp;&nbsp;http://svn.osgeo.org/geotools/trunk/modules/library/api/src/main/java/org/geotools/data/DataStore.java
- * <p>
- * To run this program on the command line using Maven:
- * <pre><code>
- * cd /topgtdir/build/maven/javadoc
- * mvn exec:java -Dexec.args="path-to-module-src-dir options"
- * </code></pre>
- * Where<br>
- * 
- * {@code path-to-module-src-dir} is a full or relative path to the module's top src directory<br>
- * 
- * {@code options} is zero or more of the following:<br>
- * 
- * {@code --replace} to force replacement of existing source tags (default is no replacement)<br>
- * 
- * {@code --anyclass} process all classes, interfaces and enums (default is only those 
- * that are public)<br>
- * 
- * {@code --svn} add Subversion delimiters ($URL, $) to the source path to enable auto-updating
- * when the file is committed using svn (default is no delimiters)<br>
- * 
- * {@code --fix} attempt to fix existing source tags that have been incorrectly broken across lines
- * (default is just report broken tags)
- * 
- * <p>
- * Adapted from the CommentUpdater class previously in this package that was written
- * by Martin Desruisseaux.
- *
- * @author Michael Bedward
-<<<<<<< HEAD
- * @source $URL: http://svn.osgeo.org/geotools/tags/8.0-M1/build/maven/javadoc/src/main/java/org/geotools/maven/tools/InsertSourceTag.java $
- * @version $Id: InsertSourceTag.java 37290 2011-05-25 03:14:51Z mbedward $
-=======
- * @source $URL: http://svn.osgeo.org/geotools/tags/2.6.5/build/maven/javadoc/src/main/java/org/geotools/maven/tools/InsertSourceTag.java $
- * @version $Id: InsertSourceTag.java 34134 2009-10-12 08:15:21Z mbedward $
->>>>>>> 91f41456
- */
-public class InsertSourceTag {
-
-    private final Pattern findSVNLine = Pattern.compile(".+\\/(trunk|tags|branches)\\/.*\\.java");
-    
-    private final Pattern findJavadocStart = Pattern.compile("^\\s*\\Q/**\\E");
-    
-    private final Pattern findCommentStart = Pattern.compile("^\\s*\\Q/*\\E([^\\*]|$)");
-    
-    private final Pattern findCommentEnd = Pattern.compile("\\Q*/\\E");
-    
-    private final Pattern findSourceTag = Pattern.compile("^.*?\\Q@source\\E");
-
-    private final Pattern findCompleteSourceTag = Pattern.compile(
-            "^.*?\\Q@source\\E(.*?)\\Q.java\\E\\s*\\$?");
-
-    private final Pattern findCompletePath = Pattern.compile(
-            "^.*?http.*?\\Q.java\\E\\s*\\$?");
-    
-    private final Pattern findVersionTag = Pattern.compile("^.*?\\Q@version\\E");
-    
-    private final Pattern findPublicClass = Pattern.compile(
-            "\\s*public[a-zA-Z\\s]+(class|interface|enum)");
-    
-    private final Pattern findClass = Pattern.compile(".*?(class|interface|enum)");
-    
-    private final Pattern findAnnotation = Pattern.compile("^@[a-zA-Z]+");
-    
-    private final String lineSeparator = System.getProperty("line.separator", "\n");
-    
-    private static final String REPLACE_OPTION = "--replace";
-    private boolean optionReplace;
-    
-    private static final String SVN_OPTION = "--svn";
-    private boolean optionSVNDelims;
-    
-    private static final String ANY_CLASS_OPTION = "--anyclass";
-    private boolean optionAnyClass;
-
-    private static final String FIX_BROKEN_TAGS = "--fix";
-    private boolean optionFixBreaks;
-
-    /**
-     * Main method. Takes the name of the file or directory to process from the
-     * first command line argument provided (only the first is examined). If a
-     * directory, all child directories and java source files will be processed.
-     * <p>
-     * Note: local backup files are <b>not</b> saved by this program.
-     */
-    public static void main(String[] args) {
-        if (args.length == 0) {
-            System.out.println("usage: InsertSourceTag {options} fileOrDirName");
-            System.out.println("options:");
-            System.out.println("   " + REPLACE_OPTION
-                    + ": Replaces existing source tags (default no replacement)");
-            System.out.println("   " + SVN_OPTION
-                    + ": Add the svn URL keyword (omitted by default)");
-            System.out.println("   " + ANY_CLASS_OPTION
-                    + ": Process any class (default is only public classes)");
-            return;
-        }
-
-        File inputPath = null;
-        InsertSourceTag me = new InsertSourceTag();
-
-        for (String s : args) {
-            s = s.trim();
-            if (s.startsWith("--")) {
-                if (REPLACE_OPTION.equals(s)) {
-                    me.optionReplace = true;
-                } else if (SVN_OPTION.equals(s)) {
-                    me.optionSVNDelims = true;
-                } else if (ANY_CLASS_OPTION.equals(s)) {
-                    me.optionAnyClass = true;
-                } else if (FIX_BROKEN_TAGS.equals(s)) {
-                    me.optionFixBreaks = true;
-                } else {
-                    System.out.println("Unrecognized option: " + s);
-                    return;
-                }
-            } else { // not an option, treat as input path
-                if (inputPath == null) {
-                    inputPath = new File(s);
-                    if (!inputPath.exists()) {
-                        System.out.println("Can't find " + inputPath);
-                        return;
-                    }
-                } else {
-                    System.out.println("Two input paths ?");
-                    System.out.println("   " + inputPath);
-                    System.out.println("   " + s);
-                    return;
-                }
-            }
-        } 
-
-        me.process(inputPath);
-    }
-
-    /**
-     * Process the given file or directory. If a directory, this method will
-     * be called recursively for all child directories and files.
-     *
-     * @param file the file or directory to be processed
-     */
-    private void process(File file) {
-
-        if (file.isDirectory()) {
-            for (File child : file.listFiles()) {
-                process(child);
-            }
-        } else {
-            if (file.getName().endsWith(".java")) {
-                try {
-                    System.out.println(file.getPath());
-                    processFile(file);
-
-                } catch (Exception ex) {
-                    throw new RuntimeException(ex);
-                }
-            }
-        }
-    }
-
-    /**
-     * This method performs the task of searching the file for a public class or interface
-     * and its associated javadoc comment block. If found, the comment block is searched
-     * for a source tag which, if absent, will be generated and inserted into the file.
-     *
-     * @param file file to process
-     * @return true if the source tag was inserted into the file; false otherwise
-     *
-     * @throws FileNotFoundException
-     * @throws IOException
-     */
-    private boolean processFile(File file) throws FileNotFoundException, IOException {
-        Matcher matcher = null;
-        String sourceTagText;
-
-        /*
-         * Find the svn repo path: trunk, tags or branches
-         */
-        matcher = findSVNLine.matcher(file.getAbsolutePath());
-        if (matcher.matches()) {
-            int pos = matcher.start(1);
-
-            String repoURL = Source.SVN_REPO_URL;
-            StringBuilder sb = new StringBuilder(" * @source ");
-            if (optionSVNDelims) {
-                sb.append("$URL: ");
-            }
-            sb.append(Source.SVN_REPO_URL);
-            sb.append(file.getAbsolutePath().substring(pos));
-            if (optionSVNDelims) {
-                sb.append(" $");
-            }
-            sourceTagText = sb.toString();
-
-        } else {
-            // don't process this file
-            System.out.println("   --- skipped this file");
-            System.out.println();
-            return false;
-        }
-
-        BufferedReader reader = new BufferedReader(new FileReader(file));
-        List<String> buffer = new ArrayList<String>();
-        String line;
-
-        while ((line = reader.readLine()) != null) {
-            buffer.add(line);
-        }
-        reader.close();
-
-        /*
-         * Search the buffer for class header docs and, within that,
-         * the @source tag
-         */
-        boolean inJavadocBlock = false;
-        boolean inCommentBlock = false;
-        boolean unknownPrecedingContent = false;
-        boolean classFound = false;
-
-        int javadocStartLine = -1;
-        int javadocEndLine = -1;
-        int sourceTagLine = -1;
-
-        for (int lineNo = 0; sourceTagLine < 0 && lineNo < buffer.size(); lineNo++) {
-            String text = buffer.get(lineNo);
-
-            if (inJavadocBlock || inCommentBlock) {
-                matcher = findCommentEnd.matcher(text);
-                if (matcher.find()) {
-                    if (inJavadocBlock) {
-                        inJavadocBlock = false;
-                        javadocEndLine = lineNo;
-                    } else if (inCommentBlock) {
-                        inCommentBlock = false;
-                    } else {
-                        System.out.println("   *** Mis-placed end marker for comment block "
-                                + "- skipping this file ***");
-                        System.out.println();
-                        return false;
-                    }
-                }
-
-            } else if (findJavadocStart.matcher(text).find()) {
-                inJavadocBlock = true;
-                unknownPrecedingContent = false;
-                javadocStartLine = lineNo;
-
-            } else if (findCommentStart.matcher(text).find()) {
-                inCommentBlock = true;
-
-            // Guard against nested or following classes and mention of classes in
-            // comment blocks
-            } else if (!inJavadocBlock && !inCommentBlock && !classFound) {
-                if (optionAnyClass) {
-                    matcher = findClass.matcher(text);
-                } else {
-                    matcher = findPublicClass.matcher(text);
-                }
-                if (matcher.find()) {
-                    classFound = true;
-                    /*
-                     * If no javadoc comment block preceded the class header
-                     * there is nothing to do
-                     */
-                    if (javadocStartLine < 0) {
-                        System.out.println("   *** No class javadocs - skipping file ***");
-                        System.out.println();
-                        return false;
-                    }
-
-                    /* If there were any non-blank lines between the comment and
-                     * the class header we will act safely and not modify the file
-                     */
-                    if (unknownPrecedingContent) {
-                        System.out.println("   *** Javadocs do not directly precede class"
-                                + " - skipping file ***");
-                        System.out.println();
-                        return false;
-                    }
-
-                    /*
-                     * Check if the source tag already exists. If it does, and
-                     * the replace tag option is false, skip this file.
-                     */
-                    for (int blockLineNo = javadocStartLine; 
-                            blockLineNo <= javadocEndLine; blockLineNo++) {
-                        String commentText = buffer.get(blockLineNo);
-                        matcher = findSourceTag.matcher(commentText);
-                        if (matcher.find()) {
-                            /* 
-                             * Check that those pesky Eclipse users haven't
-                             * split the source tag across multiple lines with
-                             * their auto-format thing.
-                             */
-                            matcher = findCompleteSourceTag.matcher(commentText);
-                            if (!matcher.find()) {
-                                if (optionFixBreaks) {
-                                    matcher = findCompletePath.matcher(buffer.get(blockLineNo + 1));
-                                    if (matcher.find()) {
-                                        buffer.remove(blockLineNo + 1);
-                                        buffer.remove(blockLineNo);
-                                        sourceTagLine = blockLineNo;
-                                        if (!optionReplace) {
-                                            // Make the new tag text the old lines joined together.
-                                            // 
-                                            String http = matcher.group();
-                                            int start = http.indexOf("$URL");
-                                            if (start < 0) start = http.indexOf("http"); 
-                                            http = http.substring(start, http.length());
-                                            sourceTagText = commentText + http;
-                                        }
-                                        System.out.println("   *** Fixing broken source tag ***");
-                                        break;
-                                    }
-                                } else {
-                                    // Just report the broken tag and skip this file
-                                    System.out.println("   *** Incomplete source tag detected"
-                                            + "- skipping this file ***");
-                                    System.out.println();
-                                    return false;
-                                }
-                            }
-
-                            if (optionReplace) {
-                                sourceTagLine = blockLineNo;
-                                // delete the original tag from the buffer
-                                buffer.remove(blockLineNo);
-                                break;
-                            } else {
-                                return false;
-                            }
-
-                        }
-                    }
-
-                    if (sourceTagLine < 0) {
-                        /*
-                         * Check if the version tag exists. If it does we
-                         * will place the source tag on the line before it
-                         */
-                        for (int i = javadocStartLine; i <= javadocEndLine; i++) {
-                            matcher = findVersionTag.matcher(buffer.get(i));
-                            if (matcher.find()) {
-                                sourceTagLine = i;
-                                break;
-                            }
-                        }
-                    }
-
-                    if (sourceTagLine < 0) {
-                        sourceTagLine = javadocEndLine;
-                    }
-
-                } else {
-                    /*
-                     * Not a comment line or the class header. Check if it is
-                     * a non-emptyLine
-                     */
-                    if (text.trim().length() > 0) {
-                        // Annotations are OK
-                        matcher = findAnnotation.matcher(text);
-                        if (!matcher.find()) {
-                            unknownPrecedingContent = true;
-                        }
-                    }
-                }
-            }
-        }
-
-        /*
-         * If the search was successful write the results to file
-         */
-        if (sourceTagLine > 0) {
-            return writeFile(file, buffer, sourceTagLine, sourceTagText);
-        }
-
-        return false;
-    }
-
-    /**
-     * Writes the file with a newly generated source tag in the class header
-     * javadocs
-     *
-     * @param file the file to write
-     * @param buffer file contents
-     * @param sourceTagLine line number for the new source tag
-     * @param sourceTag text for the new source tag
-     *
-     * @return always returns true
-     * 
-     * @throws IOException
-     */
-    private boolean writeFile(File file, List<String> buffer,
-            int sourceTagLine, String sourceTag)
-            throws IOException {
-
-        FileWriter writer = new FileWriter(file);
-        for (int i = 0; i < buffer.size(); i++) {
-            if (i == sourceTagLine) {
-                writer.write(" *" + lineSeparator);
-                writer.write(sourceTag);
-                writer.write(lineSeparator);
-            }
-
-            writer.write(buffer.get(i));
-            writer.write(lineSeparator);
-        }
-        writer.close();
-
-        return true;
-    }
-}+/*
+ *    GeoTools - The Open Source Java GIS Toolkit
+ *    http://geotools.org
+ *
+ *    (C) 2005-2008, Open Source Geospatial Foundation (OSGeo)
+ *
+ *    This library is free software; you can redistribute it and/or
+ *    modify it under the terms of the GNU Lesser General Public
+ *    License as published by the Free Software Foundation;
+ *    version 2.1 of the License.
+ *
+ *    This library is distributed in the hope that it will be useful,
+ *    but WITHOUT ANY WARRANTY; without even the implied warranty of
+ *    MERCHANTABILITY or FITNESS FOR A PARTICULAR PURPOSE.  See the GNU
+ *    Lesser General Public License for more details.
+ */
+package org.geotools.maven.tools;
+
+import java.io.BufferedReader;
+import java.io.File;
+import java.io.FileNotFoundException;
+import java.io.FileReader;
+import java.io.FileWriter;
+import java.io.IOException;
+import java.util.ArrayList;
+import java.util.List;
+import java.util.regex.Matcher;
+import java.util.regex.Pattern;
+
+import org.geotools.maven.taglet.Source;
+
+/**
+ * This program adds the @source tag to class header javadocs. Optionally, it will also
+ * replace an existing @source tag with a new one. The tag is used to generate the module
+ * module listing in the class javadocs. For example, this tag:
+ * <pre><code>
+ * &#64source http://svn.osgeo.org/geotools/trunk/modules/library/api/src/main/java/org/geotools/data/DataStore.java
+ * </code></pre>
+ * Will result in this content at the end of the class header javadocs:
+ * <p>
+ * <b>Module:</b><br>
+ * &nbsp;&nbsp;&nbsp;&nbsp;modules/library/api (gt-api.jar)<br>
+ * <b>Source repository:</b><br>
+ * &nbsp;&nbsp;&nbsp;&nbsp;http://svn.osgeo.org/geotools/trunk/modules/library/api/src/main/java/org/geotools/data/DataStore.java
+ * <p>
+ * To run this program on the command line using Maven:
+ * <pre><code>
+ * cd /topgtdir/build/maven/javadoc
+ * mvn exec:java -Dexec.args="path-to-module-src-dir options"
+ * </code></pre>
+ * Where<br>
+ * 
+ * {@code path-to-module-src-dir} is a full or relative path to the module's top src directory<br>
+ * 
+ * {@code options} is zero or more of the following:<br>
+ * 
+ * {@code --replace} to force replacement of existing source tags (default is no replacement)<br>
+ * 
+ * {@code --anyclass} process all classes, interfaces and enums (default is only those 
+ * that are public)<br>
+ * 
+ * {@code --svn} add Subversion delimiters ($URL, $) to the source path to enable auto-updating
+ * when the file is committed using svn (default is no delimiters)<br>
+ * 
+ * {@code --fix} attempt to fix existing source tags that have been incorrectly broken across lines
+ * (default is just report broken tags)
+ * 
+ * <p>
+ * Adapted from the CommentUpdater class previously in this package that was written
+ * by Martin Desruisseaux.
+ *
+ * @author Michael Bedward
+ * @source $URL: http://svn.osgeo.org/geotools/tags/8.0-M1/build/maven/javadoc/src/main/java/org/geotools/maven/tools/InsertSourceTag.java $
+ * @version $Id: InsertSourceTag.java 37290 2011-05-25 03:14:51Z mbedward $
+ */
+public class InsertSourceTag {
+
+    private final Pattern findSVNLine = Pattern.compile(".+\\/(trunk|tags|branches)\\/.*\\.java");
+    
+    private final Pattern findJavadocStart = Pattern.compile("^\\s*\\Q/**\\E");
+    
+    private final Pattern findCommentStart = Pattern.compile("^\\s*\\Q/*\\E([^\\*]|$)");
+    
+    private final Pattern findCommentEnd = Pattern.compile("\\Q*/\\E");
+    
+    private final Pattern findSourceTag = Pattern.compile("^.*?\\Q@source\\E");
+
+    private final Pattern findCompleteSourceTag = Pattern.compile(
+            "^.*?\\Q@source\\E(.*?)\\Q.java\\E\\s*\\$?");
+
+    private final Pattern findCompletePath = Pattern.compile(
+            "^.*?http.*?\\Q.java\\E\\s*\\$?");
+    
+    private final Pattern findVersionTag = Pattern.compile("^.*?\\Q@version\\E");
+    
+    private final Pattern findPublicClass = Pattern.compile(
+            "\\s*public[a-zA-Z\\s]+(class|interface|enum)");
+    
+    private final Pattern findClass = Pattern.compile(".*?(class|interface|enum)");
+    
+    private final Pattern findAnnotation = Pattern.compile("^@[a-zA-Z]+");
+    
+    private final String lineSeparator = System.getProperty("line.separator", "\n");
+    
+    private static final String REPLACE_OPTION = "--replace";
+    private boolean optionReplace;
+    
+    private static final String SVN_OPTION = "--svn";
+    private boolean optionSVNDelims;
+    
+    private static final String ANY_CLASS_OPTION = "--anyclass";
+    private boolean optionAnyClass;
+
+    private static final String FIX_BROKEN_TAGS = "--fix";
+    private boolean optionFixBreaks;
+
+    /**
+     * Main method. Takes the name of the file or directory to process from the
+     * first command line argument provided (only the first is examined). If a
+     * directory, all child directories and java source files will be processed.
+     * <p>
+     * Note: local backup files are <b>not</b> saved by this program.
+     */
+    public static void main(String[] args) {
+        if (args.length == 0) {
+            System.out.println("usage: InsertSourceTag {options} fileOrDirName");
+            System.out.println("options:");
+            System.out.println("   " + REPLACE_OPTION
+                    + ": Replaces existing source tags (default no replacement)");
+            System.out.println("   " + SVN_OPTION
+                    + ": Add the svn URL keyword (omitted by default)");
+            System.out.println("   " + ANY_CLASS_OPTION
+                    + ": Process any class (default is only public classes)");
+            return;
+        }
+
+        File inputPath = null;
+        InsertSourceTag me = new InsertSourceTag();
+
+        for (String s : args) {
+            s = s.trim();
+            if (s.startsWith("--")) {
+                if (REPLACE_OPTION.equals(s)) {
+                    me.optionReplace = true;
+                } else if (SVN_OPTION.equals(s)) {
+                    me.optionSVNDelims = true;
+                } else if (ANY_CLASS_OPTION.equals(s)) {
+                    me.optionAnyClass = true;
+                } else if (FIX_BROKEN_TAGS.equals(s)) {
+                    me.optionFixBreaks = true;
+                } else {
+                    System.out.println("Unrecognized option: " + s);
+                    return;
+                }
+            } else { // not an option, treat as input path
+                if (inputPath == null) {
+                    inputPath = new File(s);
+                    if (!inputPath.exists()) {
+                        System.out.println("Can't find " + inputPath);
+                        return;
+                    }
+                } else {
+                    System.out.println("Two input paths ?");
+                    System.out.println("   " + inputPath);
+                    System.out.println("   " + s);
+                    return;
+                }
+            }
+        } 
+
+        me.process(inputPath);
+    }
+
+    /**
+     * Process the given file or directory. If a directory, this method will
+     * be called recursively for all child directories and files.
+     *
+     * @param file the file or directory to be processed
+     */
+    private void process(File file) {
+
+        if (file.isDirectory()) {
+            for (File child : file.listFiles()) {
+                process(child);
+            }
+        } else {
+            if (file.getName().endsWith(".java")) {
+                try {
+                    System.out.println(file.getPath());
+                    processFile(file);
+
+                } catch (Exception ex) {
+                    throw new RuntimeException(ex);
+                }
+            }
+        }
+    }
+
+    /**
+     * This method performs the task of searching the file for a public class or interface
+     * and its associated javadoc comment block. If found, the comment block is searched
+     * for a source tag which, if absent, will be generated and inserted into the file.
+     *
+     * @param file file to process
+     * @return true if the source tag was inserted into the file; false otherwise
+     *
+     * @throws FileNotFoundException
+     * @throws IOException
+     */
+    private boolean processFile(File file) throws FileNotFoundException, IOException {
+        Matcher matcher = null;
+        String sourceTagText;
+
+        /*
+         * Find the svn repo path: trunk, tags or branches
+         */
+        matcher = findSVNLine.matcher(file.getAbsolutePath());
+        if (matcher.matches()) {
+            int pos = matcher.start(1);
+
+            String repoURL = Source.SVN_REPO_URL;
+            StringBuilder sb = new StringBuilder(" * @source ");
+            if (optionSVNDelims) {
+                sb.append("$URL: ");
+            }
+            sb.append(Source.SVN_REPO_URL);
+            sb.append(file.getAbsolutePath().substring(pos));
+            if (optionSVNDelims) {
+                sb.append(" $");
+            }
+            sourceTagText = sb.toString();
+
+        } else {
+            // don't process this file
+            System.out.println("   --- skipped this file");
+            System.out.println();
+            return false;
+        }
+
+        BufferedReader reader = new BufferedReader(new FileReader(file));
+        List<String> buffer = new ArrayList<String>();
+        String line;
+
+        while ((line = reader.readLine()) != null) {
+            buffer.add(line);
+        }
+        reader.close();
+
+        /*
+         * Search the buffer for class header docs and, within that,
+         * the @source tag
+         */
+        boolean inJavadocBlock = false;
+        boolean inCommentBlock = false;
+        boolean unknownPrecedingContent = false;
+        boolean classFound = false;
+
+        int javadocStartLine = -1;
+        int javadocEndLine = -1;
+        int sourceTagLine = -1;
+
+        for (int lineNo = 0; sourceTagLine < 0 && lineNo < buffer.size(); lineNo++) {
+            String text = buffer.get(lineNo);
+
+            if (inJavadocBlock || inCommentBlock) {
+                matcher = findCommentEnd.matcher(text);
+                if (matcher.find()) {
+                    if (inJavadocBlock) {
+                        inJavadocBlock = false;
+                        javadocEndLine = lineNo;
+                    } else if (inCommentBlock) {
+                        inCommentBlock = false;
+                    } else {
+                        System.out.println("   *** Mis-placed end marker for comment block "
+                                + "- skipping this file ***");
+                        System.out.println();
+                        return false;
+                    }
+                }
+
+            } else if (findJavadocStart.matcher(text).find()) {
+                inJavadocBlock = true;
+                unknownPrecedingContent = false;
+                javadocStartLine = lineNo;
+
+            } else if (findCommentStart.matcher(text).find()) {
+                inCommentBlock = true;
+
+            // Guard against nested or following classes and mention of classes in
+            // comment blocks
+            } else if (!inJavadocBlock && !inCommentBlock && !classFound) {
+                if (optionAnyClass) {
+                    matcher = findClass.matcher(text);
+                } else {
+                    matcher = findPublicClass.matcher(text);
+                }
+                if (matcher.find()) {
+                    classFound = true;
+                    /*
+                     * If no javadoc comment block preceded the class header
+                     * there is nothing to do
+                     */
+                    if (javadocStartLine < 0) {
+                        System.out.println("   *** No class javadocs - skipping file ***");
+                        System.out.println();
+                        return false;
+                    }
+
+                    /* If there were any non-blank lines between the comment and
+                     * the class header we will act safely and not modify the file
+                     */
+                    if (unknownPrecedingContent) {
+                        System.out.println("   *** Javadocs do not directly precede class"
+                                + " - skipping file ***");
+                        System.out.println();
+                        return false;
+                    }
+
+                    /*
+                     * Check if the source tag already exists. If it does, and
+                     * the replace tag option is false, skip this file.
+                     */
+                    for (int blockLineNo = javadocStartLine; 
+                            blockLineNo <= javadocEndLine; blockLineNo++) {
+                        String commentText = buffer.get(blockLineNo);
+                        matcher = findSourceTag.matcher(commentText);
+                        if (matcher.find()) {
+                            /* 
+                             * Check that those pesky Eclipse users haven't
+                             * split the source tag across multiple lines with
+                             * their auto-format thing.
+                             */
+                            matcher = findCompleteSourceTag.matcher(commentText);
+                            if (!matcher.find()) {
+                                if (optionFixBreaks) {
+                                    matcher = findCompletePath.matcher(buffer.get(blockLineNo + 1));
+                                    if (matcher.find()) {
+                                        buffer.remove(blockLineNo + 1);
+                                        buffer.remove(blockLineNo);
+                                        sourceTagLine = blockLineNo;
+                                        if (!optionReplace) {
+                                            // Make the new tag text the old lines joined together.
+                                            // 
+                                            String http = matcher.group();
+                                            int start = http.indexOf("$URL");
+                                            if (start < 0) start = http.indexOf("http"); 
+                                            http = http.substring(start, http.length());
+                                            sourceTagText = commentText + http;
+                                        }
+                                        System.out.println("   *** Fixing broken source tag ***");
+                                        break;
+                                    }
+                                } else {
+                                    // Just report the broken tag and skip this file
+                                    System.out.println("   *** Incomplete source tag detected"
+                                            + "- skipping this file ***");
+                                    System.out.println();
+                                    return false;
+                                }
+                            }
+
+                            if (optionReplace) {
+                                sourceTagLine = blockLineNo;
+                                // delete the original tag from the buffer
+                                buffer.remove(blockLineNo);
+                                break;
+                            } else {
+                                return false;
+                            }
+
+                        }
+                    }
+
+                    if (sourceTagLine < 0) {
+                        /*
+                         * Check if the version tag exists. If it does we
+                         * will place the source tag on the line before it
+                         */
+                        for (int i = javadocStartLine; i <= javadocEndLine; i++) {
+                            matcher = findVersionTag.matcher(buffer.get(i));
+                            if (matcher.find()) {
+                                sourceTagLine = i;
+                                break;
+                            }
+                        }
+                    }
+
+                    if (sourceTagLine < 0) {
+                        sourceTagLine = javadocEndLine;
+                    }
+
+                } else {
+                    /*
+                     * Not a comment line or the class header. Check if it is
+                     * a non-emptyLine
+                     */
+                    if (text.trim().length() > 0) {
+                        // Annotations are OK
+                        matcher = findAnnotation.matcher(text);
+                        if (!matcher.find()) {
+                            unknownPrecedingContent = true;
+                        }
+                    }
+                }
+            }
+        }
+
+        /*
+         * If the search was successful write the results to file
+         */
+        if (sourceTagLine > 0) {
+            return writeFile(file, buffer, sourceTagLine, sourceTagText);
+        }
+
+        return false;
+    }
+
+    /**
+     * Writes the file with a newly generated source tag in the class header
+     * javadocs
+     *
+     * @param file the file to write
+     * @param buffer file contents
+     * @param sourceTagLine line number for the new source tag
+     * @param sourceTag text for the new source tag
+     *
+     * @return always returns true
+     * 
+     * @throws IOException
+     */
+    private boolean writeFile(File file, List<String> buffer,
+            int sourceTagLine, String sourceTag)
+            throws IOException {
+
+        FileWriter writer = new FileWriter(file);
+        for (int i = 0; i < buffer.size(); i++) {
+            if (i == sourceTagLine) {
+                writer.write(" *" + lineSeparator);
+                writer.write(sourceTag);
+                writer.write(lineSeparator);
+            }
+
+            writer.write(buffer.get(i));
+            writer.write(lineSeparator);
+        }
+        writer.close();
+
+        return true;
+    }
+}