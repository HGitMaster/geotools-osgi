<<<<<<< HEAD
<?xml version="1.0" encoding="UTF-8"?>
<!-- =======================================================================    
        Maven Project Configuration File                                        
                                                                                
        The Geotools Project                                                    
            http://www.geotools.org/                                            
                                                                                
        Version: $Id: pom.xml 37561 2011-07-04 16:11:41Z jive $              
     ======================================================================= -->
  <project xmlns="http://maven.apache.org/POM/4.0.0" 
           xmlns:xsi="http://www.w3.org/2001/XMLSchema-instance" 
           xsi:schemaLocation="http://maven.apache.org/POM/4.0.0 
                               http://maven.apache.org/maven-v4_0_0.xsd">
  <modelVersion>4.0.0</modelVersion>

  <parent>
    <groupId>org.geotools.maven</groupId>
    <artifactId>maven</artifactId>
    <version>8.0-M1</version>
  </parent>
  

  <!-- =========================================================== -->
  <!--     Module Description                                      -->
  <!-- =========================================================== -->
  <groupId>org.geotools.maven</groupId>
  <artifactId>jjtree-javacc</artifactId>
  <packaging>maven-plugin</packaging>
  <name>JJTree and JavaCC compilers plugin</name>
  <description>
    This Maven plugin run 'jjtree' on a set of .jjt files found in the source
    directory, which generates a set of .jj files. Next, this plugin executes
    'javacc' on those .jj files in order to generate the .java files. All
    generated files are stored in a 'target/generated-sources' directory and
    are part of the compilation phase.
  </description>

  <licenses>
    <license>
      <name>Lesser General Public License (LGPL)</name>
      <url>http://www.gnu.org/copyleft/lesser.txt</url>
      <distribution>repo</distribution>
    </license>
  </licenses>


  <!-- =========================================================== -->
  <!--     Developers and Contributors                             -->
  <!-- =========================================================== -->
  <developers>
    <developer>
      <name>Martin Desruisseaux</name>
      <id>desruisseaux</id>
      <email>desruisseaux@users.sourceforge.net</email>
      <organization>Geomatys</organization>
      <organizationUrl>http://www.geomatys.fr/</organizationUrl>
      <timezone>+1</timezone>
      <roles>
        <role>Java Developer</role>
        <role>Project Management Committee (PMC) Member</role>
      </roles>
    </developer>
  </developers>


  <!-- =========================================================== -->
  <!--     Dependency Management                                   -->
  <!-- =========================================================== -->
  <dependencies>
    <dependency>
      <groupId>org.codehaus.plexus</groupId>
      <artifactId>plexus-compiler-api</artifactId>
      <version>1.5.2</version>
    </dependency>
    <dependency>
      <groupId>javacc</groupId>
      <artifactId>javacc</artifactId>
      <version>4.0</version>
    </dependency>
  </dependencies>
  
  
</project>
=======
<?xml version="1.0" encoding="UTF-8"?>
<!-- =======================================================================    
        Maven Project Configuration File                                        
                                                                                
        The Geotools Project                                                    
            http://www.geotools.org/                                            
                                                                                
        Version: $Id: pom.xml 36008 2010-08-08 09:21:03Z jive $              
     ======================================================================= -->
  <project xmlns="http://maven.apache.org/POM/4.0.0" 
           xmlns:xsi="http://www.w3.org/2001/XMLSchema-instance" 
           xsi:schemaLocation="http://maven.apache.org/POM/4.0.0 
                               http://maven.apache.org/maven-v4_0_0.xsd">
  <modelVersion>4.0.0</modelVersion>

  <parent>
    <groupId>org.geotools.maven</groupId>
    <artifactId>maven</artifactId>
    <version>2.6.5.osgi2</version>
  </parent>
  

  <!-- =========================================================== -->
  <!--     Module Description                                      -->
  <!-- =========================================================== -->
  <groupId>org.geotools.maven</groupId>
  <artifactId>jjtree-javacc</artifactId>
  <packaging>maven-plugin</packaging>
  <name>JJTree and JavaCC compilers plugin</name>
  <description>
    This Maven plugin run 'jjtree' on a set of .jjt files found in the source
    directory, which generates a set of .jj files. Next, this plugin executes
    'javacc' on those .jj files in order to generate the .java files. All
    generated files are stored in a 'target/generated-sources' directory and
    are part of the compilation phase.
  </description>

  <licenses>
    <license>
      <name>Lesser General Public License (LGPL)</name>
      <url>http://www.gnu.org/copyleft/lesser.txt</url>
      <distribution>repo</distribution>
    </license>
  </licenses>


  <!-- =========================================================== -->
  <!--     Developers and Contributors                             -->
  <!-- =========================================================== -->
  <developers>
    <developer>
      <name>Martin Desruisseaux</name>
      <id>desruisseaux</id>
      <email>desruisseaux@users.sourceforge.net</email>
      <organization>Geomatys</organization>
      <organizationUrl>http://www.geomatys.fr/</organizationUrl>
      <timezone>+1</timezone>
      <roles>
        <role>Java Developer</role>
        <role>Project Management Committee (PMC) Member</role>
      </roles>
    </developer>
  </developers>


  <!-- =========================================================== -->
  <!--     Dependency Management                                   -->
  <!-- =========================================================== -->
  <dependencies>
    <dependency>
      <groupId>org.codehaus.plexus</groupId>
      <artifactId>plexus-compiler-api</artifactId>
      <version>1.5.2</version>
    </dependency>
    <dependency>
      <groupId>javacc</groupId>
      <artifactId>javacc</artifactId>
      <version>4.0</version>
    </dependency>
  </dependencies>
  
  
</project>
>>>>>>> 91f41456
<|MERGE_RESOLUTION|>--- conflicted
+++ resolved
@@ -1,169 +1,83 @@
-<<<<<<< HEAD
-<?xml version="1.0" encoding="UTF-8"?>
-<!-- =======================================================================    
-        Maven Project Configuration File                                        
-                                                                                
-        The Geotools Project                                                    
-            http://www.geotools.org/                                            
-                                                                                
-        Version: $Id: pom.xml 37561 2011-07-04 16:11:41Z jive $              
-     ======================================================================= -->
-  <project xmlns="http://maven.apache.org/POM/4.0.0" 
-           xmlns:xsi="http://www.w3.org/2001/XMLSchema-instance" 
-           xsi:schemaLocation="http://maven.apache.org/POM/4.0.0 
-                               http://maven.apache.org/maven-v4_0_0.xsd">
-  <modelVersion>4.0.0</modelVersion>
-
-  <parent>
-    <groupId>org.geotools.maven</groupId>
-    <artifactId>maven</artifactId>
-    <version>8.0-M1</version>
-  </parent>
-  
-
-  <!-- =========================================================== -->
-  <!--     Module Description                                      -->
-  <!-- =========================================================== -->
-  <groupId>org.geotools.maven</groupId>
-  <artifactId>jjtree-javacc</artifactId>
-  <packaging>maven-plugin</packaging>
-  <name>JJTree and JavaCC compilers plugin</name>
-  <description>
-    This Maven plugin run 'jjtree' on a set of .jjt files found in the source
-    directory, which generates a set of .jj files. Next, this plugin executes
-    'javacc' on those .jj files in order to generate the .java files. All
-    generated files are stored in a 'target/generated-sources' directory and
-    are part of the compilation phase.
-  </description>
-
-  <licenses>
-    <license>
-      <name>Lesser General Public License (LGPL)</name>
-      <url>http://www.gnu.org/copyleft/lesser.txt</url>
-      <distribution>repo</distribution>
-    </license>
-  </licenses>
-
-
-  <!-- =========================================================== -->
-  <!--     Developers and Contributors                             -->
-  <!-- =========================================================== -->
-  <developers>
-    <developer>
-      <name>Martin Desruisseaux</name>
-      <id>desruisseaux</id>
-      <email>desruisseaux@users.sourceforge.net</email>
-      <organization>Geomatys</organization>
-      <organizationUrl>http://www.geomatys.fr/</organizationUrl>
-      <timezone>+1</timezone>
-      <roles>
-        <role>Java Developer</role>
-        <role>Project Management Committee (PMC) Member</role>
-      </roles>
-    </developer>
-  </developers>
-
-
-  <!-- =========================================================== -->
-  <!--     Dependency Management                                   -->
-  <!-- =========================================================== -->
-  <dependencies>
-    <dependency>
-      <groupId>org.codehaus.plexus</groupId>
-      <artifactId>plexus-compiler-api</artifactId>
-      <version>1.5.2</version>
-    </dependency>
-    <dependency>
-      <groupId>javacc</groupId>
-      <artifactId>javacc</artifactId>
-      <version>4.0</version>
-    </dependency>
-  </dependencies>
-  
-  
-</project>
-=======
-<?xml version="1.0" encoding="UTF-8"?>
-<!-- =======================================================================    
-        Maven Project Configuration File                                        
-                                                                                
-        The Geotools Project                                                    
-            http://www.geotools.org/                                            
-                                                                                
-        Version: $Id: pom.xml 36008 2010-08-08 09:21:03Z jive $              
-     ======================================================================= -->
-  <project xmlns="http://maven.apache.org/POM/4.0.0" 
-           xmlns:xsi="http://www.w3.org/2001/XMLSchema-instance" 
-           xsi:schemaLocation="http://maven.apache.org/POM/4.0.0 
-                               http://maven.apache.org/maven-v4_0_0.xsd">
-  <modelVersion>4.0.0</modelVersion>
-
-  <parent>
-    <groupId>org.geotools.maven</groupId>
-    <artifactId>maven</artifactId>
-    <version>2.6.5.osgi2</version>
-  </parent>
-  
-
-  <!-- =========================================================== -->
-  <!--     Module Description                                      -->
-  <!-- =========================================================== -->
-  <groupId>org.geotools.maven</groupId>
-  <artifactId>jjtree-javacc</artifactId>
-  <packaging>maven-plugin</packaging>
-  <name>JJTree and JavaCC compilers plugin</name>
-  <description>
-    This Maven plugin run 'jjtree' on a set of .jjt files found in the source
-    directory, which generates a set of .jj files. Next, this plugin executes
-    'javacc' on those .jj files in order to generate the .java files. All
-    generated files are stored in a 'target/generated-sources' directory and
-    are part of the compilation phase.
-  </description>
-
-  <licenses>
-    <license>
-      <name>Lesser General Public License (LGPL)</name>
-      <url>http://www.gnu.org/copyleft/lesser.txt</url>
-      <distribution>repo</distribution>
-    </license>
-  </licenses>
-
-
-  <!-- =========================================================== -->
-  <!--     Developers and Contributors                             -->
-  <!-- =========================================================== -->
-  <developers>
-    <developer>
-      <name>Martin Desruisseaux</name>
-      <id>desruisseaux</id>
-      <email>desruisseaux@users.sourceforge.net</email>
-      <organization>Geomatys</organization>
-      <organizationUrl>http://www.geomatys.fr/</organizationUrl>
-      <timezone>+1</timezone>
-      <roles>
-        <role>Java Developer</role>
-        <role>Project Management Committee (PMC) Member</role>
-      </roles>
-    </developer>
-  </developers>
-
-
-  <!-- =========================================================== -->
-  <!--     Dependency Management                                   -->
-  <!-- =========================================================== -->
-  <dependencies>
-    <dependency>
-      <groupId>org.codehaus.plexus</groupId>
-      <artifactId>plexus-compiler-api</artifactId>
-      <version>1.5.2</version>
-    </dependency>
-    <dependency>
-      <groupId>javacc</groupId>
-      <artifactId>javacc</artifactId>
-      <version>4.0</version>
-    </dependency>
-  </dependencies>
-  
-  
-</project>
->>>>>>> 91f41456
+<?xml version="1.0" encoding="UTF-8"?>
+<!-- =======================================================================    
+        Maven Project Configuration File                                        
+                                                                                
+        The Geotools Project                                                    
+            http://www.geotools.org/                                            
+                                                                                
+        Version: $Id: pom.xml 37561 2011-07-04 16:11:41Z jive $              
+     ======================================================================= -->
+  <project xmlns="http://maven.apache.org/POM/4.0.0" 
+           xmlns:xsi="http://www.w3.org/2001/XMLSchema-instance" 
+           xsi:schemaLocation="http://maven.apache.org/POM/4.0.0 
+                               http://maven.apache.org/maven-v4_0_0.xsd">
+  <modelVersion>4.0.0</modelVersion>
+
+  <parent>
+    <groupId>org.geotools.maven</groupId>
+    <artifactId>maven</artifactId>
+    <version>8.0.0.M1osgi1</version>
+  </parent>
+  
+
+  <!-- =========================================================== -->
+  <!--     Module Description                                      -->
+  <!-- =========================================================== -->
+  <groupId>org.geotools.maven</groupId>
+  <artifactId>jjtree-javacc</artifactId>
+  <packaging>maven-plugin</packaging>
+  <name>JJTree and JavaCC compilers plugin</name>
+  <description>
+    This Maven plugin run 'jjtree' on a set of .jjt files found in the source
+    directory, which generates a set of .jj files. Next, this plugin executes
+    'javacc' on those .jj files in order to generate the .java files. All
+    generated files are stored in a 'target/generated-sources' directory and
+    are part of the compilation phase.
+  </description>
+
+  <licenses>
+    <license>
+      <name>Lesser General Public License (LGPL)</name>
+      <url>http://www.gnu.org/copyleft/lesser.txt</url>
+      <distribution>repo</distribution>
+    </license>
+  </licenses>
+
+
+  <!-- =========================================================== -->
+  <!--     Developers and Contributors                             -->
+  <!-- =========================================================== -->
+  <developers>
+    <developer>
+      <name>Martin Desruisseaux</name>
+      <id>desruisseaux</id>
+      <email>desruisseaux@users.sourceforge.net</email>
+      <organization>Geomatys</organization>
+      <organizationUrl>http://www.geomatys.fr/</organizationUrl>
+      <timezone>+1</timezone>
+      <roles>
+        <role>Java Developer</role>
+        <role>Project Management Committee (PMC) Member</role>
+      </roles>
+    </developer>
+  </developers>
+
+
+  <!-- =========================================================== -->
+  <!--     Dependency Management                                   -->
+  <!-- =========================================================== -->
+  <dependencies>
+    <dependency>
+      <groupId>org.codehaus.plexus</groupId>
+      <artifactId>plexus-compiler-api</artifactId>
+      <version>1.5.2</version>
+    </dependency>
+    <dependency>
+      <groupId>javacc</groupId>
+      <artifactId>javacc</artifactId>
+      <version>4.0</version>
+    </dependency>
+  </dependencies>
+  
+  
+</project>