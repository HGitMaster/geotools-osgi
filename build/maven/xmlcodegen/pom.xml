--- conflicted
+++ resolved
@@ -1,111 +1,54 @@
-<<<<<<< HEAD
-<?xml version="1.0" encoding="UTF-8"?>
-<!-- =======================================================================    
-        Maven Project Configuration File                                        
-                                                                                
-        The Geotools Project                                                    
-            http://www.geotools.org/                                            
-                                                                                
-        Version: $Id: pom.xml 37561 2011-07-04 16:11:41Z jive $              
-     ======================================================================= -->
-  <project xmlns="http://maven.apache.org/POM/4.0.0" 
-           xmlns:xsi="http://www.w3.org/2001/XMLSchema-instance" 
-           xsi:schemaLocation="http://maven.apache.org/POM/4.0.0 
-                               http://maven.apache.org/maven-v4_0_0.xsd">
-  <modelVersion>4.0.0</modelVersion>
-
-  <parent>
-    <groupId>org.geotools.maven</groupId>
-    <artifactId>maven</artifactId>
-    <version>8.0-M1</version>
-  </parent>
-  
-
-  <!-- =========================================================== -->
-  <!--     Module Description                                      -->
-  <!-- =========================================================== -->
-  <groupId>org.geotools.maven</groupId>
-  <artifactId>xmlcodegen</artifactId>
-  <packaging>maven-plugin</packaging>
-  <name>XML Code Generation Support</name>
-  <description>
-    XML Code Generation Support.
-  </description>
-
-  <developers>
-    <developer>
-      <name>Justin Deoliveira</name>
-      <id>jdeolive</id>
-      <email>jdeolive@users.sourceforge.net</email>
-      <organization>The Open Planning Project</organization>
-      <roles>
-        <role>Java Developer</role>
-        <role>Module Maintainer</role>
-      </roles>
-    </developer>
-  </developers>
-
-	<dependencies>
-		<dependency>
-			<groupId>org.geotools.xsd</groupId>
-			<artifactId>gt-xsd-core</artifactId>
-			<version>${project.version}</version>
-		</dependency>
-	</dependencies>
-</project>
-=======
-<?xml version="1.0" encoding="UTF-8"?>
-<!-- =======================================================================    
-        Maven Project Configuration File                                        
-                                                                                
-        The Geotools Project                                                    
-            http://www.geotools.org/                                            
-                                                                                
-        Version: $Id: pom.xml 36008 2010-08-08 09:21:03Z jive $              
-     ======================================================================= -->
-  <project xmlns="http://maven.apache.org/POM/4.0.0" 
-           xmlns:xsi="http://www.w3.org/2001/XMLSchema-instance" 
-           xsi:schemaLocation="http://maven.apache.org/POM/4.0.0 
-                               http://maven.apache.org/maven-v4_0_0.xsd">
-  <modelVersion>4.0.0</modelVersion>
-
-  <parent>
-    <groupId>org.geotools.maven</groupId>
-    <artifactId>maven</artifactId>
-    <version>2.6.5.osgi2</version>
-  </parent>
-  
-
-  <!-- =========================================================== -->
-  <!--     Module Description                                      -->
-  <!-- =========================================================== -->
-  <groupId>org.geotools.maven</groupId>
-  <artifactId>xmlcodegen</artifactId>
-  <packaging>maven-plugin</packaging>
-  <name>XML Code Generation Support</name>
-  <description>
-    XML Code Generation Support.
-  </description>
-
-  <developers>
-    <developer>
-      <name>Justin Deoliveira</name>
-      <id>jdeolive</id>
-      <email>jdeolive@users.sourceforge.net</email>
-      <organization>The Open Planning Project</organization>
-      <roles>
-        <role>Java Developer</role>
-        <role>Module Maintainer</role>
-      </roles>
-    </developer>
-  </developers>
-
-	<dependencies>
-		<dependency>
-			<groupId>org.geotools.xsd</groupId>
-			<artifactId>gt-xsd-core</artifactId>
-			<version>${project.version}</version>
-		</dependency>
-	</dependencies>
-</project>
->>>>>>> 91f41456
+<?xml version="1.0" encoding="UTF-8"?>
+<!-- =======================================================================    
+        Maven Project Configuration File                                        
+                                                                                
+        The Geotools Project                                                    
+            http://www.geotools.org/                                            
+                                                                                
+        Version: $Id: pom.xml 37561 2011-07-04 16:11:41Z jive $              
+     ======================================================================= -->
+  <project xmlns="http://maven.apache.org/POM/4.0.0" 
+           xmlns:xsi="http://www.w3.org/2001/XMLSchema-instance" 
+           xsi:schemaLocation="http://maven.apache.org/POM/4.0.0 
+                               http://maven.apache.org/maven-v4_0_0.xsd">
+  <modelVersion>4.0.0</modelVersion>
+
+  <parent>
+    <groupId>org.geotools.maven</groupId>
+    <artifactId>maven</artifactId>
+    <version>8.0.0.M1osgi1</version>
+  </parent>
+  
+
+  <!-- =========================================================== -->
+  <!--     Module Description                                      -->
+  <!-- =========================================================== -->
+  <groupId>org.geotools.maven</groupId>
+  <artifactId>xmlcodegen</artifactId>
+  <packaging>maven-plugin</packaging>
+  <name>XML Code Generation Support</name>
+  <description>
+    XML Code Generation Support.
+  </description>
+
+  <developers>
+    <developer>
+      <name>Justin Deoliveira</name>
+      <id>jdeolive</id>
+      <email>jdeolive@users.sourceforge.net</email>
+      <organization>The Open Planning Project</organization>
+      <roles>
+        <role>Java Developer</role>
+        <role>Module Maintainer</role>
+      </roles>
+    </developer>
+  </developers>
+
+	<dependencies>
+		<dependency>
+			<groupId>org.geotools.xsd</groupId>
+			<artifactId>gt-xsd-core</artifactId>
+			<version>${project.version}</version>
+		</dependency>
+	</dependencies>
+</project>