--- conflicted
+++ resolved
@@ -1,163 +1,80 @@
-<<<<<<< HEAD
-<?xml version="1.0" encoding="UTF-8"?>
-<!-- =======================================================================
-        Maven Project Configuration File
-
-        The Geotools Project
-            http://www.geotools.org/
-
-        Version: $Id: pom.xml 37561 2011-07-04 16:11:41Z jive $
-     ======================================================================= -->
-  <project xmlns="http://maven.apache.org/POM/4.0.0"
-           xmlns:xsi="http://www.w3.org/2001/XMLSchema-instance"
-           xsi:schemaLocation="http://maven.apache.org/POM/4.0.0
-                               http://maven.apache.org/maven-v4_0_0.xsd">
-  <modelVersion>4.0.0</modelVersion>
-
-  <parent>
-    <groupId>org.geotools.maven</groupId>
-    <artifactId>build</artifactId>
-    <version>8.0-M1</version>
-  </parent>
-
-
-  <!-- =========================================================== -->
-  <!--     Module Description                                      -->
-  <!-- =========================================================== -->
-  <groupId>org.geotools.maven</groupId>
-  <artifactId>maven</artifactId>
-  <packaging>pom</packaging>
-  <name>Maven plugins for Geotools 2</name>
-  <description>
-    Maven plugins specific to the the Geotools 2 project.
-  </description>
-
-  <licenses>
-    <license>
-      <name>Lesser General Public License (LGPL)</name>
-      <url>http://www.gnu.org/copyleft/lesser.txt</url>
-      <distribution>repo</distribution>
-    </license>
-  </licenses>
-
-
-  <!-- =========================================================== -->
-  <!--     Dependency Management                                   -->
-  <!-- =========================================================== -->
-  <dependencies>
-    <dependency>
-      <groupId>org.apache.maven</groupId>
-      <artifactId>maven-plugin-api</artifactId>
-      <version>2.0.4</version>
-    </dependency>
-    <dependency>
-      <groupId>org.apache.maven</groupId>
-      <artifactId>maven-project</artifactId>
-      <version>2.0.4</version>
-    </dependency>
-    <dependency>
-      <groupId>org.codehaus.plexus</groupId>
-      <artifactId>plexus-utils</artifactId>
-      <version>1.2</version>
-    </dependency>
-  </dependencies>
-
-
-  <!-- =========================================================== -->
-  <!--     Modules included in the build                           -->
-  <!--                                                             -->
-  <!--     We do not list "verifier" here because doing so         -->
-  <!--     introduces a cyclic dependencies.  It has to be         -->
-  <!--     built and deployed separatly when needed.               -->
-  <!-- =========================================================== -->
-  <modules>
-    <module>jar-collector</module>
-    <module>javadoc</module>
-    <module>jjtree-javacc</module>
-    <module>xmlcodegen</module>
-  </modules>
-
-
-</project>
-=======
-<?xml version="1.0" encoding="UTF-8"?>
-<!-- =======================================================================
-        Maven Project Configuration File
-
-        The Geotools Project
-            http://www.geotools.org/
-
-        Version: $Id: pom.xml 36008 2010-08-08 09:21:03Z jive $
-     ======================================================================= -->
-  <project xmlns="http://maven.apache.org/POM/4.0.0"
-           xmlns:xsi="http://www.w3.org/2001/XMLSchema-instance"
-           xsi:schemaLocation="http://maven.apache.org/POM/4.0.0
-                               http://maven.apache.org/maven-v4_0_0.xsd">
-  <modelVersion>4.0.0</modelVersion>
-
-  <parent>
-    <groupId>org.geotools.maven</groupId>
-    <artifactId>build</artifactId>
-    <version>2.6.5.osgi2</version>
-  </parent>
-
-
-  <!-- =========================================================== -->
-  <!--     Module Description                                      -->
-  <!-- =========================================================== -->
-  <groupId>org.geotools.maven</groupId>
-  <artifactId>maven</artifactId>
-  <packaging>pom</packaging>
-  <name>Maven plugins for Geotools 2</name>
-  <description>
-    Maven plugins specific to the the Geotools 2 project.
-  </description>
-
-  <licenses>
-    <license>
-      <name>Lesser General Public License (LGPL)</name>
-      <url>http://www.gnu.org/copyleft/lesser.txt</url>
-      <distribution>repo</distribution>
-    </license>
-  </licenses>
-
-
-  <!-- =========================================================== -->
-  <!--     Dependency Management                                   -->
-  <!-- =========================================================== -->
-  <dependencies>
-    <dependency>
-      <groupId>org.apache.maven</groupId>
-      <artifactId>maven-plugin-api</artifactId>
-      <version>2.0.4</version>
-    </dependency>
-    <dependency>
-      <groupId>org.apache.maven</groupId>
-      <artifactId>maven-project</artifactId>
-      <version>2.0.4</version>
-    </dependency>
-    <dependency>
-      <groupId>org.codehaus.plexus</groupId>
-      <artifactId>plexus-utils</artifactId>
-      <version>1.2</version>
-    </dependency>
-  </dependencies>
-
-
-  <!-- =========================================================== -->
-  <!--     Modules included in the build                           -->
-  <!--                                                             -->
-  <!--     We do not list "verifier" here because doing so         -->
-  <!--     introduces a cyclic dependencies.  It has to be         -->
-  <!--     built and deployed separatly when needed.               -->
-  <!-- =========================================================== -->
-  <modules>
-    <module>jar-collector</module>
-    <module>javadoc</module>
-    <module>jjtree-javacc</module>
-    <module>xmlcodegen</module>
-  </modules>
-
-
-</project>
->>>>>>> 91f41456
+<?xml version="1.0" encoding="UTF-8"?>
+<!-- =======================================================================
+        Maven Project Configuration File
+
+        The Geotools Project
+            http://www.geotools.org/
+
+        Version: $Id: pom.xml 37561 2011-07-04 16:11:41Z jive $
+     ======================================================================= -->
+  <project xmlns="http://maven.apache.org/POM/4.0.0"
+           xmlns:xsi="http://www.w3.org/2001/XMLSchema-instance"
+           xsi:schemaLocation="http://maven.apache.org/POM/4.0.0
+                               http://maven.apache.org/maven-v4_0_0.xsd">
+  <modelVersion>4.0.0</modelVersion>
+
+  <parent>
+    <groupId>org.geotools.maven</groupId>
+    <artifactId>build</artifactId>
+    <version>8.0.0.M1osgi1</version>
+  </parent>
+
+
+  <!-- =========================================================== -->
+  <!--     Module Description                                      -->
+  <!-- =========================================================== -->
+  <groupId>org.geotools.maven</groupId>
+  <artifactId>maven</artifactId>
+  <packaging>pom</packaging>
+  <name>Maven plugins for Geotools 2</name>
+  <description>
+    Maven plugins specific to the the Geotools 2 project.
+  </description>
+
+  <licenses>
+    <license>
+      <name>Lesser General Public License (LGPL)</name>
+      <url>http://www.gnu.org/copyleft/lesser.txt</url>
+      <distribution>repo</distribution>
+    </license>
+  </licenses>
+
+
+  <!-- =========================================================== -->
+  <!--     Dependency Management                                   -->
+  <!-- =========================================================== -->
+  <dependencies>
+    <dependency>
+      <groupId>org.apache.maven</groupId>
+      <artifactId>maven-plugin-api</artifactId>
+      <version>2.0.4</version>
+    </dependency>
+    <dependency>
+      <groupId>org.apache.maven</groupId>
+      <artifactId>maven-project</artifactId>
+      <version>2.0.4</version>
+    </dependency>
+    <dependency>
+      <groupId>org.codehaus.plexus</groupId>
+      <artifactId>plexus-utils</artifactId>
+      <version>1.2</version>
+    </dependency>
+  </dependencies>
+
+
+  <!-- =========================================================== -->
+  <!--     Modules included in the build                           -->
+  <!--                                                             -->
+  <!--     We do not list "verifier" here because doing so         -->
+  <!--     introduces a cyclic dependencies.  It has to be         -->
+  <!--     built and deployed separatly when needed.               -->
+  <!-- =========================================================== -->
+  <modules>
+    <module>jar-collector</module>
+    <module>javadoc</module>
+    <module>jjtree-javacc</module>
+    <module>xmlcodegen</module>
+  </modules>
+
+
+</project>